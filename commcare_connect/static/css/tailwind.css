--- conflicted
+++ resolved
@@ -1,21 +1,14 @@
 @import 'tailwindcss';
-<<<<<<< HEAD
-=======
-
->>>>>>> 1a331454
 @tailwind utilities;
 
 @source "./safelist.txt";
 
 [x-cloak] {
   display: none !important;
-<<<<<<< HEAD
-=======
 }
 
 :root {
   --breakpoint-sm: 640px;
->>>>>>> 1a331454
 }
 
 @theme {
@@ -31,14 +24,11 @@
   --color-brand-blue-light: #94a3b8;
   --color-brand-sunset-light: #fc5f3633;
   --color-brand-border-light: #e2e8f0;
-<<<<<<< HEAD
-=======
   --width-screen-sm: var(--breakpoint-sm);
 }
 /* ----- background -------*/
 .card_bg {
   @apply bg-white rounded-lg shadow-sm p-6;
->>>>>>> 1a331454
 }
 
 /* ------ Typography------ */
@@ -49,32 +39,20 @@
 
 .card_description {
   @apply font-normal text-sm text-gray-600;
-<<<<<<< HEAD
-}
+}
+
 .title {
   @apply font-medium text-gray-900;
 }
 
+.title-sm {
+  @apply font-medium text-gray-900 text-sm;
+}
+
 .hint {
   @apply text-gray-400 text-xs;
 }
 
-=======
-}
-
-.title {
-  @apply font-medium text-gray-900;
-}
-
-.title-sm {
-  @apply font-medium text-gray-900 text-sm;
-}
-
-.hint {
-  @apply text-gray-400 text-xs;
-}
-
->>>>>>> 1a331454
 @layer utilities {
   @keyframes scroll {
     0% {
@@ -136,11 +114,7 @@
 /*-- buttons -------------------------------------*/
 
 .button {
-<<<<<<< HEAD
-  @apply inline-block text-nowrap text-sm font-medium rounded-lg transition-all duration-300 cursor-pointer relative space-x-2 min-w-24;
-=======
   @apply inline-block text-nowrap text-sm font-medium rounded-lg transition-all duration-300 cursor-pointer relative space-x-2;
->>>>>>> 1a331454
 }
 
 .button:hover::after {
@@ -198,19 +172,11 @@
 /* Size Variants */
 
 .button-sm {
-<<<<<<< HEAD
-  @apply py-1 px-4;
-}
-
-.button-md {
-  @apply py-3 px-4;
-=======
   @apply py-1 px-4 min-w-16;
 }
 
 .button-md {
   @apply py-3 px-4 min-w-24;
->>>>>>> 1a331454
 }
 
 /* Dark Theme */
@@ -256,11 +222,7 @@
 }
 
 .outline-style {
-<<<<<<< HEAD
-  @apply border border-gray-200 rounded-lg text-brand-deep-purple;
-=======
   @apply border border-gray-200 rounded-lg text-brand-deep-purple bg-white;
->>>>>>> 1a331454
 }
 
 /*-- chips ---------------------------------------*/
@@ -376,23 +338,13 @@
 /*--- base select  list ------------------------- */
 @layer components {
   .base-dropdown {
-<<<<<<< HEAD
-    @apply px-2 border border-gray-300 rounded-lg bg-white text-gray-600 h-10;
+    @apply px-2 border border-gray-300 rounded-lg bg-white text-gray-600 h-10 w-full;
   }
 
   .base-dropdown:focus {
     @apply outline-1 outline-brand-indigo;
   }
 
-=======
-    @apply px-2 border border-gray-300 rounded-lg bg-white text-gray-600 h-10 w-full;
-  }
-
-  .base-dropdown:focus {
-    @apply outline-1 outline-brand-indigo;
-  }
-
->>>>>>> 1a331454
   .base-dropdown option {
     @apply text-gray-900 w-full px-2;
   }
@@ -413,27 +365,19 @@
   }
 
   .simple-dropdown select:invalid {
-<<<<<<< HEAD
-    @apply text-gray-200; /* Change to desired color */
-=======
     @apply text-gray-200;
     /* Change to desired color */
   }
 
   .simple-dropdown option {
     @apply px-1;
->>>>>>> 1a331454
   }
 }
 
 /*--- based input ------------------------- */
 @layer components {
   .base-input {
-<<<<<<< HEAD
-    @apply px-2 border border-gray-300 rounded-lg bg-white text-gray-600 h-10;
-=======
     @apply px-2 border border-gray-300 rounded-lg bg-white text-gray-600 h-10 w-full;
->>>>>>> 1a331454
   }
 
   .base-input:focus {
@@ -456,7 +400,33 @@
   }
 }
 
-<<<<<<< HEAD
+@layer components {
+  .input-group .error-icon {
+    @apply absolute right-3 top-1/2 -translate-y-1/2 text-red-500 invisible;
+  }
+
+  .input-group .error-msg {
+    @apply mt-1 text-xs text-red-500 font-light hidden;
+  }
+
+  .input-group.error .error-icon,
+  .input-group.error .error-msg {
+    @apply visible block;
+  }
+
+  .input-group.error input {
+    @apply border-red-500 ring-2 ring-red-500/80;
+  }
+}
+
+/*--- base textarea-----------------------------*/
+
+@layer components {
+  .base-textarea {
+    @apply p-4 h-fit min-h-20 w-full text-sm text-gray-900 bg-transparent rounded border-1 border-gray-300 focus:outline-none focus:ring-0 focus:border-blue-600;
+  }
+}
+
 /*--- simple textarea ------------------------- */
 @layer components {
   .simple-textarea {
@@ -477,98 +447,11 @@
   .simple-toggle {
     @apply relative h-6 w-11 cursor-pointer appearance-none rounded-full bg-gray-200 transition;
   }
+
   .simple-toggle::before {
     content: '';
     @apply absolute left-1 top-1 h-4 w-4 transform rounded-full bg-white transition;
   }
-  .simple-toggle:checked {
-    @apply bg-green-600;
-  }
-  .simple-toggle:checked::before {
-    @apply translate-x-5;
-  }
-}
-
-/*--- simple date picker ------------------------- */
-@layer components {
-  .simple-date-picker {
-    @apply relative h-12;
-  }
-
-  .simple-date-picker input {
-    @apply pl-10 h-full w-full text-sm text-gray-900 bg-transparent rounded border-1 border-gray-300 focus:outline-none focus:ring-0 focus:border-blue-600;
-  }
-
-  .simple-date-picker i {
-    @apply absolute left-3 top-1/2 -translate-y-1/2 z-10;
-  }
-}
-
-/*--- simple checbox ------------------------- */
-@layer components {
-  .simple-checkbox {
-    @apply w-4 h-4 appearance-none border-2 border-gray-400 cursor-pointer transition-all duration-200;
-  }
-  .simple-checkbox:checked {
-    @apply w-4 h-4;
-  }
-  .simple-checkbox:checked::after {
-    content: '\2705'; /* Unicode checkmark */
-    @apply text-gray-600 text-xs flex items-center justify-center;
-    display: flex;
-=======
-@layer components {
-  .input-group .error-icon {
-    @apply absolute right-3 top-1/2 -translate-y-1/2 text-red-500 invisible;
-  }
-
-  .input-group .error-msg {
-    @apply mt-1 text-xs text-red-500 font-light hidden;
-  }
-
-  .input-group.error .error-icon,
-  .input-group.error .error-msg {
-    @apply visible block;
-  }
-
-  .input-group.error input {
-    @apply border-red-500 ring-2 ring-red-500/80;
-  }
-}
-
-/*--- base textarea-----------------------------*/
-
-@layer components {
-  .base-textarea {
-    @apply p-4 h-fit min-h-20 w-full text-sm text-gray-900 bg-transparent rounded border-1 border-gray-300 focus:outline-none focus:ring-0 focus:border-blue-600;
-  }
-}
-
-/*--- simple textarea ------------------------- */
-@layer components {
-  .simple-textarea {
-    @apply relative h-28;
-  }
-
-  .simple-textarea textarea {
-    @apply pl-10 h-full w-full text-sm text-gray-900 bg-transparent rounded border-1 border-gray-300 focus:outline-none focus:ring-0 focus:border-blue-600;
-  }
-
-  .simple-textarea i {
-    @apply absolute left-3 top-5 -translate-y-1/2 z-10;
-  }
-}
-
-/*--- simple toggle switch ------------------------- */
-@layer components {
-  .simple-toggle {
-    @apply relative h-6 w-11 cursor-pointer appearance-none rounded-full bg-gray-200 transition;
-  }
-
-  .simple-toggle::before {
-    content: '';
-    @apply absolute left-1 top-1 h-4 w-4 transform rounded-full bg-white transition;
-  }
 
   .simple-toggle:checked {
     @apply bg-green-600;
@@ -603,7 +486,6 @@
   .simple-checkbox:checked {
     border-color: gray; /* blue-500 */
     background-image: url("data:image/svg+xml,%3Csvg xmlns='http://www.w3.org/2000/svg' viewBox='0 0 24 24'%3E%3Cpath fill='black' d='M21,7L9,19L3.5,13.5L4.91,12.09L9,16.17L19.59,5.59L21,7Z'/%3E%3C/svg%3E");
->>>>>>> 1a331454
   }
 }
 
@@ -630,7 +512,6 @@
   .base-table thead th:first-child {
     @apply rounded-l-lg;
   }
-<<<<<<< HEAD
   .base-table thead th:last-child {
     @apply rounded-r-lg;
   }
@@ -641,7 +522,7 @@
 
   .base-table tbody::before {
     content: '';
-    @apply w-full h-full absolute top-0 left-0 bg-white rounded-lg shadow -z-20;
+    @apply w-full h-full absolute top-0 left-0 bg-white rounded-lg shadow-sm -z-20;
   }
 
   .base-table tbody tr {
@@ -663,46 +544,8 @@
   }
 
   /* .base-table tbody tr:hover{
-        @apply bg-gray-100 rounded-lg;
-    }  */
-
-=======
-
-  .base-table thead th:last-child {
-    @apply rounded-r-lg;
-  }
-
-  .base-table tbody {
-    @apply pt-4 text-sm relative;
-  }
-
-  .base-table tbody::before {
-    content: '';
-    @apply w-full h-full absolute top-0 left-0 bg-white rounded-lg shadow-sm -z-20;
-  }
-
-  .base-table tbody tr {
-    @apply relative;
-  }
-
-  .base-table tbody tr::after {
-    content: '';
-    @apply bg-gray-100 absolute w-[99%] h-[90%] left-1/2 -translate-1/2 top-1/2 -translate-y-1/2 rounded-lg opacity-0 -z-10;
-  }
-
-  .base-table tbody tr:first-child::after {
-    content: '';
-    @apply absolute w-[99%] bg-gray-100 h-[80%] left-1/2 -translate-1/2 top-[53.8%] -translate-y-1/2 rounded-lg opacity-0 -z-10;
-  }
-
-  .base-table tbody tr:hover::after {
-    @apply opacity-100;
-  }
-
-  /* .base-table tbody tr:hover{
       @apply bg-gray-100 rounded-lg;
   }  */
->>>>>>> 1a331454
   .base-table tbody td {
     @apply p-4 text-left border-b-[1px] border-gray-100 whitespace-nowrap;
   }
@@ -713,18 +556,11 @@
   .tabs {
     @apply flex h-full px-2 gap-x-8;
   }
-<<<<<<< HEAD
+
   .tabs li {
     @apply flex items-center h-full text-sm cursor-pointer text-gray-500 relative;
   }
 
-=======
-
-  .tabs li {
-    @apply flex items-center h-full text-sm cursor-pointer text-gray-500 relative;
-  }
-
->>>>>>> 1a331454
   .tabs li.active {
     @apply text-brand-deep-purple font-medium;
   }
@@ -732,8 +568,6 @@
   .tabs li div {
     @apply absolute bottom-0 left-1/2 -translate-x-1/2 w-2/3 max-w-10 h-1.5 bg-brand-mango rounded-t-lg;
   }
-<<<<<<< HEAD
-=======
 }
 
 @layer components {
@@ -786,7 +620,6 @@
   .modal .footer {
     @apply space-x-4 text-right;
   }
->>>>>>> 1a331454
 }
 
 /* Hide scrollbar for Chrome, Safari and Opera */
@@ -798,8 +631,8 @@
 .no-scrollbar {
   -ms-overflow-style: none; /* IE and Edge */
   scrollbar-width: none; /* Firefox */
-<<<<<<< HEAD
-}
+}
+
 .better-tabs {
   .tabs {
     @apply flex flex-wrap h-full gap-x-8 px-2;
@@ -824,6 +657,4 @@
   .tab-active {
     @apply text-brand-deep-purple font-medium;
   }
-=======
->>>>>>> 1a331454
 }