@import "tailwindcss";
@tailwind utilities;
<<<<<<< HEAD

@source "./safelist.txt";

[x-cloak] {
    display: none !important;
}

:root{
    --breakpoint-sm:640px;
}
=======
>>>>>>> 719addca

[x-cloak] {
    display: none !important;
}

:root{
    --breakpoint-sm:640px;
}
@theme {
    --font-sans : "Work Sans", "sans-serif"; 
    --breakpoint-sm:5rem;
    --color-brand-deep-purple : #16006D;
    --color-brand-indigo : #3843D0;
    --color-brand-cornflower-blue : #5D70D2;
    --color-brand-sky : #8EA1FF;
    --color-brand-sunset : #E44434;
    --color-brand-mango : #FC5F36;
    --color-brand-marigold : #FEAF31; 
    --color-brand-blue-light : #94A3B8;
    --color-brand-sunset-light : #FC5F3633;
    --color-brand-border-light : #E2E8F0; 
<<<<<<< HEAD
    --width-screen-sm: var(--breakpoint-sm); 
=======
    --width-screen-sm: var(--breakpoint-sm);
}
/* ----- background -------*/
.card_bg{
    @apply bg-white rounded-lg shadow-sm p-6
>>>>>>> 719addca
}

/* ------ Typography------ */

.card_title{
    @apply font-medium text-lg text-brand-deep-purple
}

.card_description{
    @apply font-normal text-sm text-gray-600
} 
.title{
    @apply font-medium text-gray-900;
}

<<<<<<< HEAD
=======
.title-sm{
    @apply font-medium text-gray-900 text-sm;
}

>>>>>>> 719addca
.hint{
    @apply text-gray-400 text-xs
}

<<<<<<< HEAD
@layer utilities {

    @keyframes scroll {
        0% {
          transform: translateX(0);
        }
        100% {
          transform: translateX(calc(-100% + 2rem));
        }
    }
    
    .animate-scroll {
        animation: scroll 4s linear forwards;
    }
    
    .hover\:animate-scroll:hover {
        animation: scroll 4s linear forwards;
    } 

    .animate-marquee{
       @apply overflow-hidden w-full;
    }
 
    .animate-marquee p{
        @apply truncate text-nowrap hover:overflow-visible;
    } 
  }
=======
>>>>>>> 719addca

/*-- status ----------------------------------*/
.status-active{
    @apply bg-green-600  w-4 h-2 rounded-full;
}

.status-inactive{
    @apply bg-gray-200  w-4 h-2 rounded-full;
}

.status-error{
    @apply bg-brand-sunset w-4 h-2 rounded-full;
}

.status-warning{
    @apply bg-brand-marigold  w-4 h-2 rounded-full;
}


 
/*-- badges --------------------------------------*/
.badge {
    @apply inline-block text-nowrap rounded-full text-xs;
}

/* Size Variants */
.badge-sm {
    @apply py-0.5 px-2;
}

.badge-md {
    @apply py-1 px-4;
}


/*-- buttons -------------------------------------*/ 

.button {
<<<<<<< HEAD
    @apply inline-block text-nowrap text-sm font-medium rounded-lg transition-all duration-300 cursor-pointer relative space-x-2 min-w-24;
=======
    @apply inline-block text-nowrap text-sm font-medium rounded-lg transition-all duration-300 cursor-pointer relative space-x-2;
>>>>>>> 719addca
}

.button:hover::after {
    content: '';
    @apply bg-brand-deep-purple/10 absolute w-full h-full rounded-lg top-0 left-0 z-0;
}  

.button-outline-rounded {
    @apply border border-gray-200 rounded-full text-brand-deep-purple;
} 

.button-outline-rounded:not(:disabled):hover::after {
    content: '';
    @apply bg-brand-deep-purple/10 absolute w-full h-full rounded-full top-0 left-0 z-0;
}  
 

@layer components {
    .button-icon{
        @apply rounded-full inline-flex items-center justify-center p-2 size-8 text-brand-deep-purple cursor-pointer;
    }

    .button-icon:hover{
        @apply bg-slate-100;
    }

    .button-icon:focus{
        @apply bg-brand-mango/10;
    }
}

@layer components {
    .button-icon-activatable{
        @apply rounded-full inline-flex items-center justify-center p-2 size-8 text-brand-deep-purple cursor-pointer;
    }


    .button-icon-activatable:focus{
      @apply bg-brand-mango/10;
    }
}

@layer components{
    .button-text{
        @apply text-brand-deep-purple flex gap-2 items-center cursor-pointer py-1 px-4 rounded-full;
    }

    .button-text i{
       @apply text-gray-400 text-xs;
    }
    
    .button-text:hover{
        @apply bg-gray-50
    }
}

/* Size Variants */

.button-sm{
<<<<<<< HEAD
    @apply py-1 px-4;
}

.button-md{
    @apply py-3 px-4; 
=======
    @apply py-1 px-4 min-w-16;
}

.button-md{
    @apply py-3 px-4 min-w-24; 
>>>>>>> 719addca
}

/* Dark Theme */
.primary-dark {
    @apply bg-brand-indigo text-white;
}

.positive-dark {
    @apply bg-green-600 text-white;
}

.negative-dark {
    @apply bg-red-600 text-white;
}

.warning-dark {
    @apply text-black bg-brand-marigold;
}


/* Light Theme */
.primary-light {
    @apply text-indigo-600 bg-indigo-100;
}

.positive-light {
    @apply text-green-600 bg-green-100;
}

.negative-light {
    @apply text-red-600 bg-red-100;
}

.warning-light {
    @apply text-brand-marigold bg-brand-marigold/20;
}

.neutral {
    @apply text-slate-300 bg-slate-100;
<<<<<<< HEAD
}

.label {
    @apply text-brand-deep-purple bg-slate-100;
} 

.outline-style{
    @apply border border-gray-200 rounded-lg text-brand-deep-purple;
=======
} 

.outline-style{
    @apply border border-gray-200 rounded-lg text-brand-deep-purple bg-white;
>>>>>>> 719addca
}


/*-- chips ---------------------------------------*/ 
.chip{
<<<<<<< HEAD
    @apply inline-block text-nowrap text-sm font-medium rounded-full transition-all duration-300 cursor-pointer border border-gray-200;
=======
    @apply inline-block text-nowrap text-sm font-medium rounded-full transition-all duration-300 cursor-pointer;
>>>>>>> 719addca
}

.chip-md{
    @apply py-1 px-4;
}

/*-- tooltips ---------------------------------------*/ 
@layer components {
    .tooltip {
        @apply rounded-sm bg-white text-brand-deep-purple text-sm shadow-sm relative px-2 py-2;
    } 

    .tooltip::before {
        content: '';
        @apply absolute w-0 h-0 border-gray-400 blur-xl border-t-8 border-x-8 border-x-transparent  -bottom-1/3 -translate-y-1/2 left-1/2 transform -translate-x-1/2 z-10; 
    }

    .tooltip::after {
        content: '';
        @apply absolute w-0 h-0 border-white border-t-8 border-x-8 border-x-transparent  -bottom-1/3 -translate-y-1/2 left-1/2 transform -translate-x-1/2 z-10; 
    }
}

/*--- breadcrumb--------------------------*/
@layer components {
    .breadcrumb {
      @apply list-none cursor-pointer inline-flex py-4;
    }
  
    .breadcrumb li {
      @apply flex gap-0.5 pr-0.5 items-center;
    }
  
    .breadcrumb li a {
      @apply text-xs;
    }

    .breadcrumb li i {
        @apply text-xs;
    }

    .breadcrumb li:last-child{
        @apply font-medium text-brand-deep-purple
    }

    .breadcrumb li:last-child > i{
        @apply opacity-0;
    }
}


/*--- Info card dark ------------------------- */ 

@layer components{
    .infocard-dark{
        @apply flex gap-3 w-full;
    }

    .infocard-dark i{
        @apply mt-1 text-gray-400;
    }

    .infocard-dark h6{
        @apply text-xs text-gray-400;
    }

    .infocard-dark p{
        @apply text-sm font-medium whitespace-nowrap text-brand-deep-purple
    }
}

<<<<<<< HEAD
@layer components{
    .infocard-dark2{
        @apply flex gap-3 w-full justify-center;
    }

    .infocard-dark2 i{
        @apply mt-1 text-gray-400;
    }

    .infocard-dark2 h6{
        @apply text-xs text-slate-400;
    }

    .infocard-dark2 p{
        @apply text-sm font-normal whitespace-nowrap text-slate-700
    }
}

=======
>>>>>>> 719addca
/*--- Info card light ------------------------- */
@layer components {
    .infocard-light {
        @apply flex gap-3 w-full;
    }

    .infocard-light i {
        @apply mt-1 text-brand-sky;
    }

    .infocard-light h6 {
        @apply text-xs text-brand-sky;
    }

    .infocard-light p {
        @apply text-sm font-medium whitespace-nowrap text-white;
    }
}


/*--- base select  list ------------------------- */
@layer components {
    .base-dropdown {
<<<<<<< HEAD
        @apply px-2 border border-gray-300 rounded-lg bg-white text-gray-600 h-10;
=======
        @apply px-2 border border-gray-300 rounded-lg bg-white text-gray-600 h-10 w-full;
>>>>>>> 719addca
    }
    
    .base-dropdown:focus{
        @apply outline-1 outline-brand-indigo
    }

    .base-dropdown option {
        @apply text-gray-900 w-full px-2;
    }  
}

/*--- simple select list ------------------------- */
@layer components {
    .simple-dropdown {
        @apply relative h-12;
    }
    
    .simple-dropdown select{
        @apply px-10 h-full w-full text-sm text-gray-900 invalid:text-gray-200 bg-transparent rounded border-1 border-gray-300 focus:outline-none focus:ring-0 focus:border-blue-600
    }
    
    .simple-dropdown i{
        @apply absolute left-3 top-1/2 -translate-y-1/2 z-10
    }

    .simple-dropdown select:invalid {
        @apply text-gray-200; /* Change to desired color */
    }
<<<<<<< HEAD

    .simple-dropdown option{
        @apply px-1
    }
=======
>>>>>>> 719addca
 
}

/*--- based input ------------------------- */
@layer components{
    .base-input{
<<<<<<< HEAD
        @apply px-2 border border-gray-300 rounded-lg bg-white text-gray-600 h-10;
=======
        @apply px-2 border border-gray-300 rounded-lg bg-white text-gray-600 h-10 w-full;
>>>>>>> 719addca
    }

    .base-input:focus{
        @apply outline-1 outline-brand-indigo
    }
}

/*--- simple input  ------------------------- */
@layer components{
    .simple-input{
        @apply relative h-12;
    }

    .simple-input input{
        @apply pl-10 h-full w-full text-sm text-gray-900 bg-transparent rounded border-1 border-gray-300 focus:outline-none focus:ring-0 focus:border-blue-600
    }

    .simple-input i{
        @apply absolute left-3 top-1/2 -translate-y-1/2 z-10;
    }
}

<<<<<<< HEAD
@layer components{
    .input-group .error-icon{
        @apply absolute right-3 top-1/2 -translate-y-1/2 text-red-500 invisible;
    }
    .input-group .error-msg{
        @apply mt-1 text-xs text-red-500 font-light hidden;
    }
    .input-group.error .error-icon, .input-group.error .error-msg{
        @apply visible block
    }
    .input-group.error input{
        @apply border-red-500 ring-2 ring-red-500/80;
    }
}

=======
/*--- base textarea-----------------------------*/

@layer components{ 
    .base-textarea{
        @apply p-4 h-fit min-h-20 w-full text-sm text-gray-900 bg-transparent rounded border-1 border-gray-300 focus:outline-none focus:ring-0 focus:border-blue-600
    } 
}
>>>>>>> 719addca

/*--- simple textarea ------------------------- */
@layer components{
    .simple-textarea{
        @apply relative h-28;
    }

    .simple-textarea textarea{
        @apply pl-10 h-full w-full text-sm text-gray-900 bg-transparent rounded border-1 border-gray-300 focus:outline-none focus:ring-0 focus:border-blue-600
    }

    .simple-textarea i{
        @apply absolute left-3 top-5 -translate-y-1/2 z-10;
    }
}

/*--- simple toggle switch ------------------------- */ 
@layer components {
    .simple-toggle {
        @apply relative h-6 w-11 cursor-pointer appearance-none rounded-full bg-gray-200 transition;
    }
    .simple-toggle::before {
        content: "";
        @apply absolute left-1 top-1 h-4 w-4 transform rounded-full bg-white transition;
    }
    .simple-toggle:checked {
        @apply bg-green-600;
    }
    .simple-toggle:checked::before {
        @apply translate-x-5;
    }
}


/*--- simple date picker ------------------------- */ 
@layer components{
    .simple-date-picker{
        @apply relative h-12
    }

    .simple-date-picker input{
        @apply pl-10 h-full w-full text-sm text-gray-900 bg-transparent rounded border-1 border-gray-300 focus:outline-none focus:ring-0 focus:border-blue-600
    }

    .simple-date-picker i{
        @apply absolute left-3 top-1/2 -translate-y-1/2 z-10;
    }
}
<<<<<<< HEAD


=======
 
>>>>>>> 719addca
/*--- simple checbox ------------------------- */ 
@layer components {
    .simple-checkbox {
      @apply w-4 h-4 appearance-none border-2 border-gray-400 rounded-sm bg-white cursor-pointer transition-all duration-200 bg-no-repeat bg-center bg-contain;
    }
  
    .simple-checkbox:checked {
      border-color: gray; /* blue-500 */ 
      background-image: url("data:image/svg+xml,%3Csvg xmlns='http://www.w3.org/2000/svg' viewBox='0 0 24 24'%3E%3Cpath fill='black' d='M21,7L9,19L3.5,13.5L4.91,12.09L9,16.17L19.59,5.59L21,7Z'/%3E%3C/svg%3E");
    }
}


/*---- table class -----------*/

@layer components {
    .base-table{
        @apply w-full table-auto border-collapse text-gray-700;
    }

    .base-table thead {
        @apply sticky top-0 z-10 text-sm text-brand-deep-purple;
    }

    .base-table thead th {
        @apply bg-gray-200 font-medium h-10 relative p-4 text-left whitespace-nowrap;
    }

    .base-table thead::after {
        content: ' ';
        @apply absolute left-0 -bottom-1.5 w-full h-1.5 bg-stone-100;
    }

    .base-table thead th:first-child{
        @apply rounded-l-lg;
    }
<<<<<<< HEAD
=======

>>>>>>> 719addca
    .base-table thead th:last-child{
        @apply rounded-r-lg;
    }

    .base-table tbody{
        @apply pt-4 text-sm relative;
    } 

    .base-table tbody::before{
        content: '';
<<<<<<< HEAD
        @apply w-full h-full absolute top-0 left-0 bg-white rounded-lg shadow -z-20;
=======
        @apply w-full h-full absolute top-0 left-0 bg-white rounded-lg shadow-sm -z-20;
>>>>>>> 719addca
    }

    .base-table tbody tr{
        @apply relative;
    }

    .base-table tbody tr::after{
        content: '';
<<<<<<< HEAD
        @apply bg-gray-100 absolute w-[99%] h-[90%] left-1/2 -translate-1/2 top-1/2 -translate-y-1/2 rounded-lg opacity-0 -z-10;
=======
        @apply bg-gray-200 absolute w-[99%] h-[90%] left-1/2 -translate-1/2 top-1/2 -translate-y-1/2 rounded-lg opacity-0 -z-10;
>>>>>>> 719addca
    }

    .base-table tbody tr:first-child::after{
        content: '';
<<<<<<< HEAD
        @apply absolute w-[99%] bg-gray-100 h-[80%] left-1/2 -translate-1/2 top-[53.8%] -translate-y-1/2 rounded-lg opacity-0 -z-10;
=======
        @apply absolute w-[99%] bg-gray-200 h-[80%] left-1/2 -translate-1/2 top-[53.8%] -translate-y-1/2 rounded-lg opacity-0 -z-10;
>>>>>>> 719addca
    }

    .base-table tbody tr:hover::after{
        @apply opacity-100;
    }
    
    /* .base-table tbody tr:hover{
        @apply bg-gray-100 rounded-lg;
    }  */

    .base-table tbody td{
        @apply p-4 text-left border-b-[1px] border-gray-100 whitespace-nowrap;
    }  
}

<<<<<<< HEAD
/*------------ Tabs --------------*/
@layer{
    .tabs {
        @apply flex h-full px-2 gap-x-8;
    }
    .tabs li{
        @apply flex items-center h-full text-sm cursor-pointer text-gray-500 relative;
    }
    
    .tabs li.active{
        @apply text-brand-deep-purple font-medium;
    }

    .tabs li div{
        @apply absolute bottom-0 left-1/2 -translate-x-1/2 w-2/3 max-w-10 h-1.5 bg-brand-mango rounded-t-lg;
    }
}

=======
@layer components {
    .stepper {
      @apply flex justify-between items-center gap-4;
    }
  
    .stepper a {
      @apply flex items-center gap-4;
    }
  
    .stepper  h6 {
        @apply w-8 h-8 rounded-full grid place-content-center border border-gray-300 text-brand-deep-purple;
      }

    .stepper a.active h6 {
      @apply text-center bg-brand-deep-purple text-white;
    }
  
  
    .stepper span {
      @apply text-sm text-gray-400 whitespace-nowrap;
    }
  
    .stepper a.active span {
      @apply font-medium text-brand-deep-purple;
    }
}


@layer{
    .modal{
        @apply bg-white rounded-xl shadow-xl w-full max-w-lg p-6 relative z-50;
    }

    .modal-backdrop {
        @apply fixed inset-0 z-40 bg-black/40 flex items-center justify-center;
    }

    .modal .dialog-box{
        @apply bg-white rounded-lg p-6 shadow-sm mx-auto my-auto z-50;
    }

    .modal .header{
        @apply flex justify-between items-center;
    }

    .modal .content{
        @apply flex flex-col gap-4 py-4;
    }

    .modal .footer{
        @apply space-x-4 text-right
    }
}


>>>>>>> 719addca
/* Hide scrollbar for Chrome, Safari and Opera */
.no-scrollbar::-webkit-scrollbar {
    display: none;
}

/* Hide scrollbar for IE, Edge and Firefox */
.no-scrollbar {
    -ms-overflow-style: none;  /* IE and Edge */
    scrollbar-width: none;  /* Firefox */
}<|MERGE_RESOLUTION|>--- conflicted
+++ resolved
@@ -1,6 +1,5 @@
 @import "tailwindcss";
 @tailwind utilities;
-<<<<<<< HEAD
 
 @source "./safelist.txt";
 
@@ -11,18 +10,9 @@
 :root{
     --breakpoint-sm:640px;
 }
-=======
->>>>>>> 719addca
-
-[x-cloak] {
-    display: none !important;
-}
-
-:root{
-    --breakpoint-sm:640px;
-}
+
 @theme {
-    --font-sans : "Work Sans", "sans-serif"; 
+    --font-sans : "Work Sans", "sans-serif";
     --breakpoint-sm:5rem;
     --color-brand-deep-purple : #16006D;
     --color-brand-indigo : #3843D0;
@@ -30,19 +20,15 @@
     --color-brand-sky : #8EA1FF;
     --color-brand-sunset : #E44434;
     --color-brand-mango : #FC5F36;
-    --color-brand-marigold : #FEAF31; 
+    --color-brand-marigold : #FEAF31;
     --color-brand-blue-light : #94A3B8;
     --color-brand-sunset-light : #FC5F3633;
-    --color-brand-border-light : #E2E8F0; 
-<<<<<<< HEAD
-    --width-screen-sm: var(--breakpoint-sm); 
-=======
+    --color-brand-border-light : #E2E8F0;
     --width-screen-sm: var(--breakpoint-sm);
 }
 /* ----- background -------*/
 .card_bg{
     @apply bg-white rounded-lg shadow-sm p-6
->>>>>>> 719addca
 }
 
 /* ------ Typography------ */
@@ -53,23 +39,19 @@
 
 .card_description{
     @apply font-normal text-sm text-gray-600
-} 
+}
 .title{
     @apply font-medium text-gray-900;
 }
 
-<<<<<<< HEAD
-=======
 .title-sm{
     @apply font-medium text-gray-900 text-sm;
 }
 
->>>>>>> 719addca
 .hint{
     @apply text-gray-400 text-xs
 }
 
-<<<<<<< HEAD
 @layer utilities {
 
     @keyframes scroll {
@@ -80,25 +62,23 @@
           transform: translateX(calc(-100% + 2rem));
         }
     }
-    
+
     .animate-scroll {
         animation: scroll 4s linear forwards;
     }
-    
+
     .hover\:animate-scroll:hover {
         animation: scroll 4s linear forwards;
-    } 
+    }
 
     .animate-marquee{
        @apply overflow-hidden w-full;
     }
- 
+
     .animate-marquee p{
         @apply truncate text-nowrap hover:overflow-visible;
-    } 
+    }
   }
-=======
->>>>>>> 719addca
 
 /*-- status ----------------------------------*/
 .status-active{
@@ -118,7 +98,7 @@
 }
 
 
- 
+
 /*-- badges --------------------------------------*/
 .badge {
     @apply inline-block text-nowrap rounded-full text-xs;
@@ -134,30 +114,26 @@
 }
 
 
-/*-- buttons -------------------------------------*/ 
+/*-- buttons -------------------------------------*/
 
 .button {
-<<<<<<< HEAD
-    @apply inline-block text-nowrap text-sm font-medium rounded-lg transition-all duration-300 cursor-pointer relative space-x-2 min-w-24;
-=======
     @apply inline-block text-nowrap text-sm font-medium rounded-lg transition-all duration-300 cursor-pointer relative space-x-2;
->>>>>>> 719addca
 }
 
 .button:hover::after {
     content: '';
     @apply bg-brand-deep-purple/10 absolute w-full h-full rounded-lg top-0 left-0 z-0;
-}  
+}
 
 .button-outline-rounded {
     @apply border border-gray-200 rounded-full text-brand-deep-purple;
-} 
+}
 
 .button-outline-rounded:not(:disabled):hover::after {
     content: '';
     @apply bg-brand-deep-purple/10 absolute w-full h-full rounded-full top-0 left-0 z-0;
-}  
- 
+}
+
 
 @layer components {
     .button-icon{
@@ -192,7 +168,7 @@
     .button-text i{
        @apply text-gray-400 text-xs;
     }
-    
+
     .button-text:hover{
         @apply bg-gray-50
     }
@@ -201,19 +177,11 @@
 /* Size Variants */
 
 .button-sm{
-<<<<<<< HEAD
-    @apply py-1 px-4;
+    @apply py-1 px-4 min-w-16;
 }
 
 .button-md{
-    @apply py-3 px-4; 
-=======
-    @apply py-1 px-4 min-w-16;
-}
-
-.button-md{
-    @apply py-3 px-4 min-w-24; 
->>>>>>> 719addca
+    @apply py-3 px-4 min-w-24;
 }
 
 /* Dark Theme */
@@ -253,51 +221,40 @@
 
 .neutral {
     @apply text-slate-300 bg-slate-100;
-<<<<<<< HEAD
 }
 
 .label {
     @apply text-brand-deep-purple bg-slate-100;
-} 
-
-.outline-style{
-    @apply border border-gray-200 rounded-lg text-brand-deep-purple;
-=======
-} 
+}
 
 .outline-style{
     @apply border border-gray-200 rounded-lg text-brand-deep-purple bg-white;
->>>>>>> 719addca
-}
-
-
-/*-- chips ---------------------------------------*/ 
+}
+
+
+/*-- chips ---------------------------------------*/
 .chip{
-<<<<<<< HEAD
     @apply inline-block text-nowrap text-sm font-medium rounded-full transition-all duration-300 cursor-pointer border border-gray-200;
-=======
-    @apply inline-block text-nowrap text-sm font-medium rounded-full transition-all duration-300 cursor-pointer;
->>>>>>> 719addca
 }
 
 .chip-md{
     @apply py-1 px-4;
 }
 
-/*-- tooltips ---------------------------------------*/ 
+/*-- tooltips ---------------------------------------*/
 @layer components {
     .tooltip {
         @apply rounded-sm bg-white text-brand-deep-purple text-sm shadow-sm relative px-2 py-2;
-    } 
+    }
 
     .tooltip::before {
         content: '';
-        @apply absolute w-0 h-0 border-gray-400 blur-xl border-t-8 border-x-8 border-x-transparent  -bottom-1/3 -translate-y-1/2 left-1/2 transform -translate-x-1/2 z-10; 
+        @apply absolute w-0 h-0 border-gray-400 blur-xl border-t-8 border-x-8 border-x-transparent  -bottom-1/3 -translate-y-1/2 left-1/2 transform -translate-x-1/2 z-10;
     }
 
     .tooltip::after {
         content: '';
-        @apply absolute w-0 h-0 border-white border-t-8 border-x-8 border-x-transparent  -bottom-1/3 -translate-y-1/2 left-1/2 transform -translate-x-1/2 z-10; 
+        @apply absolute w-0 h-0 border-white border-t-8 border-x-8 border-x-transparent  -bottom-1/3 -translate-y-1/2 left-1/2 transform -translate-x-1/2 z-10;
     }
 }
 
@@ -306,11 +263,11 @@
     .breadcrumb {
       @apply list-none cursor-pointer inline-flex py-4;
     }
-  
+
     .breadcrumb li {
       @apply flex gap-0.5 pr-0.5 items-center;
     }
-  
+
     .breadcrumb li a {
       @apply text-xs;
     }
@@ -329,7 +286,7 @@
 }
 
 
-/*--- Info card dark ------------------------- */ 
+/*--- Info card dark ------------------------- */
 
 @layer components{
     .infocard-dark{
@@ -349,7 +306,6 @@
     }
 }
 
-<<<<<<< HEAD
 @layer components{
     .infocard-dark2{
         @apply flex gap-3 w-full justify-center;
@@ -368,8 +324,6 @@
     }
 }
 
-=======
->>>>>>> 719addca
 /*--- Info card light ------------------------- */
 @layer components {
     .infocard-light {
@@ -393,20 +347,16 @@
 /*--- base select  list ------------------------- */
 @layer components {
     .base-dropdown {
-<<<<<<< HEAD
-        @apply px-2 border border-gray-300 rounded-lg bg-white text-gray-600 h-10;
-=======
         @apply px-2 border border-gray-300 rounded-lg bg-white text-gray-600 h-10 w-full;
->>>>>>> 719addca
-    }
-    
+    }
+
     .base-dropdown:focus{
         @apply outline-1 outline-brand-indigo
     }
 
     .base-dropdown option {
         @apply text-gray-900 w-full px-2;
-    }  
+    }
 }
 
 /*--- simple select list ------------------------- */
@@ -414,11 +364,11 @@
     .simple-dropdown {
         @apply relative h-12;
     }
-    
+
     .simple-dropdown select{
         @apply px-10 h-full w-full text-sm text-gray-900 invalid:text-gray-200 bg-transparent rounded border-1 border-gray-300 focus:outline-none focus:ring-0 focus:border-blue-600
     }
-    
+
     .simple-dropdown i{
         @apply absolute left-3 top-1/2 -translate-y-1/2 z-10
     }
@@ -426,24 +376,17 @@
     .simple-dropdown select:invalid {
         @apply text-gray-200; /* Change to desired color */
     }
-<<<<<<< HEAD
 
     .simple-dropdown option{
         @apply px-1
     }
-=======
->>>>>>> 719addca
- 
+
 }
 
 /*--- based input ------------------------- */
 @layer components{
     .base-input{
-<<<<<<< HEAD
-        @apply px-2 border border-gray-300 rounded-lg bg-white text-gray-600 h-10;
-=======
         @apply px-2 border border-gray-300 rounded-lg bg-white text-gray-600 h-10 w-full;
->>>>>>> 719addca
     }
 
     .base-input:focus{
@@ -466,7 +409,6 @@
     }
 }
 
-<<<<<<< HEAD
 @layer components{
     .input-group .error-icon{
         @apply absolute right-3 top-1/2 -translate-y-1/2 text-red-500 invisible;
@@ -482,15 +424,13 @@
     }
 }
 
-=======
 /*--- base textarea-----------------------------*/
 
-@layer components{ 
+@layer components{
     .base-textarea{
         @apply p-4 h-fit min-h-20 w-full text-sm text-gray-900 bg-transparent rounded border-1 border-gray-300 focus:outline-none focus:ring-0 focus:border-blue-600
-    } 
-}
->>>>>>> 719addca
+    }
+}
 
 /*--- simple textarea ------------------------- */
 @layer components{
@@ -507,7 +447,7 @@
     }
 }
 
-/*--- simple toggle switch ------------------------- */ 
+/*--- simple toggle switch ------------------------- */
 @layer components {
     .simple-toggle {
         @apply relative h-6 w-11 cursor-pointer appearance-none rounded-full bg-gray-200 transition;
@@ -525,7 +465,7 @@
 }
 
 
-/*--- simple date picker ------------------------- */ 
+/*--- simple date picker ------------------------- */
 @layer components{
     .simple-date-picker{
         @apply relative h-12
@@ -539,20 +479,15 @@
         @apply absolute left-3 top-1/2 -translate-y-1/2 z-10;
     }
 }
-<<<<<<< HEAD
-
-
-=======
- 
->>>>>>> 719addca
-/*--- simple checbox ------------------------- */ 
+
+/*--- simple checbox ------------------------- */
 @layer components {
     .simple-checkbox {
       @apply w-4 h-4 appearance-none border-2 border-gray-400 rounded-sm bg-white cursor-pointer transition-all duration-200 bg-no-repeat bg-center bg-contain;
     }
-  
+
     .simple-checkbox:checked {
-      border-color: gray; /* blue-500 */ 
+      border-color: gray; /* blue-500 */
       background-image: url("data:image/svg+xml,%3Csvg xmlns='http://www.w3.org/2000/svg' viewBox='0 0 24 24'%3E%3Cpath fill='black' d='M21,7L9,19L3.5,13.5L4.91,12.09L9,16.17L19.59,5.59L21,7Z'/%3E%3C/svg%3E");
     }
 }
@@ -581,25 +516,17 @@
     .base-table thead th:first-child{
         @apply rounded-l-lg;
     }
-<<<<<<< HEAD
-=======
-
->>>>>>> 719addca
     .base-table thead th:last-child{
         @apply rounded-r-lg;
     }
 
     .base-table tbody{
         @apply pt-4 text-sm relative;
-    } 
+    }
 
     .base-table tbody::before{
         content: '';
-<<<<<<< HEAD
-        @apply w-full h-full absolute top-0 left-0 bg-white rounded-lg shadow -z-20;
-=======
         @apply w-full h-full absolute top-0 left-0 bg-white rounded-lg shadow-sm -z-20;
->>>>>>> 719addca
     }
 
     .base-table tbody tr{
@@ -608,36 +535,27 @@
 
     .base-table tbody tr::after{
         content: '';
-<<<<<<< HEAD
         @apply bg-gray-100 absolute w-[99%] h-[90%] left-1/2 -translate-1/2 top-1/2 -translate-y-1/2 rounded-lg opacity-0 -z-10;
-=======
-        @apply bg-gray-200 absolute w-[99%] h-[90%] left-1/2 -translate-1/2 top-1/2 -translate-y-1/2 rounded-lg opacity-0 -z-10;
->>>>>>> 719addca
     }
 
     .base-table tbody tr:first-child::after{
         content: '';
-<<<<<<< HEAD
         @apply absolute w-[99%] bg-gray-100 h-[80%] left-1/2 -translate-1/2 top-[53.8%] -translate-y-1/2 rounded-lg opacity-0 -z-10;
-=======
-        @apply absolute w-[99%] bg-gray-200 h-[80%] left-1/2 -translate-1/2 top-[53.8%] -translate-y-1/2 rounded-lg opacity-0 -z-10;
->>>>>>> 719addca
     }
 
     .base-table tbody tr:hover::after{
         @apply opacity-100;
     }
-    
+
     /* .base-table tbody tr:hover{
         @apply bg-gray-100 rounded-lg;
     }  */
 
     .base-table tbody td{
         @apply p-4 text-left border-b-[1px] border-gray-100 whitespace-nowrap;
-    }  
-}
-
-<<<<<<< HEAD
+    }
+}
+
 /*------------ Tabs --------------*/
 @layer{
     .tabs {
@@ -646,7 +564,7 @@
     .tabs li{
         @apply flex items-center h-full text-sm cursor-pointer text-gray-500 relative;
     }
-    
+
     .tabs li.active{
         @apply text-brand-deep-purple font-medium;
     }
@@ -656,16 +574,15 @@
     }
 }
 
-=======
 @layer components {
     .stepper {
       @apply flex justify-between items-center gap-4;
     }
-  
+
     .stepper a {
       @apply flex items-center gap-4;
     }
-  
+
     .stepper  h6 {
         @apply w-8 h-8 rounded-full grid place-content-center border border-gray-300 text-brand-deep-purple;
       }
@@ -673,12 +590,12 @@
     .stepper a.active h6 {
       @apply text-center bg-brand-deep-purple text-white;
     }
-  
-  
+
+
     .stepper span {
       @apply text-sm text-gray-400 whitespace-nowrap;
     }
-  
+
     .stepper a.active span {
       @apply font-medium text-brand-deep-purple;
     }
@@ -712,7 +629,6 @@
 }
 
 
->>>>>>> 719addca
 /* Hide scrollbar for Chrome, Safari and Opera */
 .no-scrollbar::-webkit-scrollbar {
     display: none;
