--- conflicted
+++ resolved
@@ -82,30 +82,6 @@
         for lang in ["en"] + list(name_data):
             if lang in name_data:
                 return name_data[lang]
-<<<<<<< HEAD
-
-    for domain in domains:
-        response = requests.get(
-            f"{settings.COMMCARE_HQ_URL}/a/{domain}/api/v0.5/application/",
-            headers={"Authorization": f"Bearer {social_token}"},
-        )
-        data = response.json()
-        for application in data.get("objects", []):
-            forms = [
-                {
-                    "module": _get_name(module),
-                    "id": form.get("unique_id"),
-                    "name": _get_name(form),
-                    "xmlns": form.get("xmlns"),
-                }
-                for module in application.get("modules", [])
-                for form in module.get("forms", [])
-            ]
-            applications.append(
-                {"id": application.get("id"), "name": application.get("name"), "domain": domain, "forms": forms}
-            )
-=======
->>>>>>> f735ef02
 
     for application in data.get("objects", []):
         applications.append({"id": application.get("id"), "name": application.get("name"), "domain": domain})
