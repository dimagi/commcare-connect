import logging
from dataclasses import asdict, dataclass
from enum import Enum
from typing import Any
from urllib.parse import urlencode

import httpx
from django.conf import settings

from config import celery_app

logger = logging.getLogger(__name__)


class GA_CUSTOM_DIMENSIONS(Enum):
    IS_DIMAGI = "isDimagi"
    TOTAL = "total"
    SUCCESS_COUNT = "success_count"


@dataclass
class GATrackingInfo:
    client_id: str
    session_id: str
    is_dimagi: bool = False

    def dict(self):
        return asdict(self)

    @classmethod
    def from_dict(cls, tracking_info_dict: dict):
        client_id = tracking_info_dict.get("client_id")
        session_id = tracking_info_dict.get("session_id")
        is_dimagi = tracking_info_dict.get("is_dimagi")
        return cls(client_id, session_id, is_dimagi)

    @classmethod
    def from_request(cls, request):
        client_id = _get_ga_client_id(request)
        session_id = _get_ga_session_id(request)
        is_dimagi = _is_dimagi_user(request)
        return cls(client_id, session_id, is_dimagi)


@dataclass
class Event:
    name: str
    params: dict[str, Any]

    def add_tracking_info(self, tracking_info: GATrackingInfo):
        self.params.update(
            {
                "session_id": tracking_info.session_id,
                "isDimagi": tracking_info.is_dimagi,
                # This is needed for tracking to work properly.
                "engagement_time_msec": 100,
            }
        )


def send_event_to_ga(request, event: Event):
    send_bulk_events_to_ga(request, [event])


def send_bulk_events_to_ga(request, events: list[Event]):
    if not settings.GA_MEASUREMENT_ID:
        logger.info("Please specify GA_MEASUREMENT_ID environment variable.")
        return

    if not settings.GA_API_SECRET:
        logger.info("Please specify GA_API_SECRET environment variable.")
        return

    tracking_info = GATrackingInfo.from_request(request)
    for event in events:
<<<<<<< HEAD
        event.params.update(
            {
                "session_id": session_id,
                GA_CUSTOM_DIMENSIONS.IS_DIMAGI.value: is_dimagi,
                # This is needed for tracking to work properly.
                "engagement_time_msec": 100,
            }
        )
    send_event_task.delay(client_id, _serialize_events(events))
=======
        event.add_tracking_info(tracking_info)
    send_event_task.delay(tracking_info.client_id, _serialize_events(events))
>>>>>>> 44d79c5e


@celery_app.task()
def send_event_task(client_id: str, events: list[Event]):
    measurement_id = settings.GA_MEASUREMENT_ID
    ga_api_secret = settings.GA_API_SECRET
    base_url = "https://www.google-analytics.com/mp/collect"
    params = {"measurement_id": measurement_id, "api_secret": ga_api_secret}
    url = f"{base_url}?{urlencode(params)}"
    response = httpx.post(url, json={"client_id": client_id, "events": events})
    response.raise_for_status()


def _serialize_events(events: list[Event]):
    return [asdict(event) for event in events]


def _get_ga_client_id(request):
    if not settings.GA_MEASUREMENT_ID or len(settings.GA_MEASUREMENT_ID) < 3:
        return None
    measurement_id = settings.GA_MEASUREMENT_ID[2:]
    client_id = request.COOKIES.get(f"_ga_{measurement_id}")
    return client_id


def _get_ga_session_id(request):
    session_id_cookie = request.COOKIES.get("_ga")
    if session_id_cookie:
        parts = session_id_cookie.split(".")
        if len(parts) == 4:
            return parts[2]
    return None


def _is_dimagi_user(request):
    return getattr(request.user, "email", "").endswith("@dimagi.com")<|MERGE_RESOLUTION|>--- conflicted
+++ resolved
@@ -51,7 +51,7 @@
         self.params.update(
             {
                 "session_id": tracking_info.session_id,
-                "isDimagi": tracking_info.is_dimagi,
+                GA_CUSTOM_DIMENSIONS.IS_DIMAGI.value: tracking_info.is_dimagi,
                 # This is needed for tracking to work properly.
                 "engagement_time_msec": 100,
             }
@@ -73,20 +73,8 @@
 
     tracking_info = GATrackingInfo.from_request(request)
     for event in events:
-<<<<<<< HEAD
-        event.params.update(
-            {
-                "session_id": session_id,
-                GA_CUSTOM_DIMENSIONS.IS_DIMAGI.value: is_dimagi,
-                # This is needed for tracking to work properly.
-                "engagement_time_msec": 100,
-            }
-        )
-    send_event_task.delay(client_id, _serialize_events(events))
-=======
         event.add_tracking_info(tracking_info)
     send_event_task.delay(tracking_info.client_id, _serialize_events(events))
->>>>>>> 44d79c5e
 
 
 @celery_app.task()
