import datetime
import json

from allauth.account.models import transaction
from django.contrib.auth import get_user_model
from django.contrib.auth.decorators import login_required, user_passes_test
from django.contrib.auth.mixins import LoginRequiredMixin
from django.contrib.messages.views import SuccessMessageMixin
from django.db.models import Q
from django.http import HttpResponse, JsonResponse
from django.shortcuts import get_object_or_404, render
from django.urls import reverse
from django.utils.decorators import method_decorator
from django.utils.html import format_html
from django.utils.timezone import now
from django.utils.translation import gettext_lazy as _
from django.views.decorators.csrf import csrf_exempt
from django.views.decorators.http import require_GET
from django.views.generic import RedirectView, UpdateView, View
from oauth2_provider.contrib.rest_framework import OAuth2Authentication
from oauth2_provider.views.mixins import ClientProtectedResourceMixin
from rest_framework.decorators import api_view, authentication_classes
from rest_framework.permissions import AllowAny
from rest_framework.response import Response
from rest_framework.views import APIView

from commcare_connect.connect_id_client.main import fetch_demo_user_tokens
from commcare_connect.connect_id_client.models import ConnectIdUser
from commcare_connect.opportunity.models import HQApiKey, Opportunity, OpportunityAccess, UserInvite, UserInviteStatus
from commcare_connect.opportunity.tasks import update_user_and_send_invite
<<<<<<< HEAD
from commcare_connect.organization.decorators import org_member_required
=======
>>>>>>> ec66472e
from commcare_connect.utils.commcarehq_api import get_applications_for_user_by_domain, get_domains_for_user

from .helpers import create_hq_user_and_link
from .models import ConnectIDUserLink

User = get_user_model()


class UserUpdateView(LoginRequiredMixin, SuccessMessageMixin, UpdateView):
    model = User
    fields = ["name"]
    success_message = _("Information successfully updated")
    template_name = "users/user_form.html"

    def get_success_url(self):
        assert self.request.user.is_authenticated  # for mypy to know that the user is authenticated
        return reverse("account_email")

    def get_object(self):
        return self.request.user


user_update_view = UserUpdateView.as_view()


class UserRedirectView(LoginRequiredMixin, RedirectView):
    permanent = False

    def get_redirect_url(self):
        if not self.request.user.memberships.exists():
            return reverse("home")
        organization = self.request.org
        if organization:
            return reverse("opportunity:list", kwargs={"org_slug": organization.slug})
        return reverse("account_email")


user_redirect_view = UserRedirectView.as_view()


@method_decorator(csrf_exempt, name="dispatch")
class CreateUserLinkView(ClientProtectedResourceMixin, View):
    def post(self, request):
        commcare_username = request.POST.get("commcare_username")
        connect_username = request.POST.get("connect_username")
        if not commcare_username or not connect_username:
            return HttpResponse("commcare_username and connect_username required", status=400)
        try:
            user = User.objects.get(username=connect_username)
        except User.DoesNotExist:
            return HttpResponse("connect user does not exist", status=400)
        user_link, new = ConnectIDUserLink.objects.get_or_create(commcare_username=commcare_username, user=user)
        if new:
            return HttpResponse(status=201)
        else:
            return HttpResponse(status=200)


create_user_link_view = CreateUserLinkView.as_view()


@csrf_exempt
@api_view(["POST"])
@authentication_classes([OAuth2Authentication])
def start_learn_app(request):
    opportunity_id = request.POST.get("opportunity")
    if opportunity_id is None:
        return HttpResponse("opportunity required", status=400)
    opportunity = Opportunity.objects.get(pk=opportunity_id)
    app = opportunity.learn_app
    domain = app.cc_domain
    user_created = create_hq_user_and_link(request.user, domain, opportunity)
    if not user_created:
        return HttpResponse("Failed to create user", status=400)
    try:
        access_object = OpportunityAccess.objects.get(user=request.user, opportunity=opportunity)
    except OpportunityAccess.DoesNotExist:
        return HttpResponse("user has no access to opportunity", status=400)
    with transaction.atomic():
        if access_object.date_learn_started is None:
            access_object.date_learn_started = now()

            if not access_object.last_active or access_object.last_active < access_object.date_learn_started:
                access_object.last_active = access_object.date_learn_started

        access_object.accepted = True
        access_object.save()
        user_invite = UserInvite.objects.get(opportunity_access=access_object)
        user_invite.status = UserInviteStatus.accepted
        user_invite.save()
    return HttpResponse(status=200)


@require_GET
def accept_invite(request, invite_id):
    try:
        o = OpportunityAccess.objects.get(invite_id=invite_id)
    except OpportunityAccess.DoesNotExist:
        return HttpResponse("This link is invalid. Please try again", status=404)
    with transaction.atomic():
        o.accepted = True
        o.save()
        user_invite = UserInvite.objects.get(opportunity_access=o)
        user_invite.status = UserInviteStatus.accepted
        user_invite.save()
    return HttpResponse(
        "Thank you for accepting the invitation. Open your CommCare Connect App to "
        "see more information about the opportunity and begin learning"
    )


@login_required
@user_passes_test(lambda user: user.is_superuser)
@require_GET
def demo_user_tokens(request):
    users = fetch_demo_user_tokens()
    return render(request, "users/demo_tokens.html", {"demo_users": users})


class SMSStatusCallbackView(APIView):
    permission_classes = [AllowAny]

    def post(self, *args, **kwargs):
        message_sid = self.request.data.get("MessageSid", None)
        message_status = self.request.data.get("MessageStatus", None)
        user_invite = get_object_or_404(UserInvite, message_sid=message_sid)
        if not user_invite.status == UserInviteStatus.accepted:
            if message_status == "delivered":
                user_invite.status = UserInviteStatus.sms_delivered
                user_invite.notification_date = now()
            if message_status == "undelivered":
                user_invite.status = UserInviteStatus.sms_not_delivered
            user_invite.save()
        return Response(status=200)


@method_decorator(csrf_exempt, name="dispatch")
class CheckInvitedUserView(ClientProtectedResourceMixin, View):
    def get(self, request, *args, **kwargs):
        phone_number = request.GET.get("phone_number")
        invited = False
        if phone_number:
            invited = UserInvite.objects.filter(phone_number=phone_number).exists()
        return JsonResponse({"invited": invited})


@method_decorator(csrf_exempt, name="dispatch")
class ResendInvitesView(ClientProtectedResourceMixin, View):
    def post(self, request, *args, **kwargs):
        username = request.POST.get("username")
        name = request.POST.get("name")
        phone_number = request.POST.get("phone_number")
        user = ConnectIdUser(username=username, name=name, phone_number=phone_number)
        opps = UserInvite.objects.filter(
            phone_number=user.phone_number, status=UserInviteStatus.not_found
        ).values_list("opportunity_id", flat=True)
        for opp_id in opps:
            update_user_and_send_invite(user, opp_id)
        return HttpResponse(status=200)


# used for loading api key dropdown
@login_required
def get_api_keys(request):
    hq_server = request.GET.get("hq_server")
    if not hq_server:
        return HttpResponse(
            format_html("<option value='{}'>{}</option>", None, "Select a HQ Server to load API Keys.")
        )

    api_keys = HQApiKey.objects.filter(hq_server=hq_server, user=request.user).order_by("-date_created")
    if not api_keys:
        return HttpResponse(headers={"HX-Trigger": "no-api-keys-found"})

    options = []
    options.append(format_html("<option value='{}'>{}</option>", None, "Select an API key"))
    for api_key in api_keys:
        api_key_hidden = f"{api_key.api_key[:4]}...{api_key.api_key[-4:]}"
        options.append(
            format_html(
                "<option value='{}'>{}</option>",
                api_key.id,
                api_key_hidden,
            )
        )
    return HttpResponse("\n".join(options))


# used for loading domain dropdown
@login_required
def get_domains(request):
    hq_server = request.GET.get("hq_server")
    api_key_id = request.GET.get("api_key")
    if not hq_server or not api_key_id:
        return HttpResponse(format_html("<option value='{}'>{}</option>", None, "Select an API Key to load domains."))

    options = []
    api_key = HQApiKey.objects.get(id=api_key_id, hq_server=hq_server, user=request.user)
    domains = get_domains_for_user(api_key)
    options.append(format_html("<option value='{}'>{}</option>", None, "Select a Domain."))
    for domain in domains:
        options.append(format_html("<option value='{}'>{}</option>", domain, domain))
    return HttpResponse("\n".join(options))


# used for loading learn_app and deliver_app dropdowns
@login_required
def get_application(request):
    hq_server = request.GET.get("hq_server")
    api_key_id = request.GET.get("api_key")
    domain = request.GET.get("learn_app_domain") or request.GET.get("deliver_app_domain")
    if not hq_server or not api_key_id or not domain:
        return HttpResponse(
            format_html("<option value='{}'>{}</option>", None, "Select a Domain to load applications.")
        )
    api_key = HQApiKey.objects.get(id=api_key_id, hq_server=hq_server, user=request.user)
    applications = get_applications_for_user_by_domain(api_key, domain)
    active_opps = Opportunity.objects.filter(
        Q(learn_app__cc_domain=domain) | Q(deliver_app__cc_domain=domain),
        active=True,
        end_date__lt=datetime.date.today(),
    ).select_related("learn_app", "deliver_app")
    existing_apps = set()
    for opp in active_opps:
        if opp.learn_app.cc_domain == domain:
            existing_apps.add(opp.learn_app.cc_app_id)
        if opp.deliver_app.cc_domain == domain:
            existing_apps.add(opp.deliver_app.cc_app_id)
    options = []
    options.append(format_html("<option value='{}'>{}</option>", None, "Select an Application"))
    for app in applications:
        if app["id"] not in existing_apps:
            value = json.dumps(app)
            name = app["name"]
            options.append(format_html("<option value='{}'>{}</option>", value, name))
    return HttpResponse("\n".join(options))


@method_decorator(csrf_exempt, name="dispatch")
class CheckInvitedUserView(ClientProtectedResourceMixin, View):
    def get(self, request, *args, **kwargs):
        phone_number = request.GET.get("phone_number")
        invited = False
        if phone_number:
            invited = UserInvite.objects.filter(phone_number=phone_number).exists()
        return JsonResponse({"invited": invited})


@method_decorator(csrf_exempt, name="dispatch")
class ResendInvitesView(ClientProtectedResourceMixin, View):
    def post(self, request, *args, **kwargs):
        username = request.POST.get("username")
        name = request.POST.get("name")
        phone_number = request.POST.get("phone_number")
        user = ConnectIdUser(username=username, name=name, phone_number=phone_number)
        opps = UserInvite.objects.filter(
            phone_number=user.phone_number, status=UserInviteStatus.not_found
        ).values_list("opportunity_id", flat=True)
        for opp_id in opps:
            update_user_and_send_invite(user, opp_id)
        return HttpResponse(status=200)<|MERGE_RESOLUTION|>--- conflicted
+++ resolved
@@ -28,10 +28,6 @@
 from commcare_connect.connect_id_client.models import ConnectIdUser
 from commcare_connect.opportunity.models import HQApiKey, Opportunity, OpportunityAccess, UserInvite, UserInviteStatus
 from commcare_connect.opportunity.tasks import update_user_and_send_invite
-<<<<<<< HEAD
-from commcare_connect.organization.decorators import org_member_required
-=======
->>>>>>> ec66472e
 from commcare_connect.utils.commcarehq_api import get_applications_for_user_by_domain, get_domains_for_user
 
 from .helpers import create_hq_user_and_link
@@ -166,31 +162,6 @@
                 user_invite.status = UserInviteStatus.sms_not_delivered
             user_invite.save()
         return Response(status=200)
-
-
-@method_decorator(csrf_exempt, name="dispatch")
-class CheckInvitedUserView(ClientProtectedResourceMixin, View):
-    def get(self, request, *args, **kwargs):
-        phone_number = request.GET.get("phone_number")
-        invited = False
-        if phone_number:
-            invited = UserInvite.objects.filter(phone_number=phone_number).exists()
-        return JsonResponse({"invited": invited})
-
-
-@method_decorator(csrf_exempt, name="dispatch")
-class ResendInvitesView(ClientProtectedResourceMixin, View):
-    def post(self, request, *args, **kwargs):
-        username = request.POST.get("username")
-        name = request.POST.get("name")
-        phone_number = request.POST.get("phone_number")
-        user = ConnectIdUser(username=username, name=name, phone_number=phone_number)
-        opps = UserInvite.objects.filter(
-            phone_number=user.phone_number, status=UserInviteStatus.not_found
-        ).values_list("opportunity_id", flat=True)
-        for opp_id in opps:
-            update_user_and_send_invite(user, opp_id)
-        return HttpResponse(status=200)
 
 
 # used for loading api key dropdown
