--- conflicted
+++ resolved
@@ -10,15 +10,12 @@
 from django.views.decorators.csrf import csrf_exempt
 from django.views.generic import DetailView, RedirectView, UpdateView, View
 from oauth2_provider.views.mixins import ClientProtectedResourceMixin
-<<<<<<< HEAD
 from oauth2_provider.contrib.rest_framework import OAuth2Authentication
-from rest_framework import parsers, status
+from rest_framework import parsers
 from rest_framework.decorators import api_view, authentication_classes
 
 from commcare_connect.opportunity.models import Opportunity, OpportunityAccess
-=======
-from rest_framework import status
->>>>>>> 6102db2f
+
 
 from .helpers import create_hq_user
 from .models import ConnectIDUserLink
@@ -70,19 +67,11 @@
         commcare_username = request.POST.get("commcare_username")
         connect_username = request.POST.get("connect_username")
         if not commcare_username or not connect_username:
-<<<<<<< HEAD
             return HttpResponse("commcare_username and connect_username required", status=400)
         try:
             user = User.objects.get(username=connect_username)
         except User.DoesNotExist:
             return HttpResponse("connect user does not exist", status=400)
-=======
-            return HttpResponse("commcare_username and connect_username required", status=status.HTTP_400_BAD_REQUEST)
-        try:
-            user = User.objects.get(username=connect_username)
-        except User.DoesNotExist:
-            return HttpResponse("connect user does not exist", status=status.HTTP_400_BAD_REQUEST)
->>>>>>> 6102db2f
         user_link, new = ConnectIDUserLink.objects.get_or_create(commcare_username=commcare_username, user=user)
         if new:
             return HttpResponse(status=201)
