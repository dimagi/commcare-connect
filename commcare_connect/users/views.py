import datetime
import json

from allauth.account.models import transaction
from django.contrib.auth import get_user_model
from django.contrib.auth.decorators import login_required, user_passes_test
from django.contrib.auth.mixins import LoginRequiredMixin
from django.contrib.messages.views import SuccessMessageMixin
from django.db.models import Q
from django.http import HttpResponse, JsonResponse
from django.shortcuts import get_object_or_404, render
from django.urls import reverse
from django.utils.decorators import method_decorator
from django.utils.html import format_html
from django.utils.timezone import now
from django.utils.translation import gettext_lazy as _
from django.views.decorators.csrf import csrf_exempt
from django.views.decorators.http import require_GET
from django.views.generic import RedirectView, UpdateView, View
from oauth2_provider.contrib.rest_framework import OAuth2Authentication
from oauth2_provider.views.mixins import ClientProtectedResourceMixin
from rest_framework.decorators import api_view, authentication_classes
from rest_framework.permissions import AllowAny
from rest_framework.response import Response
from rest_framework.views import APIView

from commcare_connect.connect_id_client.main import fetch_demo_user_tokens
from commcare_connect.connect_id_client.models import ConnectIdUser
from commcare_connect.opportunity.models import HQApiKey, Opportunity, OpportunityAccess, UserInvite, UserInviteStatus
from commcare_connect.opportunity.tasks import update_user_and_send_invite
from commcare_connect.utils.commcarehq_api import get_applications_for_user_by_domain, get_domains_for_user

from .helpers import create_hq_user_and_link
from .models import ConnectIDUserLink

User = get_user_model()


class UserUpdateView(LoginRequiredMixin, SuccessMessageMixin, UpdateView):
    model = User
    fields = ["name"]
    success_message = _("Information successfully updated")
    template_name = "users/user_form.html"

    def get_success_url(self):
        assert self.request.user.is_authenticated  # for mypy to know that the user is authenticated
        return reverse("account_email")

    def get_object(self):
        return self.request.user


user_update_view = UserUpdateView.as_view()


class UserRedirectView(LoginRequiredMixin, RedirectView):
    permanent = False

    def get_redirect_url(self):
        if not self.request.user.memberships.exists():
            return reverse("home")
        organization = self.request.org
        if organization:
            return reverse("opportunity:list", kwargs={"org_slug": organization.slug})
        return reverse("account_email")


user_redirect_view = UserRedirectView.as_view()


@method_decorator(csrf_exempt, name="dispatch")
class CreateUserLinkView(ClientProtectedResourceMixin, View):
    def post(self, request):
        commcare_username = request.POST.get("commcare_username")
        connect_username = request.POST.get("connect_username")
        if not commcare_username or not connect_username:
            return HttpResponse("commcare_username and connect_username required", status=400)
        try:
            user = User.objects.get(username=connect_username)
        except User.DoesNotExist:
            return HttpResponse("connect user does not exist", status=400)
        user_link, new = ConnectIDUserLink.objects.get_or_create(commcare_username=commcare_username, user=user)
        if new:
            return HttpResponse(status=201)
        else:
            return HttpResponse(status=200)


create_user_link_view = CreateUserLinkView.as_view()


@csrf_exempt
@api_view(["POST"])
@authentication_classes([OAuth2Authentication])
def start_learn_app(request):
    opportunity_id = request.POST.get("opportunity")
    if opportunity_id is None:
        return HttpResponse("opportunity required", status=400)
    opportunity = Opportunity.objects.get(pk=opportunity_id)
    app = opportunity.learn_app
    domain = app.cc_domain
    user_created = create_hq_user_and_link(request.user, domain, opportunity)
    if not user_created:
        return HttpResponse("Failed to create user", status=400)
    try:
        access_object = OpportunityAccess.objects.get(user=request.user, opportunity=opportunity)
    except OpportunityAccess.DoesNotExist:
        return HttpResponse("user has no access to opportunity", status=400)
    with transaction.atomic():
        if access_object.date_learn_started is None:
            access_object.date_learn_started = now()

            if not access_object.last_active or access_object.last_active < access_object.date_learn_started:
                access_object.last_active = access_object.date_learn_started

        access_object.accepted = True
        access_object.save()
        user_invite = UserInvite.objects.get(opportunity_access=access_object)
        user_invite.status = UserInviteStatus.accepted
        user_invite.save()
    return HttpResponse(status=200)


@require_GET
def accept_invite(request, invite_id):
    try:
        o = OpportunityAccess.objects.get(invite_id=invite_id)
    except OpportunityAccess.DoesNotExist:
        return HttpResponse("This link is invalid. Please try again", status=404)
    with transaction.atomic():
        o.accepted = True
        o.save()
        user_invite = UserInvite.objects.get(opportunity_access=o)
        user_invite.status = UserInviteStatus.accepted
        user_invite.save()
    return HttpResponse(
        "Thank you for accepting the invitation. Open your CommCare Connect App to "
        "see more information about the opportunity and begin learning"
    )


@login_required
@user_passes_test(lambda user: user.is_superuser)
@require_GET
def demo_user_tokens(request):
    users = fetch_demo_user_tokens()
    return render(request, "users/demo_tokens.html", {"demo_users": users})


class SMSStatusCallbackView(APIView):
    permission_classes = [AllowAny]

    def post(self, *args, **kwargs):
        message_sid = self.request.data.get("MessageSid", None)
        message_status = self.request.data.get("MessageStatus", None)
        user_invite = get_object_or_404(UserInvite, message_sid=message_sid)
        if not user_invite.status == UserInviteStatus.accepted:
            if message_status == "delivered":
                user_invite.status = UserInviteStatus.sms_delivered
                user_invite.notification_date = now()
            if message_status == "undelivered":
                user_invite.status = UserInviteStatus.sms_not_delivered
            user_invite.save()
        return Response(status=200)


# used for loading api key dropdown
@login_required
def get_api_keys(request):
    hq_server = request.GET.get("hq_server")
    if not hq_server:
        return HttpResponse(
            format_html("<option value='{}'>{}</option>", None, "Select a HQ Server to load API Keys.")
        )

    api_keys = HQApiKey.objects.filter(hq_server=hq_server, user=request.user).order_by("-date_created")
    if not api_keys:
        return HttpResponse(headers={"HX-Trigger": "no-api-keys-found"})

    options = []
    options.append(format_html("<option value='{}'>{}</option>", None, "Select an API key"))
    for api_key in api_keys:
        api_key_hidden = f"{api_key.api_key[:4]}...{api_key.api_key[-4:]}"
        options.append(
            format_html(
                "<option value='{}'>{}</option>",
                api_key.id,
                api_key_hidden,
            )
        )
    return HttpResponse("\n".join(options))


<<<<<<< HEAD
# used for loading domain dropdown
@login_required
def get_domains(request):
    hq_server = request.GET.get("hq_server")
    api_key_id = request.GET.get("api_key")
    if not hq_server or not api_key_id:
        return HttpResponse(format_html("<option value='{}'>{}</option>", None, "Select an API Key to load domains."))

    options = []
    api_key = HQApiKey.objects.get(id=api_key_id, hq_server=hq_server, user=request.user)
    domains = get_domains_for_user(api_key)
    options.append(format_html("<option value='{}'>{}</option>", None, "Select a Domain."))
    for domain in domains:
        options.append(format_html("<option value='{}'>{}</option>", domain, domain))
    return HttpResponse("\n".join(options))


# used for loading learn_app and deliver_app dropdowns
@login_required
def get_application(request):
    hq_server = request.GET.get("hq_server")
    api_key_id = request.GET.get("api_key")
    domain = request.GET.get("learn_app_domain") or request.GET.get("deliver_app_domain")
    if not hq_server or not api_key_id or not domain:
        return HttpResponse(
            format_html("<option value='{}'>{}</option>", None, "Select a Domain to load applications.")
        )
    api_key = HQApiKey.objects.get(id=api_key_id, hq_server=hq_server, user=request.user)
    applications = get_applications_for_user_by_domain(api_key, domain)
    active_opps = Opportunity.objects.filter(
        Q(learn_app__cc_domain=domain) | Q(deliver_app__cc_domain=domain),
        active=True,
        end_date__lt=datetime.date.today(),
    ).select_related("learn_app", "deliver_app")
    existing_apps = set()
    for opp in active_opps:
        if opp.learn_app.cc_domain == domain:
            existing_apps.add(opp.learn_app.cc_app_id)
        if opp.deliver_app.cc_domain == domain:
            existing_apps.add(opp.deliver_app.cc_app_id)
    options = []
    options.append(format_html("<option value='{}'>{}</option>", None, "Select an Application"))
    for app in applications:
        if app["id"] not in existing_apps:
            value = json.dumps(app)
            name = app["name"]
            options.append(format_html("<option value='{}'>{}</option>", value, name))
    return HttpResponse("\n".join(options))


=======
>>>>>>> ad2996cd
@method_decorator(csrf_exempt, name="dispatch")
class CheckInvitedUserView(ClientProtectedResourceMixin, View):
    def get(self, request, *args, **kwargs):
        phone_number = request.GET.get("phone_number")
        invited = False
        if phone_number:
            invited = UserInvite.objects.filter(phone_number=phone_number).exists()
        return JsonResponse({"invited": invited})


@method_decorator(csrf_exempt, name="dispatch")
class ResendInvitesView(ClientProtectedResourceMixin, View):
    def post(self, request, *args, **kwargs):
        username = request.POST.get("username")
        name = request.POST.get("name")
        phone_number = request.POST.get("phone_number")
        user = ConnectIdUser(username=username, name=name, phone_number=phone_number)
        opps = UserInvite.objects.filter(
            phone_number=user.phone_number, status=UserInviteStatus.not_found
        ).values_list("opportunity_id", flat=True)
        for opp_id in opps:
            update_user_and_send_invite(user, opp_id)
        return HttpResponse(status=200)<|MERGE_RESOLUTION|>--- conflicted
+++ resolved
@@ -1,12 +1,8 @@
-import datetime
-import json
-
 from allauth.account.models import transaction
 from django.contrib.auth import get_user_model
 from django.contrib.auth.decorators import login_required, user_passes_test
 from django.contrib.auth.mixins import LoginRequiredMixin
 from django.contrib.messages.views import SuccessMessageMixin
-from django.db.models import Q
 from django.http import HttpResponse, JsonResponse
 from django.shortcuts import get_object_or_404, render
 from django.urls import reverse
@@ -28,7 +24,6 @@
 from commcare_connect.connect_id_client.models import ConnectIdUser
 from commcare_connect.opportunity.models import HQApiKey, Opportunity, OpportunityAccess, UserInvite, UserInviteStatus
 from commcare_connect.opportunity.tasks import update_user_and_send_invite
-from commcare_connect.utils.commcarehq_api import get_applications_for_user_by_domain, get_domains_for_user
 
 from .helpers import create_hq_user_and_link
 from .models import ConnectIDUserLink
@@ -191,59 +186,6 @@
     return HttpResponse("\n".join(options))
 
 
-<<<<<<< HEAD
-# used for loading domain dropdown
-@login_required
-def get_domains(request):
-    hq_server = request.GET.get("hq_server")
-    api_key_id = request.GET.get("api_key")
-    if not hq_server or not api_key_id:
-        return HttpResponse(format_html("<option value='{}'>{}</option>", None, "Select an API Key to load domains."))
-
-    options = []
-    api_key = HQApiKey.objects.get(id=api_key_id, hq_server=hq_server, user=request.user)
-    domains = get_domains_for_user(api_key)
-    options.append(format_html("<option value='{}'>{}</option>", None, "Select a Domain."))
-    for domain in domains:
-        options.append(format_html("<option value='{}'>{}</option>", domain, domain))
-    return HttpResponse("\n".join(options))
-
-
-# used for loading learn_app and deliver_app dropdowns
-@login_required
-def get_application(request):
-    hq_server = request.GET.get("hq_server")
-    api_key_id = request.GET.get("api_key")
-    domain = request.GET.get("learn_app_domain") or request.GET.get("deliver_app_domain")
-    if not hq_server or not api_key_id or not domain:
-        return HttpResponse(
-            format_html("<option value='{}'>{}</option>", None, "Select a Domain to load applications.")
-        )
-    api_key = HQApiKey.objects.get(id=api_key_id, hq_server=hq_server, user=request.user)
-    applications = get_applications_for_user_by_domain(api_key, domain)
-    active_opps = Opportunity.objects.filter(
-        Q(learn_app__cc_domain=domain) | Q(deliver_app__cc_domain=domain),
-        active=True,
-        end_date__lt=datetime.date.today(),
-    ).select_related("learn_app", "deliver_app")
-    existing_apps = set()
-    for opp in active_opps:
-        if opp.learn_app.cc_domain == domain:
-            existing_apps.add(opp.learn_app.cc_app_id)
-        if opp.deliver_app.cc_domain == domain:
-            existing_apps.add(opp.deliver_app.cc_app_id)
-    options = []
-    options.append(format_html("<option value='{}'>{}</option>", None, "Select an Application"))
-    for app in applications:
-        if app["id"] not in existing_apps:
-            value = json.dumps(app)
-            name = app["name"]
-            options.append(format_html("<option value='{}'>{}</option>", value, name))
-    return HttpResponse("\n".join(options))
-
-
-=======
->>>>>>> ad2996cd
 @method_decorator(csrf_exempt, name="dispatch")
 class CheckInvitedUserView(ClientProtectedResourceMixin, View):
     def get(self, request, *args, **kwargs):
