from crispy_forms import helper, layout
from django import forms
from django.core.exceptions import ValidationError
from django.utils.translation import gettext

from commcare_connect.organization.models import Organization, UserOrganizationMembership
from commcare_connect.users.models import User


class OrganizationChangeForm(forms.ModelForm):
    class Meta:
        model = Organization
        fields = ("name",)
        labels = {
            "name": gettext("Organization Name"),
        }

    def __init__(self, *args, **kwargs):
        super().__init__(*args, **kwargs)

        self.helper = helper.FormHelper(self)
        self.helper.layout = layout.Layout(
            layout.Field("name"),
            layout.Div(
                layout.Submit("submit", gettext("Update"), css_class="button button-md primary-dark"),
<<<<<<< HEAD
                css_class="flex justify-end"
=======
                css_class="flex justify-end",
>>>>>>> 678c4b02
            ),
        )


class MembershipForm(forms.ModelForm):
    email = forms.CharField(
        max_length=254,
        required=True,
        label="",
        widget=forms.TextInput(attrs={"placeholder": "Enter email address"}),
    )

    class Meta:
        model = UserOrganizationMembership
        fields = ("role",)
        labels = {"role": ""}

    def __init__(self, *args, **kwargs):
        self.organization = kwargs.pop("organization")
        super().__init__(*args, **kwargs)

        self.helper = helper.FormHelper(self)
        self.helper.layout = layout.Layout(
            layout.Row(
                layout.Field("email", wrapper_class="col-md-5"),
                layout.Field("role", wrapper_class="col-md-5"),
                layout.Div(
<<<<<<< HEAD
                    layout.Submit("submit", gettext("Submit"), css_class="button button-md primary-dark float-end")),
                css_class="flex flex-col"
=======
                    layout.Submit("submit", gettext("Submit"), css_class="button button-md primary-dark float-end")
                ),
                css_class="flex flex-col",
>>>>>>> 678c4b02
            ),
        )

    def clean_email(self):
        email = self.cleaned_data["email"]
        user = User.objects.filter(email=email).exclude(memberships__organization=self.organization).first()

        if not user:
            raise ValidationError("User with this email does not exist or is already a member")

        self.instance.user = user
        return email


class AddCredentialForm(forms.Form):
    credential = forms.CharField(widget=forms.Select)
    users = forms.CharField(
        widget=forms.Textarea(
            attrs=dict(
                placeholder="Enter the phone numbers of the users you want to add the "
                            "credential to, one on each line.",
            )
        ),
    )

    def __init__(self, *args, **kwargs):
        credentials = kwargs.pop("credentials", [])
        super().__init__(*args, **kwargs)

        self.fields["credential"].widget.choices = [(c.name, c.name) for c in credentials]

        self.helper = helper.FormHelper(self)
        self.helper.layout = layout.Layout(
<<<<<<< HEAD
            layout.Row(layout.Field("credential"), layout.Field("users"), layout.Div(
                layout.Submit("submit", gettext("Submit"), css_class="button button-md primary-dark float-end")),
                       css_class="flex flex-col"),
=======
            layout.Row(
                layout.Field("credential"),
                layout.Field("users"),
                layout.Div(
                    layout.Submit("submit", gettext("Submit"), css_class="button button-md primary-dark float-end")
                ),
                css_class="flex flex-col",
            ),
>>>>>>> 678c4b02
        )

    def clean_users(self):
        user_data = self.cleaned_data["users"]
        split_users = [line.strip() for line in user_data.splitlines() if line.strip()]
        return split_users


OrganizationCreationForm = forms.modelform_factory(
    Organization,
    fields=("name",),
    labels={"name": "Organization Name"},
    help_texts={
        "name": (
            "This would be used to create the Organization URL,"
            " and you will not be able to change the URL in future."
        )
    },
)<|MERGE_RESOLUTION|>--- conflicted
+++ resolved
@@ -23,11 +23,7 @@
             layout.Field("name"),
             layout.Div(
                 layout.Submit("submit", gettext("Update"), css_class="button button-md primary-dark"),
-<<<<<<< HEAD
-                css_class="flex justify-end"
-=======
                 css_class="flex justify-end",
->>>>>>> 678c4b02
             ),
         )
 
@@ -55,14 +51,9 @@
                 layout.Field("email", wrapper_class="col-md-5"),
                 layout.Field("role", wrapper_class="col-md-5"),
                 layout.Div(
-<<<<<<< HEAD
-                    layout.Submit("submit", gettext("Submit"), css_class="button button-md primary-dark float-end")),
-                css_class="flex flex-col"
-=======
                     layout.Submit("submit", gettext("Submit"), css_class="button button-md primary-dark float-end")
                 ),
                 css_class="flex flex-col",
->>>>>>> 678c4b02
             ),
         )
 
@@ -83,7 +74,7 @@
         widget=forms.Textarea(
             attrs=dict(
                 placeholder="Enter the phone numbers of the users you want to add the "
-                            "credential to, one on each line.",
+                "credential to, one on each line.",
             )
         ),
     )
@@ -96,11 +87,6 @@
 
         self.helper = helper.FormHelper(self)
         self.helper.layout = layout.Layout(
-<<<<<<< HEAD
-            layout.Row(layout.Field("credential"), layout.Field("users"), layout.Div(
-                layout.Submit("submit", gettext("Submit"), css_class="button button-md primary-dark float-end")),
-                       css_class="flex flex-col"),
-=======
             layout.Row(
                 layout.Field("credential"),
                 layout.Field("users"),
@@ -109,7 +95,6 @@
                 ),
                 css_class="flex flex-col",
             ),
->>>>>>> 678c4b02
         )
 
     def clean_users(self):
