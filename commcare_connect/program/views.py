from datetime import timedelta

from django.contrib import messages
from django.contrib.auth.mixins import LoginRequiredMixin, UserPassesTestMixin
<<<<<<< HEAD
from django.db.models import Count, F, Max, Q, Sum
=======
from django.db.models import CharField, Count, F, Max, Q, Sum, Value
from django.db.models.functions import Concat
>>>>>>> 678c4b02
from django.shortcuts import get_object_or_404, redirect, render
from django.urls import reverse
from django.utils.timezone import now
from django.views.decorators.http import require_POST
from django.views.generic import ListView, UpdateView
from django_tables2 import SingleTableView

from commcare_connect.opportunity.models import (
<<<<<<< HEAD
=======
    Opportunity,
>>>>>>> 678c4b02
    OpportunityAccess,
    PaymentInvoice,
    UserVisit,
    VisitReviewStatus,
    VisitValidationStatus,
)
from commcare_connect.opportunity.views import OpportunityInit
from commcare_connect.organization.decorators import (
    org_admin_required,
    org_member_required,
    org_program_manager_required,
)
from commcare_connect.organization.models import Organization
from commcare_connect.program.forms import ManagedOpportunityInitForm, ProgramForm
from commcare_connect.program.helpers import get_annotated_managed_opportunity, get_delivery_performance_report
from commcare_connect.program.models import ManagedOpportunity, Program, ProgramApplication, ProgramApplicationStatus
from commcare_connect.program.tables import DeliveryPerformanceTable, FunnelPerformanceTable, ProgramApplicationTable

from .utils import is_program_manager


class ProgramManagerMixin(LoginRequiredMixin, UserPassesTestMixin):
    def test_func(self):
        org_membership = getattr(self.request, "org_membership", None)
        is_admin = getattr(org_membership, "is_admin", False)
        org = getattr(self.request, "org", None)
        program_manager = getattr(org, "program_manager", False)
        return (org_membership is not None and is_admin and program_manager) or self.request.user.is_superuser


ALLOWED_ORDERINGS = {
    "name": "name",
    "-name": "-name",
    "start_date": "start_date",
    "-start_date": "-start_date",
    "end_date": "end_date",
    "-end_date": "-end_date",
}


class ProgramCreateOrUpdate(ProgramManagerMixin, UpdateView):
    model = Program
    form_class = ProgramForm
    template_name = "program/program_form.html"

    def get_object(self, queryset=None):
        pk = self.kwargs.get("pk")
        if pk:
            return super().get_object(queryset)
        return None

    def get_form_kwargs(self):
        kwargs = super().get_form_kwargs()
        kwargs["user"] = self.request.user
        kwargs["organization"] = self.request.org
        return kwargs

    def form_valid(self, form):
        is_edit = self.object is not None
        response = super().form_valid(form)
        status = ("created", "updated")[is_edit]
        message = f"Program '{self.object.name}' {status} successfully."
        messages.success(self.request, message)
        return response

    def get_success_url(self):
        return reverse("program:home", kwargs={"org_slug": self.request.org.slug})


class ManagedOpportunityList(ProgramManagerMixin, ListView):
    model = ManagedOpportunity
    paginate_by = 10
    default_ordering = "name"
    template_name = "opportunity/opportunity_list.html"

    def get_queryset(self):
        ordering = self.request.GET.get("sort", self.default_ordering)
        ordering = ALLOWED_ORDERINGS.get(ordering, self.default_ordering)
        program_id = self.kwargs.get("pk")
        return ManagedOpportunity.objects.filter(program_id=program_id).order_by(ordering)

    def get_context_data(self, **kwargs):
        context = super().get_context_data(**kwargs)
        context["program"] = get_object_or_404(Program, id=self.kwargs.get("pk"))
        context["opportunity_init_url"] = reverse(
            "program:opportunity_init", kwargs={"org_slug": self.request.org.slug, "pk": self.kwargs.get("pk")}
        )
        context["base_template"] = "program/base.html"
        return context


class ManagedOpportunityInit(ProgramManagerMixin, OpportunityInit):
    form_class = ManagedOpportunityInitForm
    program = None

    def dispatch(self, request, *args, **kwargs):
        try:
            self.program = Program.objects.get(pk=self.kwargs.get("pk"))
        except Program.DoesNotExist:
            messages.error(request, "Program not found.")
            return redirect(reverse("program:home", kwargs={"org_slug": request.org.slug}))
        return super().dispatch(request, *args, **kwargs)

    def get_form_kwargs(self):
        kwargs = super().get_form_kwargs()
        kwargs["program"] = self.program
        return kwargs


@org_program_manager_required
@require_POST
def invite_organization(request, org_slug, pk):
    requested_org_slug = request.POST.get("organization")
    organization = get_object_or_404(Organization, slug=requested_org_slug)
    if organization == request.org:
        messages.error(request, f"Cannot invite organization {organization.name} to program.")
        return redirect(reverse("program:applications", kwargs={"org_slug": org_slug, "pk": pk}))
    program = get_object_or_404(Program, id=pk)

    obj, created = ProgramApplication.objects.update_or_create(
        program=program,
        organization=organization,
        defaults={
            "status": ProgramApplicationStatus.INVITED,
            "created_by": request.user.email,
            "modified_by": request.user.email,
        },
    )

    if created:
        messages.success(request, "Organization invited successfully!")
    else:
        messages.info(request, "The invitation for this organization has been updated.")

    return redirect(reverse("program:home", kwargs={"org_slug": org_slug}))


class ProgramApplicationList(ProgramManagerMixin, SingleTableView):
    model = ProgramApplication
    table_class = ProgramApplicationTable
    paginate_by = 10
    template_name = "program/application_list.html"

    def get_queryset(self):
        program_id = self.kwargs.get("pk")
        return ProgramApplication.objects.filter(program__id=program_id).order_by("date_modified")

    def get_context_data(self, **kwargs):
        context = super().get_context_data(**kwargs)
        context["pk"] = self.kwargs.get("pk")
        program = get_object_or_404(Program, id=self.kwargs.get("pk"), organization=self.request.org)

        org_already_member_ids = ProgramApplication.objects.filter(
            program__id=self.kwargs.get("pk"),
            status__in=[ProgramApplicationStatus.ACCEPTED, ProgramApplicationStatus.APPLIED],
        ).values_list("organization_id", flat=True)

        context["organizations"] = Organization.objects.exclude(id__in=[*org_already_member_ids, self.request.org.pk])
        context["program"] = program
        return context


@org_program_manager_required
@require_POST
def manage_application(request, org_slug, application_id, action):
    application = get_object_or_404(ProgramApplication, id=application_id)
    redirect_url = reverse("program:home", kwargs={"org_slug": org_slug})

    status_mapping = {
        "accept": ProgramApplicationStatus.ACCEPTED,
        "reject": ProgramApplicationStatus.REJECTED,
    }

    new_status = status_mapping.get(action, None)
    if new_status is None:
        return redirect(redirect_url)

    application.status = new_status
    application.modified_by = request.user.email
    application.save()

    return redirect(redirect_url)


@require_POST
@org_admin_required
def apply_or_decline_application(request, application_id, action, org_slug=None, pk=None):
    application = get_object_or_404(ProgramApplication, id=application_id, status=ProgramApplicationStatus.INVITED)

    redirect_url = reverse("program:home", kwargs={"org_slug": org_slug})

    action_map = {
        "apply": {
            "status": ProgramApplicationStatus.APPLIED,
            "message": f"Application for the program '{application.program.name}' has been "
            f"successfully submitted.",
        },
        "decline": {
            "status": ProgramApplicationStatus.DECLINED,
            "message": f"The application for the program '{application.program.name}' has been marked "
            f"as 'Declined'.",
        },
    }

    if action not in action_map:
        return redirect(redirect_url)

    application.status = action_map[action]["status"]
    application.modified_by = request.user.email
    application.save()

    return redirect(redirect_url)


@org_program_manager_required
def dashboard(request, **kwargs):
    program = get_object_or_404(Program, id=kwargs.get("pk"), organization=request.org)
    context = {
        "program": program,
    }
    return render(request, "program/dashboard.html", context)


class FunnelPerformanceTableView(ProgramManagerMixin, SingleTableView):
    model = ManagedOpportunity
    paginate_by = 10
    table_class = FunnelPerformanceTable
    template_name = "tables/single_table.html"

    def get_queryset(self):
        program_id = self.kwargs["pk"]
        program = get_object_or_404(Program, id=program_id)
        return get_annotated_managed_opportunity(program)


class DeliveryPerformanceTableView(ProgramManagerMixin, SingleTableView):
    model = ManagedOpportunity
    paginate_by = 10
    table_class = DeliveryPerformanceTable
    template_name = "tables/single_table.html"

    def get_queryset(self):
        program_id = self.kwargs["pk"]
        program = get_object_or_404(Program, id=program_id)
        start_date = self.request.GET.get("start_date") or None
        end_date = self.request.GET.get("end_date") or None
        return get_delivery_performance_report(program, start_date, end_date)


@org_member_required
def program_home(request, org_slug):
    org = Organization.objects.get(slug=org_slug)
    if is_program_manager(request):
        return program_manager_home(request, org)
    return network_manager_home(request, org)


def program_manager_home(request, org):
    programs = (
        Program.objects.filter(organization=org)
        .order_by("-start_date")
        .annotate(
            invited=Count("programapplication"),
            applied=Count(
                "programapplication",
                filter=Q(
                    programapplication__status__in=[
                        ProgramApplicationStatus.APPLIED,
                        ProgramApplicationStatus.ACCEPTED,
                    ]
                ),
            ),
            accepted=Count(
                "programapplication",
                filter=Q(programapplication__status=ProgramApplicationStatus.ACCEPTED),
            ),
        )
    )

    pending_review_data = (
        UserVisit.objects.filter(
            status=VisitValidationStatus.approved,
            review_status=VisitReviewStatus.pending,
            opportunity__managed=True,
            opportunity__managedopportunity__program__in=programs,
        )
        .values("opportunity__id", "opportunity__name", "opportunity__organization__name")
        .annotate(count=Count("id"))
    )

    pending_review = _make_recent_activity_data(
        pending_review_data, org.slug, "opportunity:worker_list", {"active_tab": "delivery"}
    )

    pending_payments_data = (
        PaymentInvoice.objects.filter(
            opportunity__managed=True,
            opportunity__managedopportunity__program__in=programs,
            payment__isnull=True,
        )
        .values("opportunity__id", "opportunity__name", "opportunity__organization__name")
<<<<<<< HEAD
        .annotate(count=Count("id"))
    )

    pending_payments = _make_recent_activity_data(
        pending_payments_data, org.slug, "opportunity:worker_list", {"active_tab": "payments"}
=======
        .annotate(count=Concat(F("opportunity__currency"), Value(" "), Sum("amount"), output_field=CharField()))
    )

    pending_payments = _make_recent_activity_data(
        pending_payments_data, org.slug, "opportunity:worker_list", {"active_tab": "payments"}, small_text=True
>>>>>>> 678c4b02
    )

    organizations = Organization.objects.exclude(pk=org.pk)
    recent_activities = [
        {"title": "Pending Review", "rows": pending_review},
        {"title": "Pending Payments", "rows": pending_payments},
    ]

    context = {
        "programs": programs,
        "organizations": organizations,
        "recent_activities": recent_activities,
        "is_program_manager": True,
    }
    return render(request, "program/pm_home.html", context)


def network_manager_home(request, org):
    programs = Program.objects.filter(programapplication__organization=org).annotate(
        status=F("programapplication__status"),
        invite_date=F("programapplication__date_created"),
        application_id=F("programapplication__id"),
    )
    results = sorted(programs, key=lambda x: (x.invite_date, x.start_date), reverse=True)

    pending_review_data = (
        UserVisit.objects.filter(
            status="pending",
            opportunity__managed=True,
            opportunity__organization=org,
        )
        .values("opportunity__id", "opportunity__name", "opportunity__organization__name")
        .annotate(count=Count("id", distinct=True))
    )
    pending_review = _make_recent_activity_data(
        pending_review_data, org.slug, "opportunity:worker_list", {"active_tab": "delivery"}
    )
    access_qs = OpportunityAccess.objects.filter(opportunity__managed=True, opportunity__organization=org)
<<<<<<< HEAD
    pending_payments_data = (
        access_qs.annotate(pending_payment=F("payment_accrued") - Sum("payment__amount"))
        .filter(pending_payment__gte=0)
        .values("opportunity__id", "opportunity__name", "opportunity__organization__name")
        .annotate(count=Count("id", distinct=True))
    )
    pending_payments = _make_recent_activity_data(
        pending_payments_data, org.slug, "opportunity:worker_list", {"active_tab": "payments"}
    )
=======

    pending_payments_data_opps = (
        Opportunity.objects.filter(managed=True, organization=org)
        .annotate(
            pending_payment=Sum("opportunityaccess__payment_accrued") - Sum("opportunityaccess__payment__amount")
        )
        .filter(pending_payment__gte=0)
    )
    pending_payments_data = [
        {
            "opportunity__id": data.id,
            "opportunity__name": data.name,
            "opportunity__organization__name": data.organization.name,
            "count": f"{data.currency} {data.pending_payment}",
        }
        for data in pending_payments_data_opps
    ]
    pending_payments = _make_recent_activity_data(
        pending_payments_data, org.slug, "opportunity:worker_list", {"active_tab": "payments"}, small_text=True
    )

>>>>>>> 678c4b02
    three_days_before = now() - timedelta(days=3)
    inactive_workers_data = (
        access_qs.annotate(
            learn_module_date=Max("completedmodule__date"),
            user_visit_date=Max("uservisit__visit_date"),
        )
        .filter(Q(user_visit_date__lte=three_days_before) | Q(learn_module_date__lte=three_days_before))
        .values("opportunity__id", "opportunity__name", "opportunity__organization__name")
        .annotate(count=Count("id", distinct=True))
    )
    inactive_workers = _make_recent_activity_data(
        inactive_workers_data, org.slug, "opportunity:worker_list", {"active_tab": "workers"}
    )
    recent_activities = [
        {"title": "Pending Review", "rows": pending_review},
        {"title": "Pending Payments", "rows": pending_payments},
        {"title": "Inactive Workers", "rows": inactive_workers},
    ]
    context = {
        "programs": results,
        "recent_activities": recent_activities,
        "is_program_manager": False,
    }
    return render(request, "program/nm_home.html", context)


<<<<<<< HEAD
def _make_recent_activity_data(data: list[dict], org_slug: str, url_slug: str, url_get_kwargs: dict = {}):
=======
def _make_recent_activity_data(
    data: list[dict], org_slug: str, url_slug: str, url_get_kwargs: dict = {}, small_text=False
):
>>>>>>> 678c4b02
    get_string = "&".join([f"{key}={value}" for key, value in url_get_kwargs.items()])
    return [
        {
            "opportunity__name": row["opportunity__name"],
            "opportunity__organization__name": row["opportunity__organization__name"],
            "count": row.get("count", 0),
            "url": reverse(url_slug, kwargs={"org_slug": org_slug, "opp_id": row["opportunity__id"]})
            + f"?{get_string}",
<<<<<<< HEAD
=======
            "small_text": small_text,
>>>>>>> 678c4b02
        }
        for row in data
    ]<|MERGE_RESOLUTION|>--- conflicted
+++ resolved
@@ -2,12 +2,8 @@
 
 from django.contrib import messages
 from django.contrib.auth.mixins import LoginRequiredMixin, UserPassesTestMixin
-<<<<<<< HEAD
-from django.db.models import Count, F, Max, Q, Sum
-=======
 from django.db.models import CharField, Count, F, Max, Q, Sum, Value
 from django.db.models.functions import Concat
->>>>>>> 678c4b02
 from django.shortcuts import get_object_or_404, redirect, render
 from django.urls import reverse
 from django.utils.timezone import now
@@ -16,10 +12,7 @@
 from django_tables2 import SingleTableView
 
 from commcare_connect.opportunity.models import (
-<<<<<<< HEAD
-=======
     Opportunity,
->>>>>>> 678c4b02
     OpportunityAccess,
     PaymentInvoice,
     UserVisit,
@@ -321,19 +314,11 @@
             payment__isnull=True,
         )
         .values("opportunity__id", "opportunity__name", "opportunity__organization__name")
-<<<<<<< HEAD
-        .annotate(count=Count("id"))
-    )
-
-    pending_payments = _make_recent_activity_data(
-        pending_payments_data, org.slug, "opportunity:worker_list", {"active_tab": "payments"}
-=======
         .annotate(count=Concat(F("opportunity__currency"), Value(" "), Sum("amount"), output_field=CharField()))
     )
 
     pending_payments = _make_recent_activity_data(
         pending_payments_data, org.slug, "opportunity:worker_list", {"active_tab": "payments"}, small_text=True
->>>>>>> 678c4b02
     )
 
     organizations = Organization.objects.exclude(pk=org.pk)
@@ -372,17 +357,6 @@
         pending_review_data, org.slug, "opportunity:worker_list", {"active_tab": "delivery"}
     )
     access_qs = OpportunityAccess.objects.filter(opportunity__managed=True, opportunity__organization=org)
-<<<<<<< HEAD
-    pending_payments_data = (
-        access_qs.annotate(pending_payment=F("payment_accrued") - Sum("payment__amount"))
-        .filter(pending_payment__gte=0)
-        .values("opportunity__id", "opportunity__name", "opportunity__organization__name")
-        .annotate(count=Count("id", distinct=True))
-    )
-    pending_payments = _make_recent_activity_data(
-        pending_payments_data, org.slug, "opportunity:worker_list", {"active_tab": "payments"}
-    )
-=======
 
     pending_payments_data_opps = (
         Opportunity.objects.filter(managed=True, organization=org)
@@ -404,7 +378,6 @@
         pending_payments_data, org.slug, "opportunity:worker_list", {"active_tab": "payments"}, small_text=True
     )
 
->>>>>>> 678c4b02
     three_days_before = now() - timedelta(days=3)
     inactive_workers_data = (
         access_qs.annotate(
@@ -431,13 +404,9 @@
     return render(request, "program/nm_home.html", context)
 
 
-<<<<<<< HEAD
-def _make_recent_activity_data(data: list[dict], org_slug: str, url_slug: str, url_get_kwargs: dict = {}):
-=======
 def _make_recent_activity_data(
     data: list[dict], org_slug: str, url_slug: str, url_get_kwargs: dict = {}, small_text=False
 ):
->>>>>>> 678c4b02
     get_string = "&".join([f"{key}={value}" for key, value in url_get_kwargs.items()])
     return [
         {
@@ -446,10 +415,7 @@
             "count": row.get("count", 0),
             "url": reverse(url_slug, kwargs={"org_slug": org_slug, "opp_id": row["opportunity__id"]})
             + f"?{get_string}",
-<<<<<<< HEAD
-=======
             "small_text": small_text,
->>>>>>> 678c4b02
         }
         for row in data
     ]