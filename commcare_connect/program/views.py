--- conflicted
+++ resolved
@@ -290,11 +290,7 @@
         )
     )
 
-<<<<<<< HEAD
-    pending_review = (
-=======
     pending_review_data = (
->>>>>>> 644e4a2a
         UserVisit.objects.filter(
             status=VisitValidationStatus.approved,
             review_status=VisitReviewStatus.pending,
@@ -305,15 +301,11 @@
         .annotate(count=Count("id"))
     )
 
-<<<<<<< HEAD
-    pending_payments = (
-=======
     pending_review = _make_recent_activity_data(
         pending_review_data, org.slug, "opportunity:worker_list", {"active_tab": "delivery"}
     )
 
     pending_payments_data = (
->>>>>>> 644e4a2a
         PaymentInvoice.objects.filter(
             opportunity__managed=True,
             opportunity__managedopportunity__program__in=programs,
@@ -323,13 +315,10 @@
         .annotate(count=Count("id"))
     )
 
-<<<<<<< HEAD
-=======
     pending_payments = _make_recent_activity_data(
         pending_payments_data, org.slug, "opportunity:worker_list", {"active_tab": "payments"}
     )
 
->>>>>>> 644e4a2a
     organizations = Organization.objects.exclude(pk=org.pk)
     recent_activities = [
         {"title": "Pending Review", "rows": pending_review},
@@ -353,11 +342,7 @@
     )
     results = sorted(programs, key=lambda x: (x.invite_date, x.start_date), reverse=True)
 
-<<<<<<< HEAD
-    pending_review = (
-=======
     pending_review_data = (
->>>>>>> 644e4a2a
         UserVisit.objects.filter(
             status="pending",
             opportunity__managed=True,
@@ -366,31 +351,21 @@
         .values("opportunity__id", "opportunity__name", "opportunity__organization__name")
         .annotate(count=Count("id", distinct=True))
     )
-<<<<<<< HEAD
-    access_qs = OpportunityAccess.objects.filter(opportunity__managed=True, opportunity__organization=org)
-    pending_payments = (
-=======
     pending_review = _make_recent_activity_data(
         pending_review_data, org.slug, "opportunity:worker_list", {"active_tab": "delivery"}
     )
     access_qs = OpportunityAccess.objects.filter(opportunity__managed=True, opportunity__organization=org)
     pending_payments_data = (
->>>>>>> 644e4a2a
         access_qs.annotate(pending_payment=F("payment_accrued") - Sum("payment__amount"))
         .filter(pending_payment__gte=0)
         .values("opportunity__id", "opportunity__name", "opportunity__organization__name")
         .annotate(count=Count("id", distinct=True))
     )
-<<<<<<< HEAD
-    three_days_before = now() - timedelta(days=3)
-    inactive_workers = (
-=======
     pending_payments = _make_recent_activity_data(
         pending_payments_data, org.slug, "opportunity:worker_list", {"active_tab": "payments"}
     )
     three_days_before = now() - timedelta(days=3)
     inactive_workers_data = (
->>>>>>> 644e4a2a
         access_qs.annotate(
             learn_module_date=Max("completedmodule__date"),
             user_visit_date=Max("uservisit__visit_date"),
@@ -399,12 +374,9 @@
         .values("opportunity__id", "opportunity__name", "opportunity__organization__name")
         .annotate(count=Count("id", distinct=True))
     )
-<<<<<<< HEAD
-=======
     inactive_workers = _make_recent_activity_data(
         inactive_workers_data, org.slug, "opportunity:worker_list", {"active_tab": "workers"}
     )
->>>>>>> 644e4a2a
     recent_activities = [
         {"title": "Pending Review", "rows": pending_review},
         {"title": "Pending Payments", "rows": pending_payments},
@@ -415,9 +387,6 @@
         "recent_activities": recent_activities,
         "is_program_manager": False,
     }
-<<<<<<< HEAD
-    return render(request, "program/nm_home.html", context)
-=======
     return render(request, "program/nm_home.html", context)
 
 
@@ -432,5 +401,4 @@
             + f"?{get_string}",
         }
         for row in data
-    ]
->>>>>>> 644e4a2a
+    ]