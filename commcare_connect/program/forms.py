from crispy_forms.helper import FormHelper
from crispy_forms.layout import Button, Column, Field, Layout, Row, Submit
from django import forms

from commcare_connect.opportunity.forms import OpportunityInitForm, OpportunityInitUpdateForm
from commcare_connect.organization.models import Organization
from commcare_connect.program.models import ManagedOpportunity, Program, ProgramApplicationStatus

DATE_INPUT = forms.DateInput(format="%Y-%m-%d", attrs={"type": "date"})


class ProgramForm(forms.ModelForm):
    class Meta:
        model = Program
        fields = [
            "name",
            "description",
            "delivery_type",
            "budget",
            "currency",
            "start_date",
            "end_date",
        ]
        widgets = {"start_date": DATE_INPUT, "end_date": DATE_INPUT, "description": forms.Textarea}

    def __init__(self, *args, **kwargs):
        self.user = kwargs.pop("user", None)
        self.organization = kwargs.pop("organization")
        super().__init__(*args, **kwargs)
        self.helper = FormHelper(self)
        self.helper.layout = Layout(
            Field("name"),
            Field("description"),
            Field("delivery_type"),
            Row(
                Field("budget"),
                Field("currency"),
                css_class="grid grid-cols-2 gap-2",
            ),
            Row(
                Field("start_date"),
                Field("end_date"),
                css_class="grid grid-cols-2 gap-2",
            ),
            Row(
                Button(
                    "close",
                    "Close",
                    css_class="button button-md outline-style",
                    **{"@click": "showProgramAddModal = showProgramEditModal = false"},
                ),
                Submit("submit", "Submit", css_class="button button-md primary-dark"),
                css_class="float-end",
            ),
        )

    def clean(self):
        cleaned_data = super().clean()
        start_date = cleaned_data.get("start_date")
        end_date = cleaned_data.get("end_date")

        if start_date and end_date and end_date <= start_date:
            self.add_error("end_date", "End date must be after the start date.")
        return cleaned_data

    def save(self, commit=True):
        if not self.instance.pk:
            self.instance.organization = self.organization
            self.instance.created_by = self.user.email
        self.instance.modified_by = self.user.email
        self.instance.currency = self.cleaned_data["currency"].upper()
        return super().save(commit=commit)


class BaseManagedOpportunityInitForm:
    managed_opp = True

    def __init__(self, *args, **kwargs):
        self.program = kwargs.pop("program")
        super().__init__(*args, **kwargs)

        # Managed opportunities should use the currency specified in the program.
        self.fields["currency"].initial = self.program.currency
        self.fields["currency"].widget = forms.TextInput(attrs={"readonly": "readonly", "disabled": True})
        self.fields["currency"].required = False

        program_members = Organization.objects.filter(
            programapplication__program=self.program, programapplication__status=ProgramApplicationStatus.ACCEPTED
        ).distinct()

        self.fields["organization"] = forms.ModelChoiceField(
            queryset=program_members,
            required=True,
            widget=forms.Select(attrs={"class": "form-control"}),
            label="Network Manager Organization",
        )
        self.set_organization_initial()
        opportunity_details_row = self.helper.layout[0]
        organization_field_layout = Column(
            Field("organization"), css_class="col-span-2"  # This makes the field take the full width of the grid row
        )
        opportunity_details_row.fields.insert(1, organization_field_layout)

    def set_organization_initial(self):
        pass

    def save(self, commit=True):
        self.instance.program = self.program
        self.instance.currency = self.program.currency
<<<<<<< HEAD
        return super().save(commit=commit)


class ManagedOpportunityInitForm(BaseManagedOpportunityInitForm, OpportunityInitForm):
    class Meta(OpportunityInitForm.Meta):
        model = ManagedOpportunity


class ManagedOpportunityInitUpdateForm(BaseManagedOpportunityInitForm, OpportunityInitUpdateForm):
    class Meta(OpportunityInitUpdateForm.Meta):
        model = ManagedOpportunity

    def set_organization_initial(self):
        self.fields["organization"].initial = self.instance.organization
=======
        self.instance.delivery_type = self.program.delivery_type
        return super().save(commit=commit)
>>>>>>> 043ae31f
<|MERGE_RESOLUTION|>--- conflicted
+++ resolved
@@ -107,7 +107,7 @@
     def save(self, commit=True):
         self.instance.program = self.program
         self.instance.currency = self.program.currency
-<<<<<<< HEAD
+        self.instance.delivery_type = self.program.delivery_type
         return super().save(commit=commit)
 
 
@@ -121,8 +121,4 @@
         model = ManagedOpportunity
 
     def set_organization_initial(self):
-        self.fields["organization"].initial = self.instance.organization
-=======
-        self.instance.delivery_type = self.program.delivery_type
-        return super().save(commit=commit)
->>>>>>> 043ae31f
+        self.fields["organization"].initial = self.instance.organization