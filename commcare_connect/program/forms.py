--- conflicted
+++ resolved
@@ -1,9 +1,5 @@
 from crispy_forms.helper import FormHelper
-<<<<<<< HEAD
-from crispy_forms.layout import Button, Field, Layout, Row, Submit, Column
-=======
 from crispy_forms.layout import Button, Column, Field, Layout, Row, Submit
->>>>>>> 678c4b02
 from django import forms
 
 from commcare_connect.opportunity.forms import OpportunityInitForm
@@ -102,14 +98,8 @@
         )
         opportunity_details_row = self.helper.layout[0]
         organization_field_layout = Column(
-<<<<<<< HEAD
-                    Field("organization"),
-                    css_class="col-span-2"  # This makes the field take the full width of the grid row
-                )
-=======
             Field("organization"), css_class="col-span-2"  # This makes the field take the full width of the grid row
         )
->>>>>>> 678c4b02
         opportunity_details_row.fields.insert(1, organization_field_layout)
 
     def save(self, commit=True):
