--- conflicted
+++ resolved
@@ -36,7 +36,6 @@
         )
         return user
 
-<<<<<<< HEAD
     def create_user_with_visit(self, visit_status, visit_date, flagged=False, create_completed_work=True):
         user = UserFactory.create()
         access = OpportunityAccessFactory.create(opportunity=self.opp, user=user, invited_date=now())
@@ -59,7 +58,7 @@
             self.create_user_with_access(
                 visit_status=VisitValidationStatus.pending if i < 3 else VisitValidationStatus.trial
             )
-=======
+
     @pytest.mark.parametrize(
         "scenario, visit_statuses, passing_assessments, expected_invited,"
         " expected_passing, expected_delivery, expected_conversion",
@@ -119,209 +118,133 @@
                     opportunity_access=access,
                     visit_date=now() + timedelta(days=2),
                 )
->>>>>>> 30769fcb
-
         opps = get_annotated_managed_opportunity(self.program)
         assert len(opps) == 1
         annotated_opp = opps[0]
-<<<<<<< HEAD
-        assert annotated_opp.organization.slug == self.nm_org.slug
-        assert annotated_opp.workers_invited == 5
-        assert annotated_opp.workers_passing_assessment == 5
-        assert annotated_opp.workers_starting_delivery == 3
-        assert annotated_opp.percentage_conversion == 60.0
-
-    def test_empty_scenario(self):
-        opps = get_annotated_managed_opportunity(self.program)
-        assert len(opps) == 1
-        annotated_opp = opps[0]
-        assert annotated_opp.workers_invited == 0
-        assert annotated_opp.workers_passing_assessment == 0
-        assert annotated_opp.workers_starting_delivery == 0
-        assert annotated_opp.percentage_conversion == 0.0
-        assert annotated_opp.average_time_to_convert is None
-
-    def test_multiple_visits(self):
-        user = self.create_user_with_access()
-        UserVisitFactory.create_batch(
-            2,
-            user=user,
-            opportunity=self.opp,
-            status=VisitValidationStatus.pending,
-            opportunity_access=user.opportunityaccess_set.first(),
-            visit_date=now() + timedelta(days=2),
-        )
-        opps = get_annotated_managed_opportunity(self.program)
-        assert len(opps) == 1
-        annotated_opp = opps[0]
-        assert annotated_opp.workers_invited == 1
-        assert annotated_opp.workers_passing_assessment == 1
-        assert annotated_opp.workers_starting_delivery == 1
-        assert annotated_opp.percentage_conversion == 100.0
-
-    def test_excluded_statuses(self):
-        self.create_user_with_access(visit_status=VisitValidationStatus.over_limit)
-        self.create_user_with_access(visit_status=VisitValidationStatus.trial)
-
-        opps = get_annotated_managed_opportunity(self.program)
-        assert len(opps) == 1
-        annotated_opp = opps[0]
-        assert annotated_opp.workers_invited == 2
-        assert annotated_opp.workers_passing_assessment == 2
-        assert annotated_opp.workers_starting_delivery == 0
-        assert annotated_opp.percentage_conversion == 0.0
-
-    def test_average_time_to_convert(self):
-        for i in range(3):
-            user = self.create_user_with_access()
-            user.opportunityaccess_set.update(invited_date=now() - timedelta(days=i))
-
-        opps = get_annotated_managed_opportunity(self.program)
-        assert len(opps) == 1
-        annotated_opp = opps[0]
-        expected_time = timedelta(days=2)
-        actual_time = annotated_opp.average_time_to_convert
-        assert abs(actual_time - expected_time) < timedelta(seconds=5)
-
-    def test_multiple_opportunities(self):
-        nm_org2 = OrganizationFactory.create(program_manager=True)
-        opp2 = ManagedOpportunityFactory.create(
-            program=self.program, organization=nm_org2, start_date=now() + timedelta(days=1)
-        )
-
-        self.create_user_with_access()
-        user2 = UserFactory.create()
-        access2 = OpportunityAccessFactory.create(opportunity=opp2, user=user2, invited_date=now())
-        AssessmentFactory.create(opportunity=opp2, user=user2, opportunity_access=access2, passed=True)
-        UserVisitFactory.create(
-            user=user2,
-            opportunity=opp2,
-            status=VisitValidationStatus.pending,
-            opportunity_access=access2,
-            visit_date=now() + timedelta(days=1),
-        )
-
-        opps = get_annotated_managed_opportunity(self.program)
-        assert len(opps) == 2
-        assert opps[0].organization.slug == self.nm_org.slug
-        assert opps[1].organization.slug == nm_org2.slug
-        for annotated_opp in opps:
-            assert annotated_opp.workers_invited == 1
-            assert annotated_opp.workers_passing_assessment == 1
-            assert annotated_opp.workers_starting_delivery == 1
-            assert annotated_opp.percentage_conversion == 100.0
-
-    def test_failed_assessments(self):
-        self.create_user_with_access(passed_assessment=False)
-        self.create_user_with_access(passed_assessment=True)
-
-        opps = get_annotated_managed_opportunity(self.program)
-        assert len(opps) == 1
-        annotated_opp = opps[0]
-        assert annotated_opp.workers_invited == 2
-        assert annotated_opp.workers_passing_assessment == 1
-        assert annotated_opp.workers_starting_delivery == 2
-        assert annotated_opp.percentage_conversion == 100.0
-
-
-@pytest.mark.django_db
-class TestDeliveryPerformanceReport(BaseManagedOpportunityTest):
-    def test_basic_delivery_performance(self):
-        for _ in range(2):
-            self.create_user_with_visit(VisitValidationStatus.pending, now(), True)
-        for _ in range(3):
-            self.create_user_with_visit(VisitValidationStatus.approved, now(), False)
-
-        opps = get_delivery_performance_report(self.program, None, None)
-        assert len(opps) == 1
-        assert opps[0].total_workers_starting_delivery == 5
-        assert opps[0].active_workers == 5
-        assert opps[0].total_payment_units == 5
-        assert opps[0].total_payment_units_with_flags == 2
-        assert opps[0].total_payment_since_start_date == 5
-        assert opps[0].delivery_per_day_per_worker == 1.0
-        assert opps[0].records_flagged_percentage == 40.0
-
-    def test_delivery_performance_with_date_range(self):
-        start_date = now() - timedelta(10)
-        end_date = now() + timedelta(10)
-
-        self.create_user_with_visit(VisitValidationStatus.pending, start_date - timedelta(1))
-        self.create_user_with_visit(VisitValidationStatus.pending, start_date + timedelta(1))
-        self.create_user_with_visit(VisitValidationStatus.pending, end_date - timedelta(1))
-        self.create_user_with_visit(VisitValidationStatus.pending, end_date + timedelta(1))
-
-        opps = get_delivery_performance_report(self.program, start_date, end_date)
-        assert opps[0].active_workers == 2
-        assert opps[0].total_payment_since_start_date == 2
-
-    def test_delivery_performance_with_flagged_visits(self):
-        self.create_user_with_visit(VisitValidationStatus.pending, now())
-        self.create_user_with_visit(VisitValidationStatus.pending, now(), flagged=True)
-
-        opps = get_delivery_performance_report(self.program, None, None)
-        assert opps[0].total_payment_units_with_flags == 1
-        assert opps[0].records_flagged_percentage == 50.0
-
-    def test_delivery_performance_with_no_active_workers(self):
-        self.create_user_with_visit(VisitValidationStatus.over_limit, now())
-        self.create_user_with_visit(VisitValidationStatus.trial, now())
-
-        opps = get_delivery_performance_report(self.program, None, None)
-        assert opps[0].total_workers_starting_delivery == 0
-        assert opps[0].active_workers == 0
-        assert opps[0].delivery_per_day_per_worker == 0.0
-
-    def test_delivery_performance_with_multiple_opportunities(self):
-        opp2 = ManagedOpportunityFactory.create(program=self.program)
-
-        self.create_user_with_visit(VisitValidationStatus.pending, now())
-
-        user = UserFactory.create()
-        access = OpportunityAccessFactory.create(opportunity=opp2, user=user, invited_date=now())
-        UserVisitFactory.create(
-            user=user,
-            opportunity=opp2,
-            status=VisitValidationStatus.pending,
-            opportunity_access=access,
-            visit_date=now(),
-        )
-        CompletedWorkFactory.create(opportunity_access=access)
-
-        opps = get_delivery_performance_report(self.program, None, None)
-        assert len(opps) == 2
-        assert all(o.active_workers == 1 for o in opps)
-
-    def test_delivery_performance_with_no_completed_work(self):
-        self.create_user_with_visit(VisitValidationStatus.pending, now(), create_completed_work=False)
-
-        opps = get_delivery_performance_report(self.program, None, None)
-        assert opps[0].total_payment_units == 0
-        assert opps[0].delivery_per_day_per_worker == 0
-
-    @pytest.mark.parametrize("visit_status", [VisitValidationStatus.rejected, VisitValidationStatus.approved])
-    def test_delivery_performance_excluded_statuses(self, visit_status):
-        self.create_user_with_visit(visit_status, now(), flagged=True)
-
-        opps = get_delivery_performance_report(self.program, None, None)
-        assert opps[0].total_workers_starting_delivery == 1
-        assert opps[0].active_workers == 1
-        assert opps[0].total_payment_units_with_flags == 0
-
-    def test_delivery_performance_with_mixed_statuses(self):
-        self.create_user_with_visit(VisitValidationStatus.pending, now(), flagged=True)
-        self.create_user_with_visit(VisitValidationStatus.approved, now(), flagged=True)
-        self.create_user_with_visit(VisitValidationStatus.rejected, now(), flagged=True)
-        self.create_user_with_visit(VisitValidationStatus.over_limit, now(), flagged=True)
-
-        opps = get_delivery_performance_report(self.program, None, None)
-        assert opps[0].total_workers_starting_delivery == 3
-        assert opps[0].active_workers == 3
-        assert opps[0].total_payment_units_with_flags == 2
-        assert opps[0].records_flagged_percentage == 66.67
-=======
         assert annotated_opp.workers_invited == expected_invited, f"Failed in {scenario}"
         assert annotated_opp.workers_passing_assessment == expected_passing, f"Failed in {scenario}"
         assert annotated_opp.workers_starting_delivery == expected_delivery, f"Failed in {scenario}"
         assert pytest.approx(annotated_opp.percentage_conversion, 0.01) == expected_conversion, f"Failed in {scenario}"
->>>>>>> 30769fcb
+
+
+@pytest.mark.django_db
+class TestDeliveryPerformanceReport(BaseManagedOpportunityTest):
+    start_date = now() - timedelta(10)
+    end_date = now() + timedelta(10)
+
+    @pytest.mark.parametrize(
+        "scenario, visit_statuses, visit_date, flagged_statuses, expected_active_workers, "
+        "expected_total_workers, expected_flags, expected_records_flagged_percentage,"
+        "total_payment_units_with_flags,total_payment_since_start_date, delivery_per_day_per_worker",
+        [
+            (
+                "basic_scenario",
+                [VisitValidationStatus.pending] * 2 + [VisitValidationStatus.approved] * 3,
+                [now()] * 5,
+                [True] * 3 + [False] * 2,
+                5,
+                5,
+                2,
+                40.0,
+                2,
+                5,
+                1.0,
+            ),
+            (
+                "date_range_scenario",
+                [VisitValidationStatus.pending] * 4,
+                [
+                    now() - timedelta(8),
+                    now() + timedelta(11),
+                    now() - timedelta(9),
+                    now() + timedelta(11),
+                ],
+                [False] * 4,
+                2,
+                4,
+                0,
+                0.0,
+                0,
+                2,
+                1.0,
+            ),
+            (
+                "flagged_visits_scenario",
+                [VisitValidationStatus.pending, VisitValidationStatus.pending],
+                [now()] * 2,
+                [False, True],
+                2,
+                2,
+                1,
+                50.0,
+                1,
+                2,
+                1.0,
+            ),
+            (
+                "no_active_workers_scenario",
+                [VisitValidationStatus.over_limit, VisitValidationStatus.trial],
+                [now(), now()],
+                [False, False],
+                0,
+                0,
+                0,
+                0.0,
+                0,
+                0,
+                0.0,
+            ),
+            (
+                "mixed_statuses_scenario",
+                [
+                    VisitValidationStatus.pending,
+                    VisitValidationStatus.approved,
+                    VisitValidationStatus.rejected,
+                    VisitValidationStatus.over_limit,
+                ],
+                [now()] * 4,
+                [True] * 4,
+                3,
+                3,
+                2,
+                66.67,
+                2,
+                3,
+                1.0,
+            ),
+        ],
+    )
+    def test_delivery_performance_report_scenarios(
+        self,
+        scenario,
+        visit_statuses,
+        visit_date,
+        flagged_statuses,
+        expected_active_workers,
+        expected_total_workers,
+        expected_flags,
+        expected_records_flagged_percentage,
+        total_payment_units_with_flags,
+        total_payment_since_start_date,
+        delivery_per_day_per_worker,
+    ):
+        for i, visit_status in enumerate(visit_statuses):
+            self.create_user_with_visit(
+                visit_status=visit_status, visit_date=visit_date[i], flagged=flagged_statuses[i]
+            )
+
+        start_date = end_date = None
+        if scenario == "date_range_scenario":
+            start_date = now() - timedelta(10)
+            end_date = now() + timedelta(10)
+
+        opps = get_delivery_performance_report(self.program, start_date, end_date)
+
+        assert len(opps) == 1
+        assert opps[0].active_workers == expected_active_workers
+        assert opps[0].total_workers_starting_delivery == expected_total_workers
+        assert opps[0].total_payment_units_with_flags == expected_flags
+        assert opps[0].records_flagged_percentage == expected_records_flagged_percentage
+        assert opps[0].total_payment_units_with_flags == total_payment_units_with_flags
+        assert opps[0].total_payment_since_start_date == total_payment_since_start_date
+        assert opps[0].delivery_per_day_per_worker == delivery_per_day_per_worker