--- conflicted
+++ resolved
@@ -17,17 +17,14 @@
 from commcare_connect.opportunity.models import UserVisit, VisitValidationStatus
 from commcare_connect.program.models import ManagedOpportunity, Program
 
-FILTER_FOR_VALID_VISIT_DATE = ~Q(
-    opportunityaccess__uservisit__status__in=[
-        VisitValidationStatus.over_limit,
-        VisitValidationStatus.trial,
-    ]
-)
+EXCLUDED_STATUS = [
+    VisitValidationStatus.over_limit,
+    VisitValidationStatus.trial,
+]
 
-<<<<<<< HEAD
+FILTER_FOR_VALID_VISIT_DATE = ~Q(opportunityaccess__uservisit__status__in=EXCLUDED_STATUS)
 
-=======
->>>>>>> 56651e5a
+
 def calculate_safe_percentage(numerator, denominator):
     return Case(
         When(**{denominator: 0}, then=Value(0)),  # Handle division by zero
@@ -37,21 +34,11 @@
 
 
 def get_annotated_managed_opportunity(program: Program):
-<<<<<<< HEAD
-=======
-    excluded_status = [
-        VisitValidationStatus.over_limit,
-        VisitValidationStatus.trial,
-    ]
-
-    filter_for_valid__visit_date = ~Q(opportunityaccess__uservisit__status__in=excluded_status)
-
->>>>>>> 56651e5a
     earliest_visits = (
         UserVisit.objects.filter(
             opportunity_access=OuterRef("opportunityaccess"),
         )
-        .exclude(status__in=excluded_status)
+        .exclude(status__in=EXCLUDED_STATUS)
         .order_by("visit_date")
         .values("visit_date")[:1]
     )
@@ -92,7 +79,7 @@
 
 
 def get_delivery_performance_report(program: Program, start_date, end_date):
-    date_filter = Q()
+    date_filter = FILTER_FOR_VALID_VISIT_DATE
 
     if start_date:
         date_filter &= Q(opportunityaccess__uservisit__visit_date__gte=start_date)
@@ -118,6 +105,7 @@
         .annotate(
             total_workers_starting_delivery=Count(
                 "opportunityaccess__uservisit__user",
+                filter=FILTER_FOR_VALID_VISIT_DATE,
                 distinct=True,
             ),
             active_workers=Count(
