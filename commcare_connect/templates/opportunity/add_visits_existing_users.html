{% extends "tailwind/base.html" %}
{% load static %}
{% load crispy_forms_tags %}
{% load i18n %}


{% block title %}{{ request.org }} - {{ opportunity.name }}{% endblock %}
{% block content %}

{% block extra_js %}
<script>
   function opportunityBudgetComponent(initialTab, availableTabs) {
    // extract the available tabs.
    const tabs = availableTabs.map(t => t.key);
    return {
<<<<<<< HEAD
      selectedTab: tabs.includes(initialTab) ? initialTab : 'existing_users',
=======
      selectedTab: tabs.includes(initialTab) ? initialTab : 'existing_workers',
>>>>>>> 678c4b02
      newUsersLoaded: false,
      setTab(tab) {
        this.selectedTab = tab;

        // set tab on url
        const url = new URL(window.location);
        url.searchParams.set('active_tab', tab);
        window.history.pushState({}, '', url);

         // initially load the form once
<<<<<<< HEAD
        if (tab === 'new_users' && !this.newUsersLoaded) {
=======
        if (tab === 'new_workers' && !this.newUsersLoaded) {
>>>>>>> 678c4b02
          htmx.trigger('#new_user_container', 'loadNewUserForm');
        }

      }
    }
  }

  function handleExistingBudgetComponent(budgetPerVisit) {
    return {
      modalOpen: false,
      additionalVisits: 0,
      budgetPerVisit: budgetPerVisit,
      selected_users: [],
      end_date: '',
      openModal() {
        this.modalOpen = true;
      },
      closeModal() {
        this.modalOpen = false;
      },
      isSelected(id) {
      return this.selected_users.includes(id);
    },
      toggleSelectAll() {
      const checkboxes = document.querySelectorAll('input[name="selected_users"]');
      if (this.selected_users.length === checkboxes.length - 1) {
        this.selected_users = [];
      } else {
        this.selected_users = Array.from(checkboxes)
          .filter(cb => cb.id !== 'select_all_users')
          .map(cb => cb.value);
      }
    },
      totalVisits() {
        return this.selected_users.length * (parseInt(this.additionalVisits) || 0);;
      },
      calculatedBudget() {
        return (this.totalVisits() * budgetPerVisit)
      }
    };
}


</script>
{% endblock extra_js %}


<div class="md:max-w-screen-lg mx-auto flex flex-col gap-6"
<<<<<<< HEAD
    x-data="opportunityBudgetComponent('{{ request.GET.active_tab|default:"existing_users" }}', {{ tabs|safe }})"
=======
    x-data="opportunityBudgetComponent('{{ request.GET.active_tab|default:"existing_workers" }}', {{ tabs|safe }})"
>>>>>>> 678c4b02
    x-clock
    x-effect="setTab(selectedTab)">
  {% include "tailwind/components/breadcrumbs.html" with path=path %}
      <div class="flex relative mx-auto items-center justify-between w-full px-4 bg-slate-50 rounded-lg shadow-sm h-14">
        <ul class="tabs">
          {% for tab in tabs %}
          <li
            @click="setTab('{{ tab.key }}')"
            id="{{ tab.key }}-tab"
            :class="{ 'active': selectedTab === '{{ tab.key }}' }"
          >
            <span>{{ tab.label }}</span>
            <div x-show="selectedTab === '{{ tab.key }}'"></div>
          </li>
          {% endfor %}
        </ul>
      </div>
      <div class="mt-2 card_bg">
        <!-- Add budget for existing users-->
<<<<<<< HEAD
        <div x-show="selectedTab === 'existing_users'">
=======
        <div x-show="selectedTab === 'existing_workers'">
>>>>>>> 678c4b02
          <form method="post"
                x-data="handleExistingBudgetComponent({{ budget_per_visit }})"
          >
            {% csrf_token %}

            {% if form.selected_users.errors %}
            <div class="flex rounded-lg border border-red-300 bg-red-50 text-red-800 px-4 py-3 mb-4" role="alert">
<<<<<<< HEAD
              <span class="text-red-800 flex-1">Please select users to update.</span>
=======
              <span class="text-red-800 flex-1">Please select workers to update.</span>
>>>>>>> 678c4b02
              <button type="button"
                      class="text-red-500 hover:text-red-700"
                      aria-label="Close"
                      @click="event.target.closest('div[role=alert]').remove()">
                &times;
              </button>
            </div>
            {% endif %}

            {% if opportunity_claims %}
<<<<<<< HEAD
            <h3 class="mb-2">Add Visits for Existing Users</h3>
=======
            <h3 class="mb-2">Add Visits for Existing Workers</h3>
>>>>>>> 678c4b02
            <table class="base-table">
              <thead>
              <tr>
                <th>
                  <input type="checkbox" name="selected_users" id="select_all_users" value="{{ opp_claim.id }}"
                         x-model="selected_users"
                         @click="toggleSelectAll()"
                         :checked="selected_users.length === {{ opportunity_claims|length }}"
                         class="simple-checkbox {% if form.selected_users.errors %}is-invalid{% endif %}"/>
                </th>
                <th>Name</th>
                <th>Username</th>
                <th>Max Visits</th>
                <th>Used Visits</th>
                <th>End date</th>
              </tr>
              </thead>
              <tbody>
              {% for opp_claim in opportunity_claims %}
              <tr>
                <td>
                  <input type="checkbox" name="selected_users"  id="id_selected_users_{{ opp_claim.id }}" value="{{ opp_claim.id }}"
                         x-model="selected_users"
                         class="simple-checkbox {% if form.selected_users.errors %}is-invalid{% endif %}"/>
                </td>
                <td>{{ opp_claim.opportunity_access.user.name }}</td>
                <td>{{ opp_claim.opportunity_access.user.username }}</td>
                <!-- Todo; replace by climitlimit.max_visits -->
                <td>{{ opp_claim.max_payments }}</td>
                <td>{{ opp_claim.opportunity_access.visit_count }}</td>
                <td>{{ opp_claim.end_date }}</td>
              </tr>
              {% endfor %}
              </tbody>
            </table>
            <div class="flex items-center gap-4 pt-6 border-t-2 border-gray-100">
<<<<<<< HEAD
              <div class="flex-1 flex justify-stretch gap-4">
=======
              <div class="flex-1 flex justify-stretch gap-4 mt-4">
>>>>>>> 678c4b02
                <div class="flex-1">{{ form.additional_visits|as_crispy_field }}</div>
                <div class="flex-1">{{ form.end_date|as_crispy_field }}</div>
              </div>
            </div>
            <button type="button" class="button button-md primary-dark mt-4 float-end"
                    @click="openModal(); end_date = document.getElementById('id_end_date').value">
              Save
            </button>
            {% else %}
            <div class="text-center">
              <b>No Opportunity Claims yet.</b> <br/>
              <a class="button button-md primary-dark mt-2" href="{% url "opportunity:list" org_slug=request.org.slug %}">All
              Opportunities</a>
            </div>
            {% endif %}


            <!-- Modal -->
            <div x-cloak x-show="modalOpen" x-transition.opacity class="modal-backdrop">
              <div @click.away="closeModal()" x-transition class="modal">
                <div class="header flex justify-between items-center">
                  <h2 class="title">Confirm</h2>
                  <button @click="closeModal()" class="button-icon" aria-label="Close">
                    <i class="fa-light fa-xmark"></i>
                  </button>
                </div>
                <div class="py-4">
                  You are about to allocate an additional <b x-text="totalVisits()"></b> visits which will result in an
                  additional budget allocation of
                  <b x-text="calculatedBudget()"></b> to this Opportunity.
                  <div x-show="!!end_date" class="mt-2">
<<<<<<< HEAD
                    You are changing the end date for the selected users to <b
=======
                    You are changing the end date for the selected workers to <b
>>>>>>> 678c4b02
                    x-text="new Date(end_date).toLocaleDateString()"></b>.
                  </div>
                </div>
                <div class="footer flex justify-end gap-4">
                  <button @click="closeModal()" type="button" class="button button-md outline-style">
                    Close
                  </button>
                  <button type="submit" class="button button-md primary-dark">
                    Confirm
                  </button>
                </div>
              </div>
            </div>
          </form>
        </div>

        <!--Add budget for New Users-->
        <div
<<<<<<< HEAD
          x-show="selectedTab === 'new_users'"
        >
          <h3 class="mb-2">Add Budget for New Users</h3>
=======
          x-show="selectedTab === 'new_workers'"
        >
          <h3 class="mb-2">Add Budget for New Workers</h3>
>>>>>>> 678c4b02
          <div
            id="new_user_container"
            hx-get="{% url 'opportunity:add_budget_new_users' org_slug=request.org.slug pk=opportunity.pk %}"
            hx-swap="innerHTML"
            hx-trigger="loadNewUserForm from:body">
            <h2 class="text-center text-gray-500 italic animate-pulse py-4">Loading...</h2>
          </div>
        </div>
<<<<<<< HEAD

      </div>
{% endblock content %}


=======

      </div>
{% endblock content %}
>>>>>>> 678c4b02
<|MERGE_RESOLUTION|>--- conflicted
+++ resolved
@@ -13,11 +13,7 @@
     // extract the available tabs.
     const tabs = availableTabs.map(t => t.key);
     return {
-<<<<<<< HEAD
-      selectedTab: tabs.includes(initialTab) ? initialTab : 'existing_users',
-=======
       selectedTab: tabs.includes(initialTab) ? initialTab : 'existing_workers',
->>>>>>> 678c4b02
       newUsersLoaded: false,
       setTab(tab) {
         this.selectedTab = tab;
@@ -28,11 +24,7 @@
         window.history.pushState({}, '', url);
 
          // initially load the form once
-<<<<<<< HEAD
-        if (tab === 'new_users' && !this.newUsersLoaded) {
-=======
         if (tab === 'new_workers' && !this.newUsersLoaded) {
->>>>>>> 678c4b02
           htmx.trigger('#new_user_container', 'loadNewUserForm');
         }
 
@@ -81,11 +73,7 @@
 
 
 <div class="md:max-w-screen-lg mx-auto flex flex-col gap-6"
-<<<<<<< HEAD
-    x-data="opportunityBudgetComponent('{{ request.GET.active_tab|default:"existing_users" }}', {{ tabs|safe }})"
-=======
     x-data="opportunityBudgetComponent('{{ request.GET.active_tab|default:"existing_workers" }}', {{ tabs|safe }})"
->>>>>>> 678c4b02
     x-clock
     x-effect="setTab(selectedTab)">
   {% include "tailwind/components/breadcrumbs.html" with path=path %}
@@ -105,11 +93,7 @@
       </div>
       <div class="mt-2 card_bg">
         <!-- Add budget for existing users-->
-<<<<<<< HEAD
-        <div x-show="selectedTab === 'existing_users'">
-=======
         <div x-show="selectedTab === 'existing_workers'">
->>>>>>> 678c4b02
           <form method="post"
                 x-data="handleExistingBudgetComponent({{ budget_per_visit }})"
           >
@@ -117,11 +101,7 @@
 
             {% if form.selected_users.errors %}
             <div class="flex rounded-lg border border-red-300 bg-red-50 text-red-800 px-4 py-3 mb-4" role="alert">
-<<<<<<< HEAD
-              <span class="text-red-800 flex-1">Please select users to update.</span>
-=======
               <span class="text-red-800 flex-1">Please select workers to update.</span>
->>>>>>> 678c4b02
               <button type="button"
                       class="text-red-500 hover:text-red-700"
                       aria-label="Close"
@@ -132,11 +112,7 @@
             {% endif %}
 
             {% if opportunity_claims %}
-<<<<<<< HEAD
-            <h3 class="mb-2">Add Visits for Existing Users</h3>
-=======
             <h3 class="mb-2">Add Visits for Existing Workers</h3>
->>>>>>> 678c4b02
             <table class="base-table">
               <thead>
               <tr>
@@ -173,11 +149,7 @@
               </tbody>
             </table>
             <div class="flex items-center gap-4 pt-6 border-t-2 border-gray-100">
-<<<<<<< HEAD
-              <div class="flex-1 flex justify-stretch gap-4">
-=======
               <div class="flex-1 flex justify-stretch gap-4 mt-4">
->>>>>>> 678c4b02
                 <div class="flex-1">{{ form.additional_visits|as_crispy_field }}</div>
                 <div class="flex-1">{{ form.end_date|as_crispy_field }}</div>
               </div>
@@ -209,11 +181,7 @@
                   additional budget allocation of
                   <b x-text="calculatedBudget()"></b> to this Opportunity.
                   <div x-show="!!end_date" class="mt-2">
-<<<<<<< HEAD
-                    You are changing the end date for the selected users to <b
-=======
                     You are changing the end date for the selected workers to <b
->>>>>>> 678c4b02
                     x-text="new Date(end_date).toLocaleDateString()"></b>.
                   </div>
                 </div>
@@ -232,15 +200,9 @@
 
         <!--Add budget for New Users-->
         <div
-<<<<<<< HEAD
-          x-show="selectedTab === 'new_users'"
-        >
-          <h3 class="mb-2">Add Budget for New Users</h3>
-=======
           x-show="selectedTab === 'new_workers'"
         >
           <h3 class="mb-2">Add Budget for New Workers</h3>
->>>>>>> 678c4b02
           <div
             id="new_user_container"
             hx-get="{% url 'opportunity:add_budget_new_users' org_slug=request.org.slug pk=opportunity.pk %}"
@@ -249,14 +211,6 @@
             <h2 class="text-center text-gray-500 italic animate-pulse py-4">Loading...</h2>
           </div>
         </div>
-<<<<<<< HEAD
 
       </div>
-{% endblock content %}
-
-
-=======
-
-      </div>
-{% endblock content %}
->>>>>>> 678c4b02
+{% endblock content %}