{% extends "opportunity/base.html" %}
{% load i18n %}
{% load django_tables2 %}
{% load crispy_forms_tags %}

{% block title %}{{ request.org }} - {{ opportunity.name }}{% endblock %}

{% block breadcrumbs_inner %}
  {{ block.super }}
 <li class="breadcrumb-item active" aria-current="page">{{ object.name }}</li>
{% endblock %}

{% block content %}
  <div class="row align-items-center">
    <div class="col-6">
      <h1 class="mb-0">{{ object.name }}</h1>
    </div>
    <div class="col-6">
      <div class="dropdown float-end">
        <button class="btn btn-primary btn-sm rounded-circle" type="button" id="opportunity_details_dropdown"
          data-bs-toggle="dropdown" aria-expanded="false" {% if request.org_membership.is_viewer %} disabled {% endif %}>
          <i class="bi bi-three-dots-vertical"></i>
        </button>
        <ul class="dropdown-menu dropdown-menu-end" aria-labelledby="opportunity_details_dropdown">
          {% if user_is_network_manager %}
          <li>
            <a class="dropdown-item"
               href="{% url 'opportunity:user_invite' org_slug=request.org.slug pk=opportunity.id %}">
              <i class="bi bi-pencil-fill pe-2"></i> Invite Users
            </a>
          </li>
          {% else %}
          <li>
            <a class="dropdown-item"
               href="{% url 'opportunity:edit' org_slug=request.org.slug pk=opportunity.id %}">
              <i class="bi bi-pencil-fill pe-2"></i> Edit
            </a>
          </li>
          {% endif %}
          <li>
            <a class="dropdown-item"
               href="{% url 'opportunity:add_budget_existing_users' org_slug=request.org.slug pk=opportunity.id %}">
              <i class="bi bi-plus-circle-fill pe-2"></i>
              Add Budget
            </a>
          </li>
          {% if object.managed and request.org_membership.is_program_manager or request.user.is_superuser %}
          <li>
            <a class="dropdown-item"
               href="{% url "program:opportunity_application_list" org_slug=request.org.slug pk=opportunity.managedopportunity.program.id opp_id=opportunity.pk %}">
              <i class="bi bi-building-fill-add pe-2"></i>
              View Applications
            </a>
          </li>
<<<<<<< HEAD
           {% endif %}
          <li>
            <a class="dropdown-item"
               href="{% url "opportunity:user_visit_review" org_slug=request.org.slug opp_id=opportunity.pk %}">
              <i class="bi bi-clipboard2-data-fill pe-2"></i>
             {% translate "Review User Visits" %}
            </a>
          </li>
          {% endif %}
=======
         {% endif %}
>>>>>>> cf92ff50
          <li>
            <a class="dropdown-item"
               href="{% url 'opportunity:add_payment_unit' org_slug=request.org.slug pk=opportunity.id %}">
              <i class="bi bi-plus-circle-fill pe-2"></i>
              {% translate "Add Payment Unit" %}
            </a>
          </li>
          {% if request.org_membership.is_admin %}
            <li>
              <a class="dropdown-item" href="{% url "opportunity:send_message_mobile_users" org_slug=request.org.slug pk=opportunity.pk %}">
                <i class="bi bi-send-fill pe-2"></i>
                {% translate "Send Message" %}
              </a>
            </li>
          {% endif %}
          {% if not object.managed or request.org_membership.is_program_manager %}
          <li>
            <a class="dropdown-item"
               href="{% url 'opportunity:verification_flags_config' org_slug=request.org.slug pk=opportunity.id %}">
              <i class="bi bi-plus-circle-fill pe-2"></i>
              {% translate "Configure Verification Flags" %}
            </a>
          </li>
          {% endif %}
          <li>
            <a class="dropdown-item"
               href="{% url 'opportunity:suspended_users_list' org_slug=request.org.slug pk=opportunity.id %}">
              <i class="bi bi-person-fill-exclamation pe-2"></i>
              {% translate "Suspended Users" %}
            </a>
          </li>
          <li class="dropdown-divider"></li>
          <li>
            <a class="dropdown-item" data-bs-toggle="modal" data-bs-target="#exportVisitModal">
              <i class="bi bi-file-earmark-arrow-down-fill pe-2"></i>
              {% translate "Export User Visits" %}
            </a>
          </li>
          <li>
            <a class="dropdown-item" data-bs-toggle="modal" data-bs-target="#importVisitModal">
              <i class="bi bi-file-earmark-arrow-up-fill pe-2"></i>
              {% translate "Import Verified Visits" %}
            </a>
          </li>
          <li class="dropdown-divider"></li>
          <li>
            <a class="dropdown-item" data-bs-toggle="modal" data-bs-target="#exportPaymentModal">
              <i class="bi bi-file-earmark-arrow-down-fill pe-2"></i>
              {% translate "Export Users for Payment" %}
            </a>
          </li>
          <li>
            <a class="dropdown-item" data-bs-toggle="modal" data-bs-target="#importPaymentModal">
              <i class="bi bi-file-earmark-arrow-up-fill pe-2"></i>
              {% translate "Import Payment Records" %}
            </a>
          </li>
          <li class="dropdown-divider"></li>
          <li>
            <a class="dropdown-item" data-bs-toggle="modal" data-bs-target="#exportCompletedWorkModal">
              <i class="bi bi-file-earmark-arrow-down-fill pe-2"></i>
              {% translate "Export Payment Verification" %}
            </a>
          </li>
          <li>
            <a class="dropdown-item" data-bs-toggle="modal" data-bs-target="#importCompletedWorkModal">
              <i class="bi bi-file-earmark-arrow-up-fill pe-2"></i>
              {% translate "Import Verified Payments" %}
            </a>
          </li>
          <li class="dropdown-divider"></li>
          <li>
            <a class="dropdown-item" data-bs-toggle="modal" data-bs-target="#exportUserStatusModal">
              <i class="bi bi-file-earmark-arrow-down-fill pe-2"></i>
              {% translate "Export User Status" %}
            </a>
          </li>
          <li>
            <a class="dropdown-item" data-bs-toggle="modal" data-bs-target="#exportDeliverStatusModal">
              <i class="bi bi-file-earmark-arrow-down-fill pe-2"></i>
              {% translate "Export Deliver Status" %}
            </a>
          </li>
           <li class="dropdown-divider"></li>
          <li>
            <a class="dropdown-item" data-bs-toggle="modal" data-bs-target="#exportCatchmentModal">
              <i class="bi bi-file-earmark-arrow-down-fill pe-2"></i>
              {% translate "Export Catchment Area" %}
            </a>
          </li>
          <li>
            <a class="dropdown-item" data-bs-toggle="modal" data-bs-target="#importCatchmentModal">
              <i class="bi bi-file-earmark-arrow-up-fill pe-2"></i>
              {% translate "Import Catchment Area" %}
            </a>
          </li>
        </ul>
      </div>
    </div>
  </div>
  <div class="row">
    <div class="col-9">
      <small title="End date"><i class="bi bi-clock"></i> Ends on <b>{{ object.end_date }}</b></small>
    </div>
    <div class="col-3 d-flex">
      {% if export_task_id %}
        <div class="flex-grow-1 justify-content-end">
        <div hx-get="{% url "opportunity:export_status" request.org.slug export_task_id %}"
             hx-target="this"
             hx-trigger="load"
             hx-swap="outerHTML">
          <div class="spinner-border" role="status">
            <span class="visually-hidden">Loading...</span>
          </div>
        </div>
        </div>
      {% endif %}
    </div>
  </div>
  <hr/>
  <span class="text-black-50 text-uppercase">Description</span>
  <p>
    {{ object.description }}
  </p>
  <div class="row">
    <div class="col-md-6">
      <table class="table table-borderless table-responsive shadow">
        <thead>
        <tr>
          <th colspan="2" class="text-center fs-4 pb-3 bg-primary-subtle">Visits</th>
        </tr>
        </thead>
        <tbody>
        <tr>
          <th scope="row">Total Visits Allotted</th>
          <td>{{ object.allotted_visits }}</td>
        </tr>
        <tr>
          <th scope="row">Total Visits Claimed</th>
          <td>{{ object.claimed_visits }}</td>
        </tr>
        <tr>
          <th scope="row">Total Visits Approved</th>
          <td>{{ object.approved_visits }}</td>
        </tr>
        <tr>
          <th scope="row">Allotted Visits per user</th>
          <td>{{ object.max_visits_per_user_new }}</td>
        </tr>
        <tr>
          <th scope="row">Daily Max Visits per user</th>
          <td>{{ object.daily_max_visits_per_user_new }}</td>
        </tr>
        </tbody>
      </table>
    </div>
    <div class="col-md-6">
      <table class="table table-borderless table-responsive shadow">
        <thead>
        <tr>
          <th colspan="2" class="text-center fs-4 pb-3 bg-primary-subtle">Budget</th>
        </tr>
        </thead>
        <tbody>
        <tr>
          <th scope="row">Total Budget</th>
          <td>{{ object.total_budget }} {{ object.currency|default_if_none:"" }}</td>
        </tr>
        <tr>
          <th scope="row">Budget per user</th>
          <td>{{ object.budget_per_user }} {{ object.currency|default_if_none:"" }}</td>
        </tr>
        <tr>
          <th scope="row">Budget Claimed</th>
          <td>{{ object.claimed_budget }} {{ object.currency|default_if_none:"" }}</td>
        </tr>
        <tr>
          <th scope="row">Budget Utilised</th>
          <td>{{ object.utilised_budget }} {{ object.currency|default_if_none:"" }}</td>
        </tr>
        <tr>
          <th scope="row">Budget per visit</th>
          <td>{{ object.budget_per_visit_new }} {{ object.currency|default_if_none:"" }}</td>
        </tr>
        </tbody>
      </table>
    </div>
  </div>
  <div class="accordion shadow" id="accordionExample">
    <div class="accordion-item">
      <h2 class="accordion-header" id="headingOne">
        <button class="accordion-button fw-bold" type="button" data-bs-toggle="collapse" data-bs-target="#learn-app-modules" aria-expanded="true" aria-controls="collapseOne">
          Learn App -&nbsp;
          <a href="{{ object.learn_app.url }}" target="_blank">{{ object.learn_app.name }}</a>
        </button>
      </h2>
      <div id="learn-app-modules" class="accordion-collapse collapse show" aria-labelledby="headingOne" data-bs-parent="#accordionExample">
        <div class="accordion-body p-0 m-0">
          <table class="table table-bordered table-responsive mb-0">
            <thead>
            <tr>
              <th>Name</th>
              <th>Description</th>
              <th>Time Estimate</th>
            </tr>
            </thead>
            <tbody>
            {% for module in object.learn_app.learn_modules.all %}
              <tr>
                <td>{{ module.name }}</td>
                <td>{{ module.description }}</td>
                <td>{{ module.time_estimate }} hour{{ module.time_estimate|pluralize:",s" }}</td>
              </tr>
            {% endfor %}
            </tbody>
          </table>
        </div>
      </div>
    </div>
    <div class="accordion-item">
      <h2 class="accordion-header" id="headingTwo">
        <button class="accordion-button collapsed fw-bold" type="button" data-bs-toggle="collapse" data-bs-target="#deliver-units" aria-expanded="false" aria-controls="collapseTwo">
          Deliver App -&nbsp;
          <a href="{{ object.deliver_app.url }}" target="_blank">{{ object.deliver_app.name }}</a>
        </button>
      </h2>
      <div id="deliver-units" class="accordion-collapse collapse" aria-labelledby="headingTwo" data-bs-parent="#accordionExample">
        <div class="accordion-body p-0 m-0">
          <table class="table table-bordered table-responsive mb-0">
            <thead>
            <tr>
              <th>Deliver Unit Name</th>
              <th>Deliver Unit ID</th>
            </tr>
            </thead>
            <tbody>
            {% for unit in object.deliver_app.deliver_units.all %}
              <tr>
                <td>{{ unit.name }}</td>
                <td>{{ unit.slug }}</td>
              </tr>
            {% endfor %}
            </tbody>
          </table>
        </div>
      </div>
    </div>
    <div class="accordion-item">
      <h2 class="accordion-header" id="headingTwo">
        <button class="accordion-button collapsed fw-bold" type="button" data-bs-toggle="collapse" data-bs-target="#payment-units" aria-expanded="false" aria-controls="collapseTwo">
          Payment Units
        </button>
      </h2>
      <div id="payment-units" class="accordion-collapse collapse" aria-labelledby="headingTwo" data-bs-parent="#accordionExample">
        <div class="accordion-body p-0 m-0">
          <div hx-get="{% url "opportunity:payment_unit_table" org_slug=request.org.slug pk=opportunity.pk %}{% querystring %}"
               hx-trigger="load" hx-swap="outerHTML">
            {% include "tables/table_placeholder.html" with num_cols=4 %}
          </div>
        </div>
      </div>
    </div>
  </div>

  <div class="mt-4 shadow mb-5">
    <ul class="nav nav-tabs fw-bold bg-primary-subtle" role="tablist">
      <li class="nav-item" role="presentation">
        <button class="nav-link active" id="user-status-tab" data-bs-toggle="tab" data-bs-target="#user-status-tab-pane"
                type="button" role="tab" aria-controls="user-status-tab-pane" aria-selected="true">
          <i class="bi bi-person-lines-fill"></i> {% trans "User Status" %}
        </button>
      </li>
      <li class="nav-item" role="presentation">
        <button class="nav-link" id="learn-tab" data-bs-toggle="tab" data-bs-target="#learn-tab-pane"
                type="button" role="tab" aria-controls="learn-tab-pane" aria-selected="false">
          <i class="bi bi-mortarboard-fill"></i> {% trans "Learn Status" %}
        </button>
      </li>
      <li class="nav-item" role="presentation">
        <button class="nav-link" id="deliver-status-tab" data-bs-toggle="tab" data-bs-target="#deliver-status-tab-pane"
                type="button" role="tab" aria-controls="deliver-status-tab-pane" aria-selected="false">
          <i class="bi bi-journal-text"></i> {% trans "Deliver Status" %}
        </button>
      </li>
      <li class="nav-item" role="presentation">
        <button class="nav-link" id="payment-tab" data-bs-toggle="tab" data-bs-target="#payment-tab-pane"
                type="button" role="tab" aria-controls="payment-tab-pane" aria-selected="false">
          <i class="bi bi-cash-stack"></i> {% translate "Payment Status" %}
        </button>
      </li>
    </ul>
    <div class="tab-content">
      <div class="tab-pane fade show active" id="user-status-tab-pane" role="tabpanel" aria-labelledby="user-status-tab"
           tabindex="0" hx-on::after-request="refreshTooltips()">
        <div hx-get="{% url "opportunity:user_status_table" org_slug=request.org.slug pk=opportunity.pk %}{% querystring %}"
             hx-trigger="load" hx-swap="outerHTML">
          {% include "tables/table_placeholder.html" with num_cols=4 %}
        </div>
      </div>
      <div class="tab-pane fade" id="learn-tab-pane" role="tabpanel" aria-labelledby="learn-tab"
           tabindex="0" hx-on::after-request="refreshTooltips()">
        <div hx-get="{% url "opportunity:user_table" org_slug=request.org.slug pk=opportunity.pk %}{% querystring %}"
             hx-trigger="load" hx-swap="outerHTML">
          {% include "tables/table_placeholder.html" with num_cols=4 %}
        </div>
      </div>
      <div class="tab-pane fade" id="deliver-status-tab-pane" role="tabpanel" aria-labelledby="deliver-status-tab"
           tabindex="0" hx-on::after-request="refreshTooltips()">
        <div hx-get="{% url "opportunity:deliver_status_table" org_slug=request.org.slug pk=opportunity.pk %}{% querystring %}"
             hx-trigger="load" hx-swap="outerHTML">
          {% include "tables/table_placeholder.html" with num_cols=4 %}
        </div>
      </div>
      <div class="tab-pane fade" id="payment-tab-pane" role="tabpanel" aria-labelledby="payment-tab"
           tabindex="0" hx-on::after-request="refreshTooltips()">
        <div hx-get="{% url "opportunity:payment_table" org_slug=request.org.slug pk=opportunity.pk %}{% querystring %}"
             hx-trigger="load" hx-swap="outerHTML">
          {% include "tables/table_placeholder.html" with num_cols=4 %}
        </div>
      </div>
    </div>
  </div>
{% endblock content %}

{% block modal %}
<!-- User Visit Export modal -->
<div class="modal fade" id="exportVisitModal" data-bs-backdrop="static" data-bs-keyboard="false" tabindex="-1" aria-hidden="true">
  <div class="modal-dialog">
    <div class="modal-content">
      <div class="modal-header bg-primary">
        <h1 class="modal-title fs-5 text-white">{% translate "Export Visit Data" %}</h1>
        <button type="button" class="btn-close-white" data-bs-dismiss="modal" aria-label="Close"></button>
      </div>
      <form action="{% url "opportunity:visit_export" org_slug=request.org.slug pk=opportunity.pk %}" method="post"
            enctype="multipart/form-data">
        <div class="modal-body">
          <div class="mb-3">
            {% crispy visit_export_form %}
          </div>
        </div>
        <div class="modal-footer">
          <button type="button" class="btn btn-secondary" data-bs-dismiss="modal">Close</button>
          <button type="submit" class="btn btn-primary"><i class="bi bi-filetype-xls"></i> Export</button>
        </div>
      </form>
    </div>
  </div>
</div>

<!-- User Visit Import modal -->
<div class="modal fade" id="importVisitModal" data-bs-backdrop="static" data-bs-keyboard="false" tabindex="-1" aria-hidden="true">
  <div class="modal-dialog">
    <div class="modal-content">
      <div class="modal-header bg-primary">
        <h1 class="modal-title fs-5 text-white">{% translate "Import Verified Visits" %}</h1>
        <button type="button" class="btn-close-white" data-bs-dismiss="modal" aria-label="Close"></button>
      </div>
      <form action="{% url "opportunity:visit_import" org_slug=request.org.slug pk=opportunity.pk %}" method="post"
            enctype="multipart/form-data">
        <div class="modal-body">
          <div class="mb-3">
            {% csrf_token %}
            <input class="form-control" type="file" id="importFile" name="visits" required>
            <div class="col-auto">
              <span id="importFileHelp" class="form-text">
                {% blocktrans %}
                  The file must contain at least the "Visit ID" and "Status" column.
                  The import is case-insensitive.
                {% endblocktrans %}
              </span>
            </div>
          </div>
        </div>
        <div class="modal-footer">
          <button type="button" class="btn btn-secondary" data-bs-dismiss="modal">Close</button>
          <button type="submit" class="btn btn-primary"><i class="bi bi-cloud-arrow-up"></i> Import</button>
        </div>
      </form>
    </div>
  </div>
</div>

  <!-- Payment Export modal -->
  {% url "opportunity:payment_export" org_slug=request.org.slug pk=opportunity.pk as payment_export_url %}
  {% include "export_modal.html" with modal_id="exportPaymentModal" modal_title=_("Export Users for Payment") export_url=payment_export_url export_form=export_form %}

<!-- Payment Import modal -->
<div class="modal fade" id="importPaymentModal" data-bs-backdrop="static" data-bs-keyboard="false" tabindex="-1" aria-hidden="true">
  <div class="modal-dialog">
    <div class="modal-content">
      <div class="modal-header bg-primary">
        <h1 class="modal-title fs-5 text-white">{% translate "Import Payment Records" %}</h1>
        <button type="button" class="btn-close-white" data-bs-dismiss="modal" aria-label="Close"></button>
      </div>
      <form action="{% url "opportunity:payment_import" org_slug=request.org.slug pk=opportunity.pk %}" method="post"
            enctype="multipart/form-data">
        <div class="modal-body">
          <div class="mb-3">
            {% csrf_token %}
            <input class="form-control" type="file" id="importFile" name="payments">
            <div class="col-auto">
              <span id="importFileHelp" class="form-text">
                {% blocktrans %}
                  The file must contain at least the "Username" and "Amount" column.
                {% endblocktrans %}
              </span>
            </div>
          </div>
        </div>
        <div class="modal-footer">
          <button type="button" class="btn btn-secondary" data-bs-dismiss="modal">Close</button>
          <button type="submit" class="btn btn-primary"><i class="bi bi-cloud-arrow-up"></i> Import</button>
        </div>
      </form>
    </div>
  </div>
</div>
  <!-- User Status Export Modal -->
  {% url 'opportunity:user_status_export' org_slug=request.org.slug pk=opportunity.pk as user_status_export_url %}
  {% include "export_modal.html" with modal_id="exportUserStatusModal" modal_title=_("Export User Status") export_url=user_status_export_url export_form=export_form %}

  <!-- Deliver Status Export Modal -->
  {% url 'opportunity:deliver_status_export' org_slug=request.org.slug pk=opportunity.pk as deliver_status_export_url %}
  {% include "export_modal.html" with modal_id="exportDeliverStatusModal" modal_title=_("Export Deliver Status") export_url=deliver_status_export_url export_form=export_form %}

  <!-- Completed Work Export Modal -->
  {% url 'opportunity:completed_work_export' org_slug=request.org.slug pk=opportunity.pk as completed_work_export_url %}
  {% include "export_modal.html" with modal_id="exportCompletedWorkModal" modal_title=_("Export Payment Verification") export_url=completed_work_export_url export_form=export_form %}

 <!-- Catchment Area Export Modal -->
  {% url 'opportunity:catchment_area_export' org_slug=request.org.slug pk=opportunity.pk as catchment_area_export_url %}
  {% include "export_modal.html" with modal_id="exportCatchmentModal" modal_title=_("Export Catchment Area") export_url=catchment_area_export_url export_form=export_form %}


  <!-- Completed Work Import modal -->
  <div class="modal fade" id="importCompletedWorkModal" data-bs-backdrop="static" data-bs-keyboard="false" tabindex="-1" aria-hidden="true">
    <div class="modal-dialog">
      <div class="modal-content">
        <div class="modal-header bg-primary">
          <h1 class="modal-title fs-5 text-white">{% translate "Import Verified Payments" %}</h1>
          <button type="button" class="btn-close-white" data-bs-dismiss="modal" aria-label="Close"></button>
        </div>
        <form action="{% url "opportunity:completed_work_import" org_slug=request.org.slug pk=opportunity.pk %}" method="post"
              enctype="multipart/form-data">
          <div class="modal-body">
            <div class="mb-3">
              {% csrf_token %}
              <input class="form-control" type="file" id="importFile" name="visits" required>
              <div class="col-auto">
                <span id="importFileHelp" class="form-text">
                  {% blocktrans %}
                    The file must contain at least the "ID" and "Status" column.
                    The import is case-insensitive.
                  {% endblocktrans %}
                </span>
              </div>
            </div>
          </div>
          <div class="modal-footer">
            <button type="button" class="btn btn-secondary" data-bs-dismiss="modal">Close</button>
            <button type="submit" class="btn btn-primary"><i class="bi bi-cloud-arrow-up"></i> Import</button>
          </div>
        </form>
      </div>
    </div>
  </div>

<!-- Catchment Area Import modal -->
<div class="modal fade" id="importCatchmentModal" data-bs-backdrop="static" data-bs-keyboard="false" tabindex="-1" aria-hidden="true">
  <div class="modal-dialog">
    <div class="modal-content">
      <div class="modal-header bg-primary">
        <h1 class="modal-title fs-5 text-white">{% translate "Import Catchment Areas" %}</h1>
        <button type="button" class="btn-close-white" data-bs-dismiss="modal" aria-label="Close"></button>
      </div>
      <form action="{% url "opportunity:catchment_area_import" org_slug=request.org.slug pk=opportunity.pk %}" method="post"
            enctype="multipart/form-data">
        <div class="modal-body">
          <div class="mb-3">
            {% csrf_token %}
            <input class="form-control" type="file" id="importFile" name="catchments" required>
            <div class="col-auto">
              <span id="importFileHelp" class="form-text">
                {% blocktrans %}
                  The file must contain at least the "Area Name", "Active", "Latitude", "Longitude", "Site code" and "Radius" column.
                {% endblocktrans %}
              </span>
            </div>
          </div>
        </div>
        <div class="modal-footer">
          <button type="button" class="btn btn-secondary" data-bs-dismiss="modal">Close</button>
          <button type="submit" class="btn btn-primary"><i class="bi bi-cloud-arrow-up"></i> Import</button>
        </div>
      </form>
    </div>
  </div>
</div>

{% endblock modal %}<|MERGE_RESOLUTION|>--- conflicted
+++ resolved
@@ -52,8 +52,6 @@
               View Applications
             </a>
           </li>
-<<<<<<< HEAD
-           {% endif %}
           <li>
             <a class="dropdown-item"
                href="{% url "opportunity:user_visit_review" org_slug=request.org.slug opp_id=opportunity.pk %}">
@@ -62,9 +60,6 @@
             </a>
           </li>
           {% endif %}
-=======
-         {% endif %}
->>>>>>> cf92ff50
           <li>
             <a class="dropdown-item"
                href="{% url 'opportunity:add_payment_unit' org_slug=request.org.slug pk=opportunity.id %}">
