{% extends "base.html" %}
{% load i18n %}
{% load django_tables2 %}
{% load crispy_forms_tags %}

{% block title %}{{ request.org }} - {{ opportunity.name }}{% endblock %}

{% block content %}
  <div class="container">
    <div class="mt-2 pt-4 px-4">
      <div class="row align-items-center">
        <div class="col-6">
          <h1 class="display-5 mb-0">{{ object.name }}</h1>
        </div>
        <div class="col-6">
          <div class="dropdown float-end">
            <button class="btn btn-primary btn-sm rounded-circle" type="button" id="opportunity_details_dropdown"
                    data-bs-toggle="dropdown" aria-expanded="false">
              <i class="bi bi-three-dots-vertical"></i>
            </button>
            <ul class="dropdown-menu dropdown-menu-end" aria-labelledby="opportunity_details_dropdown">
              <li>
                <a class="dropdown-item"
                   href="{% url 'opportunity:edit' org_slug=request.org.slug pk=opportunity.id %}">
                  <i class="bi bi-pencil-fill pe-2"></i> Edit
                </a>
              </li>
              <li>
                <a class="dropdown-item"
                   href="{% url 'opportunity:add_budget_existing_users' org_slug=request.org.slug pk=opportunity.id %}">
                  <i class="bi bi-plus-circle-fill pe-2"></i>
                  Add Budget
                </a>
              </li>
              <li class="dropdown-divider"></li>
              <li>
                <a class="dropdown-item" data-bs-toggle="modal" data-bs-target="#exportModal">
                  <i class="bi bi-file-earmark-arrow-down-fill pe-2"></i>
                  {% translate "Export User Visits" %}
                </a>
              </li>
              <li>
                <a class="dropdown-item" data-bs-toggle="modal" data-bs-target="#importModal">
                  <i class="bi bi-file-earmark-arrow-up-fill pe-2"></i>
                  {% translate "Import Verified Visits" %}
                </a>
              </li>
            </ul>
          </div>
        </div>
      </div>
      <div class="row">
        <div class="col-9">
          <small title="End date"><i class="bi bi-clock"></i> Ends on <b>{{ object.end_date }}</b></small>
        </div>
        <div class="col-3 d-flex">
          {% if export_task_id %}
            <div class="flex-grow-1 justify-content-end">
            <div hx-get="{% url "opportunity:visit_export_status" request.org.slug export_task_id %}"
                 hx-target="this"
                 hx-trigger="load"
                 hx-swap="outerHTML">
              <div class="spinner-border" role="status">
                <span class="visually-hidden">Loading...</span>
              </div>
            </div>
            </div>
          {% endif %}
        </div>
      </div>
      <hr/>
      <span class="text-black-50 text-uppercase">Description</span>
      <p>
        {{ object.description }}
      </p>
      <table class="table table-borderless">
        <tbody>
        <tr>
          <th scope="row">Learn App</th>
          <td>{{ object.learn_app.name }}</td>
        </tr>
        <tr>
          <th scope="row">Deliver App</th>
          <td>{{ object.deliver_app.name }}</td>
        </tr>
        <tr>
          <th scope="row">Max Visits per user</th>
          <td>{{ object.max_visits_per_user }}</td>
        </tr>
        <tr>
          <th scope="row">Daily Visits per user</th>
          <td>{{ object.daily_max_visits_per_user }}</td>
        </tr>
        <tr>
          <th scope="row">Total Budget</th>
          <td>{{ object.total_budget }}</td>
        </tr>
        <tr>
          <th scope="row">Budget per visit</th>
          <td>{{ object.budget_per_visit }}</td>
        </tr>
        </tbody>
      </table>
      <h4>Learn App Modules</h4>

      <table class="table border table-custom">
        <thead class="table-light">
        <tr>
          <th>Name</th>
          <th>Description</th>
          <th>Time Estimate</th>
        </tr>
        </thead>
        <tbody>
        {% for module in object.learn_app.learn_modules.all %}
          <tr>
            <td>{{ module.name }}</td>
            <td>{{ module.description }}</td>
            <td>{{ module.time_estimate }} hour{{ module.time_estimate|pluralize:",s" }}</td>
          </tr>
        {% endfor %}
        </tbody>
      </table>
      <hr/>
    </div>

    <div class="pt-2 px-4">
      <ul class="nav nav-tabs" role="tablist">
        <li class="nav-item" role="presentation">
          <button class="nav-link active" id="learn-tab" data-bs-toggle="tab" data-bs-target="#learn-tab-pane"
                  type="button" role="tab" aria-controls="learn-tab-pane" aria-selected="true">
            Learn App Progress
          </button>
        </li>
        <li class="nav-item" role="presentation">
          <button class="nav-link" id="deliver-tab" data-bs-toggle="tab" data-bs-target="#deliver-tab-pane"
                  type="button" role="tab" aria-controls="deliver-tab-pane" aria-selected="false">Deliver Forms
          </button>
        </li>
        <li class="nav-item" role="presentation">
<<<<<<< HEAD
          <button class="nav-link" id="payment-tab" data-bs-toggle="tab" data-bs-target="#payment-tab-pane"
                  type="button" role="tab" aria-controls="payment-tab-pane" aria-selected="false">Payments
=======
          <button class="nav-link" id="user-status-tab" data-bs-toggle="tab" data-bs-target="#user-status-tab-pane"
                  type="button" role="tab" aria-controls="user-status-tab-pane" aria-selected="false">User Status
>>>>>>> f708f0c7
          </button>
        </li>
      </ul>
      <div class="tab-content">
        <div class="tab-pane fade show active" id="learn-tab-pane" role="tabpanel" aria-labelledby="learn-tab"
             tabindex="0">
          <div hx-get="{% url "opportunity:user_table" org_slug=request.org.slug pk=opportunity.pk %}{% querystring %}"
               hx-trigger="load" hx-swap="outerHTML">
            {% include "tables/table_placeholder.html" with num_cols=4 %}
          </div>
        </div>
        <div class="tab-pane fade" id="deliver-tab-pane" role="tabpanel" aria-labelledby="deliver-tab" tabindex="0">
          <div hx-get="{% url "opportunity:visit_table" org_slug=request.org.slug pk=opportunity.pk %}{% querystring %}"
               hx-trigger="load" hx-swap="outerHTML">
            {% include "tables/table_placeholder.html" with num_cols=4 %}
          </div>
        </div>
<<<<<<< HEAD
        <div class="tab-pane fade" id="payment-tab-pane" role="tabpanel" aria-labelledby="payment-tab" tabindex="0">
          <div hx-get="{% url "opportunity:payment_table" org_slug=request.org.slug pk=opportunity.pk %}{% querystring %}"
               hx-trigger="load" hx-swap="outerHTML">
            {% include "tables/table_placeholder.html" with num_cols=2 %}
=======
        <div class="tab-pane fade" id="user-status-tab-pane" role="tabpanel" aria-labelledby="user-status-tab" tabindex="0">
          <div hx-get="{% url "opportunity:user_status_table" org_slug=request.org.slug pk=opportunity.pk %}{% querystring %}"
               hx-trigger="load" hx-swap="outerHTML">
            {% include "tables/table_placeholder.html" with num_cols=4 %}
>>>>>>> f708f0c7
          </div>
        </div>
      </div>
    </div>
    <div class="pt-2 px-4">

    </div>
  </div>
{% endblock content %}

{% block modal %}
<!-- Export modal -->
<div class="modal fade" id="exportModal" data-bs-backdrop="static" data-bs-keyboard="false" tabindex="-1" aria-hidden="true">
  <div class="modal-dialog">
    <div class="modal-content">
      <div class="modal-header">
        <h1 class="modal-title fs-5">{% translate "Export Visit Data" %}</h1>
        <button type="button" class="btn-close" data-bs-dismiss="modal" aria-label="Close"></button>
      </div>
      <form action="{% url "opportunity:visit_export" org_slug=request.org.slug pk=opportunity.pk %}" method="post"
            enctype="multipart/form-data">
        <div class="modal-body">
          <div class="mb-3">
            {% crispy export_form %}
          </div>
        </div>
        <div class="modal-footer">
          <button type="button" class="btn btn-secondary" data-bs-dismiss="modal">Close</button>
          <button type="submit" class="btn btn-primary">Export</button>
        </div>
      </form>
    </div>
  </div>
</div>

<!-- Import modal -->
<div class="modal fade" id="importModal" data-bs-backdrop="static" data-bs-keyboard="false" tabindex="-1" aria-hidden="true">
  <div class="modal-dialog">
    <div class="modal-content">
      <div class="modal-header">
        <h1 class="modal-title fs-5">{% translate "Import Verified Visits" %}</h1>
        <button type="button" class="btn-close" data-bs-dismiss="modal" aria-label="Close"></button>
      </div>
      <form action="{% url "opportunity:visit_import" org_slug=request.org.slug pk=opportunity.pk %}" method="post"
            enctype="multipart/form-data">
        <div class="modal-body">
          <div class="mb-3">
            {% csrf_token %}
            <input class="form-control" type="file" id="importFile" name="visits">
            <div class="col-auto">
              <span id="importFileHelp" class="form-text">
                {% blocktrans %}
                  The file must contain at least the "Visit ID" and "Status" column.
                  The import is case-insensitive.
                {% endblocktrans %}
              </span>
            </div>
          </div>
        </div>
        <div class="modal-footer">
          <button type="button" class="btn btn-secondary" data-bs-dismiss="modal">Close</button>
          <button type="submit" class="btn btn-primary">Import</button>
        </div>
      </form>
    </div>
  </div>
</div>
{% endblock modal %}<|MERGE_RESOLUTION|>--- conflicted
+++ resolved
@@ -138,13 +138,14 @@
           </button>
         </li>
         <li class="nav-item" role="presentation">
-<<<<<<< HEAD
+          <button class="nav-link" id="user-status-tab" data-bs-toggle="tab" data-bs-target="#user-status-tab-pane"
+                  type="button" role="tab" aria-controls="user-status-tab-pane" aria-selected="false">User Status
+          </button>
+        </li>
+        <li class="nav-item" role="presentation">
           <button class="nav-link" id="payment-tab" data-bs-toggle="tab" data-bs-target="#payment-tab-pane"
                   type="button" role="tab" aria-controls="payment-tab-pane" aria-selected="false">Payments
-=======
-          <button class="nav-link" id="user-status-tab" data-bs-toggle="tab" data-bs-target="#user-status-tab-pane"
-                  type="button" role="tab" aria-controls="user-status-tab-pane" aria-selected="false">User Status
->>>>>>> f708f0c7
+
           </button>
         </li>
       </ul>
@@ -162,17 +163,16 @@
             {% include "tables/table_placeholder.html" with num_cols=4 %}
           </div>
         </div>
-<<<<<<< HEAD
         <div class="tab-pane fade" id="payment-tab-pane" role="tabpanel" aria-labelledby="payment-tab" tabindex="0">
           <div hx-get="{% url "opportunity:payment_table" org_slug=request.org.slug pk=opportunity.pk %}{% querystring %}"
                hx-trigger="load" hx-swap="outerHTML">
             {% include "tables/table_placeholder.html" with num_cols=2 %}
-=======
+          </div>
+        </div>
         <div class="tab-pane fade" id="user-status-tab-pane" role="tabpanel" aria-labelledby="user-status-tab" tabindex="0">
           <div hx-get="{% url "opportunity:user_status_table" org_slug=request.org.slug pk=opportunity.pk %}{% querystring %}"
                hx-trigger="load" hx-swap="outerHTML">
             {% include "tables/table_placeholder.html" with num_cols=4 %}
->>>>>>> f708f0c7
           </div>
         </div>
       </div>
