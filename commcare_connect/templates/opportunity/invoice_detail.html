{% extends "base.html" %}
{% load i18n crispy_forms_tags %}

{% block content %}
{% include 'components/breadcrumbs.html' with path=path %}
<div class="card_bg">
  <div class="card_title mb-4">
    {% if is_service_delivery %}
      {% translate "Review Service Delivery Invoice" %}
    {% else %}
      {% translate "Review Custom Invoice" %}
    {% endif %}
    <span class="badge badge-sm bg-gray-200 text-gray-700 ml-2">{% translate "Read Only" %}</span>
    {% if form.instance.payment %}
      <span class="badge badge-sm bg-gray-200 text-gray-700 ml-2">{% translate "Paid" %}</span>
    {% endif %}
  </div>
  <div x-data="invoiceFormHandler()">
    {% crispy form %}
<<<<<<< HEAD
    <div class="mt-6 flex justify-start gap-4">
      <a href="{% url 'opportunity:invoice_list' org_slug=request.org.slug opp_id=opportunity.id %}"
         class="button button-md outline-style">
        {% translate "Back to Invoices" %}
      </a>
      {% if invoice_status == 'pending' and not request.is_opportunity_pm %}
        <a
          @click="submitForApproval()"
          class="button button-md primary-dark"
        >
          {% translate "Submit for Approval" %}
        </a>
      {% endif %}
    </div>
=======
  </div>

  <div class="mt-6 flex gap-2">
    <a href="{% url 'opportunity:invoice_list' org_slug=request.org.slug opp_id=opportunity.id %}"
       class="button button-md outline-style">
      {% translate "Back to Invoices" %}
    </a>
    {% if request.is_opportunity_pm %}
      <button hx-post="{% url 'opportunity:invoice_approve' org_slug=request.org.slug opp_id=opportunity.id %}"
              hx-vals='{"pk": {{ form.instance.id }}}'
              hx-headers='{"X-CSRFToken": "{{ csrf_token }}"}'
              class="button button-md primary-dark justify-center !inline-flex"
              {% if form.instance.payment %}disabled{% endif %}>
        {% translate "Pay" %}
      </button>
    {% endif %}
>>>>>>> 057b10e4
  </div>
</div>

{% include "opportunity/partials/invoice_form_handler.html" with is_read_only=True %}
{% endblock content %}<|MERGE_RESOLUTION|>--- conflicted
+++ resolved
@@ -17,13 +17,20 @@
   </div>
   <div x-data="invoiceFormHandler()">
     {% crispy form %}
-<<<<<<< HEAD
     <div class="mt-6 flex justify-start gap-4">
       <a href="{% url 'opportunity:invoice_list' org_slug=request.org.slug opp_id=opportunity.id %}"
          class="button button-md outline-style">
         {% translate "Back to Invoices" %}
       </a>
-      {% if invoice_status == 'pending' and not request.is_opportunity_pm %}
+      {% if request.is_opportunity_pm %}
+      <button hx-post="{% url 'opportunity:invoice_approve' org_slug=request.org.slug opp_id=opportunity.id %}"
+              hx-vals='{"pk": {{ form.instance.id }}}'
+              hx-headers='{"X-CSRFToken": "{{ csrf_token }}"}'
+              class="button button-md primary-dark justify-center !inline-flex"
+              {% if form.instance.payment %}disabled{% endif %}>
+        {% translate "Pay" %}
+      </button>
+      {% elif invoice_status == 'pending' %}
         <a
           @click="submitForApproval()"
           class="button button-md primary-dark"
@@ -32,24 +39,6 @@
         </a>
       {% endif %}
     </div>
-=======
-  </div>
-
-  <div class="mt-6 flex gap-2">
-    <a href="{% url 'opportunity:invoice_list' org_slug=request.org.slug opp_id=opportunity.id %}"
-       class="button button-md outline-style">
-      {% translate "Back to Invoices" %}
-    </a>
-    {% if request.is_opportunity_pm %}
-      <button hx-post="{% url 'opportunity:invoice_approve' org_slug=request.org.slug opp_id=opportunity.id %}"
-              hx-vals='{"pk": {{ form.instance.id }}}'
-              hx-headers='{"X-CSRFToken": "{{ csrf_token }}"}'
-              class="button button-md primary-dark justify-center !inline-flex"
-              {% if form.instance.payment %}disabled{% endif %}>
-        {% translate "Pay" %}
-      </button>
-    {% endif %}
->>>>>>> 057b10e4
   </div>
 </div>
 
