{% extends "base.html" %}
{% load django_tables2 %}
{% load static %}

{% block title %}{{ request.org }} - Suspended Users{% endblock %}

{% block content %}
<<<<<<< HEAD
    <nav class="mt-2 small" aria-label="breadcrumb">
      <ol class="breadcrumb">
        <li class="breadcrumb-item">
          <a href="{% url 'opportunity:list' org_slug=request.org.slug %}">
            Opportunities
          </a>
        </li>
        <li class="breadcrumb-item">
          <a href="{% url 'opportunity:detail' org_slug=request.org.slug opp_id=opportunity.id %}">
            {{ opportunity.name }}
          </a>
        </li>
        <li class="breadcrumb-item active" aria-current="page">Suspended Users</li>
      </ol>
    </nav>

    <h2>Suspended Users</h2>
    <hr />
   {% include "tables/tabbed_table.html" with table=table %}
=======
  {% include 'components/breadcrumbs.html' with path=path %}
  {% render_table table %}
>>>>>>> b8563cf3
{% endblock content %}<|MERGE_RESOLUTION|>--- conflicted
+++ resolved
@@ -5,28 +5,6 @@
 {% block title %}{{ request.org }} - Suspended Users{% endblock %}
 
 {% block content %}
-<<<<<<< HEAD
-    <nav class="mt-2 small" aria-label="breadcrumb">
-      <ol class="breadcrumb">
-        <li class="breadcrumb-item">
-          <a href="{% url 'opportunity:list' org_slug=request.org.slug %}">
-            Opportunities
-          </a>
-        </li>
-        <li class="breadcrumb-item">
-          <a href="{% url 'opportunity:detail' org_slug=request.org.slug opp_id=opportunity.id %}">
-            {{ opportunity.name }}
-          </a>
-        </li>
-        <li class="breadcrumb-item active" aria-current="page">Suspended Users</li>
-      </ol>
-    </nav>
-
-    <h2>Suspended Users</h2>
-    <hr />
-   {% include "tables/tabbed_table.html" with table=table %}
-=======
   {% include 'components/breadcrumbs.html' with path=path %}
   {% render_table table %}
->>>>>>> b8563cf3
 {% endblock content %}