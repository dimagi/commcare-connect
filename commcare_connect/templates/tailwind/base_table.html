--- conflicted
+++ resolved
@@ -1,12 +1,11 @@
 {% load django_tables2 %}
 {% load i18n %}
 {% block table-wrapper %}
-<<<<<<< HEAD
 {% load sort_link %}
 <div class="overflow-hidden table-container flex flex-col gap-2">
   {% block table %}
   <div class="w-full max-h-[80vh] overflow-x-auto block">
-    <table class="base-table">
+    <table class="base-table" {% render_attrs table.attrs %}>
       {% block table.thead %}
       {% if table.show_header %}
       <thead {{ table.attrs.thead.as_html }}>
@@ -17,29 +16,6 @@
             {% sortable_header column.name column.header table.use_view_url %}
             {% else %}
             <span>{{ column.header }}</span>
-=======
-  <div class="overflow-hidden table-container flex flex-col gap-2">
-    {% block table %}
-      <div class="w-full max-h-[80vh] overflow-x-auto block">
-        <table class="base-table" {% render_attrs table.attrs %}>
-          {% block table.thead %}
-            {% if table.show_header %}
-              <thead {{ table.attrs.thead.as_html }}>
-              <tr>
-                {% for column in table.columns %}
-                  <th>
-                    {% if column.orderable %}
-                      <a href="{{ request.path }}{% querystring table.prefixed_order_by_field=column.order_by_alias.next %}">
-                        {{ column.header }}
-                      </a>
-                    {% else %}
-                      <span>{{ column.header }}</span>
-                    {% endif %}
-                  </th>
-                {% endfor %}
-              </tr>
-              </thead>
->>>>>>> 0f1ef9ab
             {% endif %}
           </th>
           {% endfor %}
