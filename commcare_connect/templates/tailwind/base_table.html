{% load django_tables2 %}
{% load i18n %}
{% block table-wrapper %}
<<<<<<< HEAD
{% load sort_link %}
<div class="overflow-hidden">
=======
<div class="overflow-hidden table-container flex flex-col gap-2">
>>>>>>> 66a89070
  {% block table %}
  <div class="w-full max-h-[80vh] overflow-x-auto block">
    <table class="base-table">
      {% block table.thead %}
      {% if table.show_header %}
      <thead {{ table.attrs.thead.as_html }}>
        <tr>
          {% for column in table.columns %}
          <th>
            {% if column.orderable %}
            {% sortable_header column.name column.header table.use_htmx %}
            {% else %}
            <span>{{ column.header }}</span>
            {% endif %}
          </th>
          {% endfor %}
        </tr>
      </thead>
      {% endif %}
      {% endblock table.thead %}

      {% block table.tbody %}
      <tbody>
            <div style="overflow:hidden; border-radius:8px;">
          {% for row in table.paginated_rows %}
          {% block table.tbody.row %}
          <tr class="group">
            {% for column, cell in row.items %}
            <td>
              {% if column.localize == None %}
                {{ cell }}
              {% else %}
                {% if column.localize %}
                  {{ cell|localize }}
                {% else %}
                  {{ cell|unlocalize }}
                {% endif %}
              {% endif %}
            </td>
            {% endfor %}
          </tr>
          {% endblock table.tbody.row %}
          {% empty %}
          {% if table.empty_text %}
          {% block table.tbody.empty_text %}
          <tr>
            <td colspan="{{ table.columns|length }}" class="text-center py-4">
              {{ table.empty_text }}
            </td>
          </tr>
          {% endblock table.tbody.empty_text %}
          {% endif %}
          {% endfor %}
        </div>
        </tbody>
        {% endblock table.tbody %}

    </table>
  </div>
  {% endblock table %}
<<<<<<< HEAD
=======
  {% block pagination %}
  {% if table.page and table.paginator.num_pages > 1 %}
  <div class="table-footer w-full flex items-center justify-between h-14  bg-slate-50  text-brand-deep-purple py-2 px-4 rounded-lg">
    <div class="flex items-center gap-2 max-w-fit text-brand-deep-purple text-sm">
        {% if table.page.has_previous %}
            <a href="{{ request.path }}{% querystring table.prefixed_page_field=table.page.previous_page_number %}"
               class="button-icon"
               aria-label="{% trans 'Previous page' %}">
                <i class="fa-light fa-chevron-left"></i>
            </a>
        {% else %}
            <span class="button-icon opacity-50 cursor-not-allowed" aria-hidden="true">
                <i class="fa-light fa-chevron-left"></i>
            </span>
        {% endif %}

        <span class="whitespace-nowrap">{% trans "Page" %}</span>
        <input
            type="number"
            value="{{ table.page.number }}"
            min="1"
            max="{{ table.paginator.num_pages }}"
            class="base-input w-16 text-center"
            aria-label="{% blocktrans %}Current page number, input to navigate{% endblocktrans %}"
            hx-trigger="change"
            hx-on:change="
                const url = new URL(window.location.href);
                url.searchParams.set('{{ table.prefixed_page_field }}', this.value);
                window.location.href = url.toString();
            "
        >        <span class="whitespace-nowrap ml-1">of {{ table.paginator.num_pages }}</span>

        {% if table.page.has_next %}
            <a href="{{ request.path }}{% querystring table.prefixed_page_field=table.page.next_page_number %}"
               class="button-icon"
               aria-label="{% trans 'Next page' %}">
                <i class="fa-light fa-chevron-right"></i>
            </a>
        {% else %}
            <span class="button-icon opacity-50 cursor-not-allowed" aria-hidden="true">
                <i class="fa-light fa-chevron-right"></i>
            </span>
        {% endif %}
    </div>
</div>
  {% endif %}

  {% endblock pagination %}
>>>>>>> 66a89070
</div>
{% endblock table-wrapper %}<|MERGE_RESOLUTION|>--- conflicted
+++ resolved
@@ -1,12 +1,8 @@
 {% load django_tables2 %}
 {% load i18n %}
 {% block table-wrapper %}
-<<<<<<< HEAD
 {% load sort_link %}
-<div class="overflow-hidden">
-=======
 <div class="overflow-hidden table-container flex flex-col gap-2">
->>>>>>> 66a89070
   {% block table %}
   <div class="w-full max-h-[80vh] overflow-x-auto block">
     <table class="base-table">
@@ -67,8 +63,6 @@
     </table>
   </div>
   {% endblock table %}
-<<<<<<< HEAD
-=======
   {% block pagination %}
   {% if table.page and table.paginator.num_pages > 1 %}
   <div class="table-footer w-full flex items-center justify-between h-14  bg-slate-50  text-brand-deep-purple py-2 px-4 rounded-lg">
@@ -117,6 +111,5 @@
   {% endif %}
 
   {% endblock pagination %}
->>>>>>> 66a89070
 </div>
 {% endblock table-wrapper %}