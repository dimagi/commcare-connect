--- conflicted
+++ resolved
@@ -1,7 +1,6 @@
 {% load django_tables2 %}
 {% load i18n %}
 {% block table-wrapper %}
-<<<<<<< HEAD
 {% load sort_link %}
 <div class="overflow-hidden table-container flex flex-col gap-2">
   {% block table %}
@@ -17,31 +16,13 @@
             {% sortable_header column.name column.header table.use_htmx %}
             {% else %}
             <span>{{ column.header }}</span>
-=======
-  <div class="overflow-hidden table-container flex flex-col gap-2">
-    {% block table %}
-      <div class="w-full max-h-[80vh] overflow-x-auto block">
-        <table class="base-table">
-          {% block table.thead %}
-            {% if table.show_header %}
-              <thead {{ table.attrs.thead.as_html }}>
-              <tr>
-                {% for column in table.columns %}
-                  <th>
-                    {% if column.orderable %}
-                      <a href="{% querystring table.prefixed_order_by_field=column.order_by_alias.next %}">
-                        {{ column.header }}
-                      </a>
-                    {% else %}
-                      <span>{{ column.header }}</span>
-                    {% endif %}
-                  </th>
-                {% endfor %}
-              </tr>
-              </thead>
->>>>>>> 7c1776d8
             {% endif %}
-          {% endblock table.thead %}
+          </th>
+          {% endfor %}
+        </tr>
+      </thead>
+      {% endif %}
+      {% endblock table.thead %}
 
           {% block table.tbody %}
             <tbody>
@@ -79,60 +60,8 @@
             </tbody>
           {% endblock table.tbody %}
 
-        </table>
-      </div>
-    {% endblock table %}
-    {% block pagination %}
-      {% if table.page and table.paginator.num_pages > 1 %}
-        <div
-          class="table-footer w-full flex items-center justify-between h-14  bg-slate-50  text-brand-deep-purple py-2 px-4 rounded-lg">
-          <div class="flex items-center gap-2 max-w-fit text-brand-deep-purple text-sm">
-            {% if table.page.has_previous %}
-              <a href="{{ request.path }}{% querystring table.prefixed_page_field=table.page.previous_page_number %}"
-                 class="button-icon"
-                 aria-label="{% trans 'Previous page' %}">
-                <i class="fa-light fa-chevron-left"></i>
-              </a>
-            {% else %}
-              <span class="button-icon opacity-50 cursor-not-allowed" aria-hidden="true">
-                <i class="fa-light fa-chevron-left"></i>
-            </span>
-            {% endif %}
-
-            <span class="whitespace-nowrap">{% trans "Page" %}</span>
-            <input
-              type="number"
-              value="{{ table.page.number }}"
-              min="1"
-              max="{{ table.paginator.num_pages }}"
-              class="base-input w-16 text-center"
-              aria-label="{% blocktrans %}Current page number, input to navigate{% endblocktrans %}"
-              hx-trigger="change"
-              hx-on:change="
-                const url = new URL(window.location.href);
-                url.searchParams.set('{{ table.prefixed_page_field }}', this.value);
-                window.location.href = url.toString();
-            "
-            > <span class="whitespace-nowrap ml-1">of {{ table.paginator.num_pages }}</span>
-
-            {% if table.page.has_next %}
-              <a href="{{ request.path }}{% querystring table.prefixed_page_field=table.page.next_page_number %}"
-                 class="button-icon"
-                 aria-label="{% trans 'Next page' %}">
-                <i class="fa-light fa-chevron-right"></i>
-              </a>
-            {% else %}
-              <span class="button-icon opacity-50 cursor-not-allowed" aria-hidden="true">
-                <i class="fa-light fa-chevron-right"></i>
-            </span>
-            {% endif %}
-          </div>
-        </div>
-      {% endif %}
-
-    {% endblock pagination %}
+    </table>
   </div>
-<<<<<<< HEAD
   {% endblock table %}
   {% block pagination %}
   {% if table.page and table.paginator.num_pages > 1 %}
@@ -183,6 +112,4 @@
 
   {% endblock pagination %}
 </div>
-=======
->>>>>>> 7c1776d8
 {% endblock table-wrapper %}