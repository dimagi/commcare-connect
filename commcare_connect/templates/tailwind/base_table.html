{% load django_tables2 %}
{% load i18n %}
{% block table-wrapper %}
<div class="overflow-hidden">
  {% block table %}
  <div class="w-full max-h-[80vh] overflow-x-auto block">
    <table class="base-table">
      {% block table.thead %}
      {% if table.show_header %}
      <thead {{ table.attrs.thead.as_html }}>
        <tr>
          {% for column in table.columns %}
          <th>
            {% if column.orderable %}
            <a href="{% querystring table.prefixed_order_by_field=column.order_by_alias.next %}" >
              {{ column.header }}
            </a>
            {% else %}
            <span>{{ column.header }}</span>
            {% endif %}
          </th>
          {% endfor %}
        </tr>
      </thead>
      {% endif %}
      {% endblock table.thead %}

      {% block table.tbody %}
      <tbody>
            <div style="overflow:hidden; border-radius:8px;">
          {% for row in table.paginated_rows %}
          {% block table.tbody.row %}
          <tr class="group" {{ row.attrs.as_html }}>
            {% for column, cell in row.items %}
            <td>
              {% if column.localize == None %}
                {{ cell }}
              {% else %}
                {% if column.localize %}
                  {{ cell|localize }}
                {% else %}
                  {{ cell|unlocalize }}
                {% endif %}
              {% endif %}
            </td>
            {% endfor %}
          </tr>
          {% endblock table.tbody.row %}
          {% empty %}
          {% if table.empty_text %}
          {% block table.tbody.empty_text %}
          <tr>
            <td colspan="{{ table.columns|length }}" class="text-center py-4">
              {{ table.empty_text }}
            </td>
          </tr>
          {% endblock table.tbody.empty_text %}
          {% endif %}
          {% endfor %}
        </div>
        </tbody>
        {% endblock table.tbody %}

    </table>
  </div>
  {% endblock table %}
<<<<<<< HEAD
</div>
<style>
    .scrollable-table-wrapper {
      border-radius: 8px;
      overflow: hidden;
    }

    .scrollable-table-container {
      max-height: 80vh;
      width: 100%;
      overflow-x: auto;
      display: block;
    }

  </style>
=======
</div> 
>>>>>>> eb97d39c
{% endblock table-wrapper %}<|MERGE_RESOLUTION|>--- conflicted
+++ resolved
@@ -64,23 +64,5 @@
     </table>
   </div>
   {% endblock table %}
-<<<<<<< HEAD
 </div>
-<style>
-    .scrollable-table-wrapper {
-      border-radius: 8px;
-      overflow: hidden;
-    }
-
-    .scrollable-table-container {
-      max-height: 80vh;
-      width: 100%;
-      overflow-x: auto;
-      display: block;
-    }
-
-  </style>
-=======
-</div> 
->>>>>>> eb97d39c
 {% endblock table-wrapper %}