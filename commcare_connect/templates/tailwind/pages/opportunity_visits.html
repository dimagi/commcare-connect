{% extends 'tailwind/base.html' %}
{% load django_tables2 %}

{% block content %}
    {# Main container with the table #}
    <div class="md:max-w-screen-lg h-[calc(100vh-90px)] mx-auto flex flex-col gap-4 w-full">

        {# Opportunity Name Component #}
        <p class="text-brand-deep-purple font-medium title-sm">Opportunity Name</p>

        {# Content Container #}
        <div class="flex flex-col gap-2 min-h-screen">

            {# Header Panel #}
            <div class="w-full h-12 shadow-sm flex items-center rounded-lg bg-slate-50 px-4">
                <p class="text-brand-deep-purple font-medium text-sm">Adding Budget</p>
            </div>
            {% load crispy_forms_tags %}

            <form method="post">
                {% csrf_token %}
<<<<<<< HEAD
                {{ form|crispy:"tailwind" }}
=======
                {{ form|crispy }}
>>>>>>> 719addca
            </form>
            <div class="flex-1 overflow-y-auto bg-white rounded-lg shadow-sm">
                {% render_table table %}
            </div>

        </div>
    </div>
{% endblock %}<|MERGE_RESOLUTION|>--- conflicted
+++ resolved
@@ -19,11 +19,7 @@
 
             <form method="post">
                 {% csrf_token %}
-<<<<<<< HEAD
-                {{ form|crispy:"tailwind" }}
-=======
                 {{ form|crispy }}
->>>>>>> 719addca
             </form>
             <div class="flex-1 overflow-y-auto bg-white rounded-lg shadow-sm">
                 {% render_table table %}
