{% load static i18n %}

<div x-data="{ sidebarOpen: false }" x-cloak
    @click.outside="sidebarOpen = false"
    class="fixed top-0 left-0 h-screen bg-brand-deep-purple pt-3 z-40 text-white flex flex-col justify-between transition-all duration-300 px-2"
    :class="sidebarOpen ? 'w-64' : 'w-16'">

    <!-- Top Section -->
    <div>
        <!-- Logo Section -->
        <div class="">
            <div class="flex p-2 justify-start">
                <div
                    x-show.immediate="!sidebarOpen"
                    class=" h-12 transition-none"
                >
                    <img src="{% static 'images/logo.svg' %}" alt="Compact Logo" class="w-8 h-8">
                </div>
                <div
                    x-show.immediate="sidebarOpen"
                    class="h-12 pl-1"
                >
                    <img src="{% static 'images/logo-full.svg' %}" alt="Full Logo" class="h-12 w-auto">
                </div>
            </div>
        </div>

        <div class="flex rounded-lg items-center p-2 transition-all duration-300 cursor-pointer">
            <div class="flex items-center justify-center w-8 h-8">
                <i class="fa-light text-lg text-brand-sky"
                    :class="sidebarOpen ? 'fa-xmark-large': 'fa-bars'"
                    @click="sidebarOpen = !sidebarOpen"></i>

            </div>

            <div class="transition-all duration-300 overflow-hidden flex items-center"
                 :class="sidebarOpen ? 'w-40 ml-4 opacity-100' : 'w-0 opacity-0'">
                <span class="text-xs whitespace-nowrap">Menu</span>
            </div>
        </div>

        <!-- Navigation Items -->
        {% if request.user.is_authenticated and request.user.memberships.exists %}
        <div class="mt-5">
            {% url 'program:home' request.org.slug as program_home_url %}
            {% include "tailwind/components/sidenav-items.html" with name='Programs' icon='table-columns'  target=program_home_url namespace='program' %}

            {% url 'opportunity:list' request.org.slug as opportunity_url %}
            {% include "tailwind/components/sidenav-items.html" with name='Opportunities' icon='table-cells-large'  target=opportunity_url namespace='opportunity' %}

            {% url 'organization:home' request.org.slug as organization_home_url %}
<<<<<<< HEAD
            {% include "tailwind/components/sidenav-items.html" with name='My Organization' icon='buildings'  target=organization_home_url namespace='organization' %}

=======
            {% include "tailwind/components/sidenav-items.html" with name='My Organization' icon='buildings'  target=organization_home_url %}
>>>>>>> 6d5fb880
        </div>
        {% endif %}
    </div>

</div><|MERGE_RESOLUTION|>--- conflicted
+++ resolved
@@ -49,12 +49,8 @@
             {% include "tailwind/components/sidenav-items.html" with name='Opportunities' icon='table-cells-large'  target=opportunity_url namespace='opportunity' %}
 
             {% url 'organization:home' request.org.slug as organization_home_url %}
-<<<<<<< HEAD
             {% include "tailwind/components/sidenav-items.html" with name='My Organization' icon='buildings'  target=organization_home_url namespace='organization' %}
 
-=======
-            {% include "tailwind/components/sidenav-items.html" with name='My Organization' icon='buildings'  target=organization_home_url %}
->>>>>>> 6d5fb880
         </div>
         {% endif %}
     </div>
