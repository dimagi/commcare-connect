--- conflicted
+++ resolved
@@ -8,9 +8,6 @@
 
 {% block inner %}
 <div class="w-full min-h-[620px] h-fit flex flex-col gap-4">
-<<<<<<< HEAD
-  <form method="post" class="flex flex-col gap-4">
-=======
   <form method="post" class="flex flex-col gap-4"
     x-data="{
       email: '', password: '', confirmPassword: '', termsChecked: false,
@@ -18,7 +15,6 @@
         return this.termsChecked && this.email && this.password && this.confirmPassword;
       }
     }">
->>>>>>> 678c4b02
     {% csrf_token %}
     <h6 class="title text-brand-deep-purple">{% translate "Signup" %}</h6>
     <span class="text-sm text-gray-600">{% blocktranslate %}Please enter your details{% endblocktranslate %}</span>
@@ -32,11 +28,7 @@
                required
                id="{{ form.email.auto_id }}"
                {% if form.email.value != None %}value="{{ form.email.value|stringformat:'s' }}"{% endif %}
-<<<<<<< HEAD
-               name="{{ form.email.html_name }}">
-=======
                name="{{ form.email.html_name }}" x-model="email">
->>>>>>> 678c4b02
         <i class="fa-light fa-envelope"></i>
         <span class="error-icon fa-solid fa-circle-exclamation"></span>
       </div>
@@ -49,11 +41,7 @@
                required
                id="{{ form.password1.auto_id }}"
                {% if form.password1.value != None %}value="{{ form.password1.value|stringformat:'s' }}"{% endif %}
-<<<<<<< HEAD
-               name="{{ form.password1.html_name }}">
-=======
                name="{{ form.password1.html_name }}" x-model="password">
->>>>>>> 678c4b02
         <i class="fa-light fa-lock"></i>
         <span class="error-icon fa-solid fa-circle-exclamation"></span>
       </div>
@@ -66,11 +54,7 @@
                required
                id="{{ form.password2.auto_id }}"
                {% if form.password2.value != None %}value="{{ form.password2.value|stringformat:'s' }}"{% endif %}
-<<<<<<< HEAD
-               name="{{ form.password2.html_name }}">
-=======
                name="{{ form.password2.html_name }}" x-model="confirmPassword">
->>>>>>> 678c4b02
         <i class="fa-light fa-lock"></i>
         <span class="error-icon fa-solid fa-circle-exclamation"></span>
       </div>
@@ -78,34 +62,16 @@
     </div>
     <!-- Checkbox and Submit -->
     <div class="flex flex-col items-end gap-3">
-<<<<<<< HEAD
-      <div class="input-group"
-           x-data="{ expanded: false }"
-           x-effect="document.body.style.overflow = expanded ? 'hidden' : 'auto'"
-           :class="{'error': !termsValid && termsTouched}">
-        <div class="flex items-start w-full gap-2">
-          <input type="checkbox" class="simple-checkbox aspect-square" required />
-          <p class="hint">
-            <span>{% blocktranslate %}By accessing CommCare Connect, you accept our {% endblocktranslate %}</span>
-            <button class="font-medium cursor-pointer text-brand-indigo"
-                    x-on:click.prevent="expanded = true">Terms & Conditions and Privacy Policy</button>
-            <div x-show="expanded" x-cloak>{% include "account/terms-and-conditions-modal.html" %}</div>
-=======
       <div class="input-group">
         <div class="flex items-start w-full gap-2">
           <div><input type="checkbox" class="simple-checkbox" required x-model="termsChecked" /></div>
           <p class="hint">
             <span>{% blocktranslate %}I have read and agree to Dimagi's <a class="text-brand-indigo font-medium" href="https://dimagi.com/terms-privacy-dimagi/" target="_blank">Privacy Policy</a> and <a class="text-brand-indigo font-medium" href="http://www.dimagi.com/terms/latest/aup/" target="_blank">Acceptable Use Policy</a>.{% endblocktranslate %}</span>
->>>>>>> 678c4b02
           </p>
         </div>
         <p class="error-msg">{% blocktranslate %}You must accept the terms and conditions{% endblocktranslate %}</p>
       </div>
-<<<<<<< HEAD
-      <button class="button button-md primary-dark" type="submit">
-=======
       <button class="button button-md primary-dark" type="submit" :disabled="!isFormValid()">
->>>>>>> 678c4b02
         <span class="relative z-20">{% translate "Signup" %}</span>
       </button>
     </div>
