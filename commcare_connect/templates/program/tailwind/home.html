<!-- dashbaord.html -->
{% extends 'tailwind/base.html' %}

{% block content %}

  <div id="content-area" class="md:max-w-screen-2xl mx-auto flex flex-col lg:flex-row gap-4 min-h-screen">
    <!-- Left Column -->
    <div class="w-full lg:w-2/3" >
      <h2 class="mb-4 text-brand-deep-purple font-medium text-sm">Programs</h2>
      <div class="flex flex-col gap-4">
        {% for program_app in program_apps %}
            <div class="flex flex-col p-6 rounded-xl shadow-sm bg-white gap-5 relative"
                 x-data="{
                  showOpp: false,
                  status: '{{ program_app.status }}',
                  setApplied(e) { if(e?.detail?.successful) this.status = 'applied'}
                 }">
            <div class="absolute w-8 bg-brand-mango h-2 top-0 -translate-y-1/2 left-6 rounded-full"></div>
            <div class="flex w-full justify-between">
              <!-- program details -->
              <div class="flex items-center gap-2 font-normal">
                {% if program_app.status == 'invited' %}
                  <div class="h-2 w-2 bg-brand-marigold rounded-full"></div>
                {% elif program_app.status == 'applied' %}
                  <div class="h-2 w-2 bg-brand-deep-purple rounded-full"></div>
                {% elif program_app.status == 'accepted' %}
                  <div class="h-2 w-2 bg-green-600 rounded-full"></div>
                {% endif %}
                <p class="hint">{{ program_app.program.organization.name }}</p>
              </div>

              <!-- invitataion status -->
              <div class="flex items-center justify-end gap-6">
                {% if program_app.status %}
                  <span class="badge badge-md"
                        :class="{
                          'warning-dark': status == 'invited',
                          'primary-dark': status == 'applied',
                          'positive-dark': status == 'accepted'
                        }"
                        x-text="status"></span>
                {% endif %}
              </div>
            </div>
            <div>
              <p class="card_title">{{ program_app.program.name }}</p>
              <p class="card_description w-1/2">{{ program_app.program.description }}</p>
            </div>
            <div class="flex justify-between items-center">
              <!-- program info -->
              <div class="flex items-center gap-6">
                {% include 'tailwind/components/cards/info.html' with icon="file-check" head="Delivery Type" data=program_app.program.delivery_type classname="infocard-dark" %}
                <div class="line my-2 h-8 w-1 bg-gray-200"></div>
                {% include 'tailwind/components/cards/info.html' with icon="calendar-arrow-up" head="Start Date" data=program_app.program.start_date classname="infocard-dark" %}
                {% include 'tailwind/components/cards/info.html' with icon="arrow-right text-brand-mango" head="End Date" data=program_app.program.end_date id='1' classname="infocard-dark" %}
              </div>

              <!-- button -->
              {% if program_app.status == 'invited' %}
                <form x-data="{ }"
                      hx-post="{% url "program:apply_or_decline_application" request.org.slug program_app.program.id program_app.id "apply" %}"
                      hx-swap="none"
                      @htmx:after-request="setApplied">
                  {% csrf_token %}
                  <button class="button button-md" type="submit"
                          :class="{'neutral disabled': status == 'applied', 'primary-dark': status == 'invited'}">
                    <span class="relative z-20">Apply</span>
                  </button>
                </form>
              {% elif program_app.status == 'applied' %}
                <button class="button button-md neutral disabled">
                  <span class="relative z-20">Apply</span>
                </button>
              {% elif program_app.status == 'accepted' %}
                {% if program_app.program.managedopportunity_set.all %}
                  <button class="button button-md outline-style" @click="showOpp = !showOpp">
                    <span class="relative z-20" x-text="showOpp ? 'Hide Opportunities' : 'View Opportunities'"></span>
                    <i class="fa-light text-xs" :class="showOpp ? 'fa-chevron-up' : 'fa-chevron-down'"></i>
                  </button>
                {% endif %}
              {% endif %}
            </div>
            {% if program_app.status == 'accepted' %}
              {% if program_app.program.managedopportunity_set.all %}
                <div id="opportunity-container" class="flex flex-col gap-y-4 py-4" x-show="showOpp" x-cloak>
                  {% for opportunity in program_app.program.managedopportunity_set.all %}
                    <div class="relative flex flex-col gap-5 p-6 bg-white rounded-xl border border-gray-200">
                      <div class="flex justify-between w-full">
                        <div class="flex flex-col gap-5 w-1/2">
                          <div class="flex items-center gap-2 font-normal">
                            <div class="w-2 h-2 bg-green-600 rounded-full"></div>
                            <p class="hint">{{ opportunity.organization.name }}</p>
                          </div>
                          <div>
                            <p class="card_title">{{ opportunity.name }}</p>
                            <p class="card_description">{{ opportunity.description }}</p>
                          </div>
                        </div>
                      </div>

<<<<<<< HEAD
                    <div class="flex items-center justify-between">
                      <div class="flex items-center gap-6">
                        {% include 'tailwind/components/cards/info.html' with icon="calendar-arrow-up" head="Start Date" data=opportunity.start_date classname="infocard-dark" %}
                        {% include 'tailwind/components/cards/info.html' with icon="arrow-right text-brand-mango" head="End Date" data=opportunity.end_date id='1' classname="infocard-dark" %}
                      </div>
                      <a class="button button-md button-outline-rounded" href="{% url "opportunity:tw_opportunity" request.org.slug opportunity.id %}">
                        <div class="flex items-center justify-between gap-4">
                          <p class="text-sm">View</p>
                          <i class="fa-light fa-arrow-right"></i>
=======
                      <div class="flex items-center justify-between">
                        <div class="flex items-center gap-6">
                          {% include 'tailwind/components/cards/info.html' with icon="calendar-arrow-up" head="Start Date" data=opportunity.start_date classname="infocard-dark" %}
                          {% include 'tailwind/components/cards/info.html' with icon="arrow-right text-brand-mango" head="End Date" data=opportunity.end_date id='1' classname="infocard-dark" %}
>>>>>>> 85c33b02
                        </div>
                        <a class="button button-md button-outline-rounded" href="{% url "opportunity:detail" request.org.slug opportunity.id %}">
                          <div class="flex items-center justify-between gap-4">
                            <p class="text-sm">View</p>
                            <i class="fa-light fa-arrow-right"></i>
                          </div>
                        </a>
                      </div>
                    </div>
                  {% endfor %}
                </div>
              {% endif %}
            {% endif %}
          </div>
        {% endfor %}
      </div>
    </div>
    <!-- Right Column -->

    <div class="w-full lg:w-1/3">
      <div class="mb-4 text-brand-deep-purple font-medium text-sm">Recent Activities</div>
      <div class="bg-gray-100 rounded-lg overflow-y-hidden hover:overflow-y-auto">
        <div class="flex flex-col gap-4">
          {% if pending_review %}
            <div class="activity-comp flex flex-col p-6 rounded-lg bg-white gap-5" x-data="{ expanded: false }">
              <div class="flex gap-4 items-center">
                <i class="fa-light fa-clock-rotate-left"></i>
                <p class="text-base">Pending Review</p>
              </div>
              {% for row in pending_review %}
                  <div class="flex justify-between items-center" {% if forloop.counter > 2 %}x-cloak x-show="expanded"{% endif %}>
                    <div>
                      <p class="title">{{ row.opportunity__name }}</p>
                      <p class="hint">{{ row.opportunity__organization__name }}</p>
                    </div>
                    <a class="button button-sm button-outline-rounded" href="{% url "opportunity:tw_opportunity" request.org.slug row.opportunity__id %}">
                      <div class="flex items-center justify-between gap-4">
                        <p class="text-2xl">{{ row.count }}</p>
                        <i class="fa-light fa-arrow-right"></i>
                      </div>
                    </a>
                  </div>
              {% endfor %}
              <div class="flex justify-end" x-show="{{ pending_review|length }} > 2">
                <button class="button-text" @click="expanded = !expanded">
                  <span x-text="expanded ? 'less' : 'more'"></span>
                  <i :class="expanded ? 'fa-light fa-chevron-up' : 'fa-light fa-chevron-down'"></i>
                </button>
              </div>
            </div>
          {% endif %}

          {% if pending_payments %}
            <div class="activity-comp flex flex-col p-6 rounded-lg bg-white gap-5" x-data="{ expanded: false }">
              <div class="flex gap-4 items-center">
                <i class="fa-light fa-hand-holding-dollar"></i>
                <p class="text-base">Pending Payments</p>
              </div>
              {% for row in pending_payments %}
                <div class="flex justify-between items-center" {% if forloop.counter > 2 %}x-cloak x-show="expanded"{% endif %}>
                  <div>
                    <p class="title">{{ row.opportunity__name }}</p>
                    <p class="hint">{{ row.opportunity__organization__name }}</p>
                  </div>
                  <a class="button button-sm button-outline-rounded" href="{% url "opportunity:tw_opportunity" request.org.slug row.opportunity__id %}">
                    <div class="flex items-center justify-between gap-4">
                      <p class="text-2xl">{{ row.count }}</p>
                      <i class="fa-light fa-arrow-right"></i>
                    </div>
                  </a>
                </div>
              {% endfor %}
              <div class="flex justify-end" x-show="{{ pending_payments|length }} > 2">
                <button class="button-text" @click="expanded = !expanded">
                  <span x-text="expanded ? 'less' : 'more'"></span>
                  <i :class="expanded ? 'fa-light fa-chevron-up' : 'fa-light fa-chevron-down'"></i>
                </button>
              </div>
            </div>
          {% endif %}

          {% if inactive_workers %}
            <div class="activity-comp flex flex-col p-6 rounded-lg bg-white gap-5" x-data="{ expanded: false }">
              <div class="flex gap-4 items-center">
                <i class="fa-light fa-user-slash"></i>
                <p class="text-base">Inactive Workers</p>
              </div>
              {% for row in inactive_workers %}
                <div class="flex justify-between items-center" {% if forloop.counter > 2 %}x-cloak x-show="expanded"{% endif %}>
                  <div>
                    <p class="title">{{ row.opportunity__name }}</p>
                    <p class="hint">{{ row.opportunity__organization__name }}</p>
                  </div>
                  <a class="button button-sm button-outline-rounded" href="{% url "opportunity:tw_opportunity" request.org.slug row.opportunity__id %}">
                    <div class="flex items-center justify-between gap-4">
                      <p class="text-2xl">{{ row.count }}</p>
                      <i class="fa-light fa-arrow-right"></i>
                    </div>
                  </a>
                </div>
              {% endfor %}
              <div class="flex justify-end" x-show="{{ inactive_workers|length }} > 2">
                <button class="button-text" @click="expanded = !expanded">
                  <span x-text="expanded ? 'less' : 'more'"></span>
                  <i :class="expanded ? 'fa-light fa-chevron-up' : 'fa-light fa-chevron-down'"></i>
                </button>
              </div>
            </div>
          {% endif %}

        </div>
      </div>
    </div>
  </div>


{% endblock %}<|MERGE_RESOLUTION|>--- conflicted
+++ resolved
@@ -98,24 +98,12 @@
                         </div>
                       </div>
 
-<<<<<<< HEAD
-                    <div class="flex items-center justify-between">
-                      <div class="flex items-center gap-6">
-                        {% include 'tailwind/components/cards/info.html' with icon="calendar-arrow-up" head="Start Date" data=opportunity.start_date classname="infocard-dark" %}
-                        {% include 'tailwind/components/cards/info.html' with icon="arrow-right text-brand-mango" head="End Date" data=opportunity.end_date id='1' classname="infocard-dark" %}
-                      </div>
-                      <a class="button button-md button-outline-rounded" href="{% url "opportunity:tw_opportunity" request.org.slug opportunity.id %}">
-                        <div class="flex items-center justify-between gap-4">
-                          <p class="text-sm">View</p>
-                          <i class="fa-light fa-arrow-right"></i>
-=======
                       <div class="flex items-center justify-between">
                         <div class="flex items-center gap-6">
                           {% include 'tailwind/components/cards/info.html' with icon="calendar-arrow-up" head="Start Date" data=opportunity.start_date classname="infocard-dark" %}
                           {% include 'tailwind/components/cards/info.html' with icon="arrow-right text-brand-mango" head="End Date" data=opportunity.end_date id='1' classname="infocard-dark" %}
->>>>>>> 85c33b02
                         </div>
-                        <a class="button button-md button-outline-rounded" href="{% url "opportunity:detail" request.org.slug opportunity.id %}">
+                      <a class="button button-md button-outline-rounded" href="{% url "opportunity:tw_opportunity" request.org.slug opportunity.id %}">
                           <div class="flex items-center justify-between gap-4">
                             <p class="text-sm">View</p>
                             <i class="fa-light fa-arrow-right"></i>
