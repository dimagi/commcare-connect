--- conflicted
+++ resolved
@@ -1,20 +1,10 @@
 {% extends "tailwind/base.html" %}
 {% load static %}
 {% load crispy_forms_tags %}
-<<<<<<< HEAD
-{% load tailwind_filters %}
-=======
 
->>>>>>> 29a8f9eb
 {% if title %}{% block title %}{{ title }}{% endblock %} {% endif %}
-
 {% block content %}
-<<<<<<< HEAD
-<div class="md:max-w-screen-lg mx-auto">
-  {% include "tailwind/components/breadcrumbs.html" with path=path %}
-=======
 <div class="container md:max-w-screen-lg mx-auto flex flex-col gap-6">
->>>>>>> 29a8f9eb
   {% include "partial_form.html" %}
 </div>
 {% endblock content %}