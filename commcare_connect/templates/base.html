{% load static i18n %}
{% load active_link %}<!DOCTYPE html>
{% get_current_language as LANGUAGE_CODE %}
<html lang="{{ LANGUAGE_CODE }}">
<head>
  <meta charset="utf-8">
  <meta http-equiv="x-ua-compatible" content="ie=edge">
  <title>{% block title %}CommCare Connect{% endblock title %}</title>
  <meta name="viewport" content="width=device-width, initial-scale=1.0">
  <meta name="description" content="CommCare Connect">
  <meta name="author" content="Dimagi">

  {% include 'favicon.html' %}

  {% block css %}
    <!-- Your stuff: Third-party CSS libraries go here -->

    <!-- This file stores project-specific CSS -->
    <link rel="stylesheet" href="https://cdn.jsdelivr.net/npm/pace-js@latest/pace-theme-default.min.css">
    <link rel="stylesheet" href="{% static 'bundles/css/project.css' %}">
    <link rel="stylesheet" href="{% static 'bundles/css/vendors.css' %}">

  {% endblock %}
  <!-- Le javascript
  ================================================== -->
  {# Placed at the top of the document so pages load faster with defer #}
  {% block javascript %}
    <!-- Vendor dependencies bundled as one file -->
    <script src="{% static 'bundles/js/vendors-bundle.js' %}" defer></script>
    <!-- place project specific Javascript in this file -->
    <script src="{% static 'bundles/js/project-bundle.js' %}" defer></script>
    <script src="https://unpkg.com/htmx.org/dist/ext/loading-states.js"></script>
    <script src="https://cdn.jsdelivr.net/npm/pace-js@latest/pace.min.js"></script>

  {% endblock javascript %}
</head>
<body class="bg-light" hx-headers='{"X-CSRFToken": "{{ csrf_token }}"}'>
<div class="mb-1">
  <nav class="navbar navbar-expand-lg bg-primary" data-bs-theme="dark">
    <div class="container">
      <button class="navbar-toggler navbar-toggler-right" type="button" data-bs-toggle="collapse"
              data-bs-target="#navbarSupportedContent" aria-controls="navbarSupportedContent" aria-expanded="false"
              aria-label="Toggle navigation">
        <span class="navbar-toggler-icon"></span>
      </button>
      <a class="navbar-brand" href="{% url 'home' %}">CommCare Connect</a>
      {% if request.org %}
        {% if request.org_membership.is_admin %}
          <a class="navbar-brand abs" href="{% url 'organization:home' request.org.slug %}">{{ request.org.name }}</a>
        {% else %}
          <a class="navbar-brand abs" href="">{{ request.org.name }}</a>
        {% endif %}
      {% endif %}

      <div class="collapse navbar-collapse" id="navbarSupportedContent">
        <ul class="navbar-nav">
          {% if request.user.is_authenticated %}
            {% if request.org %}
              {% if request.org.program_manager %}
                {% if request.org_membership.is_admin or request.user.is_superuser %}
                  <li class="nav-item">
                    <a class="nav-link {% active_link "list || init || edit || opportunity_list || opportunity_init" namespace='program' %}"
                       href="{% url 'program:home' request.org.slug %}">{% translate "Programs" %}</a>
                  </li>
                {% endif %}
              {% endif %}
              <li class="nav-item">
                <a class="nav-link {% active_link "list || create || edit || detail" namespace='opportunity' %}"
                   href="{% url 'opportunity:list' request.org.slug %}">{% translate "Opportunities" %}</a>
              </li>
            {% endif %}
          {% endif %}
        </ul>
        <ul class="navbar-nav ms-auto">
          {% if request.user.is_authenticated %}
            <li class="nav-item">
<<<<<<< HEAD
              <a class="nav-link {% active_link "users:detail" %}"
=======
              <a class="nav-link {% active_link "account_email" %}"
>>>>>>> 678c4b02
                 href="{% url 'account_email' %}">{% translate "My Profile" %}</a>
            </li>
            <li class="nav-item">
              {# URL provided by django-allauth/account/urls.py #}
              <a class="nav-link {% active_link "account_logout" %}"
                 href="{% url 'account_logout' %}">{% translate "Sign Out" %}</a>
            </li>
            <li class="nav-item dropdown">
              <a class="nav-link dropdown-toggle" href="#" role="button" data-bs-toggle="dropdown"
                 aria-expanded="false">
              {% if request.org %}
                {{ request.org.name }}
              {% else %}
                Select Organization
              {% endif %}
              </a>
              <ul class="dropdown-menu dropdown-menu-end bg-light">
                {% for membership in request.user.memberships.all %}
                  <li>
                    <a
                      class="dropdown-item {% if request.org.slug == membership.organization.slug %} active {% endif %}"
                      href="{% url 'opportunity:list' membership.organization.slug %}">{{ membership.organization.name }}</a>
                  </li>
                {% endfor %}
                  {% if request.org %}<li><hr class="dropdown-divider"></li>{% endif %}
                  <li><a class="dropdown-item" href="{% url 'organization_create' %}">Add Organization</a></li>
              </ul>
            </li>
          {% else %}
            {% if ACCOUNT_ALLOW_REGISTRATION %}
              <li class="nav-item">
                {# URL provided by django-allauth/account/urls.py #}
                <a id="sign-up-link" class="nav-link {% active_link "account_signup" %}"
                   href="{% url 'account_signup' %}">{% translate "Sign Up" %}</a>
              </li>
            {% endif %}
            <li class="nav-item">
              {# URL provided by django-allauth/account/urls.py #}
              <a id="log-in-link" class="nav-link {% active_link "account_login" %}"
                 href="{% url 'account_login' %}">{% translate "Sign In" %}</a>
            </li>
          {% endif %}
        </ul>
      </div>
    </div>
  </nav>
</div>

<div class="container">

  {% if messages %}
    {% for message in messages %}
      <div class="alert alert-dismissible {% if message.tags %}alert-{{ message.tags }}{% endif %}">
        {{ message }}
        <button type="button" class="btn-close" data-bs-dismiss="alert" aria-label="Close"></button>
      </div>
    {% endfor %}
  {% endif %}

  {% block breadcrumbs %}{% endblock %}

  {% block content %}
  <div class="mt-4">
    <h1>CommCare Connect</h1>
    <p class="lead">Unlocking more impact from Frontline Workers</p>
  </div>
  {% endblock content %}

</div> <!-- /container -->

{% block modal %}{% endblock modal %}

{% block inline_javascript %}
  {% comment %}
    Script tags with only code, no src (defer by default). To run
    with a "defer" so that you run inline code:
    <script>
      window.addEventListener('DOMContentLoaded', () => {/* Run whatever you want */
      });
    </script>
  {% endcomment %}
{% endblock inline_javascript %}
</body>
</html><|MERGE_RESOLUTION|>--- conflicted
+++ resolved
@@ -74,11 +74,7 @@
         <ul class="navbar-nav ms-auto">
           {% if request.user.is_authenticated %}
             <li class="nav-item">
-<<<<<<< HEAD
-              <a class="nav-link {% active_link "users:detail" %}"
-=======
               <a class="nav-link {% active_link "account_email" %}"
->>>>>>> 678c4b02
                  href="{% url 'account_email' %}">{% translate "My Profile" %}</a>
             </li>
             <li class="nav-item">
