import datetime
<<<<<<< HEAD
import random
=======
import importlib
>>>>>>> abef90c9
from copy import deepcopy
from datetime import timedelta
from http import HTTPStatus
from unittest.mock import patch
from uuid import uuid4

import pytest
from django.db import connection
from django.db.migrations.executor import MigrationExecutor
from django.utils.timezone import now
from rest_framework.test import APIClient

from commcare_connect.form_receiver.processor import update_completed_learn_date
from commcare_connect.form_receiver.tests.test_receiver_endpoint import add_credentials
from commcare_connect.form_receiver.tests.xforms import (
    AssessmentStubFactory,
    DeliverUnitStubFactory,
    LearnModuleJsonFactory,
    get_form_json,
)
from commcare_connect.opportunity.models import (
    Assessment,
    CompletedModule,
    CompletedWork,
    CompletedWorkStatus,
    LearnModule,
    Opportunity,
    OpportunityAccess,
    OpportunityClaimLimit,
    OpportunityVerificationFlags,
    UserVisit,
    VisitReviewStatus,
    VisitValidationStatus,
)
from commcare_connect.opportunity.tasks import bulk_approve_completed_work
from commcare_connect.opportunity.tests.factories import (
    CatchmentAreaFactory,
    CompletedModuleFactory,
    DeliverUnitFactory,
    DeliverUnitFlagRulesFactory,
    FormJsonValidationRulesFactory,
    LearnModuleFactory,
    OpportunityAccessFactory,
    OpportunityClaimFactory,
    PaymentUnitFactory,
    UserVisitFactory,
)
from commcare_connect.opportunity.tests.helpers import validate_saved_fields
from commcare_connect.opportunity.visit_import import update_payment_accrued
from commcare_connect.users.models import User


@pytest.mark.django_db
def test_form_receiver_learn_module(
    mobile_user_with_connect_link: User, api_client: APIClient, opportunity: Opportunity
):
    module_id = "learn_module_1"
    form_json = _get_form_json(opportunity.learn_app, module_id)
    assert CompletedModule.objects.count() == 0
    learn_module = LearnModuleFactory(app=opportunity.learn_app, slug=module_id)
    make_request(api_client, form_json, mobile_user_with_connect_link)

    assert CompletedModule.objects.count() == 1
    assert CompletedModule.objects.filter(
        module=learn_module,
        xform_id=form_json["id"],
        app_build_id=form_json["build_id"],
        app_build_version=form_json["metadata"]["app_build_version"],
    ).exists()


@pytest.mark.django_db
def test_form_receiver_learn_module_create(
    mobile_user_with_connect_link: User, api_client: APIClient, opportunity: Opportunity
):
    """Test that a new learn module is created if it doesn't exist."""
    module = LearnModuleJsonFactory()
    form_json = _get_form_json(opportunity.learn_app, module.id, module.json)
    assert CompletedModule.objects.count() == 0

    make_request(api_client, form_json, mobile_user_with_connect_link)
    assert CompletedModule.objects.count() == 1
    assert CompletedModule.objects.filter(
        module__slug=module.id,
        xform_id=form_json["id"],
        app_build_id=form_json["build_id"],
        app_build_version=form_json["metadata"]["app_build_version"],
    ).exists()

    assert LearnModule.objects.filter(
        app=opportunity.learn_app,
        slug=module.id,
        name=module.name,
        description=module.description,
        time_estimate=module.time_estimate,
    ).exists()


@pytest.mark.parametrize(
    "module_count, initial_date_offset, subsequent_date_offset",
    [
        (2, 5, 2),  # Test with 2 modules, initial submission 5 days ago, subsequent submission 2 days after current
    ],
)
def test_form_receiver_multiple_module_submissions(
    mobile_user_with_connect_link: User,
    api_client: APIClient,
    opportunity: Opportunity,
    module_count: int,
    initial_date_offset: int,
    subsequent_date_offset: int,
):
    modules = [LearnModuleJsonFactory() for _ in range(module_count)]
    current = now()
    past_date = current - timedelta(days=initial_date_offset)
    future_date = current + timedelta(days=subsequent_date_offset)

    # First submissions for all modules
    for module in modules:
        form_json = _get_form_json(opportunity.learn_app, module.id, module.json)
        form_json["received_on"] = past_date
        make_request(api_client, form_json, mobile_user_with_connect_link)

    # Subsequent submissions
    for module in modules:
        form_json = _get_form_json(opportunity.learn_app, module.id, module.json)
        form_json["received_on"] = future_date
        form_json["id"] = str(uuid4())  # Change form ID to simulate a new submission
        make_request(api_client, form_json, mobile_user_with_connect_link)

    assert CompletedModule.objects.count() == module_count * 2  # Initial + subsequent submissions
    access = OpportunityAccess.objects.get(opportunity=opportunity, user=mobile_user_with_connect_link)
    assert access.unique_completed_modules.count() == module_count

    for module in modules:
        assert CompletedModule.objects.filter(
            module__slug=module.id,
            date=past_date,
        ).exists()
        assert CompletedModule.objects.filter(
            module__slug=module.id,
            date=future_date,
        ).exists()

    # Test integrity error for duplicate submissions keeping the id same.
    with patch("commcare_connect.form_receiver.views.logger") as mock_logger:
        form_json = _get_form_json(opportunity.learn_app, modules[0].id, modules[0].json)
        form_json["received_on"] = past_date
        make_request(api_client, form_json, mobile_user_with_connect_link, HTTPStatus.OK)
        xform_id = form_json["id"]
        mock_logger.info.assert_any_call(f"Learn Module is already completed with form ID: {xform_id}.")


@pytest.mark.django_db
def test_form_receiver_assessment(
    mobile_user_with_connect_link: User, api_client: APIClient, opportunity: Opportunity
):
    passing_score = opportunity.learn_app.passing_score
    score = passing_score + 5
    assessment = AssessmentStubFactory(score=score).json
    form_json = get_form_json(
        form_block=assessment,
        domain=opportunity.learn_app.cc_domain,
        app_id=opportunity.learn_app.cc_app_id,
    )
    assert Assessment.objects.count() == 0

    make_request(api_client, form_json, mobile_user_with_connect_link)
    assert Assessment.objects.count() == 1
    assert Assessment.objects.filter(
        score=score,
        passing_score=passing_score,
        passed=True,
        xform_id=form_json["id"],
        app_build_id=form_json["build_id"],
        app_build_version=form_json["metadata"]["app_build_version"],
    ).exists()


@pytest.mark.django_db
def test_receiver_deliver_form(mobile_user_with_connect_link: User, api_client: APIClient, opportunity: Opportunity):
    deliver_unit = DeliverUnitFactory(app=opportunity.deliver_app, payment_unit=opportunity.paymentunit_set.first())
    stub = DeliverUnitStubFactory(id=deliver_unit.slug)
    form_json = get_form_json(
        form_block=stub.json,
        domain=deliver_unit.app.cc_domain,
        app_id=deliver_unit.app.cc_app_id,
    )
    assert UserVisit.objects.filter(user=mobile_user_with_connect_link).count() == 0

    make_request(api_client, form_json, mobile_user_with_connect_link)
    assert UserVisit.objects.filter(user=mobile_user_with_connect_link).count() == 1
    visit = UserVisit.objects.get(user=mobile_user_with_connect_link)
    assert visit.deliver_unit == deliver_unit
    assert visit.entity_id == stub.entity_id
    assert visit.entity_name == stub.entity_name


def _create_opp_and_form_json(
    opportunity,
    user,
    max_visits_per_user=100,
    daily_max_per_user=10,
    end_date=datetime.date.today(),
):
    payment_unit = PaymentUnitFactory(
        opportunity=opportunity, max_daily=daily_max_per_user, max_total=max_visits_per_user
    )
    access = OpportunityAccessFactory(user=user, opportunity=opportunity, accepted=True)
    claim = OpportunityClaimFactory(end_date=end_date, opportunity_access=access)
    OpportunityClaimLimit.create_claim_limits(opportunity, claim)

    deliver_unit = DeliverUnitFactory(app=opportunity.deliver_app, payment_unit=payment_unit)
    stub = DeliverUnitStubFactory(id=deliver_unit.slug)
    form_json = get_form_json(
        form_block=stub.json,
        domain=deliver_unit.app.cc_domain,
        app_id=deliver_unit.app.cc_app_id,
    )
    return form_json


@pytest.mark.django_db
def test_receiver_deliver_form_daily_visits_reached(
    user_with_connectid_link: User, api_client: APIClient, opportunity: Opportunity
):
    form_json = _create_opp_and_form_json(opportunity, user=user_with_connectid_link, daily_max_per_user=0)
    assert UserVisit.objects.filter(user=user_with_connectid_link).count() == 0
    make_request(api_client, form_json, user_with_connectid_link)
    assert UserVisit.objects.filter(user=user_with_connectid_link).count() == 1
    visit = UserVisit.objects.get(user=user_with_connectid_link)
    assert visit.status == VisitValidationStatus.over_limit


@pytest.mark.django_db
@pytest.mark.parametrize("paymentunit_options", [pytest.param({"max_daily": 2})])
def test_receiver_deliver_form_max_visits_reached(
    mobile_user_with_connect_link: User, api_client: APIClient, opportunity: Opportunity
):
    def submit_form_for_random_entity(form_json):
        duplicate_json = deepcopy(form_json)
        duplicate_json["form"]["deliver"]["entity_id"] = str(uuid4())
        # generate random locations for form submissions
        duplicate_json["metadata"]["location"] = " ".join([str(random.uniform(-90, 90)) for _ in range(4)])
        make_request(api_client, duplicate_json, mobile_user_with_connect_link)

    payment_units = opportunity.paymentunit_set.all()
    form_json1 = get_form_json_for_payment_unit(payment_units[0])
    form_json2 = get_form_json_for_payment_unit(payment_units[1])
    for _ in range(2):
        submit_form_for_random_entity(form_json1)
        submit_form_for_random_entity(form_json2)
    assert UserVisit.objects.filter(user=mobile_user_with_connect_link).count() == 4
    # Limit reached
    submit_form_for_random_entity(form_json2)
    user_visits = UserVisit.objects.filter(user=mobile_user_with_connect_link)
    assert user_visits.count() == 5
    # First four are not over-limit
    assert {u.status for u in user_visits[0:4]} == {VisitValidationStatus.approved}
    # Last one is over limit
    assert user_visits[4].status == VisitValidationStatus.over_limit


@pytest.mark.django_db
def test_receiver_deliver_form_end_date_reached(
    user_with_connectid_link: User, api_client: APIClient, opportunity: Opportunity
):
    form_json = _create_opp_and_form_json(
        opportunity, user=user_with_connectid_link, end_date=datetime.date.today() - datetime.timedelta(days=100)
    )
    assert UserVisit.objects.filter(user=user_with_connectid_link).count() == 0
    assert CompletedWork.objects.count() == 0
    make_request(api_client, form_json, user_with_connectid_link)
    assert UserVisit.objects.filter(user=user_with_connectid_link).count() == 1
    assert CompletedWork.objects.count() == 1
    visit = UserVisit.objects.get(user=user_with_connectid_link)
    assert visit.status == VisitValidationStatus.over_limit


@pytest.mark.django_db
def test_receiver_deliver_form_before_start_date(
    user_with_connectid_link: User, api_client: APIClient, opportunity: Opportunity
):
    opportunity.start_date = datetime.date.today() + datetime.timedelta(days=10)
    opportunity.save()
    form_json = _create_opp_and_form_json(
        opportunity, user=user_with_connectid_link, end_date=datetime.date.today() + datetime.timedelta(days=100)
    )
    assert UserVisit.objects.filter(user=user_with_connectid_link).count() == 0
    make_request(api_client, form_json, user_with_connectid_link)
    assert UserVisit.objects.filter(user=user_with_connectid_link).count() == 1
    visit = UserVisit.objects.get(user=user_with_connectid_link)
    assert visit.status == VisitValidationStatus.trial
    assert CompletedWork.objects.count() == 0


def test_receiver_duplicate(user_with_connectid_link: User, api_client: APIClient, opportunity: Opportunity):
    form_json = _create_opp_and_form_json(opportunity, user=user_with_connectid_link)
    make_request(api_client, form_json, user_with_connectid_link)
    visit = UserVisit.objects.get(user=user_with_connectid_link)
    assert visit.status == VisitValidationStatus.approved
    duplicate_json = deepcopy(form_json)
    duplicate_json["id"] = str(uuid4())
    make_request(api_client, duplicate_json, user_with_connectid_link)
    visit = UserVisit.objects.get(xform_id=duplicate_json["id"])
    assert visit.status == VisitValidationStatus.duplicate
    assert ["duplicate", "A beneficiary with the same identifier already exists"] in visit.flag_reason.get("flags", [])


def test_flagged_form(user_with_connectid_link: User, api_client: APIClient, opportunity: Opportunity):
    # The mock data for form fails with duration flag
    form_json = _create_opp_and_form_json(opportunity, user=user_with_connectid_link)
    deliver_unit = opportunity.deliver_app.deliver_units.first()
    DeliverUnitFlagRulesFactory(deliver_unit=deliver_unit, opportunity=opportunity, duration=1)
    make_request(api_client, form_json, user_with_connectid_link)
    visit = UserVisit.objects.get(user=user_with_connectid_link)
    assert visit.status == VisitValidationStatus.pending
    assert visit.flagged
    assert len(visit.flag_reason.get("flags", []))


def test_auto_approve_unflagged_visits(
    user_with_connectid_link: User, api_client: APIClient, opportunity: Opportunity
):
    form_json = _create_opp_and_form_json(opportunity, user=user_with_connectid_link)
    form_json["metadata"]["timeEnd"] = "2023-06-07T12:36:10.178000Z"
    opportunity.auto_approve_visits = True
    opportunity.save()
    make_request(api_client, form_json, user_with_connectid_link)
    visit = UserVisit.objects.get(user=user_with_connectid_link)
    assert not visit.flagged
    assert visit.status == VisitValidationStatus.approved


def test_auto_approve_flagged_visits(user_with_connectid_link: User, api_client: APIClient, opportunity: Opportunity):
    form_json = _create_opp_and_form_json(opportunity, user=user_with_connectid_link)
    opportunity.auto_approve_visits = True
    opportunity.save()
    deliver_unit = opportunity.deliver_app.deliver_units.first()
    DeliverUnitFlagRulesFactory(deliver_unit=deliver_unit, opportunity=opportunity, duration=1)
    make_request(api_client, form_json, user_with_connectid_link)
    visit = UserVisit.objects.get(user=user_with_connectid_link)
    assert visit.flagged
    assert visit.status == VisitValidationStatus.pending


def test_auto_approve_payments_flagged_visit(
    user_with_connectid_link: User, api_client: APIClient, opportunity: Opportunity
):
    # Flagged Visit
    form_json = _create_opp_and_form_json(opportunity, user=user_with_connectid_link)
    opportunity.auto_approve_payments = True
    opportunity.save()
    deliver_unit = opportunity.deliver_app.deliver_units.first()
    DeliverUnitFlagRulesFactory(deliver_unit=deliver_unit, opportunity=opportunity, duration=1)
    make_request(api_client, form_json, user_with_connectid_link)
    visit = UserVisit.objects.get(user=user_with_connectid_link)
    assert visit.flagged
    assert visit.status == VisitValidationStatus.pending

    # No Payment Approval
    update_payment_accrued(opportunity, users=[user_with_connectid_link])
    access = OpportunityAccess.objects.get(user=user_with_connectid_link, opportunity=opportunity)
    completed_work = CompletedWork.objects.get(opportunity_access=access)
    assert completed_work.status == CompletedWorkStatus.pending
    assert access.payment_accrued == 0
    validate_saved_fields(completed_work)


def test_auto_approve_payments_unflagged_visit(
    user_with_connectid_link: User, api_client: APIClient, opportunity: Opportunity
):
    form_json = _create_opp_and_form_json(opportunity, user=user_with_connectid_link)
    form_json["metadata"]["timeEnd"] = "2023-06-07T12:36:10.178000Z"
    opportunity.auto_approve_payments = True
    opportunity.auto_approve_visits = False
    opportunity.save()
    make_request(api_client, form_json, user_with_connectid_link)
    visit = UserVisit.objects.get(user=user_with_connectid_link)
    assert not visit.flagged
    assert visit.status == VisitValidationStatus.pending

    # Payment Approval
    update_payment_accrued(opportunity, users=[user_with_connectid_link])
    access = OpportunityAccess.objects.get(user=user_with_connectid_link, opportunity=opportunity)
    completed_work = CompletedWork.objects.get(opportunity_access=access)
    assert completed_work.status == CompletedWorkStatus.pending
    assert access.payment_accrued == 0
    validate_saved_fields(completed_work)


def test_auto_approve_payments_approved_visit(
    user_with_connectid_link: User, api_client: APIClient, opportunity: Opportunity
):
    form_json = _create_opp_and_form_json(opportunity, user=user_with_connectid_link)
    form_json["metadata"]["timeEnd"] = "2023-06-07T12:36:10.178000Z"
    opportunity.auto_approve_payments = True
    opportunity.save()
    make_request(api_client, form_json, user_with_connectid_link)
    visit = UserVisit.objects.get(user=user_with_connectid_link)
    visit.status = VisitValidationStatus.approved
    visit.save()
    assert not visit.flagged

    # Payment Approval
    update_payment_accrued(opportunity, users=[user_with_connectid_link])
    access = OpportunityAccess.objects.get(user=user_with_connectid_link, opportunity=opportunity)
    completed_work = CompletedWork.objects.get(opportunity_access=access)
    assert completed_work.status == CompletedWorkStatus.approved
    assert access.payment_accrued == completed_work.payment_accrued
    validate_saved_fields(completed_work)


@pytest.mark.parametrize(
    "update_func, args_required", [(update_payment_accrued, True), (bulk_approve_completed_work, False)]
)
def test_auto_approve_payments_rejected_visit_functions(
    user_with_connectid_link: User, api_client: APIClient, opportunity: Opportunity, update_func, args_required
):
    form_json = _create_opp_and_form_json(opportunity, user=user_with_connectid_link)
    form_json["metadata"]["timeEnd"] = "2023-06-07T12:36:10.178000Z"
    opportunity.auto_approve_payments = True
    opportunity.save()
    make_request(api_client, form_json, user_with_connectid_link)
    rejected_reason = []
    visit = UserVisit.objects.get(user=user_with_connectid_link)
    visit.status = VisitValidationStatus.rejected
    visit.reason = "rejected"
    rejected_reason.append(visit.reason)
    visit.save()

    # Payment Approval
    args = (opportunity, [user_with_connectid_link]) if args_required else ()
    update_func(*args)

    access = OpportunityAccess.objects.get(user=user_with_connectid_link, opportunity=opportunity)
    completed_work = CompletedWork.objects.get(opportunity_access=access)
    assert completed_work.status == CompletedWorkStatus.rejected
    for reason in rejected_reason:
        assert reason in completed_work.reason
    assert access.payment_accrued == completed_work.payment_accrued
    validate_saved_fields(completed_work)


def test_auto_approve_payments_approved_visit_task(
    user_with_connectid_link: User, api_client: APIClient, opportunity: Opportunity
):
    form_json = _create_opp_and_form_json(opportunity, user=user_with_connectid_link)
    form_json["metadata"]["timeEnd"] = "2023-06-07T12:36:10.178000Z"
    opportunity.auto_approve_payments = True
    opportunity.save()
    make_request(api_client, form_json, user_with_connectid_link)
    visit = UserVisit.objects.get(user=user_with_connectid_link)
    visit.status = VisitValidationStatus.approved
    visit.save()
    assert not visit.flagged

    # Payment Approval
    bulk_approve_completed_work()
    access = OpportunityAccess.objects.get(user=user_with_connectid_link, opportunity=opportunity)
    completed_work = CompletedWork.objects.get(opportunity_access=access)
    assert completed_work.status == CompletedWorkStatus.approved
    assert access.payment_accrued == completed_work.payment_accrued
    validate_saved_fields(completed_work)


def test_auto_approve_visits_and_payments(
    user_with_connectid_link: User, api_client: APIClient, opportunity: Opportunity
):
    form_json = _create_opp_and_form_json(opportunity, user=user_with_connectid_link)
    form_json["metadata"]["timeEnd"] = "2023-06-07T12:36:10.178000Z"
    opportunity.auto_approve_visits = True
    opportunity.auto_approve_payments = True
    opportunity.save()
    make_request(api_client, form_json, user_with_connectid_link)
    visit = UserVisit.objects.get(user=user_with_connectid_link)
    assert not visit.flagged
    assert visit.status == VisitValidationStatus.approved

    update_payment_accrued(opportunity, users=[user_with_connectid_link])
    access = OpportunityAccess.objects.get(user=user_with_connectid_link, opportunity=opportunity)
    completed_work = CompletedWork.objects.get(opportunity_access=access)
    assert completed_work.status == CompletedWorkStatus.approved
    assert access.payment_accrued == completed_work.payment_accrued
    validate_saved_fields(completed_work)


@pytest.mark.parametrize(
    "opportunity",
    [
        {
            "verification_flags": {
                "form_submission_start": datetime.time(10, 0),
                "form_submission_end": datetime.time(14, 0),
            }
        }
    ],
    indirect=True,
)
@pytest.mark.parametrize(
    "submission_time_hour, expected_message",
    [
        (11, None),
        (9, "Form was submitted before the start time"),
        (15, "Form was submitted after the end time"),
    ],
)
def test_reciever_verification_flags_form_submission(
    user_with_connectid_link: User,
    api_client: APIClient,
    opportunity: Opportunity,
    submission_time_hour,
    expected_message,
):
    form_json = _create_opp_and_form_json(opportunity, user=user_with_connectid_link)
    submission_time = datetime.datetime(2024, 5, 17, hour=submission_time_hour, minute=0)
    form_json["metadata"]["timeStart"] = submission_time

    make_request(api_client, form_json, user_with_connectid_link)

    visit = UserVisit.objects.get(user=user_with_connectid_link)

    # Assert based on the expected message
    if expected_message is None:
        assert not visit.flagged
    else:
        assert visit.flagged
        assert ["form_submission_period", expected_message] in visit.flag_reason.get("flags", [])


def test_receiver_verification_flags_duration(
    user_with_connectid_link: User, api_client: APIClient, opportunity: Opportunity
):
    form_json = _create_opp_and_form_json(opportunity, user=user_with_connectid_link)
    deliver_unit = opportunity.deliver_app.deliver_units.first()
    DeliverUnitFlagRulesFactory(deliver_unit=deliver_unit, opportunity=opportunity, duration=1)

    make_request(api_client, form_json, user_with_connectid_link)
    visit = UserVisit.objects.get(user=user_with_connectid_link)
    assert visit.flagged
    assert ["duration", "The form was completed too quickly."] in visit.flag_reason.get("flags", [])


def test_receiver_verification_flags_check_attachments(
    user_with_connectid_link: User, api_client: APIClient, opportunity: Opportunity
):
    form_json = _create_opp_and_form_json(opportunity, user=user_with_connectid_link)
    deliver_unit = opportunity.deliver_app.deliver_units.first()
    DeliverUnitFlagRulesFactory(deliver_unit=deliver_unit, opportunity=opportunity, duration=0, check_attachments=True)

    make_request(api_client, form_json, user_with_connectid_link)
    visit = UserVisit.objects.get(user=user_with_connectid_link)
    assert visit.flagged
    assert ["attachment_missing", "Form was submitted without attachements."] in visit.flag_reason.get("flags", [])


def test_receiver_verification_flags_form_json_rule(
    user_with_connectid_link: User, api_client: APIClient, opportunity: Opportunity
):
    form_json = _create_opp_and_form_json(opportunity, user=user_with_connectid_link)
    deliver_unit = opportunity.deliver_app.deliver_units.first()
    form_json["form"]["value"] = "123"
    form_json_rule = FormJsonValidationRulesFactory(
        opportunity=opportunity,
        question_path="$.form.value",
        question_value="123",
    )
    form_json_rule.deliver_unit.add(deliver_unit)

    make_request(api_client, form_json, user_with_connectid_link)
    visit = UserVisit.objects.get(user=user_with_connectid_link)
    assert not visit.flagged


def test_receiver_verification_flags_form_json_rule_flagged(
    user_with_connectid_link: User, api_client: APIClient, opportunity: Opportunity
):
    form_json = _create_opp_and_form_json(opportunity, user=user_with_connectid_link)
    deliver_unit = opportunity.deliver_app.deliver_units.first()
    form_json["form"]["value"] = "456"
    form_json_rule = FormJsonValidationRulesFactory(
        opportunity=opportunity,
        question_path="$.form.value",
        question_value="123",
    )
    form_json_rule.deliver_unit.add(deliver_unit)

    make_request(api_client, form_json, user_with_connectid_link)
    visit = UserVisit.objects.get(user=user_with_connectid_link)
    assert visit.flagged
    assert [
        "form_value_not_found",
        f"Form does not satisfy {form_json_rule.name} validation rule.",
    ] in visit.flag_reason.get("flags", [])


def test_receiver_verification_flags_catchment_areas(
    user_with_connectid_link: User, api_client: APIClient, opportunity: Opportunity
):
    verification_flags = OpportunityVerificationFlags.objects.get(opportunity=opportunity)
    verification_flags.catchment_areas = True
    verification_flags.save()

    form_json = _create_opp_and_form_json(opportunity, user=user_with_connectid_link)
    form_json["metadata"]["location"] = None

    access = OpportunityAccess.objects.get(user=user_with_connectid_link, opportunity=opportunity)
    CatchmentAreaFactory(opportunity=opportunity, opportunity_access=access, active=True)

    make_request(api_client, form_json, user_with_connectid_link)
    visit = UserVisit.objects.get(user=user_with_connectid_link)
    assert visit.flagged
    assert ["catchment", "Visit outside worker catchment areas"] in visit.flag_reason.get("flags", [])


@pytest.mark.parametrize("opportunity", [{"opp_options": {"managed": True, "org_pay_per_visit": 2}}], indirect=True)
@pytest.mark.parametrize(
    "visit_status, review_status",
    [
        (VisitValidationStatus.approved, VisitReviewStatus.agree),
        (VisitValidationStatus.pending, VisitReviewStatus.pending),
    ],
)
def test_receiver_visit_review_status(
    mobile_user_with_connect_link: User, api_client: APIClient, opportunity: Opportunity, visit_status, review_status
):
    assert opportunity.managed
    form_json = get_form_json_for_payment_unit(opportunity.paymentunit_set.first())
    if visit_status != VisitValidationStatus.approved:
        form_json["metadata"]["location"] = None
    make_request(api_client, form_json, mobile_user_with_connect_link)
    visit = UserVisit.objects.get(user=mobile_user_with_connect_link)
    if visit_status != VisitValidationStatus.approved:
        assert visit.flagged
    assert visit.status == visit_status
    assert visit.review_status == review_status


@pytest.mark.parametrize(
    "opportunity, paymentunit_options, visit_status",
    [
        ({}, {"start_date": now().date()}, VisitValidationStatus.approved),
        ({}, {"start_date": now() + datetime.timedelta(days=2)}, VisitValidationStatus.trial),
        ({}, {"end_date": now().date()}, VisitValidationStatus.approved),
        ({}, {"end_date": now() - datetime.timedelta(days=2)}, VisitValidationStatus.over_limit),
        ({"opp_options": {"start_date": now().date()}}, {}, VisitValidationStatus.approved),
        ({"opp_options": {"start_date": now() + datetime.timedelta(days=2)}}, {}, VisitValidationStatus.trial),
        ({"opp_options": {"end_date": now().date()}}, {}, VisitValidationStatus.approved),
    ],
    indirect=["opportunity"],
)
def test_receiver_visit_payment_unit_dates(
    mobile_user_with_connect_link: User, api_client: APIClient, opportunity: Opportunity, visit_status
):
    form_json = get_form_json_for_payment_unit(opportunity.paymentunit_set.first())
    form_json["metadata"]["timeStart"] = now() - datetime.timedelta(minutes=2)
    make_request(api_client, form_json, mobile_user_with_connect_link)
    visit = UserVisit.objects.get(user=mobile_user_with_connect_link)
    assert visit.status == visit_status


def get_form_json_for_payment_unit(payment_unit):
    deliver_unit = DeliverUnitFactory(app=payment_unit.opportunity.deliver_app, payment_unit=payment_unit)
    stub = DeliverUnitStubFactory(id=deliver_unit.slug)
    form_json = get_form_json(
        form_block=stub.json,
        domain=deliver_unit.app.cc_domain,
        app_id=deliver_unit.app.cc_app_id,
    )
    return form_json


def _get_form_json(learn_app, module_id, form_block=None):
    form_json = get_form_json(
        form_block=form_block or LearnModuleJsonFactory(id=module_id).json,
        domain=learn_app.cc_domain,
        app_id=learn_app.cc_app_id,
    )
    return form_json


def make_request(api_client, form_json, user, expected_status_code=200):
    add_credentials(api_client, user)
    response = api_client.post("/api/receiver/", data=form_json, format="json")
    assert response.status_code == expected_status_code, response.data


@pytest.mark.django_db
def test_receiver_same_visit_twice(
    mobile_user_with_connect_link: User, api_client: APIClient, opportunity: Opportunity
):
    payment_units = opportunity.paymentunit_set.all()
    form_json1 = get_form_json_for_payment_unit(payment_units[0])
    form_json2 = deepcopy(form_json1)
    make_request(api_client, form_json1, mobile_user_with_connect_link)
    make_request(api_client, form_json2, mobile_user_with_connect_link, HTTPStatus.OK)
    user_visits = UserVisit.objects.filter(user=mobile_user_with_connect_link)
    assert user_visits.count() == 1


def create_learn_module_data(opportunity, mobile_user, access):
    today = now()
    two_days_ago = today - timedelta(days=2)
    three_days_ago = today - timedelta(days=3)
    tomorrow = today + timedelta(days=1)
    future_date = today + timedelta(days=4)

    module1 = LearnModuleFactory(app=opportunity.learn_app)
    module2 = LearnModuleFactory(app=opportunity.learn_app)
    module3 = LearnModuleFactory(app=opportunity.learn_app)

    completions = [
        # module1 completions
        (module1, two_days_ago),
        (module1, future_date),
        (module1, three_days_ago),
        # module2 completion
        (module2, today),
        # module3 completions
        (module3, tomorrow),
        (module3, future_date),
    ]

    for module, date in completions:
        CompletedModuleFactory(
            user=mobile_user,
            opportunity=opportunity,
            module=module,
            date=date,
            opportunity_access=access,
            xform_id=uuid4(),
        )

    return {
        "today": today,
        "two_days_ago": two_days_ago,
        "three_days_ago": three_days_ago,
        "tomorrow": tomorrow,
        "future_date": future_date,
    }


@pytest.mark.django_db
def test_update_completed_learn_date(opportunity, mobile_user):
    access = OpportunityAccess.objects.get(user=mobile_user, opportunity=opportunity)

    dates = create_learn_module_data(opportunity, mobile_user, access)
    assert LearnModule.objects.filter(app=opportunity.learn_app).count() == 3

    update_completed_learn_date(access)

    access.refresh_from_db()
    assert access.completed_learn_date == dates["tomorrow"]


@pytest.mark.django_db
def test_update_completed_learn_date_migration(opportunity, mobile_user):
    access = OpportunityAccess.objects.get(user=mobile_user, opportunity=opportunity)
    access2 = OpportunityAccessFactory(opportunity=opportunity)

    dates = create_learn_module_data(opportunity, mobile_user, access)

    access.date_learn_started = dates["three_days_ago"]
    access.save()

    UserVisitFactory(
        user=mobile_user,
        opportunity=opportunity,
        opportunity_access=access,
        visit_date=dates["future_date"] + timedelta(days=1),
    )

    migration_module = importlib.import_module(
        "commcare_connect.opportunity.migrations.0074_opportunityaccess_completed_learn_date_and_more"
    )
    back_fill_completed_learn_date = migration_module.back_fill_completed_learn_date

    executor = MigrationExecutor(connection)
    apps = executor.loader.project_state(("opportunity", "0074_opportunityaccess_completed_learn_date_and_more")).apps
    schema_editor = connection.schema_editor()

    back_fill_completed_learn_date(apps, schema_editor)

    access.refresh_from_db()
    access2.refresh_from_db()

    assert access.last_active == dates["future_date"] + timedelta(days=1)
    assert access.completed_learn_date == dates["tomorrow"]
    assert access2.completed_learn_date is None
    assert access2.last_active is None<|MERGE_RESOLUTION|>--- conflicted
+++ resolved
@@ -1,9 +1,6 @@
 import datetime
-<<<<<<< HEAD
 import random
-=======
 import importlib
->>>>>>> abef90c9
 from copy import deepcopy
 from datetime import timedelta
 from http import HTTPStatus
