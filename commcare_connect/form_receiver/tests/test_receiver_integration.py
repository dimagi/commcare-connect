import datetime
import importlib
from copy import deepcopy
from datetime import timedelta
from http import HTTPStatus
from unittest.mock import patch
from uuid import uuid4

import pytest
from django.db import connection
from django.db.migrations.executor import MigrationExecutor
from django.utils.timezone import now
from rest_framework.test import APIClient

from commcare_connect.form_receiver.processor import update_completed_learn_date
from commcare_connect.form_receiver.tests.test_receiver_endpoint import add_credentials
from commcare_connect.form_receiver.tests.xforms import (
    AssessmentStubFactory,
    DeliverUnitStubFactory,
    LearnModuleJsonFactory,
    get_form_json,
)
from commcare_connect.opportunity.models import (
    Assessment,
    CompletedModule,
    CompletedWork,
    CompletedWorkStatus,
    LearnModule,
    Opportunity,
    OpportunityAccess,
    OpportunityClaimLimit,
    OpportunityVerificationFlags,
    PaymentUnit,
    UserVisit,
    VisitReviewStatus,
    VisitValidationStatus,
)
from commcare_connect.opportunity.tasks import bulk_approve_completed_work
from commcare_connect.opportunity.tests.factories import (
    CatchmentAreaFactory,
    CompletedModuleFactory,
    CompletedWorkFactory,
    DeliverUnitFactory,
    DeliverUnitFlagRulesFactory,
    FormJsonValidationRulesFactory,
    LearnModuleFactory,
    OpportunityAccessFactory,
    OpportunityClaimFactory,
    PaymentUnitFactory,
    UserVisitFactory,
)
from commcare_connect.opportunity.tests.helpers import validate_saved_fields
from commcare_connect.opportunity.visit_import import update_payment_accrued
from commcare_connect.users.models import User


@pytest.mark.django_db
def test_form_receiver_learn_module(
    mobile_user_with_connect_link: User, api_client: APIClient, opportunity: Opportunity
):
    module_id = "learn_module_1"
    oauth_application = opportunity.hq_server.oauth_application
    form_json = _get_form_json(opportunity.learn_app, module_id)
    assert CompletedModule.objects.count() == 0
    learn_module = LearnModuleFactory(app=opportunity.learn_app, slug=module_id)
    make_request(api_client, form_json, mobile_user_with_connect_link, oauth_application=oauth_application)

    assert CompletedModule.objects.count() == 1
    assert CompletedModule.objects.filter(
        module=learn_module,
        xform_id=form_json["id"],
        app_build_id=form_json["build_id"],
        app_build_version=form_json["metadata"]["app_build_version"],
    ).exists()


@pytest.mark.django_db
def test_form_receiver_learn_module_create(
    mobile_user_with_connect_link: User, api_client: APIClient, opportunity: Opportunity
):
    """Test that a new learn module is created if it doesn't exist."""
    module = LearnModuleJsonFactory()
    oauth_application = opportunity.hq_server.oauth_application
    form_json = _get_form_json(opportunity.learn_app, module.id, module.json)
    assert CompletedModule.objects.count() == 0

    make_request(api_client, form_json, mobile_user_with_connect_link, oauth_application=oauth_application)
    assert CompletedModule.objects.count() == 1
    assert CompletedModule.objects.filter(
        module__slug=module.id,
        xform_id=form_json["id"],
        app_build_id=form_json["build_id"],
        app_build_version=form_json["metadata"]["app_build_version"],
    ).exists()

    assert LearnModule.objects.filter(
        app=opportunity.learn_app,
        slug=module.id,
        name=module.name,
        description=module.description,
        time_estimate=module.time_estimate,
    ).exists()


@pytest.mark.parametrize(
    "module_count, initial_date_offset, subsequent_date_offset",
    [
        (2, 5, 2),  # Test with 2 modules, initial submission 5 days ago, subsequent submission 2 days after current
    ],
)
def test_form_receiver_multiple_module_submissions(
    mobile_user_with_connect_link: User,
    api_client: APIClient,
    opportunity: Opportunity,
    module_count: int,
    initial_date_offset: int,
    subsequent_date_offset: int,
):
    modules = [LearnModuleJsonFactory() for _ in range(module_count)]
    oauth_application = opportunity.hq_server.oauth_application
    current = now()
    past_date = current - timedelta(days=initial_date_offset)
    future_date = current + timedelta(days=subsequent_date_offset)

    # First submissions for all modules
    for module in modules:
        form_json = _get_form_json(opportunity.learn_app, module.id, module.json)
        form_json["received_on"] = past_date
        make_request(api_client, form_json, mobile_user_with_connect_link, oauth_application=oauth_application)

    # Subsequent submissions
    for module in modules:
        form_json = _get_form_json(opportunity.learn_app, module.id, module.json)
        form_json["received_on"] = future_date
        form_json["id"] = str(uuid4())  # Change form ID to simulate a new submission
        make_request(api_client, form_json, mobile_user_with_connect_link, oauth_application=oauth_application)

    assert CompletedModule.objects.count() == module_count * 2  # Initial + subsequent submissions
    access = OpportunityAccess.objects.get(opportunity=opportunity, user=mobile_user_with_connect_link)
    assert access.unique_completed_modules.count() == module_count

    for module in modules:
        assert CompletedModule.objects.filter(
            module__slug=module.id,
            date=past_date,
        ).exists()
        assert CompletedModule.objects.filter(
            module__slug=module.id,
            date=future_date,
        ).exists()

    # Test integrity error for duplicate submissions keeping the id same.
    with patch("commcare_connect.form_receiver.views.logger") as mock_logger:
        form_json = _get_form_json(opportunity.learn_app, modules[0].id, modules[0].json)
        form_json["received_on"] = past_date
        make_request(
            api_client, form_json, mobile_user_with_connect_link, HTTPStatus.OK, oauth_application=oauth_application
        )
        xform_id = form_json["id"]
        mock_logger.info.assert_any_call(f"Learn Module is already completed with form ID: {xform_id}.")


@pytest.mark.django_db
def test_form_receiver_assessment(
    mobile_user_with_connect_link: User, api_client: APIClient, opportunity: Opportunity
):
    passing_score = opportunity.learn_app.passing_score
    oauth_application = opportunity.hq_server.oauth_application
    score = passing_score + 5
    assessment = AssessmentStubFactory(score=score).json
    form_json = get_form_json(
        form_block=assessment,
        domain=opportunity.learn_app.cc_domain,
        app_id=opportunity.learn_app.cc_app_id,
    )
    assert Assessment.objects.count() == 0

    make_request(api_client, form_json, mobile_user_with_connect_link, oauth_application=oauth_application)
    assert Assessment.objects.count() == 1
    assert Assessment.objects.filter(
        score=score,
        passing_score=passing_score,
        passed=True,
        xform_id=form_json["id"],
        app_build_id=form_json["build_id"],
        app_build_version=form_json["metadata"]["app_build_version"],
    ).exists()


@pytest.mark.django_db
def test_receiver_deliver_form(mobile_user_with_connect_link: User, api_client: APIClient, opportunity: Opportunity):
    deliver_unit = DeliverUnitFactory(app=opportunity.deliver_app, payment_unit=opportunity.paymentunit_set.first())
    oauth_application = opportunity.hq_server.oauth_application
    stub = DeliverUnitStubFactory(id=deliver_unit.slug)
    form_json = get_form_json(
        form_block=stub.json,
        domain=deliver_unit.app.cc_domain,
        app_id=deliver_unit.app.cc_app_id,
    )
    assert UserVisit.objects.filter(user=mobile_user_with_connect_link).count() == 0

    make_request(api_client, form_json, mobile_user_with_connect_link, oauth_application=oauth_application)
    assert UserVisit.objects.filter(user=mobile_user_with_connect_link).count() == 1
    visit = UserVisit.objects.get(user=mobile_user_with_connect_link)
    assert visit.deliver_unit == deliver_unit
    assert visit.entity_id == stub.entity_id
    assert visit.entity_name == stub.entity_name


def _create_opp_and_form_json(
    opportunity,
    user,
    max_visits_per_user=100,
    daily_max_per_user=10,
    end_date=datetime.date.today(),
):
    payment_unit = PaymentUnitFactory(
        opportunity=opportunity, max_daily=daily_max_per_user, max_total=max_visits_per_user
    )
    access = OpportunityAccessFactory(user=user, opportunity=opportunity, accepted=True)
    claim = OpportunityClaimFactory(end_date=end_date, opportunity_access=access)
    OpportunityClaimLimit.create_claim_limits(opportunity, claim)

    deliver_unit = DeliverUnitFactory(app=opportunity.deliver_app, payment_unit=payment_unit)
    stub = DeliverUnitStubFactory(id=deliver_unit.slug)
    form_json = get_form_json(
        form_block=stub.json,
        domain=deliver_unit.app.cc_domain,
        app_id=deliver_unit.app.cc_app_id,
    )
    return form_json


@pytest.mark.django_db
def test_receiver_deliver_form_daily_visits_reached(
    user_with_connectid_link: User, api_client: APIClient, opportunity: Opportunity
):
    oauth_application = opportunity.hq_server.oauth_application
    form_json = _create_opp_and_form_json(opportunity, user=user_with_connectid_link, daily_max_per_user=0)
    assert UserVisit.objects.filter(user=user_with_connectid_link).count() == 0
    make_request(api_client, form_json, user_with_connectid_link, oauth_application=oauth_application)
    assert UserVisit.objects.filter(user=user_with_connectid_link).count() == 1
    visit = UserVisit.objects.get(user=user_with_connectid_link)
    assert visit.status == VisitValidationStatus.over_limit


@pytest.mark.django_db
@pytest.mark.parametrize("paymentunit_options", [pytest.param({"max_daily": 2})])
def test_receiver_deliver_form_max_visits_reached(
    mobile_user_with_connect_link: User, api_client: APIClient, opportunity: Opportunity
):
    oauth_application = opportunity.hq_server.oauth_application

    def submit_form_for_random_entity(form_json):
        duplicate_json = deepcopy(form_json)
        duplicate_json["form"]["deliver"]["entity_id"] = str(uuid4())
        make_request(api_client, duplicate_json, mobile_user_with_connect_link, oauth_application=oauth_application)

    payment_units = opportunity.paymentunit_set.all()
    form_json1 = get_form_json_for_payment_unit(payment_units[0])
    form_json2 = get_form_json_for_payment_unit(payment_units[1])
    for _ in range(2):
        submit_form_for_random_entity(form_json1)
        submit_form_for_random_entity(form_json2)
    assert UserVisit.objects.filter(user=mobile_user_with_connect_link).count() == 4
    # Limit reached
    submit_form_for_random_entity(form_json2)
    user_visits = UserVisit.objects.filter(user=mobile_user_with_connect_link)
    assert user_visits.count() == 5
    # First four are not over-limit
    assert {u.status for u in user_visits[0:4]} == {VisitValidationStatus.pending, VisitValidationStatus.approved}
    # Last one is over limit
    assert user_visits[4].status == VisitValidationStatus.over_limit


@pytest.mark.django_db
def test_receiver_deliver_form_end_date_reached(
    user_with_connectid_link: User, api_client: APIClient, opportunity: Opportunity
):
    oauth_application = opportunity.hq_server.oauth_application
    form_json = _create_opp_and_form_json(
        opportunity, user=user_with_connectid_link, end_date=datetime.date.today() - datetime.timedelta(days=100)
    )
    assert UserVisit.objects.filter(user=user_with_connectid_link).count() == 0
    assert CompletedWork.objects.count() == 0
    make_request(api_client, form_json, user_with_connectid_link, oauth_application=oauth_application)
    assert UserVisit.objects.filter(user=user_with_connectid_link).count() == 1
    assert CompletedWork.objects.count() == 1
    visit = UserVisit.objects.get(user=user_with_connectid_link)
    assert visit.status == VisitValidationStatus.over_limit


@pytest.mark.django_db
def test_receiver_deliver_form_before_start_date(
    user_with_connectid_link: User, api_client: APIClient, opportunity: Opportunity
):
    opportunity.start_date = datetime.date.today() + datetime.timedelta(days=10)
    opportunity.save()
    oauth_application = opportunity.hq_server.oauth_application
    form_json = _create_opp_and_form_json(
        opportunity, user=user_with_connectid_link, end_date=datetime.date.today() + datetime.timedelta(days=100)
    )
    assert UserVisit.objects.filter(user=user_with_connectid_link).count() == 0
    make_request(api_client, form_json, user_with_connectid_link, oauth_application=oauth_application)
    assert UserVisit.objects.filter(user=user_with_connectid_link).count() == 1
    visit = UserVisit.objects.get(user=user_with_connectid_link)
    assert visit.status == VisitValidationStatus.trial
    assert CompletedWork.objects.count() == 0


def test_receiver_duplicate(user_with_connectid_link: User, api_client: APIClient, opportunity: Opportunity):
    oauth_application = opportunity.hq_server.oauth_application
    form_json = _create_opp_and_form_json(opportunity, user=user_with_connectid_link)
<<<<<<< HEAD
    make_request(api_client, form_json, user_with_connectid_link)
    visit_1 = UserVisit.objects.get(user=user_with_connectid_link)
    assert visit_1.status == VisitValidationStatus.approved
    duplicate_json = deepcopy(form_json)
    duplicate_json["id"] = str(uuid4())
    make_request(api_client, duplicate_json, user_with_connectid_link)
    visit_2 = UserVisit.objects.get(xform_id=duplicate_json["id"])
    assert visit_2.status == VisitValidationStatus.duplicate
    assert ["duplicate", "A beneficiary with the same identifier already exists"] in visit_2.flag_reason.get(
        "flags", []
    )
    assert visit_1.completed_work != visit_2.completed_work


def test_receiver_multiple_deliver_unit_payment_units_duplicates(
    user_with_connectid_link: User, api_client: APIClient, opportunity: Opportunity
):
    payment_unit = PaymentUnitFactory(opportunity=opportunity, max_daily=10, max_total=100)
    access = OpportunityAccessFactory(user=user_with_connectid_link, opportunity=opportunity, accepted=True)
    claim = OpportunityClaimFactory(end_date=now() + timedelta(days=2), opportunity_access=access)
    OpportunityClaimLimit.create_claim_limits(opportunity, claim)
    deliver_units = DeliverUnitFactory.create_batch(2, app=opportunity.deliver_app, payment_unit=payment_unit)

    for deliver_unit in deliver_units:
        stub = DeliverUnitStubFactory(id=deliver_unit.slug, entity_id="entity")
        form = get_form_json(
            form_block=stub.json,
            domain=deliver_unit.app.cc_domain,
            app_id=deliver_unit.app.cc_app_id,
        )
        make_request(api_client, form, user_with_connectid_link)

        duplicate_json = deepcopy(form)
        duplicate_json["id"] = str(uuid4())
        make_request(api_client, duplicate_json, user_with_connectid_link)

        user_visits = UserVisit.objects.filter(opportunity_access=access, deliver_unit=deliver_unit)
        user_visit_status = {uv.status for uv in user_visits}
        assert user_visits.count() == 2
        assert user_visits[0].completed_work != user_visits[1].completed_work
        assert VisitValidationStatus.approved.value in user_visit_status
        assert VisitValidationStatus.duplicate.value in user_visit_status

    completed_works = CompletedWork.objects.filter(opportunity_access=access)
    completed_work_status = {cw.status for cw in completed_works}
    assert completed_works.count() == 2
    assert CompletedWorkStatus.approved.value in completed_work_status
    assert CompletedWorkStatus.pending.value in completed_work_status
=======
    make_request(api_client, form_json, user_with_connectid_link, oauth_application=oauth_application)
    visit = UserVisit.objects.get(user=user_with_connectid_link)
    assert visit.status == VisitValidationStatus.approved
    duplicate_json = deepcopy(form_json)
    duplicate_json["id"] = str(uuid4())
    make_request(api_client, duplicate_json, user_with_connectid_link, oauth_application=oauth_application)
    visit = UserVisit.objects.get(xform_id=duplicate_json["id"])
    assert visit.status == VisitValidationStatus.duplicate
    assert ["duplicate", "A beneficiary with the same identifier already exists"] in visit.flag_reason.get("flags", [])
>>>>>>> 41cdff68


def test_flagged_form(user_with_connectid_link: User, api_client: APIClient, opportunity: Opportunity):
    # The mock data for form fails with duration flag
    oauth_application = opportunity.hq_server.oauth_application
    form_json = _create_opp_and_form_json(opportunity, user=user_with_connectid_link)
    deliver_unit = opportunity.deliver_app.deliver_units.first()
    DeliverUnitFlagRulesFactory(deliver_unit=deliver_unit, opportunity=opportunity, duration=1)
    make_request(api_client, form_json, user_with_connectid_link, oauth_application=oauth_application)
    visit = UserVisit.objects.get(user=user_with_connectid_link)
    assert visit.status == VisitValidationStatus.pending
    assert visit.flagged
    assert len(visit.flag_reason.get("flags", []))


def test_auto_approve_unflagged_visits(
    user_with_connectid_link: User, api_client: APIClient, opportunity: Opportunity
):
    oauth_application = opportunity.hq_server.oauth_application
    form_json = _create_opp_and_form_json(opportunity, user=user_with_connectid_link)
    form_json["metadata"]["timeEnd"] = "2023-06-07T12:36:10.178000Z"
    opportunity.auto_approve_visits = True
    opportunity.save()
    make_request(api_client, form_json, user_with_connectid_link, oauth_application=oauth_application)
    visit = UserVisit.objects.get(user=user_with_connectid_link)
    assert not visit.flagged
    assert visit.status == VisitValidationStatus.approved


def test_auto_approve_flagged_visits(user_with_connectid_link: User, api_client: APIClient, opportunity: Opportunity):
    form_json = _create_opp_and_form_json(opportunity, user=user_with_connectid_link)
    opportunity.auto_approve_visits = True
    opportunity.save()
    oauth_application = opportunity.hq_server.oauth_application
    deliver_unit = opportunity.deliver_app.deliver_units.first()
    DeliverUnitFlagRulesFactory(deliver_unit=deliver_unit, opportunity=opportunity, duration=1)
    make_request(api_client, form_json, user_with_connectid_link, oauth_application=oauth_application)
    visit = UserVisit.objects.get(user=user_with_connectid_link)
    assert visit.flagged
    assert visit.status == VisitValidationStatus.pending


def test_auto_approve_payments_flagged_visit(
    user_with_connectid_link: User, api_client: APIClient, opportunity: Opportunity
):
    # Flagged Visit
    form_json = _create_opp_and_form_json(opportunity, user=user_with_connectid_link)
    opportunity.auto_approve_payments = True
    opportunity.save()
    oauth_application = opportunity.hq_server.oauth_application
    deliver_unit = opportunity.deliver_app.deliver_units.first()
    DeliverUnitFlagRulesFactory(deliver_unit=deliver_unit, opportunity=opportunity, duration=1)
    make_request(api_client, form_json, user_with_connectid_link, oauth_application=oauth_application)
    visit = UserVisit.objects.get(user=user_with_connectid_link)
    assert visit.flagged
    assert visit.status == VisitValidationStatus.pending

    # No Payment Approval
    update_payment_accrued(opportunity, users=[user_with_connectid_link])
    access = OpportunityAccess.objects.get(user=user_with_connectid_link, opportunity=opportunity)
    completed_work = CompletedWork.objects.get(opportunity_access=access)
    assert completed_work.status == CompletedWorkStatus.pending
    assert access.payment_accrued == 0
    validate_saved_fields(completed_work)


def test_auto_approve_payments_unflagged_visit(
    user_with_connectid_link: User, api_client: APIClient, opportunity: Opportunity
):
    form_json = _create_opp_and_form_json(opportunity, user=user_with_connectid_link)
    form_json["metadata"]["timeEnd"] = "2023-06-07T12:36:10.178000Z"
    opportunity.auto_approve_payments = True
    opportunity.auto_approve_visits = False
    opportunity.save()
    oauth_application = opportunity.hq_server.oauth_application
    make_request(api_client, form_json, user_with_connectid_link, oauth_application=oauth_application)
    visit = UserVisit.objects.get(user=user_with_connectid_link)
    assert not visit.flagged
    assert visit.status == VisitValidationStatus.pending

    # Payment Approval
    update_payment_accrued(opportunity, users=[user_with_connectid_link])
    access = OpportunityAccess.objects.get(user=user_with_connectid_link, opportunity=opportunity)
    completed_work = CompletedWork.objects.get(opportunity_access=access)
    assert completed_work.status == CompletedWorkStatus.pending
    assert access.payment_accrued == 0
    validate_saved_fields(completed_work)


def test_auto_approve_payments_approved_visit(
    user_with_connectid_link: User, api_client: APIClient, opportunity: Opportunity
):
    form_json = _create_opp_and_form_json(opportunity, user=user_with_connectid_link)
    form_json["metadata"]["timeEnd"] = "2023-06-07T12:36:10.178000Z"
    opportunity.auto_approve_payments = True
    opportunity.save()
    oauth_application = opportunity.hq_server.oauth_application
    make_request(api_client, form_json, user_with_connectid_link, oauth_application=oauth_application)
    visit = UserVisit.objects.get(user=user_with_connectid_link)
    visit.status = VisitValidationStatus.approved
    visit.save()
    assert not visit.flagged

    # Payment Approval
    update_payment_accrued(opportunity, users=[user_with_connectid_link])
    access = OpportunityAccess.objects.get(user=user_with_connectid_link, opportunity=opportunity)
    completed_work = CompletedWork.objects.get(opportunity_access=access)
    assert completed_work.status == CompletedWorkStatus.approved
    assert access.payment_accrued == completed_work.payment_accrued
    validate_saved_fields(completed_work)


@pytest.mark.parametrize(
    "update_func, args_required", [(update_payment_accrued, True), (bulk_approve_completed_work, False)]
)
def test_auto_approve_payments_rejected_visit_functions(
    user_with_connectid_link: User, api_client: APIClient, opportunity: Opportunity, update_func, args_required
):
    form_json = _create_opp_and_form_json(opportunity, user=user_with_connectid_link)
    form_json["metadata"]["timeEnd"] = "2023-06-07T12:36:10.178000Z"
    opportunity.auto_approve_payments = True
    opportunity.save()
    oauth_application = opportunity.hq_server.oauth_application
    make_request(api_client, form_json, user_with_connectid_link, oauth_application=oauth_application)
    rejected_reason = []
    visit = UserVisit.objects.get(user=user_with_connectid_link)
    visit.status = VisitValidationStatus.rejected
    visit.reason = "rejected"
    rejected_reason.append(visit.reason)
    visit.save()

    # Payment Approval
    args = (opportunity, [user_with_connectid_link]) if args_required else ()
    update_func(*args)

    access = OpportunityAccess.objects.get(user=user_with_connectid_link, opportunity=opportunity)
    completed_work = CompletedWork.objects.get(opportunity_access=access)
    assert completed_work.status == CompletedWorkStatus.rejected
    for reason in rejected_reason:
        assert reason in completed_work.reason
    assert access.payment_accrued == completed_work.payment_accrued
    validate_saved_fields(completed_work)


def test_auto_approve_payments_approved_visit_task(
    user_with_connectid_link: User, api_client: APIClient, opportunity: Opportunity
):
    form_json = _create_opp_and_form_json(opportunity, user=user_with_connectid_link)
    form_json["metadata"]["timeEnd"] = "2023-06-07T12:36:10.178000Z"
    opportunity.auto_approve_payments = True
    opportunity.save()
    oauth_application = opportunity.hq_server.oauth_application
    make_request(api_client, form_json, user_with_connectid_link, oauth_application=oauth_application)
    visit = UserVisit.objects.get(user=user_with_connectid_link)
    visit.status = VisitValidationStatus.approved
    visit.save()
    assert not visit.flagged

    # Payment Approval
    bulk_approve_completed_work()
    access = OpportunityAccess.objects.get(user=user_with_connectid_link, opportunity=opportunity)
    completed_work = CompletedWork.objects.get(opportunity_access=access)
    assert completed_work.status == CompletedWorkStatus.approved
    assert access.payment_accrued == completed_work.payment_accrued
    validate_saved_fields(completed_work)


def test_auto_approve_visits_and_payments(
    user_with_connectid_link: User, api_client: APIClient, opportunity: Opportunity
):
    form_json = _create_opp_and_form_json(opportunity, user=user_with_connectid_link)
    form_json["metadata"]["timeEnd"] = "2023-06-07T12:36:10.178000Z"
    opportunity.auto_approve_visits = True
    opportunity.auto_approve_payments = True
    opportunity.save()
    oauth_application = opportunity.hq_server.oauth_application
    make_request(api_client, form_json, user_with_connectid_link, oauth_application=oauth_application)
    visit = UserVisit.objects.get(user=user_with_connectid_link)
    assert not visit.flagged
    assert visit.status == VisitValidationStatus.approved

    update_payment_accrued(opportunity, users=[user_with_connectid_link])
    access = OpportunityAccess.objects.get(user=user_with_connectid_link, opportunity=opportunity)
    completed_work = CompletedWork.objects.get(opportunity_access=access)
    assert completed_work.status == CompletedWorkStatus.approved
    assert access.payment_accrued == completed_work.payment_accrued
    validate_saved_fields(completed_work)


@pytest.mark.parametrize(
    "opportunity",
    [
        {
            "verification_flags": {
                "form_submission_start": datetime.time(10, 0),
                "form_submission_end": datetime.time(14, 0),
            }
        }
    ],
    indirect=True,
)
@pytest.mark.parametrize(
    "submission_time_hour, expected_message",
    [
        (11, None),
        (9, "Form was submitted before the start time"),
        (15, "Form was submitted after the end time"),
    ],
)
def test_reciever_verification_flags_form_submission(
    user_with_connectid_link: User,
    api_client: APIClient,
    opportunity: Opportunity,
    submission_time_hour,
    expected_message,
):
    form_json = _create_opp_and_form_json(opportunity, user=user_with_connectid_link)
    submission_time = datetime.datetime(2024, 5, 17, hour=submission_time_hour, minute=0)
    form_json["metadata"]["timeStart"] = submission_time
    oauth_application = opportunity.hq_server.oauth_application
    make_request(api_client, form_json, user_with_connectid_link, oauth_application=oauth_application)

    visit = UserVisit.objects.get(user=user_with_connectid_link)

    # Assert based on the expected message
    if expected_message is None:
        assert not visit.flagged
    else:
        assert visit.flagged
        assert ["form_submission_period", expected_message] in visit.flag_reason.get("flags", [])


def test_receiver_verification_flags_duration(
    user_with_connectid_link: User, api_client: APIClient, opportunity: Opportunity
):
    form_json = _create_opp_and_form_json(opportunity, user=user_with_connectid_link)
    deliver_unit = opportunity.deliver_app.deliver_units.first()
    DeliverUnitFlagRulesFactory(deliver_unit=deliver_unit, opportunity=opportunity, duration=1)
    oauth_application = opportunity.hq_server.oauth_application
    make_request(api_client, form_json, user_with_connectid_link, oauth_application=oauth_application)
    visit = UserVisit.objects.get(user=user_with_connectid_link)
    assert visit.flagged
    assert ["duration", "The form was completed too quickly."] in visit.flag_reason.get("flags", [])


def test_receiver_verification_flags_check_attachments(
    user_with_connectid_link: User, api_client: APIClient, opportunity: Opportunity
):
    form_json = _create_opp_and_form_json(opportunity, user=user_with_connectid_link)
    deliver_unit = opportunity.deliver_app.deliver_units.first()
    DeliverUnitFlagRulesFactory(deliver_unit=deliver_unit, opportunity=opportunity, duration=0, check_attachments=True)
    oauth_application = opportunity.hq_server.oauth_application
    make_request(api_client, form_json, user_with_connectid_link, oauth_application=oauth_application)
    visit = UserVisit.objects.get(user=user_with_connectid_link)
    assert visit.flagged
    assert ["attachment_missing", "Form was submitted without attachements."] in visit.flag_reason.get("flags", [])


def test_receiver_verification_flags_form_json_rule(
    user_with_connectid_link: User, api_client: APIClient, opportunity: Opportunity
):
    form_json = _create_opp_and_form_json(opportunity, user=user_with_connectid_link)
    deliver_unit = opportunity.deliver_app.deliver_units.first()
    form_json["form"]["value"] = "123"
    form_json_rule = FormJsonValidationRulesFactory(
        opportunity=opportunity,
        question_path="$.form.value",
        question_value="123",
    )
    form_json_rule.deliver_unit.add(deliver_unit)
    oauth_application = opportunity.hq_server.oauth_application
    make_request(api_client, form_json, user_with_connectid_link, oauth_application=oauth_application)
    visit = UserVisit.objects.get(user=user_with_connectid_link)
    assert not visit.flagged


def test_receiver_verification_flags_form_json_rule_flagged(
    user_with_connectid_link: User, api_client: APIClient, opportunity: Opportunity
):
    form_json = _create_opp_and_form_json(opportunity, user=user_with_connectid_link)
    deliver_unit = opportunity.deliver_app.deliver_units.first()
    form_json["form"]["value"] = "456"
    form_json_rule = FormJsonValidationRulesFactory(
        opportunity=opportunity,
        question_path="$.form.value",
        question_value="123",
    )
    form_json_rule.deliver_unit.add(deliver_unit)
    oauth_application = opportunity.hq_server.oauth_application
    make_request(api_client, form_json, user_with_connectid_link, oauth_application=oauth_application)
    visit = UserVisit.objects.get(user=user_with_connectid_link)
    assert visit.flagged
    assert [
        "form_value_not_found",
        f"Form does not satisfy {form_json_rule.name} validation rule.",
    ] in visit.flag_reason.get("flags", [])


def test_receiver_verification_flags_catchment_areas(
    user_with_connectid_link: User, api_client: APIClient, opportunity: Opportunity
):
    verification_flags = OpportunityVerificationFlags.objects.get(opportunity=opportunity)
    verification_flags.catchment_areas = True
    verification_flags.save()

    form_json = _create_opp_and_form_json(opportunity, user=user_with_connectid_link)
    form_json["metadata"]["location"] = None

    access = OpportunityAccess.objects.get(user=user_with_connectid_link, opportunity=opportunity)
    CatchmentAreaFactory(opportunity=opportunity, opportunity_access=access, active=True)
    oauth_application = opportunity.hq_server.oauth_application
    make_request(api_client, form_json, user_with_connectid_link, oauth_application=oauth_application)
    visit = UserVisit.objects.get(user=user_with_connectid_link)
    assert visit.flagged
    assert ["catchment", "Visit outside worker catchment areas"] in visit.flag_reason.get("flags", [])


@pytest.mark.parametrize("opportunity", [{"opp_options": {"managed": True, "org_pay_per_visit": 2}}], indirect=True)
def test_approve_rejected_visit(mobile_user_with_connect_link: User, api_client: APIClient, opportunity: Opportunity):
    assert opportunity.managed
    access = OpportunityAccessFactory(opportunity=opportunity, user=mobile_user_with_connect_link)
    payment_unit = PaymentUnitFactory(opportunity=opportunity)
    deliver_unit = DeliverUnitFactory(app=payment_unit.opportunity.deliver_app, payment_unit=payment_unit)
    completed_work = CompletedWorkFactory(
        opportunity_access=access, status=CompletedWorkStatus.pending, payment_unit=payment_unit
    )
    visit = UserVisitFactory(
        user=mobile_user_with_connect_link,
        opportunity_access=access,
        opportunity=opportunity,
        completed_work=completed_work,
        status=VisitValidationStatus.rejected,
        review_status=VisitReviewStatus.pending,
        deliver_unit=deliver_unit,
    )

    update_payment_accrued(opportunity, [mobile_user_with_connect_link.id])
    completed_work = CompletedWork.objects.get(id=visit.completed_work_id)

    assert visit.status == VisitValidationStatus.rejected
    assert completed_work.status == CompletedWorkStatus.rejected

    visit.status = VisitValidationStatus.approved
    visit.review_status = VisitReviewStatus.agree
    visit.save()

    update_payment_accrued(opportunity, [mobile_user_with_connect_link.id])
    completed_work.refresh_from_db()

    assert visit.status == VisitValidationStatus.approved
    assert completed_work.status == CompletedWorkStatus.approved


@pytest.mark.parametrize("opportunity", [{"opp_options": {"managed": True, "org_pay_per_visit": 2}}], indirect=True)
@pytest.mark.parametrize(
    "visit_status, review_status",
    [
        (VisitValidationStatus.approved, VisitReviewStatus.agree),
        (VisitValidationStatus.pending, VisitReviewStatus.pending),
    ],
)
def test_receiver_visit_review_status(
    mobile_user_with_connect_link: User, api_client: APIClient, opportunity: Opportunity, visit_status, review_status
):
    assert opportunity.managed
    form_json = get_form_json_for_payment_unit(opportunity.paymentunit_set.first())
    if visit_status != VisitValidationStatus.approved:
        form_json["metadata"]["location"] = None
    oauth_application = opportunity.hq_server.oauth_application
    make_request(api_client, form_json, mobile_user_with_connect_link, oauth_application=oauth_application)
    visit = UserVisit.objects.get(user=mobile_user_with_connect_link)
    if visit_status != VisitValidationStatus.approved:
        assert visit.flagged
    assert visit.status == visit_status
    assert visit.review_status == review_status


@pytest.mark.parametrize("opportunity", [{"opp_options": {"managed": True, "org_pay_per_visit": 2}}], indirect=True)
def test_receiver_duplicate_managed_opportunity(
    user_with_connectid_link: User, api_client: APIClient, opportunity: Opportunity
):
    form_json = _create_opp_and_form_json(opportunity, user=user_with_connectid_link)
    oauth_application = opportunity.hq_server.oauth_application
    make_request(api_client, form_json, user_with_connectid_link, oauth_application=oauth_application)
    access = OpportunityAccess.objects.get(opportunity=opportunity, user=user_with_connectid_link)
    payment_unit = PaymentUnit.objects.get(opportunity=opportunity)
    visit = UserVisit.objects.get(user=user_with_connectid_link)
    assert visit.status == VisitValidationStatus.approved
    assert access.payment_accrued == payment_unit.amount

    duplicate_json = deepcopy(form_json)
    duplicate_json["id"] = str(uuid4())
    make_request(api_client, duplicate_json, user_with_connectid_link, oauth_application=oauth_application)
    visit = UserVisit.objects.get(xform_id=duplicate_json["id"])
    access.refresh_from_db()
    assert visit.status == VisitValidationStatus.duplicate
    assert access.payment_accrued == payment_unit.amount
    assert ["duplicate", "A beneficiary with the same identifier already exists"] in visit.flag_reason.get("flags", [])


@pytest.mark.parametrize(
    "opportunity, paymentunit_options, visit_status",
    [
        ({}, {"start_date": now().date()}, VisitValidationStatus.approved),
        ({}, {"start_date": now() + datetime.timedelta(days=2)}, VisitValidationStatus.trial),
        ({}, {"end_date": now().date()}, VisitValidationStatus.approved),
        ({}, {"end_date": now() - datetime.timedelta(days=2)}, VisitValidationStatus.over_limit),
        ({"opp_options": {"start_date": now().date()}}, {}, VisitValidationStatus.approved),
        ({"opp_options": {"start_date": now() + datetime.timedelta(days=2)}}, {}, VisitValidationStatus.trial),
        ({"opp_options": {"end_date": now().date()}}, {}, VisitValidationStatus.approved),
    ],
    indirect=["opportunity"],
)
def test_receiver_visit_payment_unit_dates(
    mobile_user_with_connect_link: User, api_client: APIClient, opportunity: Opportunity, visit_status
):
    form_json = get_form_json_for_payment_unit(opportunity.paymentunit_set.first())
    form_json["metadata"]["timeStart"] = now() - datetime.timedelta(minutes=2)
    oauth_application = opportunity.hq_server.oauth_application
    make_request(api_client, form_json, mobile_user_with_connect_link, oauth_application=oauth_application)
    visit = UserVisit.objects.get(user=mobile_user_with_connect_link)
    assert visit.status == visit_status


def get_form_json_for_payment_unit(payment_unit):
    deliver_unit = DeliverUnitFactory(app=payment_unit.opportunity.deliver_app, payment_unit=payment_unit)
    stub = DeliverUnitStubFactory(id=deliver_unit.slug)
    form_json = get_form_json(
        form_block=stub.json,
        domain=deliver_unit.app.cc_domain,
        app_id=deliver_unit.app.cc_app_id,
    )
    return form_json


def _get_form_json(learn_app, module_id, form_block=None):
    form_json = get_form_json(
        form_block=form_block or LearnModuleJsonFactory(id=module_id).json,
        domain=learn_app.cc_domain,
        app_id=learn_app.cc_app_id,
    )
    return form_json


def make_request(api_client, form_json, user, expected_status_code=200, oauth_application=None):
    add_credentials(api_client, user, oauth_application)
    response = api_client.post("/api/receiver/", data=form_json, format="json")
    assert response.status_code == expected_status_code, response.data


@pytest.mark.django_db
def test_receiver_same_visit_twice(
    mobile_user_with_connect_link: User, api_client: APIClient, opportunity: Opportunity
):
    payment_units = opportunity.paymentunit_set.all()
    oauth_application = opportunity.hq_server.oauth_application
    form_json1 = get_form_json_for_payment_unit(payment_units[0])
    form_json2 = deepcopy(form_json1)
    make_request(api_client, form_json1, mobile_user_with_connect_link, oauth_application=oauth_application)
    make_request(
        api_client, form_json2, mobile_user_with_connect_link, HTTPStatus.OK, oauth_application=oauth_application
    )
    user_visits = UserVisit.objects.filter(user=mobile_user_with_connect_link)
    assert user_visits.count() == 1


def create_learn_module_data(opportunity, mobile_user, access):
    today = now()
    two_days_ago = today - timedelta(days=2)
    three_days_ago = today - timedelta(days=3)
    tomorrow = today + timedelta(days=1)
    future_date = today + timedelta(days=4)

    module1 = LearnModuleFactory(app=opportunity.learn_app)
    module2 = LearnModuleFactory(app=opportunity.learn_app)
    module3 = LearnModuleFactory(app=opportunity.learn_app)

    completions = [
        # module1 completions
        (module1, two_days_ago),
        (module1, future_date),
        (module1, three_days_ago),
        # module2 completion
        (module2, today),
        # module3 completions
        (module3, tomorrow),
        (module3, future_date),
    ]

    for module, date in completions:
        CompletedModuleFactory(
            user=mobile_user,
            opportunity=opportunity,
            module=module,
            date=date,
            opportunity_access=access,
            xform_id=uuid4(),
        )

    return {
        "today": today,
        "two_days_ago": two_days_ago,
        "three_days_ago": three_days_ago,
        "tomorrow": tomorrow,
        "future_date": future_date,
    }


@pytest.mark.django_db
def test_update_completed_learn_date(opportunity, mobile_user):
    access = OpportunityAccess.objects.get(user=mobile_user, opportunity=opportunity)

    dates = create_learn_module_data(opportunity, mobile_user, access)
    assert LearnModule.objects.filter(app=opportunity.learn_app).count() == 3

    update_completed_learn_date(access)

    access.refresh_from_db()
    assert access.completed_learn_date == dates["tomorrow"]


@pytest.mark.django_db
def test_update_completed_learn_date_migration(opportunity, mobile_user):
    access = OpportunityAccess.objects.get(user=mobile_user, opportunity=opportunity)
    access2 = OpportunityAccessFactory(opportunity=opportunity)

    dates = create_learn_module_data(opportunity, mobile_user, access)

    access.date_learn_started = dates["three_days_ago"]
    access.save()

    UserVisitFactory(
        user=mobile_user,
        opportunity=opportunity,
        opportunity_access=access,
        visit_date=dates["future_date"] + timedelta(days=1),
    )

    migration_module = importlib.import_module(
        "commcare_connect.opportunity.migrations.0075_opportunityaccess_completed_learn_date_and_more"
    )
    back_fill_completed_learn_date = migration_module.back_fill_completed_learn_date

    executor = MigrationExecutor(connection)
    apps = executor.loader.project_state(("opportunity", "0075_opportunityaccess_completed_learn_date_and_more")).apps
    schema_editor = connection.schema_editor()

    back_fill_completed_learn_date(apps, schema_editor)

    access.refresh_from_db()
    access2.refresh_from_db()

    assert access.last_active == dates["future_date"] + timedelta(days=1)
    assert access.completed_learn_date == dates["tomorrow"]
    assert access2.completed_learn_date is None
    assert access2.last_active is None<|MERGE_RESOLUTION|>--- conflicted
+++ resolved
@@ -311,13 +311,12 @@
 def test_receiver_duplicate(user_with_connectid_link: User, api_client: APIClient, opportunity: Opportunity):
     oauth_application = opportunity.hq_server.oauth_application
     form_json = _create_opp_and_form_json(opportunity, user=user_with_connectid_link)
-<<<<<<< HEAD
-    make_request(api_client, form_json, user_with_connectid_link)
+    make_request(api_client, form_json, user_with_connectid_link, oauth_application=oauth_application)
     visit_1 = UserVisit.objects.get(user=user_with_connectid_link)
     assert visit_1.status == VisitValidationStatus.approved
     duplicate_json = deepcopy(form_json)
     duplicate_json["id"] = str(uuid4())
-    make_request(api_client, duplicate_json, user_with_connectid_link)
+    make_request(api_client, duplicate_json, user_with_connectid_link, oauth_application=oauth_application)
     visit_2 = UserVisit.objects.get(xform_id=duplicate_json["id"])
     assert visit_2.status == VisitValidationStatus.duplicate
     assert ["duplicate", "A beneficiary with the same identifier already exists"] in visit_2.flag_reason.get(
@@ -329,6 +328,7 @@
 def test_receiver_multiple_deliver_unit_payment_units_duplicates(
     user_with_connectid_link: User, api_client: APIClient, opportunity: Opportunity
 ):
+    oauth_application = opportunity.hq_server.oauth_application
     payment_unit = PaymentUnitFactory(opportunity=opportunity, max_daily=10, max_total=100)
     access = OpportunityAccessFactory(user=user_with_connectid_link, opportunity=opportunity, accepted=True)
     claim = OpportunityClaimFactory(end_date=now() + timedelta(days=2), opportunity_access=access)
@@ -346,7 +346,7 @@
 
         duplicate_json = deepcopy(form)
         duplicate_json["id"] = str(uuid4())
-        make_request(api_client, duplicate_json, user_with_connectid_link)
+        make_request(api_client, duplicate_json, user_with_connectid_link, oauth_application=oauth_application)
 
         user_visits = UserVisit.objects.filter(opportunity_access=access, deliver_unit=deliver_unit)
         user_visit_status = {uv.status for uv in user_visits}
@@ -360,17 +360,6 @@
     assert completed_works.count() == 2
     assert CompletedWorkStatus.approved.value in completed_work_status
     assert CompletedWorkStatus.pending.value in completed_work_status
-=======
-    make_request(api_client, form_json, user_with_connectid_link, oauth_application=oauth_application)
-    visit = UserVisit.objects.get(user=user_with_connectid_link)
-    assert visit.status == VisitValidationStatus.approved
-    duplicate_json = deepcopy(form_json)
-    duplicate_json["id"] = str(uuid4())
-    make_request(api_client, duplicate_json, user_with_connectid_link, oauth_application=oauth_application)
-    visit = UserVisit.objects.get(xform_id=duplicate_json["id"])
-    assert visit.status == VisitValidationStatus.duplicate
-    assert ["duplicate", "A beneficiary with the same identifier already exists"] in visit.flag_reason.get("flags", [])
->>>>>>> 41cdff68
 
 
 def test_flagged_form(user_with_connectid_link: User, api_client: APIClient, opportunity: Opportunity):
