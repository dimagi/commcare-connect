import datetime
<<<<<<< HEAD
import random
=======
import importlib
>>>>>>> e2e8b7c0
from copy import deepcopy
from datetime import timedelta
from http import HTTPStatus
from unittest.mock import patch
from uuid import uuid4

import pytest
from django.db import connection
from django.db.migrations.executor import MigrationExecutor
from django.utils.timezone import now
from rest_framework.test import APIClient

from commcare_connect.form_receiver.processor import update_completed_learn_date
from commcare_connect.form_receiver.tests.test_receiver_endpoint import add_credentials
from commcare_connect.form_receiver.tests.xforms import (
    AssessmentStubFactory,
    DeliverUnitStubFactory,
    LearnModuleJsonFactory,
    get_form_json,
)
from commcare_connect.opportunity.models import (
    Assessment,
    CompletedModule,
    CompletedWork,
    CompletedWorkStatus,
    LearnModule,
    Opportunity,
    OpportunityAccess,
    OpportunityClaimLimit,
    OpportunityVerificationFlags,
    UserVisit,
    VisitReviewStatus,
    VisitValidationStatus,
)
from commcare_connect.opportunity.tasks import bulk_approve_completed_work
from commcare_connect.opportunity.tests.factories import (
    CatchmentAreaFactory,
    CompletedModuleFactory,
    DeliverUnitFactory,
    DeliverUnitFlagRulesFactory,
    FormJsonValidationRulesFactory,
    LearnModuleFactory,
    OpportunityAccessFactory,
    OpportunityClaimFactory,
    PaymentUnitFactory,
    UserVisitFactory,
)
from commcare_connect.opportunity.tests.helpers import validate_saved_fields
from commcare_connect.opportunity.visit_import import update_payment_accrued
from commcare_connect.users.models import User


@pytest.mark.django_db
def test_form_receiver_learn_module(
    mobile_user_with_connect_link: User, api_client: APIClient, opportunity: Opportunity
):
    module_id = "learn_module_1"
    form_json = _get_form_json(opportunity.learn_app, module_id)
    assert CompletedModule.objects.count() == 0
    learn_module = LearnModuleFactory(app=opportunity.learn_app, slug=module_id)
    make_request(api_client, form_json, mobile_user_with_connect_link)

    assert CompletedModule.objects.count() == 1
    assert CompletedModule.objects.filter(
        module=learn_module,
        xform_id=form_json["id"],
        app_build_id=form_json["build_id"],
        app_build_version=form_json["metadata"]["app_build_version"],
    ).exists()


@pytest.mark.django_db
def test_form_receiver_learn_module_create(
    mobile_user_with_connect_link: User, api_client: APIClient, opportunity: Opportunity
):
    """Test that a new learn module is created if it doesn't exist."""
    module = LearnModuleJsonFactory()
    form_json = _get_form_json(opportunity.learn_app, module.id, module.json)
    assert CompletedModule.objects.count() == 0

    make_request(api_client, form_json, mobile_user_with_connect_link)
    assert CompletedModule.objects.count() == 1
    assert CompletedModule.objects.filter(
        module__slug=module.id,
        xform_id=form_json["id"],
        app_build_id=form_json["build_id"],
        app_build_version=form_json["metadata"]["app_build_version"],
    ).exists()

    assert LearnModule.objects.filter(
        app=opportunity.learn_app,
        slug=module.id,
        name=module.name,
        description=module.description,
        time_estimate=module.time_estimate,
    ).exists()


@pytest.mark.parametrize(
    "module_count, initial_date_offset, subsequent_date_offset",
    [
        (2, 5, 2),  # Test with 2 modules, initial submission 5 days ago, subsequent submission 2 days after current
    ],
)
def test_form_receiver_multiple_module_submissions(
    mobile_user_with_connect_link: User,
    api_client: APIClient,
    opportunity: Opportunity,
    module_count: int,
    initial_date_offset: int,
    subsequent_date_offset: int,
):
    modules = [LearnModuleJsonFactory() for _ in range(module_count)]
    current = now()
    past_date = current - timedelta(days=initial_date_offset)
    future_date = current + timedelta(days=subsequent_date_offset)

    # First submissions for all modules
    for module in modules:
        form_json = _get_form_json(opportunity.learn_app, module.id, module.json)
        form_json["received_on"] = past_date
        make_request(api_client, form_json, mobile_user_with_connect_link)

    # Subsequent submissions
    for module in modules:
        form_json = _get_form_json(opportunity.learn_app, module.id, module.json)
        form_json["received_on"] = future_date
        form_json["id"] = str(uuid4())  # Change form ID to simulate a new submission
        make_request(api_client, form_json, mobile_user_with_connect_link)

    assert CompletedModule.objects.count() == module_count * 2  # Initial + subsequent submissions
    access = OpportunityAccess.objects.get(opportunity=opportunity, user=mobile_user_with_connect_link)
    assert access.unique_completed_modules.count() == module_count

    for module in modules:
        assert CompletedModule.objects.filter(
            module__slug=module.id,
            date=past_date,
        ).exists()
        assert CompletedModule.objects.filter(
            module__slug=module.id,
            date=future_date,
        ).exists()

    # Test integrity error for duplicate submissions keeping the id same.
    with patch("commcare_connect.form_receiver.views.logger") as mock_logger:
        form_json = _get_form_json(opportunity.learn_app, modules[0].id, modules[0].json)
        form_json["received_on"] = past_date
        make_request(api_client, form_json, mobile_user_with_connect_link, HTTPStatus.OK)
        xform_id = form_json["id"]
        mock_logger.info.assert_any_call(f"Learn Module is already completed with form ID: {xform_id}.")


@pytest.mark.django_db
def test_form_receiver_assessment(
    mobile_user_with_connect_link: User, api_client: APIClient, opportunity: Opportunity
):
    passing_score = opportunity.learn_app.passing_score
    score = passing_score + 5
    assessment = AssessmentStubFactory(score=score).json
    form_json = get_form_json(
        form_block=assessment,
        domain=opportunity.learn_app.cc_domain,
        app_id=opportunity.learn_app.cc_app_id,
    )
    assert Assessment.objects.count() == 0

    make_request(api_client, form_json, mobile_user_with_connect_link)
    assert Assessment.objects.count() == 1
    assert Assessment.objects.filter(
        score=score,
        passing_score=passing_score,
        passed=True,
        xform_id=form_json["id"],
        app_build_id=form_json["build_id"],
        app_build_version=form_json["metadata"]["app_build_version"],
    ).exists()


@pytest.mark.django_db
def test_receiver_deliver_form(mobile_user_with_connect_link: User, api_client: APIClient, opportunity: Opportunity):
    deliver_unit = DeliverUnitFactory(app=opportunity.deliver_app, payment_unit=opportunity.paymentunit_set.first())
    stub = DeliverUnitStubFactory(id=deliver_unit.slug)
    form_json = get_form_json(
        form_block=stub.json,
        domain=deliver_unit.app.cc_domain,
        app_id=deliver_unit.app.cc_app_id,
    )
    assert UserVisit.objects.filter(user=mobile_user_with_connect_link).count() == 0

    make_request(api_client, form_json, mobile_user_with_connect_link)
    assert UserVisit.objects.filter(user=mobile_user_with_connect_link).count() == 1
    visit = UserVisit.objects.get(user=mobile_user_with_connect_link)
    assert visit.deliver_unit == deliver_unit
    assert visit.entity_id == stub.entity_id
    assert visit.entity_name == stub.entity_name


def _create_opp_and_form_json(
    opportunity,
    user,
    max_visits_per_user=100,
    daily_max_per_user=10,
    end_date=datetime.date.today(),
):
    payment_unit = PaymentUnitFactory(
        opportunity=opportunity, max_daily=daily_max_per_user, max_total=max_visits_per_user
    )
    access = OpportunityAccessFactory(user=user, opportunity=opportunity, accepted=True)
    claim = OpportunityClaimFactory(end_date=end_date, opportunity_access=access)
    OpportunityClaimLimit.create_claim_limits(opportunity, claim)

    deliver_unit = DeliverUnitFactory(app=opportunity.deliver_app, payment_unit=payment_unit)
    stub = DeliverUnitStubFactory(id=deliver_unit.slug)
    form_json = get_form_json(
        form_block=stub.json,
        domain=deliver_unit.app.cc_domain,
        app_id=deliver_unit.app.cc_app_id,
    )
    return form_json


@pytest.mark.django_db
def test_receiver_deliver_form_daily_visits_reached(
    user_with_connectid_link: User, api_client: APIClient, opportunity: Opportunity
):
    form_json = _create_opp_and_form_json(opportunity, user=user_with_connectid_link, daily_max_per_user=0)
    assert UserVisit.objects.filter(user=user_with_connectid_link).count() == 0
    make_request(api_client, form_json, user_with_connectid_link)
    assert UserVisit.objects.filter(user=user_with_connectid_link).count() == 1
    visit = UserVisit.objects.get(user=user_with_connectid_link)
    assert visit.status == VisitValidationStatus.over_limit


@pytest.mark.django_db
@pytest.mark.parametrize("paymentunit_options", [pytest.param({"max_daily": 2})])
def test_receiver_deliver_form_max_visits_reached(
    mobile_user_with_connect_link: User, api_client: APIClient, opportunity: Opportunity
):
    def submit_form_for_random_entity(form_json):
        duplicate_json = deepcopy(form_json)
        duplicate_json["form"]["deliver"]["entity_id"] = str(uuid4())
        # generate random locations for form submissions
        duplicate_json["metadata"]["location"] = " ".join([str(random.uniform(-90, 90)) for _ in range(4)])
        make_request(api_client, duplicate_json, mobile_user_with_connect_link)

    payment_units = opportunity.paymentunit_set.all()
    form_json1 = get_form_json_for_payment_unit(payment_units[0])
    form_json2 = get_form_json_for_payment_unit(payment_units[1])
    for _ in range(2):
        submit_form_for_random_entity(form_json1)
        submit_form_for_random_entity(form_json2)
    assert UserVisit.objects.filter(user=mobile_user_with_connect_link).count() == 4
    # Limit reached
    submit_form_for_random_entity(form_json2)
    user_visits = UserVisit.objects.filter(user=mobile_user_with_connect_link)
    assert user_visits.count() == 5
    # First four are not over-limit
    assert {u.status for u in user_visits[0:4]} == {VisitValidationStatus.approved}
    # Last one is over limit
    assert user_visits[4].status == VisitValidationStatus.over_limit


@pytest.mark.django_db
def test_receiver_deliver_form_end_date_reached(
    user_with_connectid_link: User, api_client: APIClient, opportunity: Opportunity
):
    form_json = _create_opp_and_form_json(
        opportunity, user=user_with_connectid_link, end_date=datetime.date.today() - datetime.timedelta(days=100)
    )
    assert UserVisit.objects.filter(user=user_with_connectid_link).count() == 0
    assert CompletedWork.objects.count() == 0
    make_request(api_client, form_json, user_with_connectid_link)
    assert UserVisit.objects.filter(user=user_with_connectid_link).count() == 1
    assert CompletedWork.objects.count() == 1
    visit = UserVisit.objects.get(user=user_with_connectid_link)
    assert visit.status == VisitValidationStatus.over_limit


@pytest.mark.django_db
def test_receiver_deliver_form_before_start_date(
    user_with_connectid_link: User, api_client: APIClient, opportunity: Opportunity
):
    opportunity.start_date = datetime.date.today() + datetime.timedelta(days=10)
    opportunity.save()
    form_json = _create_opp_and_form_json(
        opportunity, user=user_with_connectid_link, end_date=datetime.date.today() + datetime.timedelta(days=100)
    )
    assert UserVisit.objects.filter(user=user_with_connectid_link).count() == 0
    make_request(api_client, form_json, user_with_connectid_link)
    assert UserVisit.objects.filter(user=user_with_connectid_link).count() == 1
    visit = UserVisit.objects.get(user=user_with_connectid_link)
    assert visit.status == VisitValidationStatus.trial
    assert CompletedWork.objects.count() == 0


def test_receiver_duplicate(user_with_connectid_link: User, api_client: APIClient, opportunity: Opportunity):
    form_json = _create_opp_and_form_json(opportunity, user=user_with_connectid_link)
    make_request(api_client, form_json, user_with_connectid_link)
    visit = UserVisit.objects.get(user=user_with_connectid_link)
    assert visit.status == VisitValidationStatus.approved
    duplicate_json = deepcopy(form_json)
    duplicate_json["id"] = str(uuid4())
    make_request(api_client, duplicate_json, user_with_connectid_link)
    visit = UserVisit.objects.get(xform_id=duplicate_json["id"])
    assert visit.status == VisitValidationStatus.duplicate
    assert ["duplicate", "A beneficiary with the same identifier already exists"] in visit.flag_reason.get("flags", [])


def test_flagged_form(user_with_connectid_link: User, api_client: APIClient, opportunity: Opportunity):
    # The mock data for form fails with duration flag
    form_json = _create_opp_and_form_json(opportunity, user=user_with_connectid_link)
    deliver_unit = opportunity.deliver_app.deliver_units.first()
    DeliverUnitFlagRulesFactory(deliver_unit=deliver_unit, opportunity=opportunity, duration=1)
    make_request(api_client, form_json, user_with_connectid_link)
    visit = UserVisit.objects.get(user=user_with_connectid_link)
    assert visit.status == VisitValidationStatus.pending
    assert visit.flagged
    assert len(visit.flag_reason.get("flags", []))


def test_auto_approve_unflagged_visits(
    user_with_connectid_link: User, api_client: APIClient, opportunity: Opportunity
):
    form_json = _create_opp_and_form_json(opportunity, user=user_with_connectid_link)
    form_json["metadata"]["timeEnd"] = "2023-06-07T12:36:10.178000Z"
    opportunity.auto_approve_visits = True
    opportunity.save()
    make_request(api_client, form_json, user_with_connectid_link)
    visit = UserVisit.objects.get(user=user_with_connectid_link)
    assert not visit.flagged
    assert visit.status == VisitValidationStatus.approved


def test_auto_approve_flagged_visits(user_with_connectid_link: User, api_client: APIClient, opportunity: Opportunity):
    form_json = _create_opp_and_form_json(opportunity, user=user_with_connectid_link)
    opportunity.auto_approve_visits = True
    opportunity.save()
    deliver_unit = opportunity.deliver_app.deliver_units.first()
    DeliverUnitFlagRulesFactory(deliver_unit=deliver_unit, opportunity=opportunity, duration=1)
    make_request(api_client, form_json, user_with_connectid_link)
    visit = UserVisit.objects.get(user=user_with_connectid_link)
    assert visit.flagged
    assert visit.status == VisitValidationStatus.pending


def test_auto_approve_payments_flagged_visit(
    user_with_connectid_link: User, api_client: APIClient, opportunity: Opportunity
):
    # Flagged Visit
    form_json = _create_opp_and_form_json(opportunity, user=user_with_connectid_link)
    opportunity.auto_approve_payments = True
    opportunity.save()
    deliver_unit = opportunity.deliver_app.deliver_units.first()
    DeliverUnitFlagRulesFactory(deliver_unit=deliver_unit, opportunity=opportunity, duration=1)
    make_request(api_client, form_json, user_with_connectid_link)
    visit = UserVisit.objects.get(user=user_with_connectid_link)
    assert visit.flagged
    assert visit.status == VisitValidationStatus.pending

    # No Payment Approval
    update_payment_accrued(opportunity, users=[user_with_connectid_link])
    access = OpportunityAccess.objects.get(user=user_with_connectid_link, opportunity=opportunity)
    completed_work = CompletedWork.objects.get(opportunity_access=access)
    assert completed_work.status == CompletedWorkStatus.pending
    assert access.payment_accrued == 0
    validate_saved_fields(completed_work)


def test_auto_approve_payments_unflagged_visit(
    user_with_connectid_link: User, api_client: APIClient, opportunity: Opportunity
):
    form_json = _create_opp_and_form_json(opportunity, user=user_with_connectid_link)
    form_json["metadata"]["timeEnd"] = "2023-06-07T12:36:10.178000Z"
    opportunity.auto_approve_payments = True
    opportunity.auto_approve_visits = False
    opportunity.save()
    make_request(api_client, form_json, user_with_connectid_link)
    visit = UserVisit.objects.get(user=user_with_connectid_link)
    assert not visit.flagged
    assert visit.status == VisitValidationStatus.pending

    # Payment Approval
    update_payment_accrued(opportunity, users=[user_with_connectid_link])
    access = OpportunityAccess.objects.get(user=user_with_connectid_link, opportunity=opportunity)
    completed_work = CompletedWork.objects.get(opportunity_access=access)
    assert completed_work.status == CompletedWorkStatus.pending
    assert access.payment_accrued == 0
    validate_saved_fields(completed_work)


def test_auto_approve_payments_approved_visit(
    user_with_connectid_link: User, api_client: APIClient, opportunity: Opportunity
):
    form_json = _create_opp_and_form_json(opportunity, user=user_with_connectid_link)
    form_json["metadata"]["timeEnd"] = "2023-06-07T12:36:10.178000Z"
    opportunity.auto_approve_payments = True
    opportunity.save()
    make_request(api_client, form_json, user_with_connectid_link)
    visit = UserVisit.objects.get(user=user_with_connectid_link)
    visit.status = VisitValidationStatus.approved
    visit.save()
    assert not visit.flagged

    # Payment Approval
    update_payment_accrued(opportunity, users=[user_with_connectid_link])
    access = OpportunityAccess.objects.get(user=user_with_connectid_link, opportunity=opportunity)
    completed_work = CompletedWork.objects.get(opportunity_access=access)
    assert completed_work.status == CompletedWorkStatus.approved
    assert access.payment_accrued == completed_work.payment_accrued
    validate_saved_fields(completed_work)


@pytest.mark.parametrize(
    "update_func, args_required", [(update_payment_accrued, True), (bulk_approve_completed_work, False)]
)
def test_auto_approve_payments_rejected_visit_functions(
    user_with_connectid_link: User, api_client: APIClient, opportunity: Opportunity, update_func, args_required
):
    form_json = _create_opp_and_form_json(opportunity, user=user_with_connectid_link)
    form_json["metadata"]["timeEnd"] = "2023-06-07T12:36:10.178000Z"
    opportunity.auto_approve_payments = True
    opportunity.save()
    make_request(api_client, form_json, user_with_connectid_link)
    rejected_reason = []
    visit = UserVisit.objects.get(user=user_with_connectid_link)
    visit.status = VisitValidationStatus.rejected
    visit.reason = "rejected"
    rejected_reason.append(visit.reason)
    visit.save()

    # Payment Approval
    args = (opportunity, [user_with_connectid_link]) if args_required else ()
    update_func(*args)

    access = OpportunityAccess.objects.get(user=user_with_connectid_link, opportunity=opportunity)
    completed_work = CompletedWork.objects.get(opportunity_access=access)
    assert completed_work.status == CompletedWorkStatus.rejected
    for reason in rejected_reason:
        assert reason in completed_work.reason
    assert access.payment_accrued == completed_work.payment_accrued
    validate_saved_fields(completed_work)


def test_auto_approve_payments_approved_visit_task(
    user_with_connectid_link: User, api_client: APIClient, opportunity: Opportunity
):
    form_json = _create_opp_and_form_json(opportunity, user=user_with_connectid_link)
    form_json["metadata"]["timeEnd"] = "2023-06-07T12:36:10.178000Z"
    opportunity.auto_approve_payments = True
    opportunity.save()
    make_request(api_client, form_json, user_with_connectid_link)
    visit = UserVisit.objects.get(user=user_with_connectid_link)
    visit.status = VisitValidationStatus.approved
    visit.save()
    assert not visit.flagged

    # Payment Approval
    bulk_approve_completed_work()
    access = OpportunityAccess.objects.get(user=user_with_connectid_link, opportunity=opportunity)
    completed_work = CompletedWork.objects.get(opportunity_access=access)
    assert completed_work.status == CompletedWorkStatus.approved
    assert access.payment_accrued == completed_work.payment_accrued
    validate_saved_fields(completed_work)


def test_auto_approve_visits_and_payments(
    user_with_connectid_link: User, api_client: APIClient, opportunity: Opportunity
):
    form_json = _create_opp_and_form_json(opportunity, user=user_with_connectid_link)
    form_json["metadata"]["timeEnd"] = "2023-06-07T12:36:10.178000Z"
    opportunity.auto_approve_visits = True
    opportunity.auto_approve_payments = True
    opportunity.save()
    make_request(api_client, form_json, user_with_connectid_link)
    visit = UserVisit.objects.get(user=user_with_connectid_link)
    assert not visit.flagged
    assert visit.status == VisitValidationStatus.approved

    update_payment_accrued(opportunity, users=[user_with_connectid_link])
    access = OpportunityAccess.objects.get(user=user_with_connectid_link, opportunity=opportunity)
    completed_work = CompletedWork.objects.get(opportunity_access=access)
    assert completed_work.status == CompletedWorkStatus.approved
    assert access.payment_accrued == completed_work.payment_accrued
    validate_saved_fields(completed_work)


@pytest.mark.parametrize(
    "opportunity",
    [
        {
            "verification_flags": {
                "form_submission_start": datetime.time(10, 0),
                "form_submission_end": datetime.time(14, 0),
            }
        }
    ],
    indirect=True,
)
@pytest.mark.parametrize(
    "submission_time_hour, expected_message",
    [
        (11, None),
        (9, "Form was submitted before the start time"),
        (15, "Form was submitted after the end time"),
    ],
)
def test_reciever_verification_flags_form_submission(
    user_with_connectid_link: User,
    api_client: APIClient,
    opportunity: Opportunity,
    submission_time_hour,
    expected_message,
):
    form_json = _create_opp_and_form_json(opportunity, user=user_with_connectid_link)
    submission_time = datetime.datetime(2024, 5, 17, hour=submission_time_hour, minute=0)
    form_json["metadata"]["timeStart"] = submission_time

    make_request(api_client, form_json, user_with_connectid_link)

    visit = UserVisit.objects.get(user=user_with_connectid_link)

    # Assert based on the expected message
    if expected_message is None:
        assert not visit.flagged
    else:
        assert visit.flagged
        assert ["form_submission_period", expected_message] in visit.flag_reason.get("flags", [])


def test_receiver_verification_flags_duration(
    user_with_connectid_link: User, api_client: APIClient, opportunity: Opportunity
):
    form_json = _create_opp_and_form_json(opportunity, user=user_with_connectid_link)
    deliver_unit = opportunity.deliver_app.deliver_units.first()
    DeliverUnitFlagRulesFactory(deliver_unit=deliver_unit, opportunity=opportunity, duration=1)

    make_request(api_client, form_json, user_with_connectid_link)
    visit = UserVisit.objects.get(user=user_with_connectid_link)
    assert visit.flagged
    assert ["duration", "The form was completed too quickly."] in visit.flag_reason.get("flags", [])


def test_receiver_verification_flags_check_attachments(
    user_with_connectid_link: User, api_client: APIClient, opportunity: Opportunity
):
    form_json = _create_opp_and_form_json(opportunity, user=user_with_connectid_link)
    deliver_unit = opportunity.deliver_app.deliver_units.first()
    DeliverUnitFlagRulesFactory(deliver_unit=deliver_unit, opportunity=opportunity, duration=0, check_attachments=True)

    make_request(api_client, form_json, user_with_connectid_link)
    visit = UserVisit.objects.get(user=user_with_connectid_link)
    assert visit.flagged
    assert ["attachment_missing", "Form was submitted without attachements."] in visit.flag_reason.get("flags", [])


def test_receiver_verification_flags_form_json_rule(
    user_with_connectid_link: User, api_client: APIClient, opportunity: Opportunity
):
    form_json = _create_opp_and_form_json(opportunity, user=user_with_connectid_link)
    deliver_unit = opportunity.deliver_app.deliver_units.first()
    form_json["form"]["value"] = "123"
    form_json_rule = FormJsonValidationRulesFactory(
        opportunity=opportunity,
        question_path="$.form.value",
        question_value="123",
    )
    form_json_rule.deliver_unit.add(deliver_unit)

    make_request(api_client, form_json, user_with_connectid_link)
    visit = UserVisit.objects.get(user=user_with_connectid_link)
    assert not visit.flagged


def test_receiver_verification_flags_form_json_rule_flagged(
    user_with_connectid_link: User, api_client: APIClient, opportunity: Opportunity
):
    form_json = _create_opp_and_form_json(opportunity, user=user_with_connectid_link)
    deliver_unit = opportunity.deliver_app.deliver_units.first()
    form_json["form"]["value"] = "456"
    form_json_rule = FormJsonValidationRulesFactory(
        opportunity=opportunity,
        question_path="$.form.value",
        question_value="123",
    )
    form_json_rule.deliver_unit.add(deliver_unit)

    make_request(api_client, form_json, user_with_connectid_link)
    visit = UserVisit.objects.get(user=user_with_connectid_link)
    assert visit.flagged
    assert [
        "form_value_not_found",
        f"Form does not satisfy {form_json_rule.name} validation rule.",
    ] in visit.flag_reason.get("flags", [])


def test_receiver_verification_flags_catchment_areas(
    user_with_connectid_link: User, api_client: APIClient, opportunity: Opportunity
):
    verification_flags = OpportunityVerificationFlags.objects.get(opportunity=opportunity)
    verification_flags.catchment_areas = True
    verification_flags.save()

    form_json = _create_opp_and_form_json(opportunity, user=user_with_connectid_link)
    form_json["metadata"]["location"] = None

    access = OpportunityAccess.objects.get(user=user_with_connectid_link, opportunity=opportunity)
    CatchmentAreaFactory(opportunity=opportunity, opportunity_access=access, active=True)

    make_request(api_client, form_json, user_with_connectid_link)
    visit = UserVisit.objects.get(user=user_with_connectid_link)
    assert visit.flagged
    assert ["catchment", "Visit outside worker catchment areas"] in visit.flag_reason.get("flags", [])


@pytest.mark.parametrize("opportunity", [{"opp_options": {"managed": True, "org_pay_per_visit": 2}}], indirect=True)
@pytest.mark.parametrize(
    "visit_status, review_status",
    [
        (VisitValidationStatus.approved, VisitReviewStatus.agree),
        (VisitValidationStatus.pending, VisitReviewStatus.pending),
    ],
)
def test_receiver_visit_review_status(
    mobile_user_with_connect_link: User, api_client: APIClient, opportunity: Opportunity, visit_status, review_status
):
    assert opportunity.managed
    form_json = get_form_json_for_payment_unit(opportunity.paymentunit_set.first())
    if visit_status != VisitValidationStatus.approved:
        form_json["metadata"]["location"] = None
    make_request(api_client, form_json, mobile_user_with_connect_link)
    visit = UserVisit.objects.get(user=mobile_user_with_connect_link)
    if visit_status != VisitValidationStatus.approved:
        assert visit.flagged
    assert visit.status == visit_status
    assert visit.review_status == review_status


@pytest.mark.parametrize(
    "opportunity, paymentunit_options, visit_status",
    [
        ({}, {"start_date": now().date()}, VisitValidationStatus.approved),
        ({}, {"start_date": now() + datetime.timedelta(days=2)}, VisitValidationStatus.trial),
        ({}, {"end_date": now().date()}, VisitValidationStatus.approved),
        ({}, {"end_date": now() - datetime.timedelta(days=2)}, VisitValidationStatus.over_limit),
        ({"opp_options": {"start_date": now().date()}}, {}, VisitValidationStatus.approved),
        ({"opp_options": {"start_date": now() + datetime.timedelta(days=2)}}, {}, VisitValidationStatus.trial),
        ({"opp_options": {"end_date": now().date()}}, {}, VisitValidationStatus.approved),
    ],
    indirect=["opportunity"],
)
def test_receiver_visit_payment_unit_dates(
    mobile_user_with_connect_link: User, api_client: APIClient, opportunity: Opportunity, visit_status
):
    form_json = get_form_json_for_payment_unit(opportunity.paymentunit_set.first())
    form_json["metadata"]["timeStart"] = now() - datetime.timedelta(minutes=2)
    make_request(api_client, form_json, mobile_user_with_connect_link)
    visit = UserVisit.objects.get(user=mobile_user_with_connect_link)
    assert visit.status == visit_status


def get_form_json_for_payment_unit(payment_unit):
    deliver_unit = DeliverUnitFactory(app=payment_unit.opportunity.deliver_app, payment_unit=payment_unit)
    stub = DeliverUnitStubFactory(id=deliver_unit.slug)
    form_json = get_form_json(
        form_block=stub.json,
        domain=deliver_unit.app.cc_domain,
        app_id=deliver_unit.app.cc_app_id,
    )
    return form_json


def _get_form_json(learn_app, module_id, form_block=None):
    form_json = get_form_json(
        form_block=form_block or LearnModuleJsonFactory(id=module_id).json,
        domain=learn_app.cc_domain,
        app_id=learn_app.cc_app_id,
    )
    return form_json


def make_request(api_client, form_json, user, expected_status_code=200):
    add_credentials(api_client, user)
    response = api_client.post("/api/receiver/", data=form_json, format="json")
    assert response.status_code == expected_status_code, response.data


@pytest.mark.django_db
def test_receiver_same_visit_twice(
    mobile_user_with_connect_link: User, api_client: APIClient, opportunity: Opportunity
):
    payment_units = opportunity.paymentunit_set.all()
    form_json1 = get_form_json_for_payment_unit(payment_units[0])
    form_json2 = deepcopy(form_json1)
    make_request(api_client, form_json1, mobile_user_with_connect_link)
    make_request(api_client, form_json2, mobile_user_with_connect_link, HTTPStatus.OK)
    user_visits = UserVisit.objects.filter(user=mobile_user_with_connect_link)
    assert user_visits.count() == 1


def create_learn_module_data(opportunity, mobile_user, access):
    today = now()
    two_days_ago = today - timedelta(days=2)
    three_days_ago = today - timedelta(days=3)
    tomorrow = today + timedelta(days=1)
    future_date = today + timedelta(days=4)

    module1 = LearnModuleFactory(app=opportunity.learn_app)
    module2 = LearnModuleFactory(app=opportunity.learn_app)
    module3 = LearnModuleFactory(app=opportunity.learn_app)

    completions = [
        # module1 completions
        (module1, two_days_ago),
        (module1, future_date),
        (module1, three_days_ago),
        # module2 completion
        (module2, today),
        # module3 completions
        (module3, tomorrow),
        (module3, future_date),
    ]

    for module, date in completions:
        CompletedModuleFactory(
            user=mobile_user,
            opportunity=opportunity,
            module=module,
            date=date,
            opportunity_access=access,
            xform_id=uuid4(),
        )

    return {
        "today": today,
        "two_days_ago": two_days_ago,
        "three_days_ago": three_days_ago,
        "tomorrow": tomorrow,
        "future_date": future_date,
    }


@pytest.mark.django_db
def test_update_completed_learn_date(opportunity, mobile_user):
    access = OpportunityAccess.objects.get(user=mobile_user, opportunity=opportunity)

    dates = create_learn_module_data(opportunity, mobile_user, access)
    assert LearnModule.objects.filter(app=opportunity.learn_app).count() == 3

    update_completed_learn_date(access)

    access.refresh_from_db()
    assert access.completed_learn_date == dates["tomorrow"]


@pytest.mark.django_db
def test_update_completed_learn_date_migration(opportunity, mobile_user):
    access = OpportunityAccess.objects.get(user=mobile_user, opportunity=opportunity)
    access2 = OpportunityAccessFactory(opportunity=opportunity)

    dates = create_learn_module_data(opportunity, mobile_user, access)

    access.date_learn_started = dates["three_days_ago"]
    access.save()

    UserVisitFactory(
        user=mobile_user,
        opportunity=opportunity,
        opportunity_access=access,
        visit_date=dates["future_date"] + timedelta(days=1),
    )

    migration_module = importlib.import_module(
        "commcare_connect.opportunity.migrations.0075_opportunityaccess_completed_learn_date_and_more"
    )
    back_fill_completed_learn_date = migration_module.back_fill_completed_learn_date

    executor = MigrationExecutor(connection)
    apps = executor.loader.project_state(("opportunity", "0075_opportunityaccess_completed_learn_date_and_more")).apps
    schema_editor = connection.schema_editor()

    back_fill_completed_learn_date(apps, schema_editor)

    access.refresh_from_db()
    access2.refresh_from_db()

    assert access.last_active == dates["future_date"] + timedelta(days=1)
    assert access.completed_learn_date == dates["tomorrow"]
    assert access2.completed_learn_date is None
    assert access2.last_active is None<|MERGE_RESOLUTION|>--- conflicted
+++ resolved
@@ -1,9 +1,5 @@
 import datetime
-<<<<<<< HEAD
-import random
-=======
 import importlib
->>>>>>> e2e8b7c0
 from copy import deepcopy
 from datetime import timedelta
 from http import HTTPStatus
