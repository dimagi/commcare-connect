--- conflicted
+++ resolved
@@ -299,12 +299,8 @@
         and user_visit.status == VisitValidationStatus.pending
         and not user_visit.flagged
     ):
-<<<<<<< HEAD
-        user_visit.update_status(VisitValidationStatus.approved)
+        user_visit.status = VisitValidationStatus.approved
         user_visit.review_status = VisitReviewStatus.agree
-=======
-        user_visit.status = VisitValidationStatus.approved
->>>>>>> cf92ff50
     user_visit.save()
     if (
         completed_work is not None
