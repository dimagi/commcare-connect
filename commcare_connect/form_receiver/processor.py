import datetime

from django.db.models import Count, Q
from django.utils.timezone import now
from geopy.distance import distance
from jsonpath_ng import JSONPathError
from jsonpath_ng.ext import parse

from commcare_connect.form_receiver.const import CCC_LEARN_XMLNS
from commcare_connect.form_receiver.exceptions import ProcessingError
from commcare_connect.form_receiver.serializers import XForm
from commcare_connect.opportunity.models import (
    Assessment,
    CommCareApp,
    CompletedModule,
    CompletedWork,
    CompletedWorkStatus,
    DeliverUnit,
    LearnModule,
    Opportunity,
    OpportunityAccess,
    OpportunityClaim,
    OpportunityClaimLimit,
    UserVisit,
    VisitValidationStatus,
)
from commcare_connect.opportunity.tasks import download_user_visit_attachments
from commcare_connect.users.models import User

LEARN_MODULE_JSONPATH = parse("$..module")
ASSESSMENT_JSONPATH = parse("$..assessment")
DELIVER_UNIT_JSONPATH = parse("$..deliver")


def process_xform(xform: XForm):
    """Process a form received from CommCare HQ."""
    app = get_app(xform.domain, xform.app_id)
    user = get_user(xform)

    opportunity = get_opportunity(deliver_app=app)
    if opportunity:
        process_deliver_form(user, xform, app, opportunity)

    opportunity = get_opportunity(learn_app=app)
    if opportunity:
        process_learn_form(user, xform, app, opportunity)


def process_learn_form(user, xform: XForm, app: CommCareApp, opportunity: Opportunity):
    processors = [
        (LEARN_MODULE_JSONPATH, process_learn_modules),
        (ASSESSMENT_JSONPATH, process_assessments),
    ]
    for jsonpath, processor in processors:
        try:
            matches = [match.value for match in jsonpath.find(xform.form) if match.value["@xmlns"] == CCC_LEARN_XMLNS]
            if matches:
                processor(user, xform, app, opportunity, matches)
        except JSONPathError as e:
            raise ProcessingError from e


def get_or_create_learn_module(app, module_data):
    module, _ = LearnModule.objects.get_or_create(
        app=app,
        slug=module_data["@id"],
        defaults=dict(
            name=module_data["name"],
            description=module_data["description"],
            time_estimate=module_data["time_estimate"],
        ),
    )
    return module


def process_learn_modules(user, xform: XForm, app: CommCareApp, opportunity: Opportunity, blocks: list[dict]):
    """Process learn modules from a form received from CommCare HQ.

    :param user: The user who submitted the form.
    :param xform: The deserialized form object.
    :param app: The CommCare app the form belongs to.
    :param opportunity: The opportunity the app belongs to.
    :param blocks: A list of learn module form blocks."""
    for module_data in blocks:
        module = get_or_create_learn_module(app, module_data)
        completed_module, created = CompletedModule.objects.get_or_create(
            user=user,
            module=module,
            opportunity=opportunity,
            defaults={
                "xform_id": xform.id,
                "date": xform.received_on,
                "duration": xform.metadata.duration,
                "app_build_id": xform.build_id,
                "app_build_version": xform.metadata.app_build_version,
            },
        )

        if not created:
            raise ProcessingError("Learn Module is already completed")


def process_assessments(user, xform: XForm, app: CommCareApp, opportunity: Opportunity, blocks: list[dict]):
    """Process assessments from a form received from CommCare HQ.

    :param user: The user who submitted the form.
    :param xform: The deserialized form object.
    :param app: The CommCare app the form belongs to.
    :param opportunity: The opportunity the app belongs to.
    :param blocks: A list of assessment form blocks."""
    for assessment_data in blocks:
        try:
            score = int(assessment_data["user_score"])
        except ValueError:
            raise ProcessingError("User score must be an integer")
        # TODO: should this move to the opportunity to allow better re-use of the app?
        passing_score = app.passing_score
        assessment, created = Assessment.objects.get_or_create(
            user=user,
            app=app,
            opportunity=opportunity,
            xform_id=xform.id,
            defaults={
                "date": xform.received_on,
                "score": score,
                "passing_score": passing_score,
                "passed": score >= passing_score,
                "app_build_id": xform.build_id,
                "app_build_version": xform.metadata.app_build_version,
            },
        )

        if not created:
            return ProcessingError("Learn Assessment is already completed")


def process_deliver_form(user, xform: XForm, app: CommCareApp, opportunity: Opportunity):
    matches = [
        match.value for match in DELIVER_UNIT_JSONPATH.find(xform.form) if match.value["@xmlns"] == CCC_LEARN_XMLNS
    ]
    if matches:
        for deliver_unit_block in matches:
            process_deliver_unit(user, xform, app, opportunity, deliver_unit_block)


def process_deliver_unit(user, xform: XForm, app: CommCareApp, opportunity: Opportunity, deliver_unit_block: dict):
    deliver_unit = get_or_create_deliver_unit(app, deliver_unit_block)
    access = OpportunityAccess.objects.get(opportunity=opportunity, user=user)
    counts = (
        UserVisit.objects.filter(opportunity=opportunity, user=user, deliver_unit=deliver_unit)
        .exclude(status__in=[VisitValidationStatus.over_limit, VisitValidationStatus.trial])
        .aggregate(
            daily=Count("pk", filter=Q(visit_date__date=xform.metadata.timeStart)),
            total=Count("*"),
            entity=Count("pk", filter=Q(entity_id=deliver_unit_block.get("entity_id"), deliver_unit=deliver_unit)),
        )
    )
    claim = OpportunityClaim.objects.get(opportunity_access__opportunity=opportunity, opportunity_access__user=user)
    entity_id = deliver_unit_block.get("entity_id")
    entity_name = deliver_unit_block.get("entity_name")
    user_visit = UserVisit(
        opportunity=opportunity,
        user=user,
        deliver_unit=deliver_unit,
        entity_id=entity_id,
        entity_name=entity_name,
        visit_date=xform.metadata.timeStart,
        xform_id=xform.id,
        app_build_id=xform.build_id,
        app_build_version=xform.metadata.app_build_version,
        form_json=xform.raw_form,
        location=xform.metadata.location,
    )
    completed_work_needs_save = False
    if opportunity.start_date > datetime.date.today():
        completed_work = None
        user_visit.status = VisitValidationStatus.trial
    else:
        completed_work, _ = CompletedWork.objects.get_or_create(
            opportunity_access=access,
            entity_id=entity_id,
            payment_unit=deliver_unit.payment_unit,
            defaults={
                "entity_name": entity_name,
            },
        )
        user_visit.completed_work = completed_work
        claim_limit = OpportunityClaimLimit.objects.get(
            opportunity_claim=claim, payment_unit=completed_work.payment_unit
        )
        if (
            counts["daily"] >= deliver_unit.payment_unit.max_daily
            or counts["total"] >= claim_limit.max_visits
            or datetime.date.today() > claim.end_date
        ):
            user_visit.status = VisitValidationStatus.over_limit
            if not completed_work.status == CompletedWorkStatus.over_limit:
                completed_work.status = CompletedWorkStatus.over_limit
                completed_work_needs_save = True
        elif counts["entity"] > 0:
            user_visit.status = VisitValidationStatus.duplicate

    flags = []
    if user_visit.status == VisitValidationStatus.duplicate:
        flags.append(["duplicate", "A beneficiary with the same identifier already exists"])
    if xform.metadata.duration < datetime.timedelta(seconds=60):
        flags.append(["duration", "The form was completed too quickly."])
    if xform.metadata.location is None:
        flags.append(["gps", "GPS data is missing"])
    else:
        user_visits = (
<<<<<<< HEAD
            UserVisit.objects.filter(opportunity=opportunity, deliver_unit=deliver_unit, is_trial=False)
            .exclude(entity_id=user_visit.entity_id)
=======
            UserVisit.objects.filter(opportunity=opportunity, deliver_unit=deliver_unit)
            .exclude(status=VisitValidationStatus.trial)
>>>>>>> bb545632
            .values("location")
        )
        cur_lat, cur_lon, *_ = xform.metadata.location.split(" ")
        for visit in user_visits:
            if visit.get("location") is None:
                continue
            lat, lon, *_ = visit["location"].split(" ")
            dist = distance((lat, lon), (cur_lat, cur_lon))
            if dist.m <= 10:
                flags.append(["location", "Visit location is too close to another visit"])
                break
    if flags:
        user_visit.flagged = True
        user_visit.flag_reason = {"flags": flags}

    if (
        opportunity.auto_approve_visits
        and user_visit.status == VisitValidationStatus.pending
        and not user_visit.flagged
    ):
        user_visit.status = VisitValidationStatus.approved
    user_visit.save()
    if completed_work_needs_save:
        completed_work.save()
    download_user_visit_attachments.delay(user_visit.id)


def get_or_create_deliver_unit(app, unit_data):
    unit, _ = DeliverUnit.objects.get_or_create(
        app=app,
        slug=unit_data["@id"],
        defaults={
            "name": unit_data["name"],
        },
    )
    return unit


def get_opportunity(*, learn_app=None, deliver_app=None):
    if not learn_app and not deliver_app:
        raise ValueError("One of learn_app or deliver_app must be provided")

    kwargs = {}
    if learn_app:
        kwargs = {"learn_app": learn_app}
    if deliver_app:
        kwargs = {"deliver_app": deliver_app}

    try:
        return Opportunity.objects.get(active=True, end_date__gte=now().date(), **kwargs)
    except Opportunity.DoesNotExist:
        pass
    except Opportunity.MultipleObjectsReturned:
        app = learn_app or deliver_app
        raise ProcessingError(f"Multiple active opportunities found for CommCare app {app.cc_app_id}.")


def get_app(domain, app_id):
    app = CommCareApp.objects.filter(cc_domain=domain, cc_app_id=app_id).first()
    if not app:
        raise ProcessingError(f"CommCare app {app_id} not found.")
    return app


def get_user(xform: XForm):
    cc_username = _get_commcare_username(xform)
    user = User.objects.filter(connectiduserlink__commcare_username=cc_username).first()
    if not user:
        raise ProcessingError(f"Commcare User {cc_username} not found")
    return user


def _get_commcare_username(xform: XForm):
    username = xform.metadata.username
    if "@" in username:
        return username
    return f"{username}@{xform.domain}.commcarehq.org"<|MERGE_RESOLUTION|>--- conflicted
+++ resolved
@@ -209,13 +209,8 @@
         flags.append(["gps", "GPS data is missing"])
     else:
         user_visits = (
-<<<<<<< HEAD
-            UserVisit.objects.filter(opportunity=opportunity, deliver_unit=deliver_unit, is_trial=False)
-            .exclude(entity_id=user_visit.entity_id)
-=======
             UserVisit.objects.filter(opportunity=opportunity, deliver_unit=deliver_unit)
-            .exclude(status=VisitValidationStatus.trial)
->>>>>>> bb545632
+            .exclude(Q(status=VisitValidationStatus.trial) | Q(entity_id=user_visit.entity_id))
             .values("location")
         )
         cur_lat, cur_lon, *_ = xform.metadata.location.split(" ")
