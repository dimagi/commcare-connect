--- conflicted
+++ resolved
@@ -284,65 +284,8 @@
                 completed_work.status = CompletedWorkStatus.over_limit
                 completed_work_needs_save = True
         elif counts["entity"] > 0:
-<<<<<<< HEAD
             user_visit.status = VisitValidationStatus.duplicate
-
-    flags = []
-    opportunity_flags, _ = OpportunityVerificationFlags.objects.get_or_create(opportunity=opportunity)
-    if counts["entity"] > 0:
-        user_visit.status = VisitValidationStatus.duplicate
-        if opportunity_flags.duplicate:
-            flags.append(["duplicate", "A beneficiary with the same identifier already exists"])
-    if opportunity_flags.duration > 0 and xform.metadata.duration < datetime.timedelta(
-        minutes=opportunity_flags.duration
-    ):
-        flags.append(["duration", "The form was completed too quickly."])
-    if xform.metadata.location is None:
-        if opportunity_flags.gps:
-            flags.append(["gps", "GPS data is missing"])
-    else:
-        if opportunity_flags.location > 0:
-            user_visits = (
-                UserVisit.objects.filter(opportunity=opportunity, deliver_unit=deliver_unit)
-                .exclude(Q(status=VisitValidationStatus.trial) | Q(entity_id=user_visit.entity_id))
-                .values("location")
-            )
-            cur_lat, cur_lon, *_ = xform.metadata.location.split(" ")
-            for visit in user_visits:
-                if visit.get("location") is None:
-                    continue
-                lat, lon, *_ = visit["location"].split(" ")
-                dist = distance((lat, lon), (cur_lat, cur_lon))
-                if dist.m <= 10:
-                    flags.append(["location", "Visit location is too close to another visit"])
-                    break
-        if opportunity_flags.catchment_areas:
-            areas = access.catchmentarea_set.filter(active=True)
-            if areas:
-                cur_lat, cur_lon, *_ = xform.metadata.location.split(" ")
-                within_catchment = False
-                for area in areas:
-                    dist = distance((area.latitude, area.longitude), (cur_lat, cur_lon))
-                    if dist.meters < area.radius:
-                        within_catchment = True
-                        break
-                if not within_catchment:
-                    flags.append(["catchment", "Visit outside worker catchment areas"])
-    if (
-        opportunity_flags.form_submission_start
-        and opportunity_flags.form_submission_start > xform.metadata.timeStart.time()
-    ):
-        flags.append(["form_submission_period", "Form was submitted before the start time"])
-    if (
-        opportunity_flags.form_submission_end
-        and opportunity_flags.form_submission_end < xform.metadata.timeStart.time()
-    ):
-        flags.append(["form_submission_period", "Form was submitted after the end time"])
-
-=======
-            user_visit.update_status(VisitValidationStatus.duplicate)
     flags = clean_form_submission(access, user_visit, xform)
->>>>>>> b3fb2099
     if access.suspended:
         flags.append(["user_suspended", "This user is suspended from the opportunity."])
         user_visit.status = VisitValidationStatus.rejected
@@ -357,7 +300,6 @@
     ):
         user_visit.status = VisitValidationStatus.approved
     user_visit.save()
-<<<<<<< HEAD
     if (
         completed_work is not None
         and completed_work.completed_count > 0
@@ -367,15 +309,6 @@
         completed_work_needs_save = True
     if completed_work_needs_save:
         completed_work.save()
-=======
-
-    if completed_work is not None:
-        if completed_work.completed_count > 0 and completed_work.status == CompletedWorkStatus.incomplete:
-            completed_work.update_status(CompletedWorkStatus.pending)
-            completed_work_needs_save = True
-        if completed_work_needs_save:
-            completed_work.save()
->>>>>>> b3fb2099
     download_user_visit_attachments.delay(user_visit.id)
 
 
