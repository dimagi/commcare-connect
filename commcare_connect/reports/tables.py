from django.urls import reverse
from django.utils.html import format_html
from django_tables2 import columns, tables

from commcare_connect.opportunity.tables import SumColumn


class AdminReportTable(tables.Table):
<<<<<<< HEAD
    month = columns.Column(verbose_name="Month", footer="Total")
    delivery_type = columns.Column(verbose_name="Delivery Type")
    connectid_users = SumColumn(verbose_name="ConnectID Accounts")
=======
    month = columns.Column(verbose_name="Month", footer="Total", empty_values=())
    delivery_type_name = columns.Column(verbose_name="Delivery Type", empty_values=())
>>>>>>> 28edad7e
    users = SumColumn(verbose_name="Eligible Users")
    avg_time_to_payment = columns.Column(verbose_name="Average Time to Payment")
    max_time_to_payment = columns.Column(verbose_name="Max Time to Payment")
    flw_amount_earned = SumColumn(verbose_name="FLW Amount Earned")
    flw_amount_paid = SumColumn(verbose_name="FLW Amount Paid")
    nm_amount_earned = SumColumn(verbose_name="NM Amount Earned")
    nm_amount_paid = SumColumn(verbose_name="NM Amount Paid")
    nm_other_amount_paid = SumColumn(verbose_name="NM Other Amount Paid")
    services = SumColumn(verbose_name="Verified Services")
    avg_top_paid_flws = SumColumn(verbose_name="Average paid to Top FLWs")

    class Meta:
        empty_text = "No data for this month."
        orderable = False
        row_attrs = {"id": lambda record: f"row{record['month_group'].strftime('%Y-%m')}"}

    def render_month(self, record):
        return record["month_group"].strftime("%B %Y")

    def render_delivery_type_name(self, record, value):
        if value is not None and value != "All":
            return value
        url = reverse("reports:delivery_stats_report")
        filter_date = record["month_group"].strftime("%Y-%m")
        return format_html(
            """<button type="button" class="btn btn-primary btn-sm"
                 hx-get='{url}?from_date={filter_date}&to_date={filter_date}&group_by_delivery_type=on&drilldown'
                 hx-target='#row{filter_date}'
                 hx-swap="outerHTML"
                 hx-select="tbody tr">
                 View all types
               </button>""",
            url=url,
            filter_date=filter_date,
        )

    def render_avg_time_to_payment(self, record, value):
        return f"{value} days"

    def render_max_time_to_payment(self, record, value):
        return f"{value} days"<|MERGE_RESOLUTION|>--- conflicted
+++ resolved
@@ -6,14 +6,9 @@
 
 
 class AdminReportTable(tables.Table):
-<<<<<<< HEAD
-    month = columns.Column(verbose_name="Month", footer="Total")
-    delivery_type = columns.Column(verbose_name="Delivery Type")
-    connectid_users = SumColumn(verbose_name="ConnectID Accounts")
-=======
     month = columns.Column(verbose_name="Month", footer="Total", empty_values=())
     delivery_type_name = columns.Column(verbose_name="Delivery Type", empty_values=())
->>>>>>> 28edad7e
+    connectid_users = SumColumn(verbose_name="ConnectID Accounts")
     users = SumColumn(verbose_name="Eligible Users")
     avg_time_to_payment = columns.Column(verbose_name="Average Time to Payment")
     max_time_to_payment = columns.Column(verbose_name="Max Time to Payment")
