import calendar

from django.urls import reverse
from django.utils.html import format_html
from django_tables2 import columns, tables

from commcare_connect.opportunity.tables import SumColumn


class AdminReportTable(tables.Table):
    month = columns.Column(verbose_name="Month", footer="Total")
    delivery_type = columns.Column(verbose_name="Delivery Type")
<<<<<<< HEAD
    users = SumColumn(verbose_name="Active Users")
    avg_time_to_payment = columns.Column(verbose_name="Average Time to Payment")
    max_time_to_payment = columns.Column(verbose_name="Max Time to Payment")
    flw_amount_earned = SumColumn(verbose_name="FLW Amount Earned")
    flw_amount_paid = SumColumn(verbose_name="FLW Amount Paid")
    nm_amount_earned = SumColumn(verbose_name="NM Amount Earned")
    nm_amount_paid = SumColumn(verbose_name="NM Amount Paid")
=======
    users = SumColumn(verbose_name="Eligible Users")
>>>>>>> ce5f2972
    services = SumColumn(verbose_name="Verified Services")
    avg_top_paid_flws = SumColumn(verbose_name="Average paid to Top FLWs")

    class Meta:
        empty_text = "No data for this month."
        orderable = False
        row_attrs = {"id": lambda record: f"row{record['month'][1]}-{record['month'][0]}"}

    def render_month(self, value):
        return f"{calendar.month_name[value[0]]} {value[1]}"

    def render_delivery_type(self, record):
        if record["delivery_type"] != "All":
            return record["delivery_type"]
        url = reverse("reports:delivery_stats_report")
        return format_html(
            """<button type="button" class="btn btn-primary btn-sm"
                 hx-get='{url}?year={year}&month={month}&by_delivery_type=on&drilldown'
                 hx-target='#row{year}-{month}'
                 hx-swap="outerHTML"
                 hx-select="tbody tr">
                 View all types
               </button>""",
            url=url,
            month=record["month"][0],
            year=record["month"][1],
        )

    def render_avg_time_to_payment(self, record, value):
        return f"{value} days"

    def render_max_time_to_payment(self, record, value):
        return f"{value} days"<|MERGE_RESOLUTION|>--- conflicted
+++ resolved
@@ -10,17 +10,13 @@
 class AdminReportTable(tables.Table):
     month = columns.Column(verbose_name="Month", footer="Total")
     delivery_type = columns.Column(verbose_name="Delivery Type")
-<<<<<<< HEAD
-    users = SumColumn(verbose_name="Active Users")
+    users = SumColumn(verbose_name="Eligible Users")
     avg_time_to_payment = columns.Column(verbose_name="Average Time to Payment")
     max_time_to_payment = columns.Column(verbose_name="Max Time to Payment")
     flw_amount_earned = SumColumn(verbose_name="FLW Amount Earned")
     flw_amount_paid = SumColumn(verbose_name="FLW Amount Paid")
     nm_amount_earned = SumColumn(verbose_name="NM Amount Earned")
     nm_amount_paid = SumColumn(verbose_name="NM Amount Paid")
-=======
-    users = SumColumn(verbose_name="Eligible Users")
->>>>>>> ce5f2972
     services = SumColumn(verbose_name="Verified Services")
     avg_top_paid_flws = SumColumn(verbose_name="Average paid to Top FLWs")
 
