--- conflicted
+++ resolved
@@ -89,43 +89,7 @@
         (get_month_range_start_end(13)),
     ],
 )
-<<<<<<< HEAD
-def test_get_table_data_for_year_month(year, month, delivery_type, httpx_mock):
-    now = datetime.now(UTC)
-    users = MobileUserFactory.create_batch(10)
-    for i, user in enumerate(users):
-        access = OpportunityAccessFactory(
-            user=user,
-            opportunity__is_test=False,
-            opportunity__delivery_type__name=f"Delivery Type {(i % 2) + 1}",
-        )
-        cw = CompletedWorkFactory(
-            status_modified_date=now - timedelta(3),
-            opportunity_access=access,
-            status=CompletedWorkStatus.approved,
-            saved_approved_count=1,
-            saved_payment_accrued_usd=i * 100,
-            saved_org_payment_accrued_usd=100,
-            payment_date=now,
-        )
-        UserVisitFactory(
-            visit_date=now - timedelta(i * 10),
-            opportunity_access=access,
-            completed_work=cw,
-            status=VisitValidationStatus.approved,
-        )
-        PaymentFactory(opportunity_access=access, date_paid=now, amount_usd=i * 100, confirmed=True)
-        inv = PaymentInvoiceFactory(opportunity=access.opportunity, amount=100)
-        PaymentFactory(invoice=inv, date_paid=now, amount_usd=100)
-        other_inv = PaymentInvoiceFactory(opportunity=access.opportunity, amount=100, service_delivery=False)
-        PaymentFactory(invoice=other_inv, date_paid=now, amount_usd=100)
-
-    httpx_mock.add_response(
-        method="GET", json={str(datetime(year=year or now.year, month=month or 1, day=1).date()): 5}
-    )
-    data = get_table_data_for_year_month(year, month, delivery_type)
-=======
-def test_get_table_data_for_year_month(from_date, to_date):
+def test_get_table_data_for_year_month(from_date, to_date, httpx_mock):
     users = MobileUserFactory.create_batch(10)
     months = get_month_series(
         from_date or datetime(now().year, now().month, 1).date(),
@@ -160,8 +124,9 @@
                 PaymentFactory(invoice=inv, date_paid=today, amount_usd=100)
                 other_inv = PaymentInvoiceFactory(opportunity=access.opportunity, amount=100, service_delivery=False)
                 PaymentFactory(invoice=other_inv, date_paid=today, amount_usd=100)
+
+    httpx_mock.add_response(method="GET", json={})
     data = get_table_data_for_year_month(from_date=from_date, to_date=to_date)
->>>>>>> 28edad7e
 
     assert len(data)
     for row in data:
@@ -184,11 +149,7 @@
     "delivery_type",
     [(None), ("delivery_1"), ("delivery_2")],
 )
-<<<<<<< HEAD
-def test_get_table_data_for_year_month_by_delivery_type(year, month, delivery_type, httpx_mock):
-=======
-def test_get_table_data_for_year_month_by_delivery_type(delivery_type):
->>>>>>> 28edad7e
+def test_get_table_data_for_year_month_by_delivery_type(delivery_type, httpx_mock):
     now = datetime.now(UTC)
     delivery_type_slugs = ["delivery_1", "delivery_2"]
     for slug in delivery_type_slugs:
@@ -218,15 +179,9 @@
             PaymentFactory(opportunity_access=access, date_paid=now, amount_usd=i * 100, confirmed=True)
             inv = PaymentInvoiceFactory(opportunity=access.opportunity, amount=100)
             PaymentFactory(invoice=inv, date_paid=now, amount_usd=100)
-<<<<<<< HEAD
-
-    httpx_mock.add_response(
-        method="GET", json={str(datetime(year=year or now.year, month=month or 1, day=1).date()): 5}
-    )
-    data = get_table_data_for_year_month(year, month, delivery_type, group_by_delivery_type=True)
-=======
+
+    httpx_mock.add_response(method="GET", json={})
     data = get_table_data_for_year_month(delivery_type=delivery_type, group_by_delivery_type=True)
->>>>>>> 28edad7e
 
     assert len(data)
     for row in data:
