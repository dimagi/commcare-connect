import calendar
from collections import defaultdict
from datetime import datetime, timedelta

<<<<<<< HEAD
from django.db.models import Avg, Count, DurationField, ExpressionWrapper, F, Max, OuterRef, Subquery, Sum
=======
from django.db.models import Max, Q, Sum
>>>>>>> d42c46e8
from django.utils.timezone import make_aware

from commcare_connect.opportunity.models import (
    CompletedWork,
    CompletedWorkStatus,
    Payment,
    UserVisit,
    VisitValidationStatus,
)


def get_table_data_for_year_month(
    year=None,
    month=None,
    delivery_type=None,
    group_by_delivery_type=False,
    program=None,
    network_manager=None,
    opportunity=None,
):
    if year is None:
<<<<<<< HEAD
        return []
    filter_kwargs = {"opportunity_access__opportunity__is_test": False}
    filter_kwargs_nm = {"invoice__opportunity__is_test": False}
=======
        year = datetime.now().year
    filter_kwargs = {}
>>>>>>> d42c46e8
    if delivery_type:
        filter_kwargs.update({"opportunity_access__opportunity__delivery_type__slug": delivery_type})
        filter_kwargs_nm.update({"invoice__opportunity__delivery_type__slug": delivery_type})
    if program:
        filter_kwargs.update({"opportunity_access__opportunity__managedopportunity__program": program})
        filter_kwargs_nm.update({"invoice__opportunity__managedopportunity__program": program})
    if network_manager:
        filter_kwargs.update({"opportunity_access__opportunity__organization": network_manager})
        filter_kwargs_nm.update({"invoice__opportunity__organization": network_manager})
    if opportunity:
        filter_kwargs.update({"opportunity_access__opportunity": opportunity})
        filter_kwargs_nm.update({"invoice__opportunity": opportunity})

    _, month_end = calendar.monthrange(year, month or 1)
    start_date = make_aware(datetime(year, month or 1, 1))
    end_date = make_aware(datetime(year, month or 12, month_end))
    data = []

    max_visit_date = (
        UserVisit.objects.filter(completed_work_id=OuterRef("id"), status=VisitValidationStatus.approved)
        .values_list("visit_date")
        .order_by("-visit_date")[:1]
    )
    time_to_payment = ExpressionWrapper(F("payment_date") - Subquery(max_visit_date), output_field=DurationField())
    visit_data = (
        CompletedWork.objects.annotate(work_date=Max("uservisit__visit_date"))
        .filter(
            Q(status_modified_date__gte=start_date, status_modified_date__lt=end_date)
            | Q(status_modified_date__isnull=True, work_date__gte=start_date, work_date__lt=end_date),
            **filter_kwargs,
            status=CompletedWorkStatus.approved,
        )
        .values("opportunity_access__opportunity__delivery_type__name")
        .annotate(
            users=Count("opportunity_access__user_id", distinct=True),
            service_count=Sum("saved_approved_count", default=0),
            flw_amount_earned=Sum("saved_payment_accrued", default=0),
            nm_amount_earned=Sum(
                F("saved_approved_count")
                * F("opportunity_access__opportunity__managedopportunity__org_pay_per_visit"),
                default=0,
            ),
            avg_time_to_payment=Avg(time_to_payment, default=timedelta(days=0)),
            max_time_to_payment=Max(time_to_payment, default=timedelta(days=0)),
        )
    )

    payment_query = Payment.objects.filter(
        date_paid__gte=start_date,
        date_paid__lt=end_date,
    )

    user_count_data = {
        item["opportunity_access__opportunity__delivery_type__name"]: item["users"] for item in visit_data
    }
    service_count_data = {
        item["opportunity_access__opportunity__delivery_type__name"]: item["service_count"] for item in visit_data
    }
    avg_time_to_payment_data = {
        item["opportunity_access__opportunity__delivery_type__name"]: item["avg_time_to_payment"]
        for item in visit_data
    }
    max_time_to_payment_data = {
        item["opportunity_access__opportunity__delivery_type__name"]: item["max_time_to_payment"]
        for item in visit_data
    }
    flw_amount_earned_data = {
        item["opportunity_access__opportunity__delivery_type__name"]: item["flw_amount_earned"] for item in visit_data
    }
    nm_amount_earned_data = {
        item["opportunity_access__opportunity__delivery_type__name"]: item["nm_amount_earned"] for item in visit_data
    }
    nm_amount_paid = (
        payment_query.filter(**filter_kwargs_nm)
        .values("invoice__opportunity__delivery_type__name")
        .annotate(approved_sum=Sum("amount_usd", default=0))
    )
    nm_amount_paid_data = {
        item["invoice__opportunity__delivery_type__name"]: item["approved_sum"] for item in nm_amount_paid
    }

    flw_amount_paid_data = {}
    avg_top_flw_amount_paid = (
        payment_query.filter(**filter_kwargs, confirmed=True)
        .values("opportunity_access__opportunity__delivery_type__name", "opportunity_access__user_id")
        .annotate(approved_sum=Sum("amount_usd", default=0))
    )
    delivery_type_grouped_users = defaultdict(set)
    for item in avg_top_flw_amount_paid:
        delivery_type_grouped_users[item["opportunity_access__opportunity__delivery_type__name"]].add(
            (item["opportunity_access__user_id"], item["approved_sum"])
        )
    avg_top_flw_amount_paid_data = {}
    for d_name, users in delivery_type_grouped_users.items():
        sum_total_users = defaultdict(int)
        for user, amount in users:
            sum_total_users[user] += amount

        flw_amount_paid_data[d_name] = sum(sum_total_users.values())
        top_five_percent_len = len(sum_total_users) * 5 // 100
        avg_top_flw_amount_paid_data[d_name] = sum(sorted(sum_total_users.values())[:top_five_percent_len])

    if group_by_delivery_type:
        for delivery_type_name in user_count_data.keys():
            nm_amount_earned = nm_amount_earned_data.get(delivery_type_name, 0)
            nm_amount_paid = nm_amount_paid_data.get(delivery_type_name, 0)
            data.append(
                {
                    "delivery_type": delivery_type_name,
                    "month": (month, year),
                    "users": user_count_data[delivery_type_name],
                    "services": service_count_data[delivery_type_name],
                    "avg_time_to_payment": avg_time_to_payment_data.get(delivery_type_name, timedelta(days=0)).days,
                    "max_time_to_payment": max_time_to_payment_data.get(delivery_type_name, timedelta(days=0)).days,
                    "flw_amount_earned": flw_amount_earned_data.get(delivery_type_name, 0),
                    "flw_amount_paid": flw_amount_paid_data.get(delivery_type_name, 0),
                    "nm_amount_earned": nm_amount_earned,
                    "nm_amount_paid": nm_amount_paid,
                    "avg_top_paid_flws": avg_top_flw_amount_paid_data.get(delivery_type_name, 0),
                }
            )

    else:
        nm_amount_earned = sum(nm_amount_earned_data.values())
        nm_amount_paid = sum(nm_amount_paid_data.values())
        data.append(
            {
                "delivery_type": "All",
                "month": (month, year),
                "users": sum(user_count_data.values()),
                "services": sum(service_count_data.values()),
                "avg_time_to_payment": sum(avg_time_to_payment_data.values(), start=timedelta(days=0)).days,
                "max_time_to_payment": sum(max_time_to_payment_data.values(), start=timedelta(days=0)).days,
                "flw_amount_earned": sum(flw_amount_earned_data.values()),
                "flw_amount_paid": sum(flw_amount_paid_data.values()),
                "nm_amount_earned": nm_amount_earned,
                "nm_amount_paid": nm_amount_paid,
                "avg_top_paid_flws": sum(avg_top_flw_amount_paid_data.values()),
            }
        )
    return data<|MERGE_RESOLUTION|>--- conflicted
+++ resolved
@@ -2,11 +2,7 @@
 from collections import defaultdict
 from datetime import datetime, timedelta
 
-<<<<<<< HEAD
-from django.db.models import Avg, Count, DurationField, ExpressionWrapper, F, Max, OuterRef, Subquery, Sum
-=======
-from django.db.models import Max, Q, Sum
->>>>>>> d42c46e8
+from django.db.models import Avg, Count, DurationField, ExpressionWrapper, F, Max, OuterRef, Q, Subquery, Sum
 from django.utils.timezone import make_aware
 
 from commcare_connect.opportunity.models import (
@@ -28,14 +24,9 @@
     opportunity=None,
 ):
     if year is None:
-<<<<<<< HEAD
-        return []
+        year = datetime.now().year
     filter_kwargs = {"opportunity_access__opportunity__is_test": False}
     filter_kwargs_nm = {"invoice__opportunity__is_test": False}
-=======
-        year = datetime.now().year
-    filter_kwargs = {}
->>>>>>> d42c46e8
     if delivery_type:
         filter_kwargs.update({"opportunity_access__opportunity__delivery_type__slug": delivery_type})
         filter_kwargs_nm.update({"invoice__opportunity__delivery_type__slug": delivery_type})
