--- conflicted
+++ resolved
@@ -224,14 +224,12 @@
     connectid_user_count, non_invited_user_counts = get_connectid_user_counts_cumulative()
     total_eligible_user_counts = get_eligible_user_counts_cumulative(delivery_type)
 
-<<<<<<< HEAD
     hq_sso_users = (
         UserAnalyticsData.objects.annotate(month_group=TruncMonth("has_sso_on_hq_app"))
         .values("month_group")
         .annotate(users=models.Count("username"))
     )
     hq_sso_users_data = {item["month_group"]: item["users"] for item in hq_sso_users}
-=======
     activated_personalid_accounts = (
         UserAnalyticsData.objects.filter(
             models.Q(has_ever_earned_payment__isnull=False) | models.Q(has_sso_on_hq_app__isnull=False)
@@ -243,7 +241,6 @@
     activated_personalid_accounts_data = {
         item["month_group"].strftime("%Y-%m"): item["users"] for item in activated_personalid_accounts
     }
->>>>>>> dd703a7f
 
     for group_key in visit_data_dict.keys():
         month_group = group_key[0]
@@ -252,11 +249,8 @@
                 "connectid_users": connectid_user_count.get(month_group, 0),
                 "total_eligible_users": total_eligible_user_counts.get(month_group, 0),
                 "non_preregistered_users": non_invited_user_counts.get(month_group, 0),
-<<<<<<< HEAD
                 "hq_sso_users": hq_sso_users_data.get(month_group, 0),
-=======
                 "activated_personalid_accounts": activated_personalid_accounts_data.get(month_group, 0),
->>>>>>> dd703a7f
             }
         )
     return list(visit_data_dict.values())