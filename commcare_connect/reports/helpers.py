--- conflicted
+++ resolved
@@ -39,11 +39,7 @@
     visit_data_dict = defaultdict(
         lambda: {
             "month_group": from_date,
-<<<<<<< HEAD
-            "delivery_type_name": "All",
-=======
             "delivery_type_name": delivery_type_name,
->>>>>>> 148c509a
             "connectid_users": 0,
             "users": 0,
             "services": 0,
