from datetime import date, datetime, timedelta

import django_filters
import django_tables2 as tables
from crispy_forms.helper import FormHelper
from crispy_forms.layout import Column, Layout, Row
from django import forms
from django.conf import settings
from django.contrib.auth.decorators import login_required, user_passes_test
from django.contrib.auth.mixins import LoginRequiredMixin, UserPassesTestMixin
from django.db.models import Count, Sum
from django.db.models.functions import TruncDate
from django.http import JsonResponse
from django.shortcuts import render
from django.urls import reverse
from django.utils.functional import cached_property
from django.views.decorators.http import require_GET
from django_filters.views import FilterView
from rest_framework.decorators import api_view, permission_classes
from rest_framework.permissions import IsAuthenticated

from commcare_connect.opportunity.models import (
    CompletedWork,
    CompletedWorkStatus,
    DeliveryType,
    Opportunity,
    Payment,
    UserVisit,
)
from commcare_connect.organization.models import Organization
from commcare_connect.program.models import Program
from commcare_connect.reports.helpers import get_table_data_for_year_month
from commcare_connect.reports.queries import get_visit_map_queryset

from .tables import AdminReportTable

COUNTRY_CURRENCY_CHOICES = [
    ("ETB", "Ethiopia"),
    ("KES", "Kenya"),
    ("MWK", "Malawi"),
    ("MZN", "Mozambique"),
    ("NGN", "Nigeria"),
]


class DashboardFilters(django_filters.FilterSet):
    program = django_filters.ModelChoiceFilter(
        queryset=DeliveryType.objects.all(),
        field_name="opportunity__delivery_type",
        label="Program",
        empty_label="All Programs",
        required=False,
    )
    organization = django_filters.ModelChoiceFilter(
        queryset=Organization.objects.all(),
        field_name="opportunity__organization",
        label="Organization",
        empty_label="All Organizations",
        required=False,
    )
    from_date = django_filters.DateTimeFilter(
        widget=forms.DateInput(attrs={"type": "date"}),
        field_name="visit_date",
        lookup_expr="gt",
        label="From Date",
        required=False,
    )
    to_date = django_filters.DateTimeFilter(
        widget=forms.DateInput(attrs={"type": "date"}),
        field_name="visit_date__date",
        lookup_expr="lte",
        label="To Date",
        required=False,
    )

    def __init__(self, *args, **kwargs):
        super().__init__(*args, **kwargs)
        self.form.helper = FormHelper()
        self.form.helper.form_class = "form-inline"
        self.form.helper.layout = Layout(
            Row(
                Column("program", css_class="col-md-3"),
                Column("organization", css_class="col-md-3"),
                Column("from_date", css_class="col-md-3"),
                Column("to_date", css_class="col-md-3"),
            )
        )

        # Set default values if no data is provided
        if not self.data:
            # Create a mutable copy of the QueryDict
            self.data = self.data.copy() if self.data else {}

            # Set default dates
            today = date.today()
            default_from = today - timedelta(days=30)

            # Set the default values
            self.data["to_date"] = today.strftime("%Y-%m-%d")
            self.data["from_date"] = default_from.strftime("%Y-%m-%d")

            # Force the form to bind with the default data
            self.form.is_bound = True
            self.form.data = self.data

    class Meta:
        model = UserVisit
        fields = ["program", "organization", "from_date", "to_date"]


@login_required
@user_passes_test(lambda u: u.is_superuser)
def program_dashboard_report(request):
    filterset = DashboardFilters(request.GET)
    return render(
        request,
        "reports/dashboard.html",
        context={
            "mapbox_token": settings.MAPBOX_TOKEN,
            "filter": filterset,
        },
    )


@login_required
@user_passes_test(lambda user: user.is_superuser)
@require_GET
def visit_map_data(request):
    filterset = DashboardFilters(request.GET)

    queryset = UserVisit.objects.filter(opportunity__is_test=False)
    if filterset.is_valid():
        queryset = filterset.filter_queryset(queryset)

    queryset = get_visit_map_queryset(queryset)

    # Convert to GeoJSON
    geojson = _results_to_geojson(queryset)

    # Return the GeoJSON as JSON response
    return JsonResponse(geojson, safe=False)


def _results_to_geojson(results):
    geojson = {"type": "FeatureCollection", "features": []}
    status_to_color = {
        "approved": "#4ade80",
        "rejected": "#f87171",
    }
    for i, result in enumerate(results.all()):
        location_str = result.get("location_str")
        # Check if both latitude and longitude are not None and can be converted to float
        if location_str:
            split_location = location_str.split(" ")
            if len(split_location) >= 2:
                try:
                    longitude = float(split_location[1])
                    latitude = float(split_location[0])
                except ValueError:
                    # Skip this result if conversion to float fails
                    continue
            else:
                # Or if the location string is not in the expected format
                continue

            feature = {
                "type": "Feature",
                "geometry": {
                    "type": "Point",
                    "coordinates": [longitude, latitude],
                },
                "properties": {
                    key: value for key, value in result.items() if key not in ["gps_location_lat", "gps_location_long"]
                },
            }
            color = status_to_color.get(result.get("status", ""), "#fbbf24")
            feature["properties"]["color"] = color
            geojson["features"].append(feature)

    return geojson


class SuperUserRequiredMixin(LoginRequiredMixin, UserPassesTestMixin):
    def test_func(self):
        return self.request.user.is_superuser


class DeliveryReportFilters(django_filters.FilterSet):
    delivery_type = django_filters.ChoiceFilter(
        choices=DeliveryType.objects.values_list("slug", "name"),
        label="Delivery Type",
    )
    program = django_filters.ModelChoiceFilter(
        queryset=Program.objects.all(),
        label="Program",
    )
    network_manager = django_filters.ModelChoiceFilter(
        queryset=Organization.objects.filter(program_manager=False),
        label="Network Manager",
    )
    opportunity = django_filters.ModelChoiceFilter(
        queryset=Opportunity.objects.filter(is_test=False),
        label="Opportunity",
    )
    country_currency = django_filters.ChoiceFilter(choices=COUNTRY_CURRENCY_CHOICES, label="Country")
    from_date = django_filters.DateFilter(
        label="From Date",
        required=False,
        input_formats=["%Y-%m"],
    )
    to_date = django_filters.DateFilter(
        label="To Date",
        required=False,
        input_formats=["%Y-%m"],
    )

    def __init__(self, *args, **kwargs):
        super().__init__(*args, **kwargs)
        self.form.helper = FormHelper()
        self.form.helper.form_class = "form-inline"
        self.form.helper.layout = Layout(
            Row(
                Column("program", css_class="col-md-3"),
                Column("network_manager", css_class="col-md-3"),
                Column("opportunity", css_class="col-md-3"),
                Column("country_currency", css_class="col-md-3"),
            ),
            Row(
                Column("delivery_type", css_class="col-md-4"),
                Column("from_date", css_class="col-md-4"),
                Column("to_date", css_class="col-md-4"),
            ),
        )

        if not self.data:
            self.data = self.data.copy() if self.data else {}
            today = date.today()
            default_from = today - timedelta(days=30)
            self.data["to_date"] = today.strftime("%Y-%m")
            self.data["from_date"] = default_from.strftime("%Y-%m")
            self.form.is_bound = True
            self.form.data = self.data

    class Meta:
        model = None
        fields = [
            "delivery_type",
            "from_date",
            "to_date",
            "program",
            "network_manager",
            "opportunity",
        ]
        unknown_field_behavior = django_filters.UnknownFieldBehavior.IGNORE


class NonModelTableBaseView(FilterView):
    # Inherit this for a tabular report
    page_template = "reports/report_table.html"
    htmx_table_template = "reports/htmx_table.html"
    # Override this
    report_title = None

    def get_queryset(self):
        # Doesn't matter which model it is here
        return CompletedWork.objects.none()

    @cached_property
    def filter_values(self):
        if not self.filterset.form.is_valid():
            return None
        else:
            return self.filterset.form.cleaned_data

    def get_template_names(self):
        if self.request.htmx:
            return self.htmx_table_template
        else:
            return self.page_template

    @property
    def object_list(self):
        raise NotImplementedError()

    @property
    def report_url(self):
        raise NotImplementedError()

    def get_context_data(self, *args, **kwargs):
        context = super().get_context_data(**kwargs)
        context["report_url"] = self.report_url
        context["report_title"] = self.report_title
        return context

    def get(self, request, *args, **kwargs):
        filterset_class = self.get_filterset_class()
        self.filterset = self.get_filterset(filterset_class)
        context = self.get_context_data(filter=self.filterset, object_list=self.object_list)
        return self.render_to_response(context)


class DeliveryStatsReportView(tables.SingleTableMixin, SuperUserRequiredMixin, NonModelTableBaseView):
    table_class = AdminReportTable
    filterset_class = DeliveryReportFilters
    report_title = "Delivery Stats Report"
<<<<<<< HEAD

    @property
    def report_url(self):
        return reverse("reports:delivery_stats_report")
=======

    @property
    def report_url(self):
        return reverse("reports:delivery_stats_report")

    def get_template_names(self):
        if self.request.htmx:
            return ["tailwind/base_table.html"]
        return ["reports/report_table.html"]

    def get_context_data(self, **kwargs):
        context = super().get_context_data(**kwargs)
        context["report_url"] = reverse("reports:delivery_stats_report")
        return context
>>>>>>> e2e8b7c0

    @cached_property
    def filter_values(self):
        filters = {}
        if self.filterset.form.is_valid():
            filters.update(self.filterset.form.cleaned_data)
        return filters

    @property
    def object_list(self):
        return get_table_data_for_year_month(**self.filter_values)


@api_view(["GET"])
@permission_classes([IsAuthenticated])
@user_passes_test(lambda u: u.is_superuser)
def dashboard_stats_api(request):
    filterset = DashboardFilters(request.GET)

    # Use the filtered queryset to calculate stats
    visit_queryset = UserVisit.objects.filter(opportunity__is_test=False)
    flw_payment_queryset = Payment.objects.filter(opportunity_access__opportunity__is_test=False)
    org_payment_queryset = Payment.objects.filter(invoice__opportunity__is_test=False)
    completed_work_queryset = CompletedWork.objects.filter(opportunity_access__opportunity__is_test=False)
    if filterset.is_valid():
        visit_queryset = filterset.filter_queryset(visit_queryset)
        raw_filters = filterset.form.cleaned_data
        program = raw_filters.get("program")
        organization = raw_filters.get("organization")
        from_date = raw_filters.get("from_date")
        to_date = raw_filters.get("to_date")

        if program:
            flw_payment_queryset = flw_payment_queryset.filter(opportunity_access__opportunity__delivery_type=program)
            org_payment_queryset = org_payment_queryset.filter(invoice__opportunity__delivery_type=program)
            completed_work_queryset = completed_work_queryset.filter(
                opportunity_access__opportunity__delivery_type=program
            )
        if organization:
            flw_payment_queryset = flw_payment_queryset.filter(
                opportunity_access__opportunity__organization=organization
            )
            org_payment_queryset = org_payment_queryset.filter(invoice__opportunity__organization=organization)
            completed_work_queryset = completed_work_queryset.filter(
                opportunity_access__opportunity__organization=organization
            )
        if from_date:
            flw_payment_queryset = flw_payment_queryset.filter(date_paid__gt=from_date)
            org_payment_queryset = org_payment_queryset.filter(date_paid__gt=from_date)
            # todo: is this the right date to use here?
            completed_work_queryset = completed_work_queryset.filter(status_modified_date__gt=from_date)
        if to_date:
            flw_payment_queryset = flw_payment_queryset.filter(date_paid__date__lte=to_date)
            org_payment_queryset = org_payment_queryset.filter(date_paid__date__lte=to_date)
            completed_work_queryset = completed_work_queryset.filter(status_modified_date__date__lte=to_date)

    # Example stats calculation (adjust based on your needs)
    active_users = visit_queryset.values("opportunity_access__user").distinct().count()
    total_visits = visit_queryset.count()
    verified_visits = visit_queryset.filter(status=CompletedWorkStatus.approved).count()
    percent_verified = round(float(verified_visits / total_visits) * 100, 1) if total_visits > 0 else 0

    total_flw_earnings_usd = (
        completed_work_queryset.aggregate(Sum("saved_payment_accrued_usd"))["saved_payment_accrued_usd__sum"] or 0
    )
    org_earnings_usd = (
        completed_work_queryset.aggregate(Sum("saved_org_payment_accrued_usd"))["saved_org_payment_accrued_usd__sum"]
        or 0
    )
    # org earnings include their share and the money they pass through to FLWs
    total_org_earnings_usd = org_earnings_usd + total_flw_earnings_usd
    total_flw_payments_usd = flw_payment_queryset.aggregate(Sum("amount_usd"))["amount_usd__sum"] or 0
    total_org_payments_usd = org_payment_queryset.aggregate(Sum("amount_usd"))["amount_usd__sum"] or 0

    return JsonResponse(
        {
            "total_visits": f"{total_visits:,}",
            "active_users": f"{active_users:,}",
            "verified_visits": f"{verified_visits:,}",
            "percent_verified": f"{percent_verified:.1f}%",
            "total_flw_earnings_usd": f"${'{:,.0f}'.format(total_flw_earnings_usd)}",
            "total_org_earnings_usd": f"${'{:,.0f}'.format(total_org_earnings_usd)}",
            "total_flw_payments_usd": f"${'{:,.0f}'.format(total_flw_payments_usd)}",
            "total_org_payments_usd": f"${'{:,.0f}'.format(total_org_payments_usd)}",
        }
    )


@login_required
@user_passes_test(lambda u: u.is_superuser)
def dashboard_charts_api(request):
    filterset = DashboardFilters(request.GET)
    queryset = UserVisit.objects.filter(opportunity__is_test=False)
    # Use the filtered queryset if available, else use last 30 days
    if filterset.is_valid():
        queryset = filterset.filter_queryset(queryset)
        from_date = filterset.form.cleaned_data["from_date"]
        to_date = filterset.form.cleaned_data["to_date"]
    else:
        to_date = datetime.now().date()
        from_date = to_date - timedelta(days=30)
        queryset = queryset.filter(visit_date__gte=from_date, visit_date__lte=to_date)

    return JsonResponse(
        {
            "time_series": _get_time_series_data(queryset, from_date, to_date),
            "program_pie": _get_program_pie_data(queryset),
            "status_pie": _get_status_pie_data(queryset),
        }
    )


def _get_time_series_data(queryset, from_date, to_date):
    """Example output:
    {
        "labels": ["Jan 01", "Jan 02", "Jan 03"],
        "datasets": [
            {
                "name": "Program A",
                "data": [5, 3, 7]
            },
            {
                "name": "Program B",
                "data": [2, 4, 1]
            }
        ]
    }
    """
    # Get visits over time by program
    visits_by_program_time = (
        queryset.values(
            "opportunity__delivery_type__name",
            visit_date_date=TruncDate("visit_date"),
        )
        .annotate(count=Count("id"))
        .order_by("visit_date_date", "opportunity__delivery_type__name")
    )

    # Process time series data
    program_data = {}
    for visit in visits_by_program_time:
        program_name = visit["opportunity__delivery_type__name"]
        if program_name not in program_data:
            program_data[program_name] = {}
        program_data[program_name][visit["visit_date_date"]] = visit["count"]
    # Create labels and datasets for time series
    labels = []
    time_datasets = []
    current_date = from_date

    while current_date <= to_date:
        labels.append(current_date.strftime("%b %d"))
        current_date += timedelta(days=1)

    for program_name in program_data.keys():
        data = []
        current_date = from_date
        while current_date <= to_date:
            # Convert current_date to a date object to avoid timezones making comparisons fail
            current_date_date = current_date.date()
            data.append(program_data[program_name].get(current_date_date, 0))
            current_date += timedelta(days=1)

        time_datasets.append({"name": program_name or "Unknown", "data": data})

    return {"labels": labels, "datasets": time_datasets}


def _get_program_pie_data(queryset):
    """Example output:
    {
        "labels": ["Program A", "Program B", "Unknown"],
        "data": [10, 5, 2]
    }
    """
    visits_by_program = (
        queryset.values("opportunity__delivery_type__name").annotate(count=Count("id")).order_by("-count")
    )
    return {
        "labels": [item["opportunity__delivery_type__name"] or "Unknown" for item in visits_by_program],
        "data": [item["count"] for item in visits_by_program],
    }


def _get_status_pie_data(queryset):
    """Example output:
    {
        "labels": ["Approved", "Pending", "Rejected", "Unknown"],
        "data": [15, 8, 4, 1]
    }
    """
    visits_by_status = queryset.values("status").annotate(count=Count("id")).order_by("-count")
    return {
        "labels": [item["status"] or "Unknown" for item in visits_by_status],
        "data": [item["count"] for item in visits_by_status],
    }<|MERGE_RESOLUTION|>--- conflicted
+++ resolved
@@ -303,12 +303,6 @@
     table_class = AdminReportTable
     filterset_class = DeliveryReportFilters
     report_title = "Delivery Stats Report"
-<<<<<<< HEAD
-
-    @property
-    def report_url(self):
-        return reverse("reports:delivery_stats_report")
-=======
 
     @property
     def report_url(self):
@@ -323,7 +317,6 @@
         context = super().get_context_data(**kwargs)
         context["report_url"] = reverse("reports:delivery_stats_report")
         return context
->>>>>>> e2e8b7c0
 
     @cached_property
     def filter_values(self):
