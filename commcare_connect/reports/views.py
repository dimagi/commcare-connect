--- conflicted
+++ resolved
@@ -304,11 +304,10 @@
     filterset_class = DeliveryReportFilters
     report_title = "Delivery Stats Report"
 
-<<<<<<< HEAD
     @property
     def report_url(self):
         return reverse("reports:delivery_stats_report")
-=======
+
     def get_template_names(self):
         if self.request.htmx:
             return ["tailwind/base_table.html"]
@@ -318,7 +317,6 @@
         context = super().get_context_data(**kwargs)
         context["report_url"] = reverse("reports:delivery_stats_report")
         return context
->>>>>>> 75702b17
 
     @cached_property
     def filter_values(self):
