from django.conf import settings

from commcare_connect.utils.tables import DEFAULT_PAGE_SIZE, PAGE_SIZE_OPTIONS


def page_settings(request):
    """Expose global page size settings to templates."""
    return {"PAGE_SIZE_OPTIONS": PAGE_SIZE_OPTIONS, "DEFAULT_PAGE_SIZE": DEFAULT_PAGE_SIZE}


def gtm_context(request):
    """Provide Google Tag Manager context variables to templates."""
<<<<<<< HEAD
    return {
        "GTM_VARS_JSON": {
            "userEmail": request.user.email if request.user.is_authenticated else "",
=======
    is_dimagi = request.user.is_authenticated and (request.user.email and request.user.email.endswith("@dimagi.com"))
    return {
        "GTM_VARS_JSON": {
            "isDimagi": is_dimagi,
>>>>>>> a4bb82b1
            "gtmID": settings.GTM_ID,
        }
    }<|MERGE_RESOLUTION|>--- conflicted
+++ resolved
@@ -10,16 +10,10 @@
 
 def gtm_context(request):
     """Provide Google Tag Manager context variables to templates."""
-<<<<<<< HEAD
-    return {
-        "GTM_VARS_JSON": {
-            "userEmail": request.user.email if request.user.is_authenticated else "",
-=======
     is_dimagi = request.user.is_authenticated and (request.user.email and request.user.email.endswith("@dimagi.com"))
     return {
         "GTM_VARS_JSON": {
             "isDimagi": is_dimagi,
->>>>>>> a4bb82b1
             "gtmID": settings.GTM_ID,
         }
     }