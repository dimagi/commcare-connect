--- conflicted
+++ resolved
@@ -57,30 +57,18 @@
     current_sort = next_sort = None
     icon_element = '<i class="fa-solid ml-1 {}"></i>'
 
-<<<<<<< HEAD
-    if use_htmx:
-        path = request.path
-        query_params = request.GET.copy()
-        current_sort = query_params.get("sort", "")
-
-    else:
-=======
     if use_view_url:
->>>>>>> 5e51eb41
         referer = request.headers.get("referer", request.get_full_path())
         parsed_url = urlparse(referer)
         query_params = parse_qs(parsed_url.query)
         path = parsed_url.path
         current_sort = query_params.get("sort", [""])[0]
 
-<<<<<<< HEAD
-=======
     else:
         path = request.path
         query_params = request.GET.copy()
         current_sort = query_params.get("sort", "")
 
->>>>>>> 5e51eb41
     if current_sort == field:
         next_sort = f"-{field}"
         icon_element = icon_element.format("fa-sort-asc text-brand-deep-purple")
@@ -90,6 +78,7 @@
     else:
         next_sort = field
         icon_element = icon_element.format("fa-sort text-gray-400")
+
 
     if next_sort:
         query_params["sort"] = next_sort
