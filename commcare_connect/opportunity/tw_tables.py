import django_tables2 as tables
from django.utils.html import format_html
from django_tables2.utils import A
from django.utils.safestring import mark_safe

class BaseTailwindTable(tables.Table):
    """Base table using Tailwind styling and custom template."""
    class Meta:
        template_name = "tailwind/base_table.html"
        attrs = {"class": "w-full text-left text-sm text-gray-600"}

class BaseTailwindTable(tables.Table):
    """Base table using Tailwind styling and custom template."""

    class Meta:
        template_name = "tailwind/base_table.html"  # Use your custom template
        attrs = {"class": "w-full text-left text-sm text-gray-600"}


class WorkerFlaggedTable(BaseTailwindTable):
    index = tables.Column(verbose_name="", orderable=False)
    time = tables.Column(verbose_name="Time")
    entityName = tables.Column(verbose_name="Entity Name")
    flags = tables.TemplateColumn(
        verbose_name="Flags",
        orderable=False,
        template_code="""
            <div class="flex relative justify-start text-sm text-brand-deep-purple font-normal w-72">
                {% if value %}
                    {% for flag in value|slice:":2" %}
                        {% include "tailwind/components/badges/badge_sm.html" with text=flag %}
                    {% endfor %}
                    {% if value|length > 2 %}
                        {% include "tailwind/components/badges/badge_sm_dropdown.html" with title='All Flags' list=value %}
                    {% endif %}
                {% endif %}
            </div>
        """,
    )
    reportIcons = tables.TemplateColumn(
        verbose_name="",
        orderable=False,
        template_code="""

            """,
    )

    class Meta:
        attrs = {
            "class": "w-full max-w-full",
            "thead": {"class": "hidden"},
            "tbody": {"class": "block w-full bg-gray-200 rounded-lg h-[400px] overflow-y-auto"},
        }
        row_attrs = {
            "class": "flex w-full justify-between gap-x-4 p-3 bg-white hover:bg-gray-100 relative transition-colors duration-300 group",
            "x-data": "{ hovered: false }",
            "@mouseenter": "hovered = true",
            "@mouseleave": "hovered = false",
        }
        sequence = ("index", "time", "entityName", "flags", "reportIcons")

    def render_index(self, value, record):
        return format_html(
            """
            <div class="flex justify-center text-sm text-brand-deep-purple font-normal w-12">
                <span x-show="!hovered && !isRowSelected({})">{}</span>
                <i x-show="hovered || isRowSelected({})"
                   :class="isRowSelected({}) ? 'fa-regular fa-square-check' : 'fa-regular fa-square'"
                   class="text-brand-deep-purple cursor-pointer"
                   x-on:click="hovered && toggleRow({})"></i>
            </div>
        """,
            value,
            value,
            value,
            value,
            value,
        )

    def render_time(self, value):
        return format_html(
            '<div class="flex justify-start text-sm text-brand-deep-purple font-normal w-28">{}</div>', value
        )

    def render_entityName(self, value):
        return format_html(
            '<div class="flex justify-start text-sm text-brand-deep-purple font-normal w-28">{}</div>', value
        )

    def render_reportIcons(self):
        return format_html(
            """
            <div class="flex relative justify-start text-sm text-brand-deep-purple font-normal w-4">
            <i class="fa-light fa-flag-swallowtail"></i>
            </div>
            """
        )


class VisitsTable(BaseTailwindTable):
    index = tables.Column(verbose_name="#", orderable=False)
    user_id = tables.Column(verbose_name="User ID")
    name = tables.Column(verbose_name="Name")
    max_visit = tables.Column(verbose_name="Max Visits")
    used_visits = tables.Column(verbose_name="Used Visits")
    end_date = tables.Column(verbose_name="End Date")

    class Meta:
        attrs = {
            "thead": {"class": "hidden"},
            "class": "",
        }
        row_attrs = {
            "class": "grid grid-cols-[30px_222px_213px_168px_172px_151px] text-slate-900 pl-5 py-4 items-center text-xs ml-1"
        }
        sequence = ("index", "user_id", "name", "max_visit", "used_visits", "end_date")

    def render_index(self, value):
        return format_html('<div class="text-brand-deep-purple">{}</div>', value)

    def render_user_id(self, value):
        return format_html("<div>{}</div>", value)

    def render_name(self, value):
        return format_html("<div>{}</div>", value)

    def render_max_visit(self, value):
        return format_html(
            """
            <div x-data='{{"originalValue": "{}", "currentValue": "{}", "hasChanged": false, "isValid": true}}'
                x-init="$watch('currentValue', value => {{
                    if (value === '') {{
                        currentValue = '0';
                        return;
                    }}
                    hasChanged = value !== originalValue;
                    isValid = !isNaN(value) && parseInt(value) >= 0;
                }})">
                <div class="flex items-center">
                    <input
                        type="text"
                        x-model="currentValue"
                        x-on:input="currentValue = $event.target.value.replace(/[^0-9]/g, '')"
                        :class="{{
                            'border border-transparent focus:border focus:border-slate-300 focus:outline-none rounded p-1.5 text-start': true,
                            'w-20': !(hasChanged && isValid),
                            'bg-indigo-100 border-none rounded-2xl w-10': hasChanged && isValid,
                        }}"
                        inputmode="numeric"
                        pattern="[0-9]*"
                        value="{}">
                </div>
            </div>
            """,
            value,
            value,
            value,
        )

    def render_used_visits(self, value):
        return format_html("<div>{}</div>", value)

    def render_end_date(self, value):
        return format_html(
            """
            <div>
                <input type="date"
                class="border focus:border-slate-300 focus:outline-none rounded w-28 p-2"
                value="{}">
            </div>
            """,
            value,
        )


class OpportunitiesListTable(tables.Table):
    index = tables.Column(verbose_name="")
    opportunity = tables.Column(verbose_name="Opportunity", orderable=False)
    entityType = tables.TemplateColumn(
        verbose_name="",
        orderable=False,
        template_code="""
            <div class="flex justify-start w-[60px] text-sm font-normal text-brand-deep-purple w-fit"
                 x-data="{
                   showTooltip: false,
                   tooltipStyle: '',
                   positionTooltip(el) {
                     const rect = el.getBoundingClientRect();
                     const top = rect.top - 30;  /* 30px above the icon */
                     const left = rect.left + rect.width/2;
                     this.tooltipStyle = `top:${top}px; left:${left}px; transform:translateX(-50%)`;
                   }
                 }">
              {% if value %}
                {% if value == 'test' %}
                    <div class="relative">
                        <i class="fa-light fa-file-dashed-line"
                           @mouseenter="showTooltip = true; positionTooltip($el)"
                           @mouseleave="showTooltip = false
                           "></i>
                        <span x-show="showTooltip"
                              :style="tooltipStyle"
                              class="fixed z-50 border bg-white text-brand-deep-purple text-xs py-0.5 px-4 rounded-lg whitespace-nowrap">
                            Test
                        </span>
                    </div>
                {% else %}
                    <span class="relative">
                        <i class="invisible fa-light fa-file-dashed-line"></i>
                    </span>
                {% endif %}
              {% endif%}
            </div>
        """,
    )
    entityStatus = tables.TemplateColumn(
        verbose_name="Status",
        orderable=False,
        template_code="""
            <div class="flex justify-center w-[178px] text-sm font-normal truncate text-brand-deep-purple overflow-clip overflow-ellipsis">
               {% if value %}
              {% if value == 'active' %}
                  {% include "tailwind/components/badges/badge_sm.html" with bg_color='green-600' bg_opacity='20' text='active' text_color='green-600' %}
              {% elif value == 'inactive' %}
                  {% include "tailwind/components/badges/badge_sm.html" with bg_color='orange-600' bg_opacity='25' text='inactive' text_color='orange-600' %}
              {% elif value == 'ended' %}
                  {% include "tailwind/components/badges/badge_sm.html" with bg_color='slate-100' bg_opacity='100' text='ended' text_color='slate-400' %}
              {% endif %}
              {% endif%}
            </div>
        """,
    )
    program = tables.Column(verbose_name="Program", orderable=False)
    startDate = tables.Column(verbose_name="Start Date", orderable=False)
    endDate = tables.Column(verbose_name="End Date", orderable=False)

    pendingInvites = tables.TemplateColumn(
        verbose_name="Pending Invites",
        orderable=False,
        template_code="""
            <div class="flex justify-center text-sm font-normal truncate text-brand-deep-purple overflow-clip overflow-ellipsis w-[126px]">
            {% if value %}
              {% include "tailwind/components/dropdowns/text_button_dropdown.html" with text=value.count list=value.list styles='text-sm' %}
            {% endif%}
            </div>
        """,
    )
    inactiveWorkers = tables.TemplateColumn(
        verbose_name="Inactive Workers",
        orderable=False,
        template_code="""
          <div class="flex justify-center w-40 text-sm font-normal truncate text-brand-deep-purple overflow-clip overflow-ellipsis">
               {% if value %}
              {% include "tailwind/components/dropdowns/text_button_dropdown.html" with text=value.count list=value.list styles='text-sm' %}
          {% endif%}
          </div>
        """,
    )
    pendingApprovals = tables.TemplateColumn(
        verbose_name="Pending Approvals",
        orderable=False,
        template_code="""
          <div class="flex justify-center w-40 text-sm font-normal truncate text-brand-deep-purple overflow-clip overflow-ellipsis">
               {% if value %}
              {% include "tailwind/components/dropdowns/text_button_dropdown.html" with text=value.count list=value.list styles='text-sm' %}
          {% endif%}
          </div>
        """,
    )
    paymentsDue = tables.TemplateColumn(
        verbose_name="Payments Due",
        orderable=False,
        template_code="""
          <div class="flex justify-center w-40 text-sm font-normal truncate text-brand-deep-purple overflow-clip overflow-ellipsis">
               {% if value %}
              {% include "tailwind/components/dropdowns/text_button_dropdown.html" with text=value.amount list=value.list styles='text-sm' %}
          {% endif%}
          </div>
        """,
    )

    class Meta:
        attrs = {"class": "w-full max-w-full", "thead": {"class": "hidden"}, "tbody": {"class": "block w-full h-full"}}
        row_attrs = {
            "class": "flex w-full justify-between gap-x-4 p-3 bg-white hover:bg-gray-100 relative transition-colors duration-300",
        }
        sequence = (
            "index",
            "opportunity",
            "entityType",
            "entityStatus",
            "program",
            "startDate",
            "endDate",
            "pendingInvites",
            "inactiveWorkers",
            "pendingApprovals",
            "paymentsDue",
        )

    def render_index(self, value):
        return format_html(
            '<div class="flex justify-center text-sm font-normal truncate text-brand-deep-purple overflow-clip overflow-ellipsis w-9">{}</div>',
            value,
        )

    def render_opportunity(self, value):
        return format_html(
            '<div class="flex justify-start w-40 text-sm font-normal truncate text-brand-deep-purple overflow-clip overflow-ellipsis">{}</div>',
            value,
        )

    def render_program(self, value):
        return format_html(
            '<div class="flex justify-start text-sm font-normal truncate text-brand-deep-purple overflow-clip overflow-ellipsis w-36">{}</div>',
            value,
        )

    def render_startDate(self, value):
        return format_html(
            '<div class="flex justify-center w-24 text-sm font-normal truncate text-brand-deep-purple overflow-clip overflow-ellipsis">{}</div>',
            value,
        )

    def render_endDate(self, value):
        return format_html(
            '<div class="flex justify-center w-24 text-sm font-normal truncate text-brand-deep-purple overflow-clip overflow-ellipsis">{}</div>',
            value,
        )


class WorkerPaymentsTable(tables.Table):
    index = tables.Column(
        orderable=False,
        attrs={
            "td": {
                "class": "p-0",
            }
        },
    )
    worker = tables.Column(
        verbose_name="Name",
        attrs={
            "td": {
                "class": "p-0",
            }
        },
    )
    indicator = tables.TemplateColumn(
        verbose_name="Indicator",
        attrs={
            "td": {
                "class": "p-0",
            }
        },
        orderable=False,
        template_code="""
                                    {% if value %}
                                       <div class="w-[40px]"><div class="w-4 h-2 rounded bg-{{ value }}"></div></div>
                                    {% else %}
                                        <div class="w-[40px]"><div class="w-4 h-2"></div></div>
                                    {% endif %}
                                    """,
    )
    lastActive = tables.Column(
        verbose_name="Last Active",
        attrs={
            "td": {
                "class": "p-0",
            }
        },
    )
    accrued = tables.Column(
        verbose_name="Accrued",
        attrs={
            "td": {
                "class": "p-0",
            }
        },
    )
    totalPaid = tables.Column(
        verbose_name="Total Paid",
        attrs={
            "td": {
                "class": "p-0",
            }
        },
    )
    lastPaid = tables.Column(
        verbose_name="Last Paid",
        attrs={
            "td": {
                "class": "p-0",
            }
        },
    )
    confirmed = tables.Column(
        verbose_name="Confirmed",
        attrs={
            "td": {
                "class": "p-0",
            }
        },
    )

    def __init__(self, *args, **kwargs):
        super().__init__(*args, **kwargs)
        
        # Custom HTML for 'select' header (your toggle button)
        self.base_columns['index'].verbose_name = mark_safe(
            '''
            <div class="flex justify-start text-sm font-medium text-brand-deep-purple">
                <i
                    x-on:click="toggleAll()"
                    :class="isAllSelected() ? 'fa-regular fa-square-check' : 'fa-regular fa-square'"
                    class="text-xl cursor-pointer text-brand-deep-purple"
                ></i>
            </div>
            '''
        )

        self.base_columns['indicator'].verbose_name = mark_safe(
            '''
                <div class="w-[40px]">
                    <div class="w-4 h-2 bg-black rounded"></div>
                </div>
            '''
        )


    class Meta:
        attrs = {
            "class": "w-full max-w-full",
            "thead": {"class": "hidden"},
            "tbody": {"class": "block w-full h-full"},
        }
        row_attrs = {
            "class": "flex text-slate-900 items-center text-xs justify-between h-14 px-3 w-full  hover:bg-gray-100 relative transition-colors duration-300"
        }
        sequence = ("index", "worker", "indicator", "lastActive", "accrued", "totalPaid", "lastPaid", "confirmed")

    def render_index(self, value, record):
        # Use 1-based indexing for display and storage
        display_index = value

        return format_html(
            """
            <div class="text-brand-deep-purple relative flex items-center justify-start h-full"
                x-data="{{
                    'hovering': false
                }}"
                x-on:mouseenter="hovering = true"
                x-on:mouseleave="hovering = false">

                <!-- Show empty square when hovering and not selected -->
                <i x-show="!isRowSelected({0}) && hovering"
                class="absolute text-xl -translate-y-1/2 cursor-pointer fa-regular fa-square text-brand-deep-purple top-1/2"
                x-on:click="toggleRow({0}); $event.stopPropagation()"></i>

                <!-- Show checked square when selected -->
                <i x-show="isRowSelected({0})"
                class="absolute text-xl -translate-y-1/2 cursor-pointer fa-regular fa-square-check text-brand-deep-purple top-1/2"
                x-on:click="toggleRow({0}); $event.stopPropagation()"></i>

                <!-- Show number when not hovering and not selected -->
                <span x-show="!isRowSelected({0}) && !hovering"
                    class="absolute pl-1 -translate-y-1/2 top-1/2">{0}</span>
            </div>
        """,
            display_index,
        )

    def render_worker(self, value):
        return format_html(
            """
        <div class="flex flex-col items-start">
            <p class="text-sm text-slate-900 ">{}</p>
            <p class="text-xs text-slate-400">{}</p>
        </div>
        """,
            value["name"],
            value["id"],
        )

    def render_lastActive(self, value):
        return format_html('<div class="">{}</div>', value)

    def render_accrued(self, value):
        return format_html('<div class="">{}</div>', value)

    def render_totalPaid(self, value):
        return format_html('<div class="">{}</div>', value)

    def render_lastPaid(self, value):
        return format_html(
            """
            <div class="relative"
                x-data="{{
                    isOpen: false,
                    positionMenu() {{
                        const rect = this.$el.getBoundingClientRect();
                        const menu = this.$refs.menu;
                        const top = rect.bottom + 5;  // Position below the element
                        const left = rect.left + rect.width/2 - menu.offsetWidth/2;
                        menu.style.top = top + 'px';
                        menu.style.left = left + 'px';
                    }}
                }}"
                x-on:click="isOpen = !isOpen; $nextTick(() => {{ if(isOpen) positionMenu() }})"
                x-on:click.outside="isOpen = false">
                <span class="px-3 py-1 rounded-lg cursor-pointer hover:bg-slate-200">
                    {}
                </span>
                <div x-ref="menu"
                    x-show="isOpen"
                    x-transition
                    class="fixed z-50 p-5 text-sm bg-white border rounded-lg shadow-md text-brand-deep-purple text-nowrap whitespace-nowrap"
                    style="display: none">
                    <p class="text-xs text-slate-400">Payment History</p>
                    <!-- TODO: @apply -->
                    <button  class="flex items-center px-2 py-2 mt-3 mb-6 text-sm font-medium border border-gray-300 rounded-lg text-brand-deep-purple hover:bg-brand-indigo-100">Rollback lastPayment</button>
                    <div hx-get='/a/test-1/opportunity/1/tw/get_worker_last_payment/' hx-trigger='load' hx-swap='outerHTML'></div>
                </div>
            </div>
        """,
            value,
        )

    def render_confirmed(self, value):
        return format_html('<div class="">{}</div>', value)

class WorkerLearnTable(tables.Table):
    index = tables.Column(
        orderable=False,
        attrs={
            "td": {
                "class": "p-0",
            }
        },
    )
    worker = tables.Column(
        verbose_name="Name",
        attrs={
            "td": {
                "class": "p-0",
            }
        },
    )
    indicator = tables.TemplateColumn(
        verbose_name="Indicator",
        attrs={
            "td": {
                "class": "p-0",
            }
        },
        orderable=False,
        template_code="""
            {% if value %}
            <div class=""><div class="w-4 h-2 rounded bg-{{ value }}"></div></div>
            {% else %}
                <div class=""><div class=" h-2"></div></div>
            {% endif %}
            """,
    )
    lastActive = tables.Column(
        verbose_name="Last Active",
        attrs={
            "td": {
                "class": "p-0",
            }
        },
    )
    start_learning = tables.Column(
        verbose_name="Start Learning",
        attrs={
            "td": {
                "class": "p-0",
            }
        },
    )
    modules_completed = tables.Column(
        verbose_name="Modules Completed",
        attrs={
            "td": {
                "class": "p-0",
            }
        },
    )
    completed_learning = tables.Column(
        verbose_name="Completed Learning",
        attrs={
            "td": {
                "class": "p-0",
            }
        },
    )
    assessment = tables.Column(
        verbose_name="Assessment",
        attrs={
            "td": {
                "class": "p-0",
            }
        },
    )
    attempts = tables.Column(
        verbose_name="Attempts",
        attrs={
            "td": {
                "class": "p-0",
            }
        },
    )
    learning_hours = tables.Column(
        verbose_name="Learning Hours",
        attrs={
            "td": {
                "class": "p-0",
            }
        },
    )

    def __init__(self, *args, **kwargs):
        super().__init__(*args, **kwargs)
        
        # Custom HTML for 'select' header (your toggle button)
        self.base_columns['index'].verbose_name = mark_safe(
            '''
            <div class="flex justify-start text-sm font-medium text-brand-deep-purple">
                <i
                    x-on:click="toggleAll()"
                    :class="isAllSelected() ? 'fa-regular fa-square-check' : 'fa-regular fa-square'"
                    class="text-xl cursor-pointer text-brand-deep-purple"
                ></i>
            </div>
            '''
        )

        self.base_columns['indicator'].verbose_name = mark_safe(
            '''
                <div class="w-[40px]">
                    <div class="w-4 h-2 bg-black rounded"></div>
                </div>
            '''
        )

    class Meta:
        attrs = {
            "class": "w-full max-w-full",
            # "thead": {"class": "hidden"},
            "tbody": {"class": "block w-full h-full"},
        }
        row_attrs = {
            "class": "flex text-slate-900 items-center text-xs justify-between h-14 px-3 w-full  hover:bg-gray-100 relative transition-colors duration-300"
        }
        sequence = (
            "index",
            "worker",
            "indicator",
            "lastActive",
            "start_learning",
            "modules_completed",
            "completed_learning",
            "assessment",
            "attempts",
            "learning_hours",
        )
        
    def render_index(self, value, record):
        # Use 1-based indexing for display and storage
        display_index = value

        return format_html(
            """
            <div class="text-brand-deep-purple relative flex items-center justify-start w-full h-full"
                x-data="{{
                    'hovering': false
                }}"
                x-on:mouseenter="hovering = true"
                x-on:mouseleave="hovering = false">

                <!-- Show empty square when hovering and not selected -->
                <i x-show="!isRowSelected({0}) && hovering"
                class="absolute text-xl -translate-y-1/2 cursor-pointer fa-regular fa-square text-brand-deep-purple top-1/2"
                x-on:click="toggleRow({0}); $event.stopPropagation()"></i>

                <!-- Show checked square when selected -->
                <i x-show="isRowSelected({0})"
                class="absolute text-xl -translate-y-1/2 cursor-pointer fa-regular fa-square-check text-brand-deep-purple top-1/2"
                x-on:click="toggleRow({0}); $event.stopPropagation()"></i>

                <!-- Show number when not hovering and not selected -->
                <span x-show="!isRowSelected({0}) && !hovering"
                    class="absolute pl-1 -translate-y-1/2 top-1/2">{0}</span>
            </div>
        """,
            display_index,
        )

    def render_worker(self, value):
        return format_html(
            """
        <div class="flex flex-col items-start">
            <p class="text-sm text-slate-900 ">{}</p>
            <p class="text-xs text-slate-400">{}</p>
        </div>
        """,
            value["name"],
            value["id"],
        )

    def render_lastActive(self, value):
        return format_html('<div">{}</div>', value) 

    def render_start_learning(self, value):
        return format_html('<div>{}</div>', value)
    def render_modules_completed(self, value):
        progress_percentage = int(value)  # Assuming `value` is a percentage (e.g., 70)
        return format_html(
            """
            <div class="flex items-center w-[184px]">
                <!-- Container for the progress bar -->
                <div class="relative w-[96px] h-[9px] bg-gray-200 rounded-full overflow-hidden mr-[14px]">
                    <!-- Progress bar fill -->
                    <div class="absolute top-0 left-0 h-full bg-blue-600" style="width: {}%; max-width: 96px;"></div>
                </div>
                <!-- Percentage text -->
                <span class="w-[74px] text-sm text-gray-700">{}</span>
            </div>
            """,
            progress_percentage,
            f"{progress_percentage}%",
        )
    def render_completed_learning(self, value):
        return format_html('<div class="">{}</div>', value)
    def render_assessment(self, value):
        return format_html('<div class="">{}</div>', value)
    def render_attempts(self, value):
        return format_html('<div class="">{}</div>', value)
    def render_learning_hours(self, value):
<<<<<<< HEAD
        return format_html('<div class="">{}</div>', value)

class CustomTable(BaseTailwindTable):
    index = tables.Column(verbose_name="#", orderable=False)
    name = tables.Column(verbose_name="Name")
    user_id = tables.Column(verbose_name="User ID")
    phone_number = tables.Column(verbose_name="Phone Number")
    status = tables.Column(verbose_name="Status")
    visits = tables.Column(verbose_name="Visits")
    last_visit = tables.Column(verbose_name="Last Visit")
    visit_status = tables.Column(verbose_name="Visit Status")
    visit_date = tables.Column(verbose_name="Visit Date")
    visit_time = tables.Column(verbose_name="Visit Time")
    visit_location = tables.Column(verbose_name="Visit Location")
    
    
    class Meta:
        attrs = {
            "class": "w-full max-w-full",
            "thead": {"class": "w-full"},
            "tbody": {"class": "w-full h-full overflow-y-auto"},
        }
        row_attrs = {
            "class": "",
        }
        sequence = ("index", "name", "user_id", "phone_number", "status", "visits", "last_visit", "visit_status", "visit_date", "visit_time", "visit_location")
        
    def render_index(self, value):
        return format_html(
            '<div class="">{}</div>', value
        )
    def render_name(self, value):
        return format_html(
            '<div class="">{}</div>', value
        )
    def render_user_id(self, value):
        return format_html(
            '<div class="">{}</div>', value
        )
    def render_phone_number(self, value):
        return format_html(
            '<div class="">{}</div>', value
        )
    def render_status(self, value):
        return format_html(
            '<div class="">{}</div>', value
        )
    def render_visits(self, value):
        return format_html(
            '<div class="">{}</div>', value
        )        
    def render_last_visit(self, value):
        return format_html(
            '<div class="">{}</div>', value
        )
    def render_visit_status(self, value):
        return format_html(
            '<div class="">{}</div>', value
        )
    def render_visit_date(self, value):
        return format_html(
            '<div class="">{}</div>', value
        )        
    def render_visit_time(self, value):
        return format_html(
            '<div class="">{}</div>', value
        )
    def render_visit_location(self, value):
        return format_html(
            '<div class="">{}</div>', value
        )
                    
class PayWorker(BaseTailwindTable):
    index = tables.Column(verbose_name="#", orderable=False)
    worker = tables.Column(verbose_name="Worker")
    unpaid = tables.Column(verbose_name="Unpaid")
    toBePaid = tables.Column(verbose_name="To Be Paid")
    paymentDate = tables.Column(verbose_name="Payment Date")

    class Meta:
        attrs = {
            "class": "w-full max-w-full",
            "thead": {"class": "hidden"},
            "tbody": {"class": "block w-full h-full"},
        }
        row_attrs = {
            "class": "flex text-slate-900 items-center text-xs justify-between h-14 px-3 w-full  hover:bg-gray-100 relative transition-colors duration-300"
        }
        sequence = ("index", "worker", "unpaid", "toBePaid", "paymentDate")

    def render_index(self, value):
        return format_html(
            '<div class="">{}</div>', value
        )
    def render_worker(self, value):
        return format_html(
            '<div class="">{}</div>', value
        )
    def render_unpaid(self, value):
        return format_html(
            '<div class="">{}</div>', value
        )
    def render_toBePaid(self, value):
        return format_html(
            """
            <div x-data='{{"originalValue": "{}", "currentValue": "{}", "hasChanged": false, "isValid": true}}'
                x-init="$watch('currentValue', value => {{
                    if (value === '') {{
                        currentValue = '0';
                        return;
                    }}
                    hasChanged = value !== originalValue;
                    isValid = !isNaN(value) && parseInt(value) >= 0;
                }})">
                <div class="flex items-center">
                    <input
                        type="text"
                        x-model="currentValue"
                        x-on:input="currentValue = $event.target.value.replace(/[^0-9]/g, '')"
                        :class="{{
                            'border border-transparent focus:border focus:border-slate-300 focus:outline-none rounded p-1.5 text-start': true,
                            '': !(hasChanged && isValid),
                            'bg-indigo-100 border-none rounded-2xl w-fit': hasChanged && isValid,
                        }}"
                        inputmode="numeric"
                        pattern="[0-9]*"
                        value="{}">
                </div>
            </div>
            """,
            value,
            value,
            value,
        )
    def render_paymentDate(self, value):
        return format_html(
            """
            <div>
                <input type="date"
                class="border focus:border-slate-300 focus:outline-none rounded w-28 p-2"
                value="{}">
            </div>
            """,
            value,
        )
=======
        return format_html('<div class="">{}</div>', value)
>>>>>>> cfc8b5f2
<|MERGE_RESOLUTION|>--- conflicted
+++ resolved
@@ -737,152 +737,4 @@
     def render_attempts(self, value):
         return format_html('<div class="">{}</div>', value)
     def render_learning_hours(self, value):
-<<<<<<< HEAD
-        return format_html('<div class="">{}</div>', value)
-
-class CustomTable(BaseTailwindTable):
-    index = tables.Column(verbose_name="#", orderable=False)
-    name = tables.Column(verbose_name="Name")
-    user_id = tables.Column(verbose_name="User ID")
-    phone_number = tables.Column(verbose_name="Phone Number")
-    status = tables.Column(verbose_name="Status")
-    visits = tables.Column(verbose_name="Visits")
-    last_visit = tables.Column(verbose_name="Last Visit")
-    visit_status = tables.Column(verbose_name="Visit Status")
-    visit_date = tables.Column(verbose_name="Visit Date")
-    visit_time = tables.Column(verbose_name="Visit Time")
-    visit_location = tables.Column(verbose_name="Visit Location")
-    
-    
-    class Meta:
-        attrs = {
-            "class": "w-full max-w-full",
-            "thead": {"class": "w-full"},
-            "tbody": {"class": "w-full h-full overflow-y-auto"},
-        }
-        row_attrs = {
-            "class": "",
-        }
-        sequence = ("index", "name", "user_id", "phone_number", "status", "visits", "last_visit", "visit_status", "visit_date", "visit_time", "visit_location")
-        
-    def render_index(self, value):
-        return format_html(
-            '<div class="">{}</div>', value
-        )
-    def render_name(self, value):
-        return format_html(
-            '<div class="">{}</div>', value
-        )
-    def render_user_id(self, value):
-        return format_html(
-            '<div class="">{}</div>', value
-        )
-    def render_phone_number(self, value):
-        return format_html(
-            '<div class="">{}</div>', value
-        )
-    def render_status(self, value):
-        return format_html(
-            '<div class="">{}</div>', value
-        )
-    def render_visits(self, value):
-        return format_html(
-            '<div class="">{}</div>', value
-        )        
-    def render_last_visit(self, value):
-        return format_html(
-            '<div class="">{}</div>', value
-        )
-    def render_visit_status(self, value):
-        return format_html(
-            '<div class="">{}</div>', value
-        )
-    def render_visit_date(self, value):
-        return format_html(
-            '<div class="">{}</div>', value
-        )        
-    def render_visit_time(self, value):
-        return format_html(
-            '<div class="">{}</div>', value
-        )
-    def render_visit_location(self, value):
-        return format_html(
-            '<div class="">{}</div>', value
-        )
-                    
-class PayWorker(BaseTailwindTable):
-    index = tables.Column(verbose_name="#", orderable=False)
-    worker = tables.Column(verbose_name="Worker")
-    unpaid = tables.Column(verbose_name="Unpaid")
-    toBePaid = tables.Column(verbose_name="To Be Paid")
-    paymentDate = tables.Column(verbose_name="Payment Date")
-
-    class Meta:
-        attrs = {
-            "class": "w-full max-w-full",
-            "thead": {"class": "hidden"},
-            "tbody": {"class": "block w-full h-full"},
-        }
-        row_attrs = {
-            "class": "flex text-slate-900 items-center text-xs justify-between h-14 px-3 w-full  hover:bg-gray-100 relative transition-colors duration-300"
-        }
-        sequence = ("index", "worker", "unpaid", "toBePaid", "paymentDate")
-
-    def render_index(self, value):
-        return format_html(
-            '<div class="">{}</div>', value
-        )
-    def render_worker(self, value):
-        return format_html(
-            '<div class="">{}</div>', value
-        )
-    def render_unpaid(self, value):
-        return format_html(
-            '<div class="">{}</div>', value
-        )
-    def render_toBePaid(self, value):
-        return format_html(
-            """
-            <div x-data='{{"originalValue": "{}", "currentValue": "{}", "hasChanged": false, "isValid": true}}'
-                x-init="$watch('currentValue', value => {{
-                    if (value === '') {{
-                        currentValue = '0';
-                        return;
-                    }}
-                    hasChanged = value !== originalValue;
-                    isValid = !isNaN(value) && parseInt(value) >= 0;
-                }})">
-                <div class="flex items-center">
-                    <input
-                        type="text"
-                        x-model="currentValue"
-                        x-on:input="currentValue = $event.target.value.replace(/[^0-9]/g, '')"
-                        :class="{{
-                            'border border-transparent focus:border focus:border-slate-300 focus:outline-none rounded p-1.5 text-start': true,
-                            '': !(hasChanged && isValid),
-                            'bg-indigo-100 border-none rounded-2xl w-fit': hasChanged && isValid,
-                        }}"
-                        inputmode="numeric"
-                        pattern="[0-9]*"
-                        value="{}">
-                </div>
-            </div>
-            """,
-            value,
-            value,
-            value,
-        )
-    def render_paymentDate(self, value):
-        return format_html(
-            """
-            <div>
-                <input type="date"
-                class="border focus:border-slate-300 focus:outline-none rounded w-28 p-2"
-                value="{}">
-            </div>
-            """,
-            value,
-        )
-=======
-        return format_html('<div class="">{}</div>', value)
->>>>>>> cfc8b5f2
+        return format_html('<div class="">{}</div>', value)