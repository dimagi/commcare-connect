--- conflicted
+++ resolved
@@ -357,11 +357,7 @@
         filter_credential = form.cleaned_data["filter_credential"]
         if users or filter_country or filter_credential:
             add_connect_users.delay(users, opportunity.id, filter_country, filter_credential)
-<<<<<<< HEAD
-        return redirect("opportunity:tw_opportunity", request.org.slug, opportunity.pk)
-=======
         return redirect("opportunity:tw_worker_list", request.org.slug, pk)
->>>>>>> 1d5d4cbe
     return render(
         request,
         "tailwind/components/form.html",
