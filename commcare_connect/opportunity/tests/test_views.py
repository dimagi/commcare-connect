--- conflicted
+++ resolved
@@ -1,10 +1,6 @@
 from datetime import timedelta
 from http import HTTPStatus
-<<<<<<< HEAD
-from unittest import mock
-=======
-from unittest.mock import MagicMock, patch
->>>>>>> b911751b
+from unittest.mock import MagicMock, patch, Mock
 
 import pytest
 from django.contrib.messages import get_messages
@@ -35,11 +31,12 @@
 from commcare_connect.organization.models import Organization
 from commcare_connect.program.tests.factories import ManagedOpportunityFactory, ProgramFactory
 from commcare_connect.users.models import User
-<<<<<<< HEAD
-from commcare_connect.users.tests.factories import MembershipFactory, UserFactory
-=======
-from commcare_connect.users.tests.factories import MobileUserFactory, OrganizationFactory, MembershipFactory
->>>>>>> b911751b
+from commcare_connect.users.tests.factories import (
+    MembershipFactory,
+    MobileUserFactory,
+    OrganizationFactory,
+    UserFactory,
+)
 
 
 @pytest.mark.django_db
@@ -397,11 +394,11 @@
         self.client.force_login(org_user_admin)
         self.expected_redirect = reverse("opportunity:worker_list", args=(organization.slug, opportunity.id))
 
-    @mock.patch("commcare_connect.opportunity.tasks.invite_user.delay")
-    @mock.patch("commcare_connect.opportunity.tasks.send_message")
-    @mock.patch("commcare_connect.opportunity.tasks.send_sms")
+    @patch("commcare_connect.opportunity.tasks.invite_user.delay")
+    @patch("commcare_connect.opportunity.tasks.send_message")
+    @patch("commcare_connect.opportunity.tasks.send_sms")
     def test_success(self, mock_send_sms, mock_send_message, mock_invite_user):
-        mock_sms_response = mock.Mock()
+        mock_sms_response = Mock()
         mock_sms_response.sid = 1
         mock_send_sms.return_value = mock_sms_response
 
@@ -425,7 +422,7 @@
         response = self.client.post(self.url, data={})
         assert response.status_code == 400
 
-    @mock.patch("commcare_connect.opportunity.tasks.invite_user.delay")
+    @patch("commcare_connect.opportunity.tasks.invite_user.delay")
     def test_recent_invite_not_resent(self, mock_invite_user):
         response = self.client.post(self.url, data={"user_invite_ids": [self.recent_invite.id]})
 
@@ -438,7 +435,7 @@
             f"['{self.recent_invite.phone_number}']"
         )
 
-    @mock.patch("commcare_connect.opportunity.views.fetch_users")
+    @patch("commcare_connect.opportunity.views.fetch_users")
     def test_not_found_invite_still_not_found(self, mock_fetch_users):
         mock_fetch_users.return_value = []
         response = self.client.post(self.url, data={"user_invite_ids": [self.not_found_invite.id]})
@@ -452,8 +449,8 @@
             f"PersonalID: {{'{self.not_found_invite.phone_number}'}}"
         )
 
-    @mock.patch("commcare_connect.opportunity.views.update_user_and_send_invite")
-    @mock.patch("commcare_connect.opportunity.views.fetch_users")
+    @patch("commcare_connect.opportunity.views.update_user_and_send_invite")
+    @patch("commcare_connect.opportunity.views.fetch_users")
     def test_not_found_invite_with_found_user(self, mock_fetch_users, mock_update_and_send):
         mock_user = {
             "username": "newuser",
