from unittest.mock import MagicMock, patch

import pytest
from django.test import Client
from django.urls import reverse
from django.utils.timezone import now

<<<<<<< HEAD
from commcare_connect.opportunity.models import Opportunity, OpportunityAccess, OpportunityClaimLimit
from commcare_connect.opportunity.payment_number_report import update_payment_number_statuses
=======
from commcare_connect.opportunity.models import (
    Opportunity,
    OpportunityAccess,
    OpportunityClaimLimit,
    UserVisit,
    VisitReviewStatus,
    VisitValidationStatus,
)
>>>>>>> afea4f69
from commcare_connect.opportunity.tests.factories import (
    OpportunityAccessFactory,
    OpportunityClaimFactory,
    OpportunityClaimLimitFactory,
    PaymentUnitFactory,
    UserVisitFactory,
)
<<<<<<< HEAD
from commcare_connect.organization.models import Organization, OrgUserPaymentNumberStatus
=======
from commcare_connect.organization.models import Organization
from commcare_connect.program.tests.factories import ManagedOpportunityFactory, ProgramFactory
>>>>>>> afea4f69
from commcare_connect.users.models import User
from commcare_connect.users.tests.factories import MobileUserFactory, OrganizationFactory


@pytest.mark.django_db
def test_add_budget_existing_users(
    organization: Organization, org_user_member: User, opportunity: Opportunity, mobile_user: User, client: Client
):
    # access = OpportunityAccessFactory(user=user, opportunity=opportunity, accepted=True)
    # claim = OpportunityClaimFactory(end_date=opportunity.end_date, opportunity_access=access)
    payment_units = PaymentUnitFactory.create_batch(2, opportunity=opportunity, amount=1, max_total=100)
    budget_per_user = sum([p.max_total * p.amount for p in payment_units])
    opportunity.total_budget = budget_per_user

    opportunity.organization = organization
    opportunity.save()
    access = OpportunityAccess.objects.get(opportunity=opportunity, user=mobile_user)
    claim = OpportunityClaimFactory(opportunity_access=access, end_date=opportunity.end_date)
    ocl = OpportunityClaimLimitFactory(opportunity_claim=claim, payment_unit=payment_units[0], max_visits=10)
    assert opportunity.total_budget == 200
    assert opportunity.claimed_budget == 10

    url = reverse("opportunity:add_budget_existing_users", args=(organization.slug, opportunity.pk))
    client.force_login(org_user_member)
    response = client.post(url, data=dict(selected_users=[claim.id], additional_visits=5))
    assert response.status_code == 302
    opportunity = Opportunity.objects.get(pk=opportunity.pk)
    assert opportunity.total_budget == 205
    assert opportunity.claimed_budget == 15
    assert OpportunityClaimLimit.objects.get(pk=ocl.pk).max_visits == 15


<<<<<<< HEAD
@pytest.mark.django_db
@pytest.mark.parametrize(
    "scenario",
    [
        {
            "name": "new_entries",
            "existing_statuses": [],
            "update_data": [
                {
                    "username": "test_user1",
                    "phone_number": "+1234567890",
                    "status": OrgUserPaymentNumberStatus.APPROVED,
                },
                {
                    "username": "test_user2",
                    "phone_number": "+9876543210",
                    "status": OrgUserPaymentNumberStatus.REJECTED,
                },
            ],
            "expected_result": {"approved": 1, "rejected": 1, "pending": 0},
            "expect_connectid_update": True,
            "expect_message": False,
        },
        {
            "name": "new_entries_partial",
            "existing_statuses": [
                {
                    "username": "test_user1",
                    "phone_number": "+1234567890",
                    "status": OrgUserPaymentNumberStatus.REJECTED,
                }
            ],
            "update_data": [
                {
                    "username": "test_user1",
                    "phone_number": "+1234567890",
                    "status": OrgUserPaymentNumberStatus.APPROVED,
                },
                {
                    "username": "test_user2",
                    "phone_number": "+9876543210",
                    "status": OrgUserPaymentNumberStatus.REJECTED,
                },
            ],
            "expected_result": {"approved": 1, "rejected": 1, "pending": 0},
            "expect_connectid_update": True,
            "expect_message": False,
        },
        {
            "name": "unchanged_status",
            "existing_statuses": [
                {
                    "username": "test_user1",
                    "phone_number": "+1234567890",
                    "status": OrgUserPaymentNumberStatus.APPROVED,
                }
            ],
            "update_data": [
                {
                    "username": "test_user1",
                    "phone_number": "+1234567890",
                    "status": OrgUserPaymentNumberStatus.APPROVED,
                }
            ],
            "expected_result": {"approved": 0, "rejected": 0, "pending": 0},
            "expect_connectid_update": False,
            "expect_message": False,
        },
        {
            "name": "changed_status",
            "existing_statuses": [
                {
                    "username": "test_user1",
                    "phone_number": "+1234567890",
                    "status": OrgUserPaymentNumberStatus.APPROVED,
                }
            ],
            "update_data": [
                {"username": "test_user1", "phone_number": "+1234567890", "status": OrgUserPaymentNumberStatus.PENDING}
            ],
            "expected_result": {"approved": 0, "rejected": 0, "pending": 1},
            "expect_connectid_update": True,
            "expect_message": False,
        },
        {
            "name": "phone_changed",
            "existing_statuses": [
                {
                    "username": "test_user1",
                    "phone_number": "+1234567890",
                    "status": OrgUserPaymentNumberStatus.APPROVED,
                }
            ],
            "update_data": [
                {
                    "username": "test_user1",
                    "phone_number": "+2344567890",
                    "status": OrgUserPaymentNumberStatus.APPROVED,
                }
            ],
            "expected_result": {"approved": 1, "rejected": 0, "pending": 0},
            "expect_connectid_update": True,
            "expect_message": False,
        },
        {
            "name": "inter_org_conflict",
            "existing_statuses": [
                {
                    "username": "test_user1",
                    "phone_number": "+1234567890",
                    "status": OrgUserPaymentNumberStatus.APPROVED,
                    "organization": "another_org",
                }
            ],
            "update_data": [
                {
                    "username": "test_user1",
                    "phone_number": "+1234567890",
                    "status": OrgUserPaymentNumberStatus.REJECTED,
                }
            ],
            "expected_result": {"approved": 0, "rejected": 1, "pending": 0},
            "expect_connectid_update": False,
            "expect_message": True,
        },
    ],
)
def test_update_payment_number_statuses(scenario, opportunity):
    # Prepare existing statuses
    usernames = {s["username"] for s in scenario["existing_statuses"] + scenario["update_data"]}
    by_username = {}
    for username in usernames:
        by_username[username] = MobileUserFactory(username=username)

    for status_data in scenario.get("existing_statuses", []):
        org = (
            opportunity.organization
            if status_data.get("organization") != "another_org"
            else OrganizationFactory(name=status_data["organization"])
        )
        user = by_username[status_data["username"]]

        OrgUserPaymentNumberStatus.objects.create(
            organization=org, user=user, phone_number=status_data["phone_number"], status=status_data["status"]
        )

    # Mock external service calls
    with patch(
        "commcare_connect.opportunity.payment_number_report.update_payment_statuses"
    ) as mock_update_connectid, patch(
        "commcare_connect.opportunity.payment_number_report.send_message_bulk"
    ) as mock_send_message:
        mock_update_connectid.return_value = MagicMock(status=200)
        result = update_payment_number_statuses(scenario["update_data"], opportunity)

        if scenario["expect_connectid_update"]:
            mock_update_connectid.assert_called_once()
        else:
            mock_update_connectid.assert_not_called()

        if scenario["expect_message"]:
            mock_send_message.assert_called_once()
        else:
            mock_send_message.assert_not_called()

        assert result == scenario["expected_result"]

        # Verify database entries
        for entry in scenario["update_data"]:
            try:
                status_obj = OrgUserPaymentNumberStatus.objects.get(
                    user__username=entry["username"],
                    organization=opportunity.organization,
                )
                assert status_obj.phone_number == entry["phone_number"]
                assert status_obj.status == entry["status"]
            except OrgUserPaymentNumberStatus.DoesNotExist:
                if scenario["expected_result"]["approved"] + scenario["expected_result"]["rejected"] > 0:
                    pytest.fail(f"Expected status entry not found for {entry}")
=======
class TestUserVisitReviewView:
    @pytest.fixture(autouse=True)
    def setup(
        self,
        client: Client,
        program_manager_org: Organization,
        program_manager_org_user_admin: User,
        organization: Organization,
        org_user_admin: User,
    ):
        self.client = client
        self.pm_org = program_manager_org
        self.pm_user = program_manager_org_user_admin
        self.nm_org = organization
        self.nm_user = org_user_admin
        self.program = ProgramFactory(organization=self.pm_org)
        self.opportunity = ManagedOpportunityFactory(program=self.program, organization=self.nm_org)
        access = OpportunityAccessFactory(opportunity=self.opportunity, accepted=True)
        self.visits = UserVisitFactory.create_batch(
            10,
            opportunity=self.opportunity,
            status=VisitValidationStatus.approved,
            review_created_on=now(),
            review_status=VisitReviewStatus.pending,
            opportunity_access=access,
        )

    def test_user_visit_review_program_manager_table(self):
        self.url = reverse("opportunity:user_visit_review", args=(self.pm_org.slug, self.opportunity.id))
        self.client.force_login(self.pm_user)
        response = self.client.get(self.url)
        assert response.status_code == 200
        table = response.context["table"]
        assert len(table.rows) == 10
        assert "pk" in table.columns.names()

    @pytest.mark.parametrize("review_status", [(VisitReviewStatus.agree), (VisitReviewStatus.disagree)])
    def test_user_visit_review_program_manager_approval(self, review_status):
        self.url = reverse("opportunity:user_visit_review", args=(self.pm_org.slug, self.opportunity.id))
        self.client.force_login(self.pm_user)
        response = self.client.post(self.url, {"pk": [], "review_status": review_status.value})
        assert response.status_code == 200
        visits = UserVisit.objects.filter(id__in=[visit.id for visit in self.visits])
        for visit in visits:
            assert visit.review_status == VisitReviewStatus.pending

        visit_ids = [visit.id for visit in self.visits][:5]
        response = self.client.post(self.url, {"pk": visit_ids, "review_status": review_status.value})
        assert response.status_code == 200
        visits = UserVisit.objects.filter(id__in=visit_ids)
        for visit in visits:
            assert visit.review_status == review_status

    def test_user_visit_review_network_manager_table(self):
        self.url = reverse("opportunity:user_visit_review", args=(self.nm_org.slug, self.opportunity.id))
        self.client.force_login(self.nm_user)
        response = self.client.get(self.url)
        table = response.context["table"]
        assert len(table.rows) == 10
        assert "pk" not in table.columns.names()
>>>>>>> afea4f69
<|MERGE_RESOLUTION|>--- conflicted
+++ resolved
@@ -5,10 +5,6 @@
 from django.urls import reverse
 from django.utils.timezone import now
 
-<<<<<<< HEAD
-from commcare_connect.opportunity.models import Opportunity, OpportunityAccess, OpportunityClaimLimit
-from commcare_connect.opportunity.payment_number_report import update_payment_number_statuses
-=======
 from commcare_connect.opportunity.models import (
     Opportunity,
     OpportunityAccess,
@@ -17,7 +13,7 @@
     VisitReviewStatus,
     VisitValidationStatus,
 )
->>>>>>> afea4f69
+from commcare_connect.opportunity.payment_number_report import update_payment_number_statuses
 from commcare_connect.opportunity.tests.factories import (
     OpportunityAccessFactory,
     OpportunityClaimFactory,
@@ -25,12 +21,8 @@
     PaymentUnitFactory,
     UserVisitFactory,
 )
-<<<<<<< HEAD
 from commcare_connect.organization.models import Organization, OrgUserPaymentNumberStatus
-=======
-from commcare_connect.organization.models import Organization
 from commcare_connect.program.tests.factories import ManagedOpportunityFactory, ProgramFactory
->>>>>>> afea4f69
 from commcare_connect.users.models import User
 from commcare_connect.users.tests.factories import MobileUserFactory, OrganizationFactory
 
@@ -63,7 +55,6 @@
     assert OpportunityClaimLimit.objects.get(pk=ocl.pk).max_visits == 15
 
 
-<<<<<<< HEAD
 @pytest.mark.django_db
 @pytest.mark.parametrize(
     "scenario",
@@ -243,7 +234,8 @@
             except OrgUserPaymentNumberStatus.DoesNotExist:
                 if scenario["expected_result"]["approved"] + scenario["expected_result"]["rejected"] > 0:
                     pytest.fail(f"Expected status entry not found for {entry}")
-=======
+
+
 class TestUserVisitReviewView:
     @pytest.fixture(autouse=True)
     def setup(
@@ -303,5 +295,4 @@
         response = self.client.get(self.url)
         table = response.context["table"]
         assert len(table.rows) == 10
-        assert "pk" not in table.columns.names()
->>>>>>> afea4f69
+        assert "pk" not in table.columns.names()