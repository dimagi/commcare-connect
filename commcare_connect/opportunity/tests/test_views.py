from datetime import timedelta
from http import HTTPStatus
from unittest import mock

import pytest
from django.contrib.messages import get_messages
from django.test import Client
from django.urls import reverse
from django.utils.timezone import now

from commcare_connect.opportunity.helpers import OpportunityData, TieredQueryset
from commcare_connect.opportunity.models import (
    Opportunity,
    OpportunityAccess,
    OpportunityClaimLimit,
    UserInvite,
    UserInviteStatus,
    VisitValidationStatus,
)
from commcare_connect.opportunity.tasks import invite_user
from commcare_connect.opportunity.tests.factories import (
    OpportunityAccessFactory,
    OpportunityClaimFactory,
    OpportunityClaimLimitFactory,
    PaymentFactory,
    PaymentUnitFactory,
    UserInviteFactory,
    UserVisitFactory,
)
from commcare_connect.opportunity.views import WorkerPaymentsView
from commcare_connect.organization.models import Organization
from commcare_connect.program.tests.factories import ManagedOpportunityFactory, ProgramFactory
from commcare_connect.users.models import User
from commcare_connect.users.tests.factories import MembershipFactory, UserFactory


@pytest.mark.django_db
def test_add_budget_existing_users(
    organization: Organization, org_user_member: User, opportunity: Opportunity, mobile_user: User, client: Client
):
    # access = OpportunityAccessFactory(user=user, opportunity=opportunity, accepted=True)
    # claim = OpportunityClaimFactory(end_date=opportunity.end_date, opportunity_access=access)
    payment_units = PaymentUnitFactory.create_batch(2, opportunity=opportunity, amount=1, max_total=100)
    budget_per_user = sum([p.max_total * p.amount for p in payment_units])
    opportunity.total_budget = budget_per_user

    opportunity.organization = organization
    opportunity.save()
    access = OpportunityAccess.objects.get(opportunity=opportunity, user=mobile_user)
    claim = OpportunityClaimFactory(opportunity_access=access, end_date=opportunity.end_date)
    ocl = OpportunityClaimLimitFactory(opportunity_claim=claim, payment_unit=payment_units[0], max_visits=10)
    assert opportunity.total_budget == 200
    assert opportunity.claimed_budget == 10
    end_date = now().date()

    url = reverse("opportunity:add_budget_existing_users", args=(organization.slug, opportunity.pk))
    client.force_login(org_user_member)
    response = client.post(url, data=dict(selected_users=[claim.id], additional_visits=5, end_date=end_date))
    assert response.status_code == 302
    opportunity = Opportunity.objects.get(pk=opportunity.pk)
    assert opportunity.total_budget == 205
    assert opportunity.claimed_budget == 15
    limit = OpportunityClaimLimit.objects.get(pk=ocl.pk)
    assert limit.max_visits == 15
    assert limit.opportunity_claim.end_date == end_date
    assert limit.end_date == end_date


def test_add_budget_existing_users_for_managed_opportunity(
    client, program_manager_org, org_user_admin, organization, mobile_user
):
    payment_per_visit = 5
    org_pay_per_visit = 1
    max_visits_per_user = 10

    budget_per_user = max_visits_per_user * (payment_per_visit + org_pay_per_visit)
    initial_total_budget = budget_per_user * 2

    program = ProgramFactory(organization=program_manager_org, budget=200)
    opportunity = ManagedOpportunityFactory(
        program=program,
        organization=organization,
        total_budget=initial_total_budget,
        org_pay_per_visit=org_pay_per_visit,
    )
    payment_unit = PaymentUnitFactory(opportunity=opportunity, max_total=max_visits_per_user, amount=payment_per_visit)
    access = OpportunityAccessFactory(opportunity=opportunity, user=mobile_user)
    claim = OpportunityClaimFactory(opportunity_access=access, end_date=opportunity.end_date)
    claim_limit = OpportunityClaimLimitFactory(
        opportunity_claim=claim, payment_unit=payment_unit, max_visits=max_visits_per_user
    )

    assert opportunity.total_budget == initial_total_budget
    assert opportunity.claimed_budget == budget_per_user

    url = reverse("opportunity:add_budget_existing_users", args=(opportunity.organization.slug, opportunity.pk))
    client.force_login(org_user_admin)

    additional_visits = 10
    # Budget calculation breakdown: opp_budget=120 Initial_claimed: 60 increase: 60 Final: 120 - Still under opp_budget

    budget_increase = (payment_per_visit + org_pay_per_visit) * additional_visits
    expected_claimed_budget = budget_per_user + budget_increase

    response = client.post(url, data={"selected_users": [claim.id], "additional_visits": additional_visits})
    assert response.status_code == HTTPStatus.FOUND

    opportunity.refresh_from_db()
    claim_limit.refresh_from_db()

    assert opportunity.total_budget == initial_total_budget
    assert opportunity.claimed_budget == expected_claimed_budget
    assert claim_limit.max_visits == max_visits_per_user + additional_visits

    additional_visits = 1
    # Budget calculation breakdown: Previous: claimed 120 increase: 6 final: 126 - Exceeds opp_budget budget of 120

    response = client.post(url, data={"selected_users": [claim.id], "additional_visits": additional_visits})
    assert response.status_code == HTTPStatus.OK
    form = response.context["form"]
    assert "additional_visits" in form.errors
    assert form.errors["additional_visits"][0] == "Additional visits exceed the opportunity budget."


@pytest.mark.parametrize(
    "opportunity",
    [
        {"opp_options": {"managed": True}},
        {"opp_options": {"managed": False}},
    ],
    indirect=True,
)
@pytest.mark.django_db
def test_approve_visit(
    client: Client,
    organization,
    opportunity,
):
    justification = "Justification test."
    access = OpportunityAccessFactory(opportunity=opportunity)
    visit = UserVisitFactory.create(
        opportunity=opportunity, opportunity_access=access, flagged=True, status=VisitValidationStatus.pending
    )
    user = MembershipFactory.create(organization=opportunity.organization).user
    approve_url = reverse("opportunity:approve_visits", args=(opportunity.organization.slug, opportunity.id))
    client.force_login(user)
    response = client.post(approve_url, {"justification": justification, "visit_ids[]": [visit.id]}, follow=True)
    visit.refresh_from_db()
    assert visit.status == VisitValidationStatus.approved
    if opportunity.managed:
        assert justification == visit.justification
    assert response.status_code == HTTPStatus.OK


@pytest.mark.django_db
def test_get_opportunity_list_data_all_annotations(opportunity):
    today = now().date()
    three_days_ago = now() - timedelta(days=3)

    opportunity.end_date = today + timedelta(days=1)
    opportunity.active = True
    opportunity.save()

    # Create OpportunityAccesses
    oa1 = OpportunityAccessFactory(opportunity=opportunity, accepted=True, payment_accrued=1000, last_active=now())
    oa2 = OpportunityAccessFactory(
        opportunity=opportunity, accepted=True, payment_accrued=200, last_active=now() - timedelta(4)
    )
    oa3 = OpportunityAccessFactory(
        opportunity=opportunity, accepted=True, payment_accrued=0, last_active=now() - timedelta(4)
    )

    # Payments
    PaymentFactory(opportunity_access=oa1, amount=100, confirmed=True)
    PaymentFactory(opportunity_access=oa2, amount=50, confirmed=True)
    PaymentFactory(opportunity_access=oa1, amount=999, confirmed=False)
    PaymentFactory(opportunity_access=oa3, amount=0, confirmed=True)

    total_paid = 1149
    total_accrued = 1200

    # Invites
    for _ in range(3):
        UserInviteFactory(opportunity=opportunity, status=UserInviteStatus.invited)
    UserInviteFactory(opportunity=opportunity, status=UserInviteStatus.accepted)

    # Visits
    UserVisitFactory(
        opportunity=opportunity, opportunity_access=oa1, status=VisitValidationStatus.pending, visit_date=now()
    )

    UserVisitFactory(
        opportunity=opportunity,
        opportunity_access=oa2,
        status=VisitValidationStatus.approved,
        visit_date=three_days_ago - timedelta(days=2),
    )

    UserVisitFactory(
        opportunity=opportunity,
        opportunity_access=oa3,
        status=VisitValidationStatus.rejected,
        visit_date=three_days_ago - timedelta(days=2),
    )

    queryset = OpportunityData(opportunity.organization, False).get_data()
    opp = queryset[0]
    assert opp.pending_invites == 3
    assert opp.pending_approvals == 1
    assert opp.total_accrued == total_accrued
    assert opp.total_paid == total_paid
    assert opp.payments_due == total_accrued - total_paid
    assert opp.inactive_workers == 2
    assert opp.status == 0


@pytest.mark.django_db
def test_tiered_queryset_basic():
    users = [User.objects.create(username=f"user{i}") for i in range(5)]
    base_qs = User.objects.all()

    def data_qs_fn(ids):
        qs = User.objects.filter(id__in=ids)
        return sorted(qs, key=lambda u: ids.index(u.id))

    tq = TieredQueryset(base_qs, data_qs_fn)

    assert tq.count() == 5

    # Single item access
    first_user = tq[0]
    assert first_user.username == users[0].username

    # Slice access
    sliced = tq[1:3]
    assert [u.username for u in sliced] == [users[1].username, users[2].username]

    # Iteration returns all
    all_users = list(tq)
    assert [u.username for u in all_users] == [u.username for u in users]

    # Order_by works
    tq.order_by("-id")
    desc_users = list(tq[:2])
    expected = list(User.objects.order_by("-id")[:2])
    assert [u.id for u in desc_users] == [u.id for u in expected]

    # Empty slice works
    assert tq[100:105] == []


@pytest.mark.django_db
<<<<<<< HEAD
class TestDeleteUserInvites:
    @pytest.fixture(autouse=True)
    def setup_invites(self, organization, opportunity, org_user_member, client):
        self.client = client

        self.not_found_invites = UserInviteFactory.create_batch(
            2, opportunity=opportunity, status=UserInviteStatus.not_found
        )
        self.invited_invite = UserInviteFactory(opportunity=opportunity, status=UserInviteStatus.invited)
        self.accepted_invite = UserInviteFactory(opportunity=opportunity, status=UserInviteStatus.accepted)

        self.url = reverse("opportunity:delete_user_invites", args=(organization.slug, opportunity.id))
        self.client.force_login(org_user_member)

        self.expected_redirect = reverse("opportunity:worker_list", args=(organization.slug, opportunity.id))

    @pytest.mark.parametrize(
        "test_case,data,expected_status,expected_count,check_redirect",
        [
            ("single_valid_id", lambda self: {"user_invite_ids": [self.not_found_invites[0].id]}, 200, 3, True),
            (
                "multiple_mixed_status",
                lambda self: {
                    "user_invite_ids": [
                        self.not_found_invites[0].id,
                        self.not_found_invites[1].id,
                        self.invited_invite.id,  # Should remain (wrong status)
                        self.accepted_invite.id,  # Should remain (wrong status)
                    ]
                },
                200,
                2,
                True,
            ),
            ("nonexistent_ids", lambda self: {"user_invite_ids": [99999, 88888]}, 200, 4, True),
            ("no_ids_provided", lambda self: {}, 400, 4, False),
            ("empty_ids_list", lambda self: {"user_invite_ids": []}, 400, 4, False),
        ],
    )
    def test_delete_invites(self, test_case, data, expected_status, expected_count, check_redirect):
        response = self.client.post(self.url, data=data(self))
        assert response.status_code == expected_status

        if check_redirect:
            assert response.headers["HX-Redirect"] == self.expected_redirect

        assert UserInvite.objects.count() == expected_count

    def test_messages(self):
        response = self.client.post(
            self.url, data={"user_invite_ids": [self.not_found_invites[0].id, self.invited_invite.id]}
        )
        assert response.status_code == 200
        messages = list(get_messages(response.wsgi_request))
        assert len(messages) == 2
        assert str(messages[0]) == "Successfully deleted 1 invite(s)."
        assert str(messages[1]) == "Cannot delete 1 invite(s). Only invites with 'not found' status can be deleted."


@pytest.mark.django_db
class TestResendUserInvites:
    @pytest.fixture(autouse=True)
    def setup_invites(self, organization, opportunity, org_user_admin, client):
        self.organization = organization
        self.opportunity = opportunity
        self.client = client

        self.user1 = UserFactory(phone_number="1234567890")
        self.user2 = UserFactory(phone_number="0987654321")

        self.access1 = OpportunityAccessFactory(user=self.user1, opportunity=opportunity)
        self.access2 = OpportunityAccessFactory(user=self.user2, opportunity=opportunity)

        self.recent_invite = UserInviteFactory(
            opportunity=opportunity,
            phone_number=self.user1.phone_number,
            opportunity_access=self.access1,
            status=UserInviteStatus.invited,
            notification_date=now() - timedelta(hours=12),
        )

        self.old_invite = UserInviteFactory(
            opportunity=opportunity,
            phone_number=self.user2.phone_number,
            opportunity_access=self.access2,
            status=UserInviteStatus.sms_delivered,
            notification_date=now() - timedelta(days=2),
        )

        self.not_found_invite = UserInviteFactory(
            opportunity=opportunity,
            phone_number="1111111111",
            status=UserInviteStatus.not_found,
            opportunity_access=None,
        )

        self.url = reverse("opportunity:resend_user_invites", args=(organization.slug, opportunity.id))
        self.client.force_login(org_user_admin)
        self.expected_redirect = reverse("opportunity:worker_list", args=(organization.slug, opportunity.id))

    @mock.patch("commcare_connect.opportunity.tasks.invite_user.delay")
    @mock.patch("commcare_connect.opportunity.tasks.send_message")
    @mock.patch("commcare_connect.opportunity.tasks.send_sms")
    def test_success(self, mock_send_sms, mock_send_message, mock_invite_user):
        mock_sms_response = mock.Mock()
        mock_sms_response.sid = 1
        mock_send_sms.return_value = mock_sms_response

        def call_task_directly(user_id, access_pk):
            invite_user(user_id, access_pk)

        mock_invite_user.side_effect = call_task_directly
        response = self.client.post(self.url, data={"user_invite_ids": [self.old_invite.id]})

        self.old_invite.refresh_from_db()
        assert response.status_code == 200
        assert response.headers["HX-Redirect"] == self.expected_redirect

        messages = list(get_messages(response.wsgi_request))
        assert len(messages) == 1
        assert str(messages[0]) == "Successfully resent 1 invite(s)."
        assert self.old_invite.status == UserInviteStatus.invited
        assert self.old_invite.notification_date is not None

    def test_no_user_ids(self):
        response = self.client.post(self.url, data={})
        assert response.status_code == 400

    @mock.patch("commcare_connect.opportunity.tasks.invite_user.delay")
    def test_recent_invite_not_resent(self, mock_invite_user):
        response = self.client.post(self.url, data={"user_invite_ids": [self.recent_invite.id]})

        assert response.status_code == 200
        mock_invite_user.assert_not_called()
        messages = list(get_messages(response.wsgi_request))
        assert len(messages) == 1
        assert str(messages[0]) == (
            "The following invites were skipped, as they were sent in the last 24 hours: "
            f"['{self.recent_invite.phone_number}']"
        )

    @mock.patch("commcare_connect.opportunity.views.fetch_users")
    def test_not_found_invite_still_not_found(self, mock_fetch_users):
        mock_fetch_users.return_value = []
        response = self.client.post(self.url, data={"user_invite_ids": [self.not_found_invite.id]})

        assert response.status_code == 200
        mock_fetch_users.assert_called_once_with(set({self.not_found_invite.phone_number}))
        messages = list(get_messages(response.wsgi_request))
        assert len(messages) == 1
        assert str(messages[0]) == (
            "The following invites were skipped, as they are not registered on "
            f"PersonalID: {{'{self.not_found_invite.phone_number}'}}"
        )

    @mock.patch("commcare_connect.opportunity.views.update_user_and_send_invite")
    @mock.patch("commcare_connect.opportunity.views.fetch_users")
    def test_not_found_invite_with_found_user(self, mock_fetch_users, mock_update_and_send):
        mock_user = {
            "username": "newuser",
            "name": "New User",
            "phone_number": self.not_found_invite.phone_number,
        }
        mock_fetch_users.return_value = [mock_user]
        response = self.client.post(self.url, data={"user_invite_ids": [self.not_found_invite.id]})

        assert response.status_code == 200
        assert response.headers["HX-Redirect"] == self.expected_redirect
        mock_update_and_send.assert_called_once_with(mock_user, self.opportunity.id)
=======
@pytest.mark.parametrize(
    "referring_url, should_persist",
    [
        ("deliver_tab", True),
        ("/somewhere-else", False),
    ],
)
def test_tab_param_persistence(rf, opportunity, organization, referring_url, should_persist):
    tab_a_url = reverse("opportunity:worker_deliver", args=(organization.slug, opportunity.id))
    tab_b_url = reverse("opportunity:worker_payments", args=(organization.slug, opportunity.id))

    # Step 1: Visit tab A with GET params from any non-tab page
    request_a = rf.get(tab_a_url, {"status": "active"}, HTTP_REFERER="/anywhere-else")
    request_a.session = {}
    view = WorkerPaymentsView()
    view.request = request_a
    _ = view.get_tabs(organization.slug, opportunity)
    assert "worker_tab_params:payments" in request_a.session

    # Step 2: Go to tab B, with referrer varying
    if referring_url == "deliver_tab":
        referrer = tab_a_url
    else:
        referrer = referring_url

    request_b = rf.get(tab_b_url, HTTP_REFERER=referrer)
    request_b.session = request_a.session
    view.request = request_b
    tabs_b = view.get_tabs(organization.slug, opportunity)

    tab_a_link = [t["url"] for t in tabs_b if t["key"] == "payments"][0]

    if should_persist:
        assert "status=active" in tab_a_link
    else:
        assert "status=active" not in tab_a_link
>>>>>>> 99f83e03
<|MERGE_RESOLUTION|>--- conflicted
+++ resolved
@@ -250,7 +250,45 @@
 
 
 @pytest.mark.django_db
-<<<<<<< HEAD
+@pytest.mark.parametrize(
+    "referring_url, should_persist",
+    [
+        ("deliver_tab", True),
+        ("/somewhere-else", False),
+    ],
+)
+def test_tab_param_persistence(rf, opportunity, organization, referring_url, should_persist):
+    tab_a_url = reverse("opportunity:worker_deliver", args=(organization.slug, opportunity.id))
+    tab_b_url = reverse("opportunity:worker_payments", args=(organization.slug, opportunity.id))
+
+    # Step 1: Visit tab A with GET params from any non-tab page
+    request_a = rf.get(tab_a_url, {"status": "active"}, HTTP_REFERER="/anywhere-else")
+    request_a.session = {}
+    view = WorkerPaymentsView()
+    view.request = request_a
+    _ = view.get_tabs(organization.slug, opportunity)
+    assert "worker_tab_params:payments" in request_a.session
+
+    # Step 2: Go to tab B, with referrer varying
+    if referring_url == "deliver_tab":
+        referrer = tab_a_url
+    else:
+        referrer = referring_url
+
+    request_b = rf.get(tab_b_url, HTTP_REFERER=referrer)
+    request_b.session = request_a.session
+    view.request = request_b
+    tabs_b = view.get_tabs(organization.slug, opportunity)
+
+    tab_a_link = [t["url"] for t in tabs_b if t["key"] == "payments"][0]
+
+    if should_persist:
+        assert "status=active" in tab_a_link
+    else:
+        assert "status=active" not in tab_a_link
+
+
+@pytest.mark.django_db
 class TestDeleteUserInvites:
     @pytest.fixture(autouse=True)
     def setup_invites(self, organization, opportunity, org_user_member, client):
@@ -419,42 +457,4 @@
 
         assert response.status_code == 200
         assert response.headers["HX-Redirect"] == self.expected_redirect
-        mock_update_and_send.assert_called_once_with(mock_user, self.opportunity.id)
-=======
-@pytest.mark.parametrize(
-    "referring_url, should_persist",
-    [
-        ("deliver_tab", True),
-        ("/somewhere-else", False),
-    ],
-)
-def test_tab_param_persistence(rf, opportunity, organization, referring_url, should_persist):
-    tab_a_url = reverse("opportunity:worker_deliver", args=(organization.slug, opportunity.id))
-    tab_b_url = reverse("opportunity:worker_payments", args=(organization.slug, opportunity.id))
-
-    # Step 1: Visit tab A with GET params from any non-tab page
-    request_a = rf.get(tab_a_url, {"status": "active"}, HTTP_REFERER="/anywhere-else")
-    request_a.session = {}
-    view = WorkerPaymentsView()
-    view.request = request_a
-    _ = view.get_tabs(organization.slug, opportunity)
-    assert "worker_tab_params:payments" in request_a.session
-
-    # Step 2: Go to tab B, with referrer varying
-    if referring_url == "deliver_tab":
-        referrer = tab_a_url
-    else:
-        referrer = referring_url
-
-    request_b = rf.get(tab_b_url, HTTP_REFERER=referrer)
-    request_b.session = request_a.session
-    view.request = request_b
-    tabs_b = view.get_tabs(organization.slug, opportunity)
-
-    tab_a_link = [t["url"] for t in tabs_b if t["key"] == "payments"][0]
-
-    if should_persist:
-        assert "status=active" in tab_a_link
-    else:
-        assert "status=active" not in tab_a_link
->>>>>>> 99f83e03
+        mock_update_and_send.assert_called_once_with(mock_user, self.opportunity.id)