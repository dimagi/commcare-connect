<<<<<<< HEAD
import uuid
from datetime import timedelta
=======
from datetime import timedelta
from decimal import Decimal
>>>>>>> 7a52bb09
from http import HTTPStatus

import pytest
from django.test import Client
from django.urls import reverse
from django.utils.timezone import now

<<<<<<< HEAD
from commcare_connect.opportunity.helpers import get_worker_table_data, get_worker_learn_table_data
=======
from commcare_connect.opportunity.helpers import get_opportunity_list_data, get_opportunity_dashboard_data
>>>>>>> 7a52bb09
from commcare_connect.opportunity.models import (
    Opportunity,
    OpportunityAccess,
    OpportunityClaimLimit,
    UserVisit,
    VisitReviewStatus,
    VisitValidationStatus, UserInviteStatus, CompletedWorkStatus,
)
from commcare_connect.opportunity.tests.factories import (
    OpportunityAccessFactory,
    OpportunityClaimFactory,
    OpportunityClaimLimitFactory,
    PaymentUnitFactory,
<<<<<<< HEAD
    UserVisitFactory, LearnModuleFactory, CompletedModuleFactory, AssessmentFactory,
=======
    UserVisitFactory, UserInviteFactory, PaymentFactory, AssessmentFactory, CompletedWorkFactory, LearnModuleFactory,
    CompletedModuleFactory,
>>>>>>> 7a52bb09
)
from commcare_connect.organization.models import Organization
from commcare_connect.program.tests.factories import ManagedOpportunityFactory, ProgramFactory
from commcare_connect.users.models import User
from commcare_connect.users.tests.factories import MembershipFactory


@pytest.mark.django_db
def test_add_budget_existing_users(
    organization: Organization, org_user_member: User, opportunity: Opportunity, mobile_user: User, client: Client
):
    # access = OpportunityAccessFactory(user=user, opportunity=opportunity, accepted=True)
    # claim = OpportunityClaimFactory(end_date=opportunity.end_date, opportunity_access=access)
    payment_units = PaymentUnitFactory.create_batch(2, opportunity=opportunity, amount=1, max_total=100)
    budget_per_user = sum([p.max_total * p.amount for p in payment_units])
    opportunity.total_budget = budget_per_user

    opportunity.organization = organization
    opportunity.save()
    access = OpportunityAccess.objects.get(opportunity=opportunity, user=mobile_user)
    claim = OpportunityClaimFactory(opportunity_access=access, end_date=opportunity.end_date)
    ocl = OpportunityClaimLimitFactory(opportunity_claim=claim, payment_unit=payment_units[0], max_visits=10)
    assert opportunity.total_budget == 200
    assert opportunity.claimed_budget == 10

    url = reverse("opportunity:add_budget_existing_users", args=(organization.slug, opportunity.pk))
    client.force_login(org_user_member)
    response = client.post(url, data=dict(selected_users=[claim.id], additional_visits=5))
    assert response.status_code == 302
    opportunity = Opportunity.objects.get(pk=opportunity.pk)
    assert opportunity.total_budget == 205
    assert opportunity.claimed_budget == 15
    assert OpportunityClaimLimit.objects.get(pk=ocl.pk).max_visits == 15


class TestUserVisitReviewView:
    @pytest.fixture(autouse=True)
    def setup(
        self,
        client: Client,
        program_manager_org: Organization,
        program_manager_org_user_admin: User,
        organization: Organization,
        org_user_admin: User,
    ):
        self.client = client
        self.pm_org = program_manager_org
        self.pm_user = program_manager_org_user_admin
        self.nm_org = organization
        self.nm_user = org_user_admin
        self.program = ProgramFactory(organization=self.pm_org)
        self.opportunity = ManagedOpportunityFactory(program=self.program, organization=self.nm_org)
        access = OpportunityAccessFactory(opportunity=self.opportunity, accepted=True)
        self.visits = UserVisitFactory.create_batch(
            10,
            opportunity=self.opportunity,
            status=VisitValidationStatus.approved,
            review_created_on=now(),
            review_status=VisitReviewStatus.pending,
            opportunity_access=access,
        )

    def test_user_visit_review_program_manager_table(self):
        self.url = reverse("opportunity:user_visit_review", args=(self.pm_org.slug, self.opportunity.id))
        self.client.force_login(self.pm_user)
        response = self.client.get(self.url)
        assert response.status_code == 200
        table = response.context["table"]
        assert len(table.rows) == 10
        assert "pk" in table.columns.names()

    @pytest.mark.parametrize("review_status", [(VisitReviewStatus.agree), (VisitReviewStatus.disagree)])
    def test_user_visit_review_program_manager_approval(self, review_status):
        self.url = reverse("opportunity:user_visit_review", args=(self.pm_org.slug, self.opportunity.id))
        self.client.force_login(self.pm_user)
        response = self.client.post(self.url, {"pk": [], "review_status": review_status.value})
        assert response.status_code == 200
        visits = UserVisit.objects.filter(id__in=[visit.id for visit in self.visits])
        for visit in visits:
            assert visit.review_status == VisitReviewStatus.pending

        visit_ids = [visit.id for visit in self.visits][:5]
        response = self.client.post(self.url, {"pk": visit_ids, "review_status": review_status.value})
        assert response.status_code == 200
        visits = UserVisit.objects.filter(id__in=visit_ids)
        for visit in visits:
            assert visit.review_status == review_status

    def test_user_visit_review_network_manager_table(self):
        self.url = reverse("opportunity:user_visit_review", args=(self.nm_org.slug, self.opportunity.id))
        self.client.force_login(self.nm_user)
        response = self.client.get(self.url)
        table = response.context["table"]
        assert len(table.rows) == 10
        assert "pk" not in table.columns.names()


def test_add_budget_existing_users_for_managed_opportunity(
    client, program_manager_org, org_user_admin, organization, mobile_user
):
    payment_per_visit = 5
    org_pay_per_visit = 1
    max_visits_per_user = 10

    budget_per_user = max_visits_per_user * (payment_per_visit + org_pay_per_visit)
    initial_total_budget = budget_per_user * 2

    program = ProgramFactory(organization=program_manager_org, budget=200)
    opportunity = ManagedOpportunityFactory(
        program=program,
        organization=organization,
        total_budget=initial_total_budget,
        org_pay_per_visit=org_pay_per_visit,
    )
    payment_unit = PaymentUnitFactory(opportunity=opportunity, max_total=max_visits_per_user, amount=payment_per_visit)
    access = OpportunityAccessFactory(opportunity=opportunity, user=mobile_user)
    claim = OpportunityClaimFactory(opportunity_access=access, end_date=opportunity.end_date)
    claim_limit = OpportunityClaimLimitFactory(
        opportunity_claim=claim, payment_unit=payment_unit, max_visits=max_visits_per_user
    )

    assert opportunity.total_budget == initial_total_budget
    assert opportunity.claimed_budget == budget_per_user

    url = reverse("opportunity:add_budget_existing_users", args=(opportunity.organization.slug, opportunity.pk))
    client.force_login(org_user_admin)

    additional_visits = 10
    # Budget calculation breakdown: opp_budget=120 Initial_claimed: 60 increase: 60 Final: 120 - Still under opp_budget

    budget_increase = (payment_per_visit + org_pay_per_visit) * additional_visits
    expected_claimed_budget = budget_per_user + budget_increase

    response = client.post(url, data={"selected_users": [claim.id], "additional_visits": additional_visits})
    assert response.status_code == HTTPStatus.FOUND

    opportunity.refresh_from_db()
    claim_limit.refresh_from_db()

    assert opportunity.total_budget == initial_total_budget
    assert opportunity.claimed_budget == expected_claimed_budget
    assert claim_limit.max_visits == max_visits_per_user + additional_visits

    additional_visits = 1
    # Budget calculation breakdown: Previous: claimed 120 increase: 6 final: 126 - Exceeds opp_budget budget of 120

    response = client.post(url, data={"selected_users": [claim.id], "additional_visits": additional_visits})
    assert response.status_code == HTTPStatus.OK
    form = response.context["form"]
    assert "additional_visits" in form.errors
    assert form.errors["additional_visits"][0] == "Additional visits exceed the opportunity budget."


@pytest.mark.parametrize(
    "opportunity",
    [
        {"opp_options": {"managed": True}},
        {"opp_options": {"managed": False}},
    ],
    indirect=True,
)
@pytest.mark.django_db
def test_approve_visit(
    client: Client,
    organization,
    opportunity,
):
    justification = "Justification test."
    access = OpportunityAccessFactory(opportunity=opportunity)
    visit = UserVisitFactory.create(
        opportunity=opportunity, opportunity_access=access, flagged=True, status=VisitValidationStatus.pending
    )
    user = MembershipFactory.create(organization=opportunity.organization).user
    approve_url = reverse("opportunity:approve_visit", args=(opportunity.organization.slug, visit.id))
    client.force_login(user)
    response = client.post(approve_url, {"justification": justification}, follow=True)
    visit.refresh_from_db()
    assert visit.status == VisitValidationStatus.approved
    expected_redirect_url = None
    if opportunity.managed:
        assert justification == visit.justification
        expected_redirect_url = reverse(
            "opportunity:user_visit_review",
            kwargs={"org_slug": opportunity.organization.slug, "opp_id": opportunity.id},
        )
    else:
        expected_redirect_url = reverse(
            "opportunity:user_visits_list",
            kwargs={
                "org_slug": opportunity.organization.slug,
                "opp_id": opportunity.id,
                "pk": visit.opportunity_access_id,
            },
        )
    assert response.redirect_chain[-1][0] == expected_redirect_url
    assert response.status_code == HTTPStatus.OK


<<<<<<< HEAD
@pytest.mark.django_db
def test_get_worker_table_data_all_fields(opportunity):
    today = now().date()
    five_days_ago = today - timedelta(days=5)
    three_days_ago = today - timedelta(days=3)
    two_days_ago = today - timedelta(days=2)

    opportunity.end_date = today +timedelta(days=5)
    opportunity.save()
    opportunity.refresh_from_db()

    module1 = LearnModuleFactory(app=opportunity.learn_app)
    module2 = LearnModuleFactory(app=opportunity.learn_app)

    access = OpportunityAccessFactory(opportunity=opportunity)

    # Completed modules
    CompletedModuleFactory(
        opportunity=opportunity,
        opportunity_access=access,
        user=access.user,
        module=module1,
        date=five_days_ago,
    )
    CompletedModuleFactory(
        xform_id=uuid.uuid4(),
        opportunity=opportunity,
        opportunity_access=access,
        user=access.user,
        module=module1,
        date=today,
    )
    CompletedModuleFactory(
        opportunity=opportunity,
        opportunity_access=access,
        user=access.user,
        module=module2,
        date=three_days_ago,
    )

    UserVisitFactory(
        opportunity=opportunity,
        opportunity_access=access,
        user=access.user,
        visit_date=two_days_ago,
    )

    result = get_worker_table_data(opportunity)
    row = result.get(id=access.id)

    assert row.started_learn.date() == five_days_ago
    assert row.completed_learn.date() == three_days_ago
    assert row.days_to_complete_learn.days == 2
    assert row.first_delivery.date() == two_days_ago
    assert row.days_to_start_delivery.days == (today-two_days_ago).days
    assert row.last_active.date() == today
=======

@pytest.mark.django_db
def test_get_opportunity_list_data_all_annotations(opportunity):
    today = now().date()
    three_days_ago = now() - timedelta(days=3)

    opportunity.end_date = today + timedelta(days=1)
    opportunity.active = True
    opportunity.save()

    # Create OpportunityAccesses
    oa1 = OpportunityAccessFactory(opportunity=opportunity, accepted=True, payment_accrued=300)
    oa2 = OpportunityAccessFactory(opportunity=opportunity, accepted=True, payment_accrued=200)
    oa3 = OpportunityAccessFactory(opportunity=opportunity, accepted=True, payment_accrued=0)

    # Payments
    PaymentFactory(opportunity_access=oa1, amount_usd=100, confirmed=True)
    PaymentFactory(opportunity_access=oa2, amount_usd=50, confirmed=True)
    PaymentFactory(opportunity_access=oa1, amount_usd=999, confirmed=False)
    PaymentFactory(opportunity_access=oa3, amount_usd=0, confirmed=True)

    # Invites
    for _ in range(3):
        UserInviteFactory(opportunity=opportunity, status=UserInviteStatus.invited)
    UserInviteFactory(opportunity=opportunity, status=UserInviteStatus.accepted)

    # Visits
    UserVisitFactory(opportunity=opportunity, opportunity_access=oa1,
                     status=VisitValidationStatus.pending, visit_date=now())

    UserVisitFactory(opportunity=opportunity, opportunity_access=oa2,
                     status=VisitValidationStatus.approved, visit_date=three_days_ago - timedelta(days=1))

    UserVisitFactory(opportunity=opportunity, opportunity_access=oa3,
                     status=VisitValidationStatus.rejected, visit_date=three_days_ago - timedelta(days=1))


    queryset = get_opportunity_list_data(opportunity.organization)
    opp = queryset[0]

    assert opp.pending_invites == 3
    assert opp.pending_approvals == 1
    assert opp.total_accrued == Decimal("500")
    assert opp.total_paid == Decimal("150")
    assert opp.payments_due == Decimal("350")
    assert opp.inactive_workers == 2
    assert opp.status == 0
>>>>>>> 7a52bb09



@pytest.mark.django_db
<<<<<<< HEAD
def test_get_worker_learn_table_data_all_fields(
    opportunity,
):
    today = now().date()
    five_days_ago = today - timedelta(days=5)
    three_days_ago = today - timedelta(days=3)
    two_days_ago = today - timedelta(days=2)

    opportunity.end_date = today + timedelta(days=5)
    opportunity.save()

    module1 = LearnModuleFactory(app=opportunity.learn_app)
    module2 = LearnModuleFactory(app=opportunity.learn_app)
    module3 = LearnModuleFactory(app=opportunity.learn_app)

    access = OpportunityAccessFactory(opportunity=opportunity)

    # Completed 2 out of 3 modules
    CompletedModuleFactory(
        opportunity=opportunity,
        opportunity_access=access,
        user=access.user,
        module=module1,
        date=five_days_ago,
        duration=timedelta(hours=1),
    )
    CompletedModuleFactory(
        xform_id=uuid.uuid4(),
        opportunity=opportunity,
        opportunity_access=access,
        user=access.user,
        module=module2,
        date=three_days_ago,
        duration=timedelta(hours=2),
    )
    print(OpportunityAccess.objects.filter(id=access.id).count())
    # Passed assessment
    AssessmentFactory(
        user=access.user,
        opportunity=opportunity,
        opportunity_access=access,
        passed=True,
        score=85,
        passing_score=70,
        date=today,
    )

    print(OpportunityAccess.objects.filter(id=access.id).count())

    # Failed assessment (shouldn't affect passed_assessment=True)
    AssessmentFactory(
        user=access.user,
        opportunity=opportunity,
        opportunity_access=access,
        passed=False,
        score=50,
        passing_score=70,
        date=three_days_ago,
    )

    print(OpportunityAccess.objects.filter(id=access.id).count())

    result = get_worker_learn_table_data(opportunity)
    for r in result:
        print(r.id)
    print(OpportunityAccess.objects.filter(id=access.id).count())
    row = result.get(id=access.id)

    assert row.last_active.date() == three_days_ago
    assert row.started_learning.date() == three_days_ago
    assert row.completed_learn == None
    assert row.passed_assessment is True
    assert row.assesment_count == 2
    assert row.learning_hours.total_seconds() == 10800
    assert row.completed_modules_count == 2
    assert row.modules_completed_percentage == round(2 * 100.0 / 3, 1)
=======
def test_get_opportunity_dashboard_data_counts(opportunity):
    today = now()
    three_days_ago = today - timedelta(days=3)

    modules = [LearnModuleFactory(app=opportunity.learn_app) for _ in range(3)]

    access_users = OpportunityAccessFactory.create_batch(6, opportunity=opportunity)

    for ac in access_users[:4]:
        for module in modules:
            CompletedModuleFactory(user=ac.user, opportunity_access=ac, module=module, opportunity=opportunity)

    CompletedModuleFactory(user=access_users[5].user, opportunity_access=access_users[5], module=modules[0],
                           opportunity=opportunity)

    # Create user invites
    UserInviteFactory(opportunity=opportunity, status=UserInviteStatus.invited)
    UserInviteFactory(opportunity=opportunity, status=UserInviteStatus.accepted)

    # Inactive worker: user with no recent visit
    UserVisitFactory(
        opportunity=opportunity,
        opportunity_access=access_users[0],
        user=access_users[0].user,
        visit_date=three_days_ago - timedelta(days=1),
        status=VisitValidationStatus.approved
    )



    # Active worker
    UserVisitFactory(
        opportunity=opportunity,
        user=access_users[1].user,
        opportunity_access=access_users[1],
        visit_date=today,
        status=VisitValidationStatus.approved
    )

    UserVisitFactory(
        opportunity=opportunity,
        opportunity_access=access_users[2],
        user=access_users[2].user,
        visit_date=today - timedelta(hours=23),
        status=VisitValidationStatus.approved
    )

    PaymentFactory(opportunity_access=access_users[0], amount_usd=100, confirmed=True)
    PaymentFactory(opportunity_access=access_users[1], amount_usd=50, confirmed=True)

    access_users[0].payment_accrued = 200
    access_users[0].save()
    access_users[0].refresh_from_db()

    CompletedWorkFactory(opportunity_access=access_users[0])

    # Flagged delivery
    CompletedWorkFactory(
        opportunity_access=access_users[1],
        status=CompletedWorkStatus.pending
    )

    OpportunityClaimFactory(opportunity_access=access_users[0])

    # Assessments: 3 users passed
    for ac in access_users[:3]:
        AssessmentFactory(user=ac.user, opportunity=opportunity, opportunity_access=access_users[0], passed=True)

    queryset = get_opportunity_dashboard_data(opportunity.id)
    opp = queryset.first()

    assert opp.pending_invites == 1
    assert opp.workers_invited == 2
    assert opp.inactive_workers == 4
    assert opp.total_paid == Decimal("150")
    assert opp.total_accrued == Decimal("200")
    assert opp.payments_due == Decimal("50")
    assert opp.total_deliveries == 2
    assert opp.flagged_deliveries_waiting_for_review == 1
    assert opp.completed_learning == 4
    assert opp.started_learning_count == 5
    assert opp.claimed_job == 1
    assert opp.started_deleveries == 3
    assert opp.completed_assessments == 3
    assert opp.most_recent_delivery == today
    assert opp.deliveries_from_yesterday == 2
>>>>>>> 7a52bb09
<|MERGE_RESOLUTION|>--- conflicted
+++ resolved
@@ -1,10 +1,7 @@
-<<<<<<< HEAD
+from datetime import timedelta
+from decimal import Decimal
 import uuid
 from datetime import timedelta
-=======
-from datetime import timedelta
-from decimal import Decimal
->>>>>>> 7a52bb09
 from http import HTTPStatus
 
 import pytest
@@ -12,11 +9,7 @@
 from django.urls import reverse
 from django.utils.timezone import now
 
-<<<<<<< HEAD
-from commcare_connect.opportunity.helpers import get_worker_table_data, get_worker_learn_table_data
-=======
-from commcare_connect.opportunity.helpers import get_opportunity_list_data, get_opportunity_dashboard_data
->>>>>>> 7a52bb09
+from commcare_connect.opportunity.helpers import get_worker_table_data, get_worker_learn_table_data, get_opportunity_list_data, get_opportunity_dashboard_data
 from commcare_connect.opportunity.models import (
     Opportunity,
     OpportunityAccess,
@@ -30,12 +23,8 @@
     OpportunityClaimFactory,
     OpportunityClaimLimitFactory,
     PaymentUnitFactory,
-<<<<<<< HEAD
-    UserVisitFactory, LearnModuleFactory, CompletedModuleFactory, AssessmentFactory,
-=======
     UserVisitFactory, UserInviteFactory, PaymentFactory, AssessmentFactory, CompletedWorkFactory, LearnModuleFactory,
     CompletedModuleFactory,
->>>>>>> 7a52bb09
 )
 from commcare_connect.organization.models import Organization
 from commcare_connect.program.tests.factories import ManagedOpportunityFactory, ProgramFactory
@@ -234,7 +223,6 @@
     assert response.status_code == HTTPStatus.OK
 
 
-<<<<<<< HEAD
 @pytest.mark.django_db
 def test_get_worker_table_data_all_fields(opportunity):
     today = now().date()
@@ -291,60 +279,10 @@
     assert row.first_delivery.date() == two_days_ago
     assert row.days_to_start_delivery.days == (today-two_days_ago).days
     assert row.last_active.date() == today
-=======
+
+
 
 @pytest.mark.django_db
-def test_get_opportunity_list_data_all_annotations(opportunity):
-    today = now().date()
-    three_days_ago = now() - timedelta(days=3)
-
-    opportunity.end_date = today + timedelta(days=1)
-    opportunity.active = True
-    opportunity.save()
-
-    # Create OpportunityAccesses
-    oa1 = OpportunityAccessFactory(opportunity=opportunity, accepted=True, payment_accrued=300)
-    oa2 = OpportunityAccessFactory(opportunity=opportunity, accepted=True, payment_accrued=200)
-    oa3 = OpportunityAccessFactory(opportunity=opportunity, accepted=True, payment_accrued=0)
-
-    # Payments
-    PaymentFactory(opportunity_access=oa1, amount_usd=100, confirmed=True)
-    PaymentFactory(opportunity_access=oa2, amount_usd=50, confirmed=True)
-    PaymentFactory(opportunity_access=oa1, amount_usd=999, confirmed=False)
-    PaymentFactory(opportunity_access=oa3, amount_usd=0, confirmed=True)
-
-    # Invites
-    for _ in range(3):
-        UserInviteFactory(opportunity=opportunity, status=UserInviteStatus.invited)
-    UserInviteFactory(opportunity=opportunity, status=UserInviteStatus.accepted)
-
-    # Visits
-    UserVisitFactory(opportunity=opportunity, opportunity_access=oa1,
-                     status=VisitValidationStatus.pending, visit_date=now())
-
-    UserVisitFactory(opportunity=opportunity, opportunity_access=oa2,
-                     status=VisitValidationStatus.approved, visit_date=three_days_ago - timedelta(days=1))
-
-    UserVisitFactory(opportunity=opportunity, opportunity_access=oa3,
-                     status=VisitValidationStatus.rejected, visit_date=three_days_ago - timedelta(days=1))
-
-
-    queryset = get_opportunity_list_data(opportunity.organization)
-    opp = queryset[0]
-
-    assert opp.pending_invites == 3
-    assert opp.pending_approvals == 1
-    assert opp.total_accrued == Decimal("500")
-    assert opp.total_paid == Decimal("150")
-    assert opp.payments_due == Decimal("350")
-    assert opp.inactive_workers == 2
-    assert opp.status == 0
->>>>>>> 7a52bb09
-
-
-
-@pytest.mark.django_db
-<<<<<<< HEAD
 def test_get_worker_learn_table_data_all_fields(
     opportunity,
 ):
@@ -421,7 +359,59 @@
     assert row.learning_hours.total_seconds() == 10800
     assert row.completed_modules_count == 2
     assert row.modules_completed_percentage == round(2 * 100.0 / 3, 1)
-=======
+
+
+
+@pytest.mark.django_db
+def test_get_opportunity_list_data_all_annotations(opportunity):
+    today = now().date()
+    three_days_ago = now() - timedelta(days=3)
+
+    opportunity.end_date = today + timedelta(days=1)
+    opportunity.active = True
+    opportunity.save()
+
+    # Create OpportunityAccesses
+    oa1 = OpportunityAccessFactory(opportunity=opportunity, accepted=True, payment_accrued=300)
+    oa2 = OpportunityAccessFactory(opportunity=opportunity, accepted=True, payment_accrued=200)
+    oa3 = OpportunityAccessFactory(opportunity=opportunity, accepted=True, payment_accrued=0)
+
+    # Payments
+    PaymentFactory(opportunity_access=oa1, amount_usd=100, confirmed=True)
+    PaymentFactory(opportunity_access=oa2, amount_usd=50, confirmed=True)
+    PaymentFactory(opportunity_access=oa1, amount_usd=999, confirmed=False)
+    PaymentFactory(opportunity_access=oa3, amount_usd=0, confirmed=True)
+
+    # Invites
+    for _ in range(3):
+        UserInviteFactory(opportunity=opportunity, status=UserInviteStatus.invited)
+    UserInviteFactory(opportunity=opportunity, status=UserInviteStatus.accepted)
+
+    # Visits
+    UserVisitFactory(opportunity=opportunity, opportunity_access=oa1,
+                     status=VisitValidationStatus.pending, visit_date=now())
+
+    UserVisitFactory(opportunity=opportunity, opportunity_access=oa2,
+                     status=VisitValidationStatus.approved, visit_date=three_days_ago - timedelta(days=1))
+
+    UserVisitFactory(opportunity=opportunity, opportunity_access=oa3,
+                     status=VisitValidationStatus.rejected, visit_date=three_days_ago - timedelta(days=1))
+
+
+    queryset = get_opportunity_list_data(opportunity.organization)
+    opp = queryset[0]
+
+    assert opp.pending_invites == 3
+    assert opp.pending_approvals == 1
+    assert opp.total_accrued == Decimal("500")
+    assert opp.total_paid == Decimal("150")
+    assert opp.payments_due == Decimal("350")
+    assert opp.inactive_workers == 2
+    assert opp.status == 0
+
+
+
+@pytest.mark.django_db
 def test_get_opportunity_dashboard_data_counts(opportunity):
     today = now()
     three_days_ago = today - timedelta(days=3)
@@ -507,5 +497,4 @@
     assert opp.started_deleveries == 3
     assert opp.completed_assessments == 3
     assert opp.most_recent_delivery == today
-    assert opp.deliveries_from_yesterday == 2
->>>>>>> 7a52bb09
+    assert opp.deliveries_from_yesterday == 2