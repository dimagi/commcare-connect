--- conflicted
+++ resolved
@@ -106,11 +106,7 @@
         with pytest.raises(ImportException, match=re.escape(expected.message)):
             get_status_by_visit_id(dataset)
     else:
-<<<<<<< HEAD
         actual, _ = get_status_by_visit_id(dataset)
-        assert actual == expected
-=======
-        actual = get_status_by_visit_id(dataset)
         assert actual == expected
 
 
@@ -131,5 +127,4 @@
     assert Payment.objects.filter(opportunity_access__opportunity=opportunity).count() == 5
     for access in access_objects:
         payment = Payment.objects.get(opportunity_access=access)
-        assert payment.amount == 50
->>>>>>> 157b6354
+        assert payment.amount == 50