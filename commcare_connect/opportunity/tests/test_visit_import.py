--- conflicted
+++ resolved
@@ -607,7 +607,7 @@
             payment_accrued += cw.payment_accrued
     access.refresh_from_db()
     assert access.payment_accrued == payment_accrued
-<<<<<<< HEAD
+    _validate_saved_fields(access)
 
 
 @pytest.mark.django_db
@@ -657,11 +657,8 @@
     assert import_status.over_limit_count
 
     assert import_status.over_limit_count == 10
-=======
-    _validate_saved_fields(access)
 
 
 def _validate_saved_fields(opportunity_access: OpportunityAccess):
     for completed_work in opportunity_access.completedwork_set.all():
-        validate_saved_fields(completed_work)
->>>>>>> c0932415
+        validate_saved_fields(completed_work)