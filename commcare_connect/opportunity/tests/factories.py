--- conflicted
+++ resolved
@@ -177,7 +177,6 @@
         model = "opportunity.UserInvite"
 
 
-<<<<<<< HEAD
 class DeliverUnitFlagRulesFactory(DjangoModelFactory):
     opportunity = SubFactory(OpportunityFactory)
     deliver_unit = SubFactory(DeliverUnitFactory)
@@ -192,7 +191,8 @@
 
     class Meta:
         model = "opportunity.FormJsonValidationRules"
-=======
+
+
 class CatchmentAreaFactory(DjangoModelFactory):
     opportunity = SubFactory(OpportunityFactory)
     opportunity_access = SubFactory(OpportunityAccessFactory)
@@ -204,5 +204,4 @@
     site_code = Faker("pystr")
 
     class Meta:
-        model = "opportunity.CatchmentArea"
->>>>>>> ec67a251
+        model = "opportunity.CatchmentArea"