from datetime import timezone

from factory import DictFactory, Faker, LazyAttribute, SelfAttribute, SubFactory
from factory.django import DjangoModelFactory

from commcare_connect.commcarehq.tests.factories import HQServerFactory
from commcare_connect.opportunity.models import VisitValidationStatus
from commcare_connect.users.tests.factories import OrganizationFactory


class ApplicationFactory(DictFactory):
    id = Faker("pystr")
    name = Faker("name")
    domain = Faker("name")


class CommCareAppFactory(DjangoModelFactory):
    organization = SubFactory(OrganizationFactory)
    cc_domain = Faker("name")
    cc_app_id = Faker("uuid4")
    name = Faker("name")
    description = Faker("text")
    passing_score = Faker("pyint", min_value=50, max_value=100, step=5)
    hq_server = SubFactory(HQServerFactory)

    class Meta:
        model = "opportunity.CommCareApp"


class HQApiKeyFactory(DjangoModelFactory):
    api_key = Faker("uuid4")
    user = SubFactory("commcare_connect.users.tests.factories.UserFactory")
    hq_server = SubFactory(HQServerFactory)

    class Meta:
        model = "opportunity.HQApiKey"


class DeliveryTypeFactory(DjangoModelFactory):
    name = Faker("name")
    slug = Faker("pystr")

    class Meta:
        model = "opportunity.DeliveryType"


class OpportunityFactory(DjangoModelFactory):
    organization = SubFactory(OrganizationFactory)
    name = Faker("name")
    description = Faker("text")
    short_description = Faker("pystr", max_chars=50)
    active = True
    learn_app = SubFactory(CommCareAppFactory, organization=SelfAttribute("..organization"))
    deliver_app = SubFactory(CommCareAppFactory, organization=SelfAttribute("..organization"))
    start_date = Faker("past_date")
    end_date = Faker("future_date")
    total_budget = Faker("pyint", min_value=1000, max_value=10000)
    api_key = SubFactory(HQApiKeyFactory)
    delivery_type = SubFactory(DeliveryTypeFactory)
    currency = "USD"
    hq_server = SubFactory(HQServerFactory)

    class Meta:
        model = "opportunity.Opportunity"


class OpportunityAccessFactory(DjangoModelFactory):
    opportunity = SubFactory(OpportunityFactory)
    user = SubFactory("commcare_connect.users.tests.factories.MobileUserFactory")

    class Meta:
        model = "opportunity.OpportunityAccess"
        django_get_or_create = ["opportunity", "user"]


class OpportunityVerificationFlagsFactory(DjangoModelFactory):
    opportunity = SubFactory(OpportunityFactory)
    form_submission_start = None  # Default to None
    form_submission_end = None  # Default to None

    class Meta:
        model = "opportunity.OpportunityVerificationFlags"


class LearnModuleFactory(DjangoModelFactory):
    app = SubFactory(CommCareAppFactory)
    slug = Faker("pystr")
    name = Faker("name")
    description = Faker("text")
    time_estimate = Faker("pyint", min_value=1, max_value=10)

    class Meta:
        model = "opportunity.LearnModule"


class PaymentUnitFactory(DjangoModelFactory):
    opportunity = SubFactory(OpportunityFactory)
    name = Faker("name")
    description = Faker("text")
    amount = Faker("pyint", min_value=1, max_value=10)
    max_daily = Faker("pyint", min_value=1, max_value=10)
    max_total = LazyAttribute(lambda o: o.max_daily * 2)

    # parent_payment_unit = SubFactory("commcare_connect.opportunity.tests.factories.PaymentUnitFactory")

    class Meta:
        model = "opportunity.PaymentUnit"


class DeliverUnitFactory(DjangoModelFactory):
    app = SubFactory(CommCareAppFactory)
    slug = Faker("pystr")
    name = Faker("name")
    payment_unit = SubFactory(PaymentUnitFactory)

    class Meta:
        model = "opportunity.DeliverUnit"


class CompletedWorkFactory(DjangoModelFactory):
    opportunity_access = SubFactory(OpportunityAccessFactory)
    payment_unit = SubFactory(PaymentUnitFactory)
    entity_id = Faker("uuid4")
    entity_name = Faker("name")

    class Meta:
        model = "opportunity.CompletedWork"


class UserVisitFactory(DjangoModelFactory):
    opportunity = SubFactory(OpportunityFactory)
    user = SubFactory("commcare_connect.users.tests.factories.UserFactory")
    opportunity_access = SubFactory(OpportunityAccessFactory)
    deliver_unit = SubFactory(DeliverUnitFactory)
    status = Faker("enum", enum_cls=VisitValidationStatus)
    visit_date = Faker("date_time", tzinfo=timezone.utc)
    form_json = Faker("pydict", value_types=[str, int, float, bool])
    xform_id = Faker("uuid4")
    completed_work = SubFactory(CompletedWorkFactory)

    class Meta:
        model = "opportunity.UserVisit"


class OpportunityClaimFactory(DjangoModelFactory):
    opportunity_access = SubFactory(OpportunityAccessFactory)
    end_date = Faker("date")
    date_claimed = Faker("date")

    class Meta:
        model = "opportunity.OpportunityClaim"


class OpportunityClaimLimitFactory(DjangoModelFactory):
    opportunity_claim = SubFactory(OpportunityClaimFactory)
    payment_unit = SubFactory(PaymentUnitFactory)
    max_visits = Faker("pyint", min_value=1, max_value=100)

    class Meta:
        model = "opportunity.OpportunityClaimLimit"


class CompletedModuleFactory(DjangoModelFactory):
    opportunity = SubFactory(OpportunityFactory)
    user = SubFactory("commcare_connect.users.tests.factories.UserFactory")
    opportunity_access = SubFactory(OpportunityAccessFactory)
    date = Faker("date_time", tzinfo=timezone.utc)
    module = SubFactory(LearnModuleFactory, app=SelfAttribute("..opportunity.learn_app"))
    duration = Faker("time_delta")

    class Meta:
        model = "opportunity.CompletedModule"


class AssessmentFactory(DjangoModelFactory):
    opportunity = SubFactory(OpportunityFactory)
    user = SubFactory("commcare_connect.users.tests.factories.UserFactory")
    opportunity_access = SubFactory(OpportunityAccessFactory)
    app = SubFactory(CommCareAppFactory)
    passed = True
    score = Faker("pyint", min_value=75, max_value=100)
    passing_score = Faker("pyint", min_value=1, max_value=50)
    date = Faker("date_time", tzinfo=timezone.utc)

    class Meta:
        model = "opportunity.Assessment"


class UserInviteFactory(DjangoModelFactory):
    opportunity = SubFactory(OpportunityFactory)
    phone_number = Faker("word")
    message_sid = Faker("word")
    opportunity_access = SubFactory(OpportunityAccessFactory)

    class Meta:
        model = "opportunity.UserInvite"


class DeliverUnitFlagRulesFactory(DjangoModelFactory):
    opportunity = SubFactory(OpportunityFactory)
    deliver_unit = SubFactory(DeliverUnitFactory)

    class Meta:
        model = "opportunity.DeliverUnitFlagRules"


class FormJsonValidationRulesFactory(DjangoModelFactory):
    opportunity = SubFactory(OpportunityFactory)
    name = Faker("word")

    class Meta:
        model = "opportunity.FormJsonValidationRules"


class CatchmentAreaFactory(DjangoModelFactory):
    opportunity = SubFactory(OpportunityFactory)
    opportunity_access = SubFactory(OpportunityAccessFactory)
    latitude = Faker("latitude")
    longitude = Faker("longitude")
    radius = Faker("random_int", min=500, max=2000)
    active = Faker("boolean")
    name = Faker("city")
    site_code = Faker("pystr")

    class Meta:
        model = "opportunity.CatchmentArea"


class DeliveryTypeFactory(DjangoModelFactory):
    name = Faker("name")
    description = Faker("text", max_nb_chars=200)

    class Meta:
        model = "opportunity.DeliveryType"


class PaymentFactory(DjangoModelFactory):
    opportunity_access = SubFactory(OpportunityAccessFactory)
    amount = Faker("pydecimal", min_value=1, max_value=10000)
    date_paid = Faker("date_time", tzinfo=timezone.utc)

    class Meta:
        model = "opportunity.Payment"


class PaymentInvoiceFactory(DjangoModelFactory):
    opportunity = SubFactory(OpportunityFactory)
    amount = Faker("pydecimal", min_value=0, max_value=1000)
    date = Faker("date_time", tzinfo=timezone.utc)
    invoice_number = Faker("pystr")

    class Meta:
        model = "opportunity.PaymentInvoice"


<<<<<<< HEAD
class ExchangeRateFactory(DjangoModelFactory):
    currency_code = "USD"
    rate = 1.0
    rate_date = Faker("date_time", tzinfo=timezone.utc)

    class Meta:
        model = "opportunity.ExchangeRate"
=======
class CredentialConfigurationFactory(DjangoModelFactory):
    opportunity = SubFactory(OpportunityFactory)

    class Meta:
        model = "opportunity.CredentialConfiguration"


class UserCredentialFactory(DjangoModelFactory):
    user = SubFactory("commcare_connect.users.tests.factories.UserFactory")
    opportunity = SubFactory(OpportunityFactory)
    delivery_type = SubFactory(DeliveryTypeFactory)

    class Meta:
        model = "users.UserCredential"
>>>>>>> 0988edc5
<|MERGE_RESOLUTION|>--- conflicted
+++ resolved
@@ -253,7 +253,6 @@
         model = "opportunity.PaymentInvoice"
 
 
-<<<<<<< HEAD
 class ExchangeRateFactory(DjangoModelFactory):
     currency_code = "USD"
     rate = 1.0
@@ -261,7 +260,8 @@
 
     class Meta:
         model = "opportunity.ExchangeRate"
-=======
+
+
 class CredentialConfigurationFactory(DjangoModelFactory):
     opportunity = SubFactory(OpportunityFactory)
 
@@ -275,5 +275,4 @@
     delivery_type = SubFactory(DeliveryTypeFactory)
 
     class Meta:
-        model = "users.UserCredential"
->>>>>>> 0988edc5
+        model = "users.UserCredential"