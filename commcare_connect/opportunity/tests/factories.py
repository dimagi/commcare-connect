from datetime import timezone

from factory import DictFactory, Faker, LazyAttribute, SelfAttribute, SubFactory
from factory.django import DjangoModelFactory

from commcare_connect.opportunity.models import VisitValidationStatus
from commcare_connect.users.tests.factories import OrganizationFactory


class ApplicationFactory(DictFactory):
    id = Faker("pystr")
    name = Faker("name")
    domain = Faker("name")


class CommCareAppFactory(DjangoModelFactory):
    organization = SubFactory(OrganizationFactory)
    cc_domain = Faker("name")
    cc_app_id = Faker("uuid4")
    name = Faker("name")
    description = Faker("text")
    passing_score = Faker("pyint", min_value=50, max_value=100, step=5)

    class Meta:
        model = "opportunity.CommCareApp"


class HQApiKeyFactory(DjangoModelFactory):
    api_key = Faker("uuid4")
    user = SubFactory("commcare_connect.users.tests.factories.UserFactory")

    class Meta:
        model = "opportunity.HQApiKey"


class OpportunityFactory(DjangoModelFactory):
    organization = SubFactory(OrganizationFactory)
    name = Faker("name")
    description = Faker("text")
    short_description = Faker("pystr", max_chars=50)
    active = True
    learn_app = SubFactory(CommCareAppFactory, organization=SelfAttribute("..organization"))
    deliver_app = SubFactory(CommCareAppFactory, organization=SelfAttribute("..organization"))
    start_date = Faker("past_date")
    end_date = Faker("future_date")
    # to be removed
    budget_per_visit = Faker("pyint", min_value=1, max_value=10)
    total_budget = Faker("pyint", min_value=1000, max_value=10000)
    api_key = SubFactory(HQApiKeyFactory)

    class Meta:
        model = "opportunity.Opportunity"


<<<<<<< HEAD
class OpportunityAccessFactory(DjangoModelFactory):
    opportunity = SubFactory(OpportunityFactory)
    user = SubFactory("commcare_connect.users.tests.factories.MobileUserFactory")

    class Meta:
        model = "opportunity.OpportunityAccess"
=======
class OpportunityVerificationFlagsFactory(DjangoModelFactory):
    opportunity = SubFactory(OpportunityFactory)

    class Meta:
        model = "opportunity.OpportunityVerificationFlags"
>>>>>>> 689b6ac5


class LearnModuleFactory(DjangoModelFactory):
    app = SubFactory(CommCareAppFactory)
    slug = Faker("pystr")
    name = Faker("name")
    description = Faker("text")
    time_estimate = Faker("pyint", min_value=1, max_value=10)

    class Meta:
        model = "opportunity.LearnModule"


class PaymentUnitFactory(DjangoModelFactory):
    opportunity = SubFactory(OpportunityFactory)
    name = Faker("name")
    description = Faker("text")
    amount = Faker("pyint", min_value=1, max_value=10)
    max_daily = Faker("pyint", min_value=1, max_value=10)
    max_total = LazyAttribute(lambda o: o.max_daily * 2)

    # parent_payment_unit = SubFactory("commcare_connect.opportunity.tests.factories.PaymentUnitFactory")

    class Meta:
        model = "opportunity.PaymentUnit"


class DeliverUnitFactory(DjangoModelFactory):
    app = SubFactory(CommCareAppFactory)
    slug = Faker("pystr")
    name = Faker("name")
    payment_unit = SubFactory(PaymentUnitFactory)

    class Meta:
        model = "opportunity.DeliverUnit"


class OpportunityAccessFactory(DjangoModelFactory):
    opportunity = SubFactory(OpportunityFactory)
    user = SubFactory("commcare_connect.users.tests.factories.MobileUserFactory")

    class Meta:
        model = "opportunity.OpportunityAccess"


class CompletedWorkFactory(DjangoModelFactory):
    opportunity_access = SubFactory(OpportunityAccessFactory)
    payment_unit = SubFactory(PaymentUnitFactory)
    entity_id = Faker("uuid4")
    entity_name = Faker("name")

    class Meta:
        model = "opportunity.CompletedWork"


class UserVisitFactory(DjangoModelFactory):
    opportunity = SubFactory(OpportunityFactory)
    user = SubFactory("commcare_connect.users.tests.factories.UserFactory")
    opportunity_access = SubFactory(OpportunityAccessFactory)
    deliver_unit = SubFactory(DeliverUnitFactory)
    status = Faker("enum", enum_cls=VisitValidationStatus)
    visit_date = Faker("date_time", tzinfo=timezone.utc)
    form_json = Faker("pydict", value_types=[str, int, float, bool])
    xform_id = Faker("uuid4")

    class Meta:
        model = "opportunity.UserVisit"


class OpportunityClaimFactory(DjangoModelFactory):
    opportunity_access = SubFactory(OpportunityAccessFactory)
    end_date = Faker("date")
    date_claimed = Faker("date")

    class Meta:
        model = "opportunity.OpportunityClaim"


class OpportunityClaimLimitFactory(DjangoModelFactory):
    opportunity_claim = SubFactory(OpportunityClaimFactory)
    payment_unit = SubFactory(PaymentUnitFactory)
    max_visits = Faker("pyint", min_value=1, max_value=100)

    class Meta:
        model = "opportunity.OpportunityClaimLimit"


class CompletedModuleFactory(DjangoModelFactory):
    opportunity = SubFactory(OpportunityFactory)
    user = SubFactory("commcare_connect.users.tests.factories.UserFactory")
    opportunity_access = SubFactory(OpportunityAccessFactory)
    date = Faker("date_time", tzinfo=timezone.utc)
    module = SubFactory(LearnModuleFactory, app=SelfAttribute("..opportunity.learn_app"))
    duration = Faker("time_delta")

    class Meta:
        model = "opportunity.CompletedModule"


class AssessmentFactory(DjangoModelFactory):
    opportunity = SubFactory(OpportunityFactory)
    user = SubFactory("commcare_connect.users.tests.factories.UserFactory")
    opportunity_access = SubFactory(OpportunityAccessFactory)
    app = SubFactory(CommCareAppFactory)
    passed = True
    score = Faker("pyint", min_value=75, max_value=100)
    passing_score = Faker("pyint", min_value=1, max_value=50)
    date = Faker("date_time", tzinfo=timezone.utc)

    class Meta:
        model = "opportunity.Assessment"<|MERGE_RESOLUTION|>--- conflicted
+++ resolved
@@ -52,20 +52,19 @@
         model = "opportunity.Opportunity"
 
 
-<<<<<<< HEAD
 class OpportunityAccessFactory(DjangoModelFactory):
     opportunity = SubFactory(OpportunityFactory)
     user = SubFactory("commcare_connect.users.tests.factories.MobileUserFactory")
 
     class Meta:
         model = "opportunity.OpportunityAccess"
-=======
+
+
 class OpportunityVerificationFlagsFactory(DjangoModelFactory):
     opportunity = SubFactory(OpportunityFactory)
 
     class Meta:
         model = "opportunity.OpportunityVerificationFlags"
->>>>>>> 689b6ac5
 
 
 class LearnModuleFactory(DjangoModelFactory):
@@ -101,14 +100,6 @@
 
     class Meta:
         model = "opportunity.DeliverUnit"
-
-
-class OpportunityAccessFactory(DjangoModelFactory):
-    opportunity = SubFactory(OpportunityFactory)
-    user = SubFactory("commcare_connect.users.tests.factories.MobileUserFactory")
-
-    class Meta:
-        model = "opportunity.OpportunityAccess"
 
 
 class CompletedWorkFactory(DjangoModelFactory):
