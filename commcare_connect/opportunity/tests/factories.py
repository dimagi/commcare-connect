--- conflicted
+++ resolved
@@ -90,7 +90,6 @@
         model = "opportunity.OpportunityAccess"
 
 
-<<<<<<< HEAD
 class OpportunityClaimFactory(DjangoModelFactory):
     opportunity_access = SubFactory(OpportunityAccessFactory)
     max_payments = Faker("pyint", min_value=1, max_value=100)
@@ -99,7 +98,8 @@
 
     class Meta:
         model = "opportunity.OpportunityClaim"
-=======
+
+
 class CompletedModuleFactory(DjangoModelFactory):
     opportunity = SubFactory(OpportunityFactory)
     user = SubFactory("commcare_connect.users.tests.factories.UserFactory")
@@ -108,5 +108,4 @@
     duration = Faker("time_delta")
 
     class Meta:
-        model = "opportunity.CompletedModule"
->>>>>>> fe51bf3a
+        model = "opportunity.CompletedModule"