--- conflicted
+++ resolved
@@ -1,16 +1,9 @@
 import pytest
 
-<<<<<<< HEAD
-from commcare_connect.opportunity.models import Opportunity
+from commcare_connect.opportunity.models import Opportunity, OpportunityClaimLimit
 from commcare_connect.opportunity.tests.factories import (
     CompletedModuleFactory,
     LearnModuleFactory,
-    OpportunityAccessFactory,
-)
-=======
-from commcare_connect.opportunity.models import Opportunity, OpportunityClaimLimit
-from commcare_connect.opportunity.tests.factories import (
-    CompletedModuleFactory,
     OpportunityAccessFactory,
     OpportunityClaimFactory,
     OpportunityClaimLimitFactory,
@@ -18,7 +11,6 @@
 )
 from commcare_connect.users.models import User
 from commcare_connect.users.tests.factories import MobileUserFactory
->>>>>>> 689b6ac5
 
 
 @pytest.mark.django_db
