--- conflicted
+++ resolved
@@ -1,23 +1,17 @@
 import datetime
-<<<<<<< HEAD
 import json
-=======
 from unittest.mock import patch
->>>>>>> 043ae31f
 
 import pytest
 from waffle.testutils import override_switch
 
 from commcare_connect.flags.switch_names import OPPORTUNITY_CREDENTIALS
-<<<<<<< HEAD
-from commcare_connect.opportunity.forms import AddBudgetNewUsersForm, OpportunityChangeForm, OpportunityInitUpdateForm
-from commcare_connect.opportunity.models import CredentialConfiguration, PaymentUnit
-from commcare_connect.opportunity.tests.factories import (
-    CommCareAppFactory,
-    OpportunityAccessFactory,
-    OpportunityFactory,
-=======
-from commcare_connect.opportunity.forms import AddBudgetNewUsersForm, OpportunityChangeForm, PaymentInvoiceForm
+from commcare_connect.opportunity.forms import (
+    AddBudgetNewUsersForm,
+    OpportunityChangeForm,
+    OpportunityInitUpdateForm,
+    PaymentInvoiceForm,
+)
 from commcare_connect.opportunity.models import (
     CompletedWork,
     CompletedWorkStatus,
@@ -28,9 +22,9 @@
     CommCareAppFactory,
     CompletedWorkFactory,
     ExchangeRateFactory,
+    OpportunityAccessFactory,
     OpportunityFactory,
     PaymentInvoiceFactory,
->>>>>>> 043ae31f
     PaymentUnitFactory,
 )
 from commcare_connect.program.tests.factories import ManagedOpportunityFactory, ProgramFactory
