--- conflicted
+++ resolved
@@ -651,11 +651,6 @@
                 "invoice_number": "INV-001",
                 "amount": 100.0,
                 "date": "2025-11-06",
-<<<<<<< HEAD
-                "invoice_type": "service_delivery",
-=======
-                "usd_currency": False,
->>>>>>> c25f680b
                 "title": "Consulting Services Invoice",
                 "start_date": "2025-10-01",
                 "end_date": "2025-10-31",
