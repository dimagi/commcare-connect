import datetime
import json
from unittest.mock import patch

import pytest
from waffle.testutils import override_switch

from commcare_connect.flags.switch_names import OPPORTUNITY_CREDENTIALS
from commcare_connect.opportunity.forms import (
    AddBudgetNewUsersForm,
    OpportunityChangeForm,
    OpportunityInitUpdateForm,
    PaymentInvoiceForm,
)
from commcare_connect.opportunity.models import (
    CompletedWork,
    CompletedWorkStatus,
    CredentialConfiguration,
    PaymentUnit,
)
from commcare_connect.opportunity.tests.factories import (
    CommCareAppFactory,
    CompletedWorkFactory,
    ExchangeRateFactory,
    OpportunityAccessFactory,
    OpportunityFactory,
    PaymentInvoiceFactory,
    PaymentUnitFactory,
)
from commcare_connect.program.tests.factories import ManagedOpportunityFactory, ProgramFactory


@pytest.fixture
def valid_opportunity(organization):
    opp = OpportunityFactory(
        organization=organization,
        active=True,
        learn_app=CommCareAppFactory(cc_app_id="test_learn_app"),
        deliver_app=CommCareAppFactory(cc_app_id="test_deliver_app"),
        name="Test Opportunity",
        description="Test Description",
        short_description="Short Description",
        currency="USD",
        is_test=False,
        end_date=datetime.date.today() + datetime.timedelta(days=30),
    )
    PaymentUnitFactory(opportunity=opp)
    return opp


@pytest.mark.django_db
class TestOpportunityChangeForm:
    @pytest.fixture
    def base_form_data(self, valid_opportunity):
        return {
            "name": "Updated Opportunity",
            "description": "Updated Description",
            "short_description": "Updated Short Description",
            "active": True,
            "currency": "EUR",
            "is_test": False,
            "delivery_type": valid_opportunity.delivery_type.id,
            "end_date": (datetime.date.today() + datetime.timedelta(days=60)).isoformat(),
            "users": "+1234567890\n+9876543210",
            "learn_level": None,
            "deliver_level": None,
        }

    def test_form_initialization(self, valid_opportunity):
        form = OpportunityChangeForm(instance=valid_opportunity)
        expected_fields = {
            "name",
            "description",
            "short_description",
            "active",
            "currency",
            "is_test",
            "delivery_type",
            "end_date",
            "users",
        }
        assert all(field in form.fields for field in expected_fields)

        expected_initial = {
            "name": valid_opportunity.name,
            "description": valid_opportunity.description,
            "short_description": valid_opportunity.short_description,
            "active": valid_opportunity.active,
            "currency": valid_opportunity.currency,
            "is_test": valid_opportunity.is_test,
            "delivery_type": valid_opportunity.delivery_type.id,
            "end_date": valid_opportunity.end_date.isoformat(),
        }
        assert all(form.initial.get(key) == value for key, value in expected_initial.items())

    @pytest.mark.parametrize(
        "field",
        [
            "name",
            "description",
            "short_description",
            "currency",
        ],
    )
    def test_required_fields(self, valid_opportunity, field, base_form_data):
        data = base_form_data.copy()
        data[field] = ""
        form = OpportunityChangeForm(data=data, instance=valid_opportunity)
        assert not form.is_valid()
        assert field in form.errors

    @pytest.mark.parametrize(
        "test_data",
        [
            pytest.param(
                {
                    "field": "end_date",
                    "value": "invalid-date",
                    "error_expected": True,
                    "error_message": "Enter a valid date.",
                },
                id="invalid_end_date",
            ),
            pytest.param(
                {
                    "field": "users",
                    "value": "  +1234567890  \n  +9876543210  ",
                    "error_expected": False,
                    "expected_clean": ["+1234567890", "+9876543210"],
                },
                id="valid_users_with_whitespace",
            ),
        ],
    )
    def test_field_validation(self, valid_opportunity, base_form_data, test_data):
        data = base_form_data.copy()
        data[test_data["field"]] = test_data["value"]
        form = OpportunityChangeForm(data=data, instance=valid_opportunity)
        if test_data["error_expected"]:
            assert not form.is_valid()
            assert test_data["error_message"] in str(form.errors[test_data["field"]])
        else:
            assert form.is_valid()
            if "expected_clean" in test_data:
                assert form.cleaned_data[test_data["field"]] == test_data["expected_clean"]

    @pytest.mark.parametrize(
        "app_scenario",
        [
            pytest.param(
                {
                    "active_app_ids": ("unique_app1", "unique_app2"),
                    "new_app_ids": ("different_app1", "different_app2"),
                    "expected_valid": True,
                },
                id="unique_apps",
            ),
            pytest.param(
                {
                    "active_app_ids": ("shared_app1", "shared_app2"),
                    "new_app_ids": ("shared_app1", "shared_app2"),
                    "expected_valid": False,
                },
                id="reused_apps",
            ),
        ],
    )
    def test_app_reuse_validation(self, organization, base_form_data, app_scenario):
        opp1 = OpportunityFactory(
            organization=organization,
            active=True,
            learn_app=CommCareAppFactory(cc_app_id=app_scenario["active_app_ids"][0]),
            deliver_app=CommCareAppFactory(cc_app_id=app_scenario["active_app_ids"][1]),
        )
        PaymentUnitFactory(opportunity=opp1)

        inactive_opp = OpportunityFactory(
            organization=organization,
            active=False,
            learn_app=CommCareAppFactory(cc_app_id=app_scenario["new_app_ids"][0]),
            deliver_app=CommCareAppFactory(cc_app_id=app_scenario["new_app_ids"][1]),
        )

        PaymentUnitFactory(opportunity=inactive_opp)

        form = OpportunityChangeForm(data=base_form_data, instance=inactive_opp)

        assert form.is_valid() == app_scenario["expected_valid"]
        if not app_scenario["expected_valid"]:
            assert "Cannot reactivate opportunity with reused applications" in str(form.errors["active"])

    @pytest.mark.parametrize(
        "data_updates,expected_valid",
        [
            ({"currency": "USD", "additional_users": 5}, True),
            ({"currency": "EUR", "additional_users": 10}, True),
            ({"currency": "INVALID", "additional_users": 5}, False),
            ({"currency": "USD", "additional_users": -5}, True),
        ],
    )
    def test_valid_combinations(self, valid_opportunity, base_form_data, data_updates, expected_valid):
        data = base_form_data.copy()
        data.update(data_updates)
        form = OpportunityChangeForm(data=data, instance=valid_opportunity)
        assert form.is_valid() == expected_valid

    def test_for_incomplete_opp(self, base_form_data, valid_opportunity):
        data = data = base_form_data.copy()
        PaymentUnit.objects.filter(opportunity=valid_opportunity).delete()  # making opp incomplete explicitly
        form = OpportunityChangeForm(data=data, instance=valid_opportunity)
        assert not form.is_valid()
        assert "users" in form.errors
        assert "Please finish setting up the opportunity before inviting users." in form.errors["users"]

    @override_switch(OPPORTUNITY_CREDENTIALS, active=True)
    @pytest.mark.parametrize(
        "learn_level,delivery_level",
        [
            ("LEARN_PASSED", "25_DELIVERIES"),
            ("LEARN_PASSED", "1000_DELIVERIES"),
            ("", "50_DELIVERIES"),
            ("LEARN_PASSED", ""),
            ("", ""),
        ],
    )
    def test_save_credential_issuer(self, valid_opportunity, base_form_data, learn_level, delivery_level):
        data = base_form_data.copy()
        data["learn_level"] = learn_level
        data["delivery_level"] = delivery_level

        form = OpportunityChangeForm(data=data, instance=valid_opportunity)
        assert form.is_valid(), form.errors
        form.save()

        if learn_level or delivery_level:
            credential_issuer = CredentialConfiguration.objects.get(opportunity=valid_opportunity)
            assert credential_issuer.learn_level == (learn_level or None)
            assert credential_issuer.delivery_level == (delivery_level or None)
        else:
            assert not CredentialConfiguration.objects.filter(opportunity=valid_opportunity).exists()

    @override_switch(OPPORTUNITY_CREDENTIALS, active=True)
    def test_invalid_credential_levels(self, valid_opportunity, base_form_data):
        data = base_form_data.copy()
        data["learn_level"] = "INVALID_LEVEL"
        data["delivery_level"] = "INVALID_DELIVERY"

        form = OpportunityChangeForm(data=data, instance=valid_opportunity)
        assert not form.is_valid()
        assert "learn_level" in form.errors or "delivery_level" in form.errors

    def test_credential_switch(self, valid_opportunity):
        form = OpportunityChangeForm(instance=valid_opportunity)
        assert "learn_level" not in form.fields
        assert "delivery_level" not in form.fields

        with override_switch(OPPORTUNITY_CREDENTIALS, active=True):
            form = OpportunityChangeForm(instance=valid_opportunity)
            assert "learn_level" in form.fields
            assert "delivery_level" in form.fields


@pytest.mark.django_db
class TestOpportunityInitUpdateForm:
    @pytest.fixture
    def opportunity(self, organization):
        opportunity = OpportunityFactory(organization=organization)

        learn_app = CommCareAppFactory(
            organization=organization,
            cc_app_id="existing-learn-id",
            cc_domain="existing-learn-domain",
            name="Existing Learn App",
            description="Existing learn description",
            passing_score=65,
            hq_server=opportunity.hq_server,
        )
        deliver_app = CommCareAppFactory(
            organization=organization,
            cc_app_id="existing-deliver-id",
            cc_domain="existing-deliver-domain",
            name="Existing Deliver App",
            hq_server=opportunity.hq_server,
        )
        opportunity.learn_app = learn_app
        opportunity.deliver_app = deliver_app
        opportunity.save(update_fields=["learn_app", "deliver_app"])
        return opportunity

    def _build_form_data(
        self,
        opportunity,
        *,
        learn_payload,
        learn_domain,
        learn_description,
        learn_score,
        deliver_payload,
        deliver_domain,
        name="updated opportunity",
        currency="EUR",
        include_disabled_fields=True,
        hq_server=None,
    ):
        data = {
            "name": name,
            "description": "updated opportunity description",
            "short_description": "updated short description",
            "currency": currency,
            "learn_app_description": learn_description,
            "learn_app_passing_score": learn_score,
        }
        if include_disabled_fields and learn_payload is not None and deliver_payload is not None:
            data.update(
                {
                    "hq_server": hq_server if hq_server is not None else opportunity.hq_server.id,
                    "api_key": str(opportunity.api_key.id),
                    "learn_app_domain": learn_domain,
                    "learn_app": json.dumps(learn_payload),
                    "deliver_app_domain": deliver_domain,
                    "deliver_app": json.dumps(deliver_payload),
                }
            )
        elif include_disabled_fields:
            data["hq_server"] = hq_server if hq_server is not None else opportunity.hq_server.id
        return data

    def _get_form(self, *, opportunity, data):
        return OpportunityInitUpdateForm(
            data=data,
            instance=opportunity,
            user=opportunity.api_key.user,
            org_slug=opportunity.organization.slug,
        )

    def test_updates_existing_linked_apps(self, opportunity):
        learn_app = opportunity.learn_app
        deliver_app = opportunity.deliver_app

        form_data = self._build_form_data(
            opportunity,
            learn_payload={"id": learn_app.cc_app_id, "name": "updated learn app"},
            learn_domain=learn_app.cc_domain,
            learn_description="updated learn description",
            learn_score=82,
            deliver_payload={"id": deliver_app.cc_app_id, "name": "updated deliver app"},
            deliver_domain=deliver_app.cc_domain,
        )

        form = self._get_form(opportunity=opportunity, data=form_data)
        assert form.is_valid(), form.errors

        updated_opportunity = form.save()
        updated_opportunity.refresh_from_db()
        learn_app.refresh_from_db()
        deliver_app.refresh_from_db()

        assert updated_opportunity.learn_app_id == learn_app.id
        assert learn_app.name == "updated learn app"
        assert learn_app.description == "updated learn description"
        assert learn_app.passing_score == 82

        assert updated_opportunity.deliver_app_id == deliver_app.id
        assert deliver_app.name == "updated deliver app"

        assert updated_opportunity.currency == "EUR"

    def test_switching_to_new_apps_creates_fresh_records(self, opportunity):
        original_learn_app = opportunity.learn_app
        original_deliver_app = opportunity.deliver_app
        original_learn_name = original_learn_app.name
        original_deliver_name = original_deliver_app.name

        new_learn_payload = {"id": "new-learn-id", "name": "new learn app"}
        new_deliver_payload = {"id": "new-deliver-id", "name": "new deliver app"}

        form_data = self._build_form_data(
            opportunity,
            learn_payload=new_learn_payload,
            learn_domain="new-learn-domain",
            learn_description="new learn description",
            learn_score=90,
            deliver_payload=new_deliver_payload,
            deliver_domain="new-deliver-domain",
        )

        form = self._get_form(opportunity=opportunity, data=form_data)
        assert form.is_valid(), form.errors

        updated_opportunity = form.save()
        updated_opportunity.refresh_from_db()
        original_learn_app.refresh_from_db()
        original_deliver_app.refresh_from_db()

        assert original_learn_app.name == original_learn_name
        assert original_deliver_app.name == original_deliver_name

        assert updated_opportunity.learn_app.cc_app_id == new_learn_payload["id"]
        assert updated_opportunity.learn_app.cc_domain == "new-learn-domain"
        assert updated_opportunity.learn_app.name == "new learn app"
        assert updated_opportunity.learn_app.description == "new learn description"

        assert updated_opportunity.deliver_app.cc_app_id == new_deliver_payload["id"]
        assert updated_opportunity.deliver_app.cc_domain == "new-deliver-domain"
        assert updated_opportunity.deliver_app.name == "new deliver app"

        assert updated_opportunity.learn_app_id != original_learn_app.id
        assert updated_opportunity.deliver_app_id != original_deliver_app.id

    def test_disabled_fields_submission_errors(self, opportunity):
        learn_app = opportunity.learn_app
        deliver_app = opportunity.deliver_app
        OpportunityAccessFactory(opportunity=opportunity)

        form_data = self._build_form_data(
            opportunity,
            learn_payload={"id": "invalid learn-id", "name": "invalid Learn App"},
            learn_domain="invalid learn-domain",
            learn_description="updated learn description",
            learn_score=82,
            deliver_payload={"id": "invalid deliver-id", "name": "invalid Deliver App"},
            deliver_domain="invalid deliver-domain",
            hq_server=opportunity.hq_server.id,
        )

        form = self._get_form(opportunity=opportunity, data=form_data)
        assert not form.is_valid()
        assert "hq_server" in form.errors
        assert "api_key" in form.errors
        assert "learn_app" in form.errors
        assert "deliver_app" in form.errors

        learn_app.refresh_from_db()
        deliver_app.refresh_from_db()
        assert learn_app.cc_app_id != "invalid learn-id"
        assert deliver_app.cc_app_id != "invalid deliver-id"

    def test_updates_learn_details_when_fields_disabled(self, opportunity):
        OpportunityAccessFactory(opportunity=opportunity)
        learn_app = opportunity.learn_app

        form_data = self._build_form_data(
            opportunity,
            learn_payload=None,
            learn_domain=None,
            learn_description="updated learn description",
            learn_score=91,
            deliver_payload=None,
            deliver_domain=None,
            include_disabled_fields=False,
            name="updated opportunity",
        )

        form = self._get_form(opportunity=opportunity, data=form_data)
        assert form.is_valid(), form.errors

        updated_opportunity = form.save()
        learn_app.refresh_from_db()

        assert updated_opportunity.learn_app_id == learn_app.id
        assert learn_app.description == "updated learn description"
        assert learn_app.passing_score == 91


class TestAddBudgetNewUsersForm:
    @pytest.fixture(
        params=[
            (5, 1, 2, 2, 200),  # amount, org_pay, max_total, total_user, program_budget
        ]
    )
    def setup(self, request, program_manager_org, organization):
        amount, org_pay, max_total, total_user, program_budget = request.param

        self.budget_per_user = (amount + org_pay) * max_total  # 12
        self.opp_total_budget_initially = total_user * self.budget_per_user  # 24

        self.program = ProgramFactory(organization=program_manager_org, budget=program_budget)
        self.opportunity = ManagedOpportunityFactory(
            program=self.program,
            organization=organization,
            total_budget=self.opp_total_budget_initially,
            org_pay_per_visit=org_pay,
            managed=True,
        )
        PaymentUnitFactory(opportunity=self.opportunity, max_total=max_total, amount=amount)

    @pytest.mark.parametrize("num_new_users, expected_budget", [(3, 60), (5, 84)])
    def test_valid_add_users(self, setup, num_new_users, expected_budget):
        form_data = {"add_users": num_new_users}
        form = AddBudgetNewUsersForm(data=form_data, opportunity=self.opportunity, program_manager=True)

        assert form.is_valid()
        form.save()
        self.opportunity.refresh_from_db()
        assert self.opportunity.total_budget == self.opp_total_budget_initially + (
            num_new_users * self.budget_per_user
        )

    @pytest.mark.parametrize("num_new_users", [200, 500])
    def test_exceeding_program_budget(self, setup, num_new_users):
        form_data = {"add_users": num_new_users}
        form = AddBudgetNewUsersForm(data=form_data, opportunity=self.opportunity, program_manager=True)

        assert not form.is_valid()
        assert "add_users" in form.errors
        assert form.errors["add_users"][0] == "Budget exceeds program budget."

    def test_missing_input(self, setup):
        form_data = {}
        form = AddBudgetNewUsersForm(data=form_data, opportunity=self.opportunity, program_manager=True)

        assert not form.is_valid()
        assert "Please provide either the number of users or a total budget." in form.errors["__all__"]

    def test_non_program_manager_access(self, setup):
        form_data = {"add_users": 2}
        form = AddBudgetNewUsersForm(data=form_data, opportunity=self.opportunity, program_manager=False)

        assert not form.is_valid()
        assert "__all__" in form.errors
        assert "Only program managers are allowed to add budgets for managed opportunities." in form.errors["__all__"]

    @pytest.mark.parametrize("new_budget, is_valid", [(150, True), (201, False)])
    def test_changing_total_budget(self, setup, new_budget, is_valid):
        form_data = {"total_budget": new_budget}
        form = AddBudgetNewUsersForm(data=form_data, opportunity=self.opportunity, program_manager=True)

        if is_valid:
            assert form.is_valid()
            form.save()
            self.opportunity.refresh_from_db()
            assert self.opportunity.total_budget == new_budget
        else:
            assert not form.is_valid()
            assert "total_budget" in form.errors
            assert form.errors["total_budget"][0] == "Total budget exceeds program budget."


@pytest.mark.django_db
class TestPaymentInvoiceForm:
<<<<<<< HEAD
=======
    @override_switch("automated_invoices", active=True)
>>>>>>> 3a83400f
    def test_form_initialization(self, valid_opportunity):
        form = PaymentInvoiceForm(opportunity=valid_opportunity)

        assert form.fields["invoice_number"].initial
        assert form.fields["date"].initial == str(datetime.date.today())
<<<<<<< HEAD
        assert form.fields["start_date"].initial == str(valid_opportunity.start_date)
        assert form.fields["end_date"].initial == str(datetime.date.today())

    def test_start_date_equal_to_first_uninvoiced_completed_work_date(self, valid_opportunity):
=======
        assert form.fields["start_date"].initial == str(valid_opportunity.start_date.replace(day=1))
        assert form.fields["end_date"].initial == str(datetime.date.today() - datetime.timedelta(days=1))

    @override_switch("automated_invoices", active=True)
    def test_start_date_equal_to_first_uninvoiced_completed_work_month_start(self, valid_opportunity):
>>>>>>> 3a83400f
        cw = CompletedWorkFactory(
            status=CompletedWorkStatus.approved,
            opportunity_access__opportunity=valid_opportunity,
        )
<<<<<<< HEAD
        cw.date_created = datetime.date(2025, 10, 1)
=======
        cw.status_modified_date = datetime.date(2025, 10, 1)
>>>>>>> 3a83400f
        cw.save()

        form = PaymentInvoiceForm(opportunity=valid_opportunity)
        assert form.fields["start_date"].initial == str(datetime.date(2025, 10, 1))

        invoice = PaymentInvoiceFactory(opportunity=valid_opportunity)
        cw.invoice = invoice
        cw.save()

        cw = CompletedWorkFactory(
            status=CompletedWorkStatus.approved,
            opportunity_access__opportunity=valid_opportunity,
        )
<<<<<<< HEAD
        cw.date_created = datetime.date(2025, 10, 20)
        cw.save()

        form = PaymentInvoiceForm(opportunity=valid_opportunity)
        assert form.fields["start_date"].initial == str(datetime.date(2025, 10, 20))
=======
        cw.status_modified_date = datetime.date(2025, 10, 20)
        cw.save()

        form = PaymentInvoiceForm(opportunity=valid_opportunity)
        assert form.fields["start_date"].initial == str(datetime.date(2025, 10, 1))
>>>>>>> 3a83400f

    def test_duplicate_invoice_number(self, valid_opportunity):
        ExchangeRateFactory()
        PaymentInvoiceFactory(opportunity=valid_opportunity, invoice_number="INV-001")

        form = PaymentInvoiceForm(
            opportunity=valid_opportunity,
            data={
                "invoice_number": "INV-001",
                "date": "2025-11-06",
                "usd_currency": False,
                "local_amount": 100.0,
                "start_date": None,
                "end_date": None,
                "notes": "",
                "title": "",
                "invoice_type": "custom",
            },
        )
        assert not form.is_valid()
        assert form.errors["invoice_number"][0] == "Please use a different invoice number"

    def test_valid_form(self, valid_opportunity):
        ExchangeRateFactory()

        form = PaymentInvoiceForm(
            opportunity=valid_opportunity,
            data={
                "date": "2025-11-06",
                "amount": 100.0,
                "start_date": None,
                "end_date": None,
                "notes": "",
                "title": "",
                "invoice_type": "custom",
            },
        )

        assert form.is_valid()
        invoice = form.save()
        assert invoice.amount == 100.0
        assert invoice.date == datetime.date(2025, 11, 6)

    @patch("commcare_connect.opportunity.forms.link_invoice_to_completed_works")
    def test_non_service_delivery_form(self, mock_link_invoice, valid_opportunity):
        ExchangeRateFactory()

        form = PaymentInvoiceForm(
            opportunity=valid_opportunity,
            invoice_type="custom",
            data={
                "invoice_number": "INV-001",
                "date": "2025-11-06",
                "amount": 100.0,
                "invoice_type": "custom",
                "title": "Consulting Services Invoice",
                "start_date": "2025-10-01",
                "end_date": "2025-10-31",
                "notes": "Monthly consulting services rendered.",
            },
        )
        assert form.is_valid()
        invoice = form.save()
        assert not invoice.service_delivery
        assert invoice.start_date is None
        assert invoice.end_date is None
        assert invoice.notes is None
        assert invoice.title is None

        mock_link_invoice.assert_not_called()

<<<<<<< HEAD
    @patch("commcare_connect.opportunity.forms.link_invoice_to_completed_works")
    def test_service_delivery_form(self, mock_link_invoice, valid_opportunity):
=======
    @override_switch("automated_invoices", active=False)
    @patch("commcare_connect.opportunity.forms.link_invoice_to_completed_works")
    def test_service_delivery_form_switch_inactive(self, mock_link_invoice, valid_opportunity):
        ExchangeRateFactory()

        form = PaymentInvoiceForm(
            opportunity=valid_opportunity,
            data={
                "invoice_number": "INV-001",
                "amount": 100.0,
                "date": "2025-11-06",
                "usd_currency": False,
                "invoice_type": "service_delivery",
                "title": "Consulting Services Invoice",
                "start_date": "2025-10-01",
                "end_date": "2025-10-31",
                "notes": "Monthly consulting services rendered.",
            },
        )
        assert form.is_valid()
        invoice = form.save()
        assert invoice.service_delivery
        assert invoice.start_date is None
        assert invoice.end_date is None
        assert invoice.notes is None
        mock_link_invoice.assert_not_called()

    @override_switch("automated_invoices", active=True)
    @patch("commcare_connect.opportunity.forms.link_invoice_to_completed_works")
    def test_service_delivery_form_switch_active(self, mock_link_invoice, valid_opportunity):
>>>>>>> 3a83400f
        ExchangeRateFactory()

        form = PaymentInvoiceForm(
            opportunity=valid_opportunity,
            data={
                "invoice_number": "INV-001",
                "amount": 100.0,
                "date": "2025-11-06",
                "invoice_type": "service_delivery",
                "title": "Consulting Services Invoice",
                "start_date": "2025-10-01",
                "end_date": "2025-10-31",
                "notes": "Monthly consulting services rendered.",
            },
        )
        assert form.is_valid()
        invoice = form.save()
        assert invoice.service_delivery
        assert str(invoice.start_date) == "2025-10-01"
        assert str(invoice.end_date) == "2025-10-31"
        assert invoice.notes == "Monthly consulting services rendered."

        mock_link_invoice.assert_called_once()

<<<<<<< HEAD
=======
    @override_switch("automated_invoices", active=True)
>>>>>>> 3a83400f
    def test_invoice_linkage(self, valid_opportunity):
        ExchangeRateFactory()
        cw = CompletedWorkFactory(
            opportunity_access__opportunity=valid_opportunity,
            status=CompletedWorkStatus.approved,
        )
<<<<<<< HEAD
        cw.date_created = datetime.date(2025, 10, 5)
=======
        cw.status_modified_date = datetime.date(2025, 10, 5)
>>>>>>> 3a83400f
        cw.save()

        assert CompletedWork.objects.get(id=cw.id).invoice is None

        form = PaymentInvoiceForm(
            opportunity=valid_opportunity,
            data={
                "invoice_number": "INV-001",
                "amount": 100.0,
                "date": "2025-11-06",
                "invoice_type": "service_delivery",
                "title": "Consulting Services Invoice",
                "start_date": "2025-10-01",
                "end_date": "2025-10-31",
                "notes": "Monthly consulting services rendered.",
            },
        )

        assert form.is_valid()
        invoice = form.save()

        assert CompletedWork.objects.get(id=cw.id).invoice == invoice<|MERGE_RESOLUTION|>--- conflicted
+++ resolved
@@ -538,36 +538,22 @@
 
 @pytest.mark.django_db
 class TestPaymentInvoiceForm:
-<<<<<<< HEAD
-=======
     @override_switch("automated_invoices", active=True)
->>>>>>> 3a83400f
     def test_form_initialization(self, valid_opportunity):
         form = PaymentInvoiceForm(opportunity=valid_opportunity)
 
         assert form.fields["invoice_number"].initial
         assert form.fields["date"].initial == str(datetime.date.today())
-<<<<<<< HEAD
-        assert form.fields["start_date"].initial == str(valid_opportunity.start_date)
-        assert form.fields["end_date"].initial == str(datetime.date.today())
-
-    def test_start_date_equal_to_first_uninvoiced_completed_work_date(self, valid_opportunity):
-=======
         assert form.fields["start_date"].initial == str(valid_opportunity.start_date.replace(day=1))
         assert form.fields["end_date"].initial == str(datetime.date.today() - datetime.timedelta(days=1))
 
     @override_switch("automated_invoices", active=True)
     def test_start_date_equal_to_first_uninvoiced_completed_work_month_start(self, valid_opportunity):
->>>>>>> 3a83400f
         cw = CompletedWorkFactory(
             status=CompletedWorkStatus.approved,
             opportunity_access__opportunity=valid_opportunity,
         )
-<<<<<<< HEAD
-        cw.date_created = datetime.date(2025, 10, 1)
-=======
         cw.status_modified_date = datetime.date(2025, 10, 1)
->>>>>>> 3a83400f
         cw.save()
 
         form = PaymentInvoiceForm(opportunity=valid_opportunity)
@@ -581,19 +567,11 @@
             status=CompletedWorkStatus.approved,
             opportunity_access__opportunity=valid_opportunity,
         )
-<<<<<<< HEAD
-        cw.date_created = datetime.date(2025, 10, 20)
-        cw.save()
-
-        form = PaymentInvoiceForm(opportunity=valid_opportunity)
-        assert form.fields["start_date"].initial == str(datetime.date(2025, 10, 20))
-=======
         cw.status_modified_date = datetime.date(2025, 10, 20)
         cw.save()
 
         form = PaymentInvoiceForm(opportunity=valid_opportunity)
         assert form.fields["start_date"].initial == str(datetime.date(2025, 10, 1))
->>>>>>> 3a83400f
 
     def test_duplicate_invoice_number(self, valid_opportunity):
         ExchangeRateFactory()
@@ -665,10 +643,6 @@
 
         mock_link_invoice.assert_not_called()
 
-<<<<<<< HEAD
-    @patch("commcare_connect.opportunity.forms.link_invoice_to_completed_works")
-    def test_service_delivery_form(self, mock_link_invoice, valid_opportunity):
-=======
     @override_switch("automated_invoices", active=False)
     @patch("commcare_connect.opportunity.forms.link_invoice_to_completed_works")
     def test_service_delivery_form_switch_inactive(self, mock_link_invoice, valid_opportunity):
@@ -699,7 +673,6 @@
     @override_switch("automated_invoices", active=True)
     @patch("commcare_connect.opportunity.forms.link_invoice_to_completed_works")
     def test_service_delivery_form_switch_active(self, mock_link_invoice, valid_opportunity):
->>>>>>> 3a83400f
         ExchangeRateFactory()
 
         form = PaymentInvoiceForm(
@@ -724,21 +697,14 @@
 
         mock_link_invoice.assert_called_once()
 
-<<<<<<< HEAD
-=======
     @override_switch("automated_invoices", active=True)
->>>>>>> 3a83400f
     def test_invoice_linkage(self, valid_opportunity):
         ExchangeRateFactory()
         cw = CompletedWorkFactory(
             opportunity_access__opportunity=valid_opportunity,
             status=CompletedWorkStatus.approved,
         )
-<<<<<<< HEAD
-        cw.date_created = datetime.date(2025, 10, 5)
-=======
         cw.status_modified_date = datetime.date(2025, 10, 5)
->>>>>>> 3a83400f
         cw.save()
 
         assert CompletedWork.objects.get(id=cw.id).invoice is None
