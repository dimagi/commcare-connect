--- conflicted
+++ resolved
@@ -6,10 +6,7 @@
 from factory.fuzzy import FuzzyDate, FuzzyText
 
 from commcare_connect.opportunity.forms import AddBudgetNewUsersForm, OpportunityChangeForm, OpportunityCreationForm
-<<<<<<< HEAD
-=======
 from commcare_connect.opportunity.models import PaymentUnit
->>>>>>> 195601f3
 from commcare_connect.opportunity.tests.factories import (
     ApplicationFactory,
     CommCareAppFactory,
@@ -310,8 +307,6 @@
         form = OpportunityChangeForm(data=data, instance=valid_opportunity, org_slug=organization.slug)
         assert form.is_valid() == expected_valid
 
-<<<<<<< HEAD
-=======
     def test_for_incomplete_opp(self, base_form_data, valid_opportunity, organization):
         data = data = base_form_data.copy()
         PaymentUnit.objects.filter(opportunity=valid_opportunity).delete()  # making opp incomplete explicitly
@@ -324,7 +319,6 @@
         assert "users" in form.errors
         assert "Please finish setting up the opportunity before inviting users." in form.errors["users"]
 
->>>>>>> 195601f3
 
 class TestAddBudgetNewUsersForm:
     @pytest.fixture(
