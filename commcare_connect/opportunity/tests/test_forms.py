--- conflicted
+++ resolved
@@ -537,18 +537,15 @@
 
 
 @pytest.mark.django_db
-<<<<<<< HEAD
-class TestPaymentInvoiceForm:
-    @override_switch("automated_invoices", active=True)
+class TestAutomatedPaymentInvoiceForm:
     def test_form_initialization(self, valid_opportunity):
-        form = PaymentInvoiceForm(opportunity=valid_opportunity)
+        form = AutomatedPaymentInvoiceForm(opportunity=valid_opportunity)
 
         assert form.fields["invoice_number"].initial
         assert form.fields["date"].initial == str(datetime.date.today())
         assert form.fields["start_date"].initial == str(valid_opportunity.start_date.replace(day=1))
         assert form.fields["end_date"].initial == str(datetime.date.today() - datetime.timedelta(days=1))
 
-    @override_switch("automated_invoices", active=True)
     def test_start_date_equal_to_first_uninvoiced_completed_work_month_start(self, valid_opportunity):
         cw = CompletedWorkFactory(
             status=CompletedWorkStatus.approved,
@@ -557,7 +554,7 @@
         cw.status_modified_date = datetime.date(2025, 10, 1)
         cw.save()
 
-        form = PaymentInvoiceForm(opportunity=valid_opportunity)
+        form = AutomatedPaymentInvoiceForm(opportunity=valid_opportunity)
         assert form.fields["start_date"].initial == str(datetime.date(2025, 10, 1))
 
         invoice = PaymentInvoiceFactory(opportunity=valid_opportunity)
@@ -571,12 +568,9 @@
         cw.status_modified_date = datetime.date(2025, 10, 20)
         cw.save()
 
-        form = PaymentInvoiceForm(opportunity=valid_opportunity)
+        form = AutomatedPaymentInvoiceForm(opportunity=valid_opportunity)
         assert form.fields["start_date"].initial == str(datetime.date(2025, 10, 1))
 
-=======
-class TestAutomatedPaymentInvoiceForm:
->>>>>>> 60537563
     def test_duplicate_invoice_number(self, valid_opportunity):
         ExchangeRateFactory()
         PaymentInvoiceFactory(opportunity=valid_opportunity, invoice_number="INV-001")
@@ -605,10 +599,7 @@
             opportunity=valid_opportunity,
             data={
                 "date": "2025-11-06",
-<<<<<<< HEAD
-=======
                 "usd_currency": False,
->>>>>>> 60537563
                 "amount": 100.0,
                 "start_date": None,
                 "end_date": None,
@@ -617,7 +608,6 @@
                 "invoice_type": "custom",
             },
         )
-
         assert form.is_valid()
         invoice = form.save()
         assert invoice.amount == 100.0
@@ -633,10 +623,7 @@
             data={
                 "invoice_number": "INV-001",
                 "date": "2025-11-06",
-<<<<<<< HEAD
-=======
                 "usd_currency": False,
->>>>>>> 60537563
                 "amount": 100.0,
                 "invoice_type": "custom",
                 "title": "Consulting Services Invoice",
@@ -652,83 +639,13 @@
         assert invoice.end_date is None
         assert invoice.notes is None
         assert invoice.title is None
-
-<<<<<<< HEAD
         mock_link_invoice.assert_not_called()
 
-    @override_switch("automated_invoices", active=False)
     @patch("commcare_connect.opportunity.forms.link_invoice_to_completed_works")
-    def test_service_delivery_form_switch_inactive(self, mock_link_invoice, valid_opportunity):
-=======
-    def test_service_delivery_form(self, valid_opportunity):
->>>>>>> 60537563
+    def test_service_delivery_form(self, mock_link_invoice, valid_opportunity):
         ExchangeRateFactory()
 
         form = AutomatedPaymentInvoiceForm(
-            opportunity=valid_opportunity,
-            data={
-                "invoice_number": "INV-001",
-                "amount": 100.0,
-<<<<<<< HEAD
-                "date": "2025-11-06",
-                "usd_currency": False,
-                "invoice_type": "service_delivery",
-                "title": "Consulting Services Invoice",
-                "start_date": "2025-10-01",
-                "end_date": "2025-10-31",
-                "notes": "Monthly consulting services rendered.",
-            },
-        )
-        assert form.is_valid()
-        invoice = form.save()
-        assert invoice.service_delivery
-        assert invoice.start_date is None
-        assert invoice.end_date is None
-        assert invoice.notes is None
-        mock_link_invoice.assert_not_called()
-
-    @override_switch("automated_invoices", active=True)
-    @patch("commcare_connect.opportunity.forms.link_invoice_to_completed_works")
-    def test_service_delivery_form_switch_active(self, mock_link_invoice, valid_opportunity):
-        ExchangeRateFactory()
-
-        form = PaymentInvoiceForm(
-            opportunity=valid_opportunity,
-            data={
-                "invoice_number": "INV-001",
-                "amount": 100.0,
-=======
->>>>>>> 60537563
-                "date": "2025-11-06",
-                "invoice_type": "service_delivery",
-                "title": "Consulting Services Invoice",
-                "start_date": "2025-10-01",
-                "end_date": "2025-10-31",
-                "notes": "Monthly consulting services rendered.",
-            },
-        )
-        assert form.is_valid()
-        invoice = form.save()
-        assert invoice.service_delivery
-        assert str(invoice.start_date) == "2025-10-01"
-        assert str(invoice.end_date) == "2025-10-31"
-        assert invoice.notes == "Monthly consulting services rendered."
-
-        mock_link_invoice.assert_called_once()
-
-    @override_switch("automated_invoices", active=True)
-    def test_invoice_linkage(self, valid_opportunity):
-        ExchangeRateFactory()
-        cw = CompletedWorkFactory(
-            opportunity_access__opportunity=valid_opportunity,
-            status=CompletedWorkStatus.approved,
-        )
-        cw.status_modified_date = datetime.date(2025, 10, 5)
-        cw.save()
-
-        assert CompletedWork.objects.get(id=cw.id).invoice is None
-
-        form = PaymentInvoiceForm(
             opportunity=valid_opportunity,
             data={
                 "invoice_number": "INV-001",
@@ -741,8 +658,43 @@
                 "notes": "Monthly consulting services rendered.",
             },
         )
-
         assert form.is_valid()
         invoice = form.save()
+        assert invoice.service_delivery
+        assert str(invoice.start_date) == "2025-10-01"
+        assert str(invoice.end_date) == "2025-10-31"
+        assert invoice.notes == "Monthly consulting services rendered."
+
+        mock_link_invoice.assert_called_once()
+
+    @patch("commcare_connect.opportunity.forms.link_invoice_to_completed_works")
+    def test_invoice_linkage(self, mock_link_invoice, valid_opportunity):
+        ExchangeRateFactory()
+        cw = CompletedWorkFactory(
+            opportunity_access__opportunity=valid_opportunity,
+            status=CompletedWorkStatus.approved,
+        )
+        cw.status_modified_date = datetime.date(2025, 10, 5)
+        cw.save()
+
+        assert CompletedWork.objects.get(id=cw.id).invoice is None
+
+        form = AutomatedPaymentInvoiceForm(
+            opportunity=valid_opportunity,
+            data={
+                "invoice_number": "INV-001",
+                "amount": 100.0,
+                "date": "2025-11-06",
+                "invoice_type": "service_delivery",
+                "title": "Consulting Services Invoice",
+                "start_date": "2025-10-01",
+                "end_date": "2025-10-31",
+                "notes": "Monthly consulting services rendered.",
+            },
+        )
+
+        assert form.is_valid()
+        invoice = form.save()
+        mock_link_invoice.assert_called_once()
 
         assert CompletedWork.objects.get(id=cw.id).invoice == invoice