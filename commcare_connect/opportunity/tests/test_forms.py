import datetime
<<<<<<< HEAD
from unittest.mock import patch
=======
import json
>>>>>>> 29f5213c

import pytest
from waffle.testutils import override_switch

from commcare_connect.flags.switch_names import OPPORTUNITY_CREDENTIALS
<<<<<<< HEAD
from commcare_connect.opportunity.forms import AddBudgetNewUsersForm, OpportunityChangeForm, PaymentInvoiceForm
from commcare_connect.opportunity.models import (
    CompletedWork,
    CompletedWorkStatus,
    CredentialConfiguration,
    PaymentUnit,
)
=======
from commcare_connect.opportunity.forms import (
    AddBudgetNewUsersForm,
    OpportunityChangeForm,
    OpportunityInitUpdateForm,
    PaymentInvoiceForm,
)
from commcare_connect.opportunity.models import CredentialConfiguration, PaymentUnit
>>>>>>> 29f5213c
from commcare_connect.opportunity.tests.factories import (
    CommCareAppFactory,
    CompletedWorkFactory,
    ExchangeRateFactory,
    OpportunityAccessFactory,
    OpportunityFactory,
    PaymentInvoiceFactory,
    PaymentUnitFactory,
)
from commcare_connect.program.tests.factories import ManagedOpportunityFactory, ProgramFactory


@pytest.fixture
def valid_opportunity(organization):
    opp = OpportunityFactory(
        organization=organization,
        active=True,
        learn_app=CommCareAppFactory(cc_app_id="test_learn_app"),
        deliver_app=CommCareAppFactory(cc_app_id="test_deliver_app"),
        name="Test Opportunity",
        description="Test Description",
        short_description="Short Description",
        currency="USD",
        is_test=False,
        end_date=datetime.date.today() + datetime.timedelta(days=30),
    )
    PaymentUnitFactory(opportunity=opp)
    return opp


@pytest.mark.django_db
class TestOpportunityChangeForm:
    @pytest.fixture
    def base_form_data(self, valid_opportunity):
        return {
            "name": "Updated Opportunity",
            "description": "Updated Description",
            "short_description": "Updated Short Description",
            "active": True,
            "currency": "EUR",
            "is_test": False,
            "delivery_type": valid_opportunity.delivery_type.id,
            "end_date": (datetime.date.today() + datetime.timedelta(days=60)).isoformat(),
            "users": "+1234567890\n+9876543210",
            "learn_level": None,
            "deliver_level": None,
        }

    def test_form_initialization(self, valid_opportunity):
        form = OpportunityChangeForm(instance=valid_opportunity)
        expected_fields = {
            "name",
            "description",
            "short_description",
            "active",
            "currency",
            "is_test",
            "delivery_type",
            "end_date",
            "users",
        }
        assert all(field in form.fields for field in expected_fields)

        expected_initial = {
            "name": valid_opportunity.name,
            "description": valid_opportunity.description,
            "short_description": valid_opportunity.short_description,
            "active": valid_opportunity.active,
            "currency": valid_opportunity.currency,
            "is_test": valid_opportunity.is_test,
            "delivery_type": valid_opportunity.delivery_type.id,
            "end_date": valid_opportunity.end_date.isoformat(),
        }
        assert all(form.initial.get(key) == value for key, value in expected_initial.items())

    @pytest.mark.parametrize(
        "field",
        [
            "name",
            "description",
            "short_description",
            "currency",
        ],
    )
    def test_required_fields(self, valid_opportunity, field, base_form_data):
        data = base_form_data.copy()
        data[field] = ""
        form = OpportunityChangeForm(data=data, instance=valid_opportunity)
        assert not form.is_valid()
        assert field in form.errors

    @pytest.mark.parametrize(
        "test_data",
        [
            pytest.param(
                {
                    "field": "end_date",
                    "value": "invalid-date",
                    "error_expected": True,
                    "error_message": "Enter a valid date.",
                },
                id="invalid_end_date",
            ),
            pytest.param(
                {
                    "field": "users",
                    "value": "  +1234567890  \n  +9876543210  ",
                    "error_expected": False,
                    "expected_clean": ["+1234567890", "+9876543210"],
                },
                id="valid_users_with_whitespace",
            ),
        ],
    )
    def test_field_validation(self, valid_opportunity, base_form_data, test_data):
        data = base_form_data.copy()
        data[test_data["field"]] = test_data["value"]
        form = OpportunityChangeForm(data=data, instance=valid_opportunity)
        if test_data["error_expected"]:
            assert not form.is_valid()
            assert test_data["error_message"] in str(form.errors[test_data["field"]])
        else:
            assert form.is_valid()
            if "expected_clean" in test_data:
                assert form.cleaned_data[test_data["field"]] == test_data["expected_clean"]

    @pytest.mark.parametrize(
        "app_scenario",
        [
            pytest.param(
                {
                    "active_app_ids": ("unique_app1", "unique_app2"),
                    "new_app_ids": ("different_app1", "different_app2"),
                    "expected_valid": True,
                },
                id="unique_apps",
            ),
            pytest.param(
                {
                    "active_app_ids": ("shared_app1", "shared_app2"),
                    "new_app_ids": ("shared_app1", "shared_app2"),
                    "expected_valid": False,
                },
                id="reused_apps",
            ),
        ],
    )
    def test_app_reuse_validation(self, organization, base_form_data, app_scenario):
        opp1 = OpportunityFactory(
            organization=organization,
            active=True,
            learn_app=CommCareAppFactory(cc_app_id=app_scenario["active_app_ids"][0]),
            deliver_app=CommCareAppFactory(cc_app_id=app_scenario["active_app_ids"][1]),
        )
        PaymentUnitFactory(opportunity=opp1)

        inactive_opp = OpportunityFactory(
            organization=organization,
            active=False,
            learn_app=CommCareAppFactory(cc_app_id=app_scenario["new_app_ids"][0]),
            deliver_app=CommCareAppFactory(cc_app_id=app_scenario["new_app_ids"][1]),
        )

        PaymentUnitFactory(opportunity=inactive_opp)

        form = OpportunityChangeForm(data=base_form_data, instance=inactive_opp)

        assert form.is_valid() == app_scenario["expected_valid"]
        if not app_scenario["expected_valid"]:
            assert "Cannot reactivate opportunity with reused applications" in str(form.errors["active"])

    @pytest.mark.parametrize(
        "data_updates,expected_valid",
        [
            ({"currency": "USD", "additional_users": 5}, True),
            ({"currency": "EUR", "additional_users": 10}, True),
            ({"currency": "INVALID", "additional_users": 5}, False),
            ({"currency": "USD", "additional_users": -5}, True),
        ],
    )
    def test_valid_combinations(self, valid_opportunity, base_form_data, data_updates, expected_valid):
        data = base_form_data.copy()
        data.update(data_updates)
        form = OpportunityChangeForm(data=data, instance=valid_opportunity)
        assert form.is_valid() == expected_valid

    def test_for_incomplete_opp(self, base_form_data, valid_opportunity):
        data = data = base_form_data.copy()
        PaymentUnit.objects.filter(opportunity=valid_opportunity).delete()  # making opp incomplete explicitly
        form = OpportunityChangeForm(data=data, instance=valid_opportunity)
        assert not form.is_valid()
        assert "users" in form.errors
        assert "Please finish setting up the opportunity before inviting users." in form.errors["users"]

    @override_switch(OPPORTUNITY_CREDENTIALS, active=True)
    @pytest.mark.parametrize(
        "learn_level,delivery_level",
        [
            ("LEARN_PASSED", "25_DELIVERIES"),
            ("LEARN_PASSED", "1000_DELIVERIES"),
            ("", "50_DELIVERIES"),
            ("LEARN_PASSED", ""),
            ("", ""),
        ],
    )
    def test_save_credential_issuer(self, valid_opportunity, base_form_data, learn_level, delivery_level):
        data = base_form_data.copy()
        data["learn_level"] = learn_level
        data["delivery_level"] = delivery_level

        form = OpportunityChangeForm(data=data, instance=valid_opportunity)
        assert form.is_valid(), form.errors
        form.save()

        if learn_level or delivery_level:
            credential_issuer = CredentialConfiguration.objects.get(opportunity=valid_opportunity)
            assert credential_issuer.learn_level == (learn_level or None)
            assert credential_issuer.delivery_level == (delivery_level or None)
        else:
            assert not CredentialConfiguration.objects.filter(opportunity=valid_opportunity).exists()

    @override_switch(OPPORTUNITY_CREDENTIALS, active=True)
    def test_invalid_credential_levels(self, valid_opportunity, base_form_data):
        data = base_form_data.copy()
        data["learn_level"] = "INVALID_LEVEL"
        data["delivery_level"] = "INVALID_DELIVERY"

        form = OpportunityChangeForm(data=data, instance=valid_opportunity)
        assert not form.is_valid()
        assert "learn_level" in form.errors or "delivery_level" in form.errors

    def test_credential_switch(self, valid_opportunity):
        form = OpportunityChangeForm(instance=valid_opportunity)
        assert "learn_level" not in form.fields
        assert "delivery_level" not in form.fields

        with override_switch(OPPORTUNITY_CREDENTIALS, active=True):
            form = OpportunityChangeForm(instance=valid_opportunity)
            assert "learn_level" in form.fields
            assert "delivery_level" in form.fields


@pytest.mark.django_db
class TestOpportunityInitUpdateForm:
    @pytest.fixture
    def opportunity(self, organization):
        opportunity = OpportunityFactory(organization=organization)

        learn_app = CommCareAppFactory(
            organization=organization,
            cc_app_id="existing-learn-id",
            cc_domain="existing-learn-domain",
            name="Existing Learn App",
            description="Existing learn description",
            passing_score=65,
            hq_server=opportunity.hq_server,
        )
        deliver_app = CommCareAppFactory(
            organization=organization,
            cc_app_id="existing-deliver-id",
            cc_domain="existing-deliver-domain",
            name="Existing Deliver App",
            hq_server=opportunity.hq_server,
        )
        opportunity.learn_app = learn_app
        opportunity.deliver_app = deliver_app
        opportunity.save(update_fields=["learn_app", "deliver_app"])
        return opportunity

    def _build_form_data(
        self,
        opportunity,
        *,
        learn_payload,
        learn_domain,
        learn_description,
        learn_score,
        deliver_payload,
        deliver_domain,
        name="updated opportunity",
        currency="EUR",
        include_disabled_fields=True,
        hq_server=None,
    ):
        data = {
            "name": name,
            "description": "updated opportunity description",
            "short_description": "updated short description",
            "currency": currency,
            "learn_app_description": learn_description,
            "learn_app_passing_score": learn_score,
        }
        if include_disabled_fields and learn_payload is not None and deliver_payload is not None:
            data.update(
                {
                    "hq_server": hq_server if hq_server is not None else opportunity.hq_server.id,
                    "api_key": str(opportunity.api_key.id),
                    "learn_app_domain": learn_domain,
                    "learn_app": json.dumps(learn_payload),
                    "deliver_app_domain": deliver_domain,
                    "deliver_app": json.dumps(deliver_payload),
                }
            )
        elif include_disabled_fields:
            data["hq_server"] = hq_server if hq_server is not None else opportunity.hq_server.id
        return data

    def _get_form(self, *, opportunity, data):
        return OpportunityInitUpdateForm(
            data=data,
            instance=opportunity,
            user=opportunity.api_key.user,
            org_slug=opportunity.organization.slug,
        )

    def test_updates_existing_linked_apps(self, opportunity):
        learn_app = opportunity.learn_app
        deliver_app = opportunity.deliver_app

        form_data = self._build_form_data(
            opportunity,
            learn_payload={"id": learn_app.cc_app_id, "name": "updated learn app"},
            learn_domain=learn_app.cc_domain,
            learn_description="updated learn description",
            learn_score=82,
            deliver_payload={"id": deliver_app.cc_app_id, "name": "updated deliver app"},
            deliver_domain=deliver_app.cc_domain,
        )

        form = self._get_form(opportunity=opportunity, data=form_data)
        assert form.is_valid(), form.errors

        updated_opportunity = form.save()
        updated_opportunity.refresh_from_db()
        learn_app.refresh_from_db()
        deliver_app.refresh_from_db()

        assert updated_opportunity.learn_app_id == learn_app.id
        assert learn_app.name == "updated learn app"
        assert learn_app.description == "updated learn description"
        assert learn_app.passing_score == 82

        assert updated_opportunity.deliver_app_id == deliver_app.id
        assert deliver_app.name == "updated deliver app"

        assert updated_opportunity.currency == "EUR"

    def test_switching_to_new_apps_creates_fresh_records(self, opportunity):
        original_learn_app = opportunity.learn_app
        original_deliver_app = opportunity.deliver_app
        original_learn_name = original_learn_app.name
        original_deliver_name = original_deliver_app.name

        new_learn_payload = {"id": "new-learn-id", "name": "new learn app"}
        new_deliver_payload = {"id": "new-deliver-id", "name": "new deliver app"}

        form_data = self._build_form_data(
            opportunity,
            learn_payload=new_learn_payload,
            learn_domain="new-learn-domain",
            learn_description="new learn description",
            learn_score=90,
            deliver_payload=new_deliver_payload,
            deliver_domain="new-deliver-domain",
        )

        form = self._get_form(opportunity=opportunity, data=form_data)
        assert form.is_valid(), form.errors

        updated_opportunity = form.save()
        updated_opportunity.refresh_from_db()
        original_learn_app.refresh_from_db()
        original_deliver_app.refresh_from_db()

        assert original_learn_app.name == original_learn_name
        assert original_deliver_app.name == original_deliver_name

        assert updated_opportunity.learn_app.cc_app_id == new_learn_payload["id"]
        assert updated_opportunity.learn_app.cc_domain == "new-learn-domain"
        assert updated_opportunity.learn_app.name == "new learn app"
        assert updated_opportunity.learn_app.description == "new learn description"

        assert updated_opportunity.deliver_app.cc_app_id == new_deliver_payload["id"]
        assert updated_opportunity.deliver_app.cc_domain == "new-deliver-domain"
        assert updated_opportunity.deliver_app.name == "new deliver app"

        assert updated_opportunity.learn_app_id != original_learn_app.id
        assert updated_opportunity.deliver_app_id != original_deliver_app.id

    def test_disabled_fields_submission_errors(self, opportunity):
        learn_app = opportunity.learn_app
        deliver_app = opportunity.deliver_app
        OpportunityAccessFactory(opportunity=opportunity)

        form_data = self._build_form_data(
            opportunity,
            learn_payload={"id": "invalid learn-id", "name": "invalid Learn App"},
            learn_domain="invalid learn-domain",
            learn_description="updated learn description",
            learn_score=82,
            deliver_payload={"id": "invalid deliver-id", "name": "invalid Deliver App"},
            deliver_domain="invalid deliver-domain",
            hq_server=opportunity.hq_server.id,
        )

        form = self._get_form(opportunity=opportunity, data=form_data)
        assert not form.is_valid()
        assert "hq_server" in form.errors
        assert "api_key" in form.errors
        assert "learn_app" in form.errors
        assert "deliver_app" in form.errors

        learn_app.refresh_from_db()
        deliver_app.refresh_from_db()
        assert learn_app.cc_app_id != "invalid learn-id"
        assert deliver_app.cc_app_id != "invalid deliver-id"

    def test_updates_learn_details_when_fields_disabled(self, opportunity):
        OpportunityAccessFactory(opportunity=opportunity)
        learn_app = opportunity.learn_app

        form_data = self._build_form_data(
            opportunity,
            learn_payload=None,
            learn_domain=None,
            learn_description="updated learn description",
            learn_score=91,
            deliver_payload=None,
            deliver_domain=None,
            include_disabled_fields=False,
            name="updated opportunity",
        )

        form = self._get_form(opportunity=opportunity, data=form_data)
        assert form.is_valid(), form.errors

        updated_opportunity = form.save()
        learn_app.refresh_from_db()

        assert updated_opportunity.learn_app_id == learn_app.id
        assert learn_app.description == "updated learn description"
        assert learn_app.passing_score == 91


class TestAddBudgetNewUsersForm:
    @pytest.fixture(
        params=[
            (5, 1, 2, 2, 200),  # amount, org_pay, max_total, total_user, program_budget
        ]
    )
    def setup(self, request, program_manager_org, organization):
        amount, org_pay, max_total, total_user, program_budget = request.param

        self.budget_per_user = (amount + org_pay) * max_total  # 12
        self.opp_total_budget_initially = total_user * self.budget_per_user  # 24

        self.program = ProgramFactory(organization=program_manager_org, budget=program_budget)
        self.opportunity = ManagedOpportunityFactory(
            program=self.program,
            organization=organization,
            total_budget=self.opp_total_budget_initially,
            org_pay_per_visit=org_pay,
            managed=True,
        )
        PaymentUnitFactory(opportunity=self.opportunity, max_total=max_total, amount=amount)

    @pytest.mark.parametrize("num_new_users, expected_budget", [(3, 60), (5, 84)])
    def test_valid_add_users(self, setup, num_new_users, expected_budget):
        form_data = {"add_users": num_new_users}
        form = AddBudgetNewUsersForm(data=form_data, opportunity=self.opportunity, program_manager=True)

        assert form.is_valid()
        form.save()
        self.opportunity.refresh_from_db()
        assert self.opportunity.total_budget == self.opp_total_budget_initially + (
            num_new_users * self.budget_per_user
        )

    @pytest.mark.parametrize("num_new_users", [200, 500])
    def test_exceeding_program_budget(self, setup, num_new_users):
        form_data = {"add_users": num_new_users}
        form = AddBudgetNewUsersForm(data=form_data, opportunity=self.opportunity, program_manager=True)

        assert not form.is_valid()
        assert "add_users" in form.errors
        assert form.errors["add_users"][0] == "Budget exceeds program budget."

    def test_missing_input(self, setup):
        form_data = {}
        form = AddBudgetNewUsersForm(data=form_data, opportunity=self.opportunity, program_manager=True)

        assert not form.is_valid()
        assert "Please provide either the number of users or a total budget." in form.errors["__all__"]

    def test_non_program_manager_access(self, setup):
        form_data = {"add_users": 2}
        form = AddBudgetNewUsersForm(data=form_data, opportunity=self.opportunity, program_manager=False)

        assert not form.is_valid()
        assert "__all__" in form.errors
        assert "Only program managers are allowed to add budgets for managed opportunities." in form.errors["__all__"]

    @pytest.mark.parametrize("new_budget, is_valid", [(150, True), (201, False)])
    def test_changing_total_budget(self, setup, new_budget, is_valid):
        form_data = {"total_budget": new_budget}
        form = AddBudgetNewUsersForm(data=form_data, opportunity=self.opportunity, program_manager=True)

        if is_valid:
            assert form.is_valid()
            form.save()
            self.opportunity.refresh_from_db()
            assert self.opportunity.total_budget == new_budget
        else:
            assert not form.is_valid()
            assert "total_budget" in form.errors
            assert form.errors["total_budget"][0] == "Total budget exceeds program budget."


@pytest.mark.django_db
class TestPaymentInvoiceForm:
    def test_form_initialization(self, valid_opportunity):
        form = PaymentInvoiceForm(opportunity=valid_opportunity)

        assert form.fields["invoice_number"].initial
        assert form.fields["date"].initial == str(datetime.date.today())
        assert form.fields["start_date"].initial == str(valid_opportunity.start_date)
        assert form.fields["end_date"].initial == str(datetime.date.today())

    def test_start_date_equal_to_first_uninvoiced_completed_work_date(self, valid_opportunity):
        cw = CompletedWorkFactory(
            status=CompletedWorkStatus.approved,
            opportunity_access__opportunity=valid_opportunity,
        )
        cw.date_created = datetime.date(2025, 10, 1)
        cw.save()

        form = PaymentInvoiceForm(opportunity=valid_opportunity)
        assert form.fields["start_date"].initial == str(datetime.date(2025, 10, 1))

        invoice = PaymentInvoiceFactory(opportunity=valid_opportunity)
        cw.invoice = invoice
        cw.save()

        cw = CompletedWorkFactory(
            status=CompletedWorkStatus.approved,
            opportunity_access__opportunity=valid_opportunity,
        )
        cw.date_created = datetime.date(2025, 10, 20)
        cw.save()

        form = PaymentInvoiceForm(opportunity=valid_opportunity)
        assert form.fields["start_date"].initial == str(datetime.date(2025, 10, 20))

    def test_duplicate_invoice_number(self, valid_opportunity):
        ExchangeRateFactory()
        PaymentInvoiceFactory(opportunity=valid_opportunity, invoice_number="INV-001")

        form = PaymentInvoiceForm(
            opportunity=valid_opportunity,
            data={
                "invoice_number": "INV-001",
                "date": "2025-11-06",
                "usd_currency": False,
                "local_amount": 100.0,
                "start_date": None,
                "end_date": None,
                "notes": "",
                "title": "",
                "invoice_type": "custom",
            },
        )
        assert not form.is_valid()
        assert form.errors["invoice_number"][0] == "Please use a different invoice number"

    def test_valid_form(self, valid_opportunity):
        ExchangeRateFactory()

        form = PaymentInvoiceForm(
            opportunity=valid_opportunity,
            data={
                "date": "2025-11-06",
                "amount": 100.0,
                "start_date": None,
                "end_date": None,
                "notes": "",
                "title": "",
                "invoice_type": "custom",
            },
        )

        assert form.is_valid()
        invoice = form.save()
        assert invoice.amount == 100.0
        assert invoice.date == datetime.date(2025, 11, 6)

    @patch("commcare_connect.opportunity.forms.link_invoice_to_completed_works")
    def test_non_service_delivery_form(self, mock_link_invoice, valid_opportunity):
        ExchangeRateFactory()

        form = PaymentInvoiceForm(
            opportunity=valid_opportunity,
            invoice_type="custom",
            data={
                "invoice_number": "INV-001",
                "date": "2025-11-06",
                "amount": 100.0,
                "invoice_type": "custom",
                "title": "Consulting Services Invoice",
                "start_date": "2025-10-01",
                "end_date": "2025-10-31",
                "notes": "Monthly consulting services rendered.",
            },
        )
        assert form.is_valid()
        invoice = form.save()
        assert not invoice.service_delivery
        assert invoice.start_date is None
        assert invoice.end_date is None
        assert invoice.notes is None
        assert invoice.title is None

        mock_link_invoice.assert_not_called()

    @patch("commcare_connect.opportunity.forms.link_invoice_to_completed_works")
    def test_service_delivery_form(self, mock_link_invoice, valid_opportunity):
        ExchangeRateFactory()

        form = PaymentInvoiceForm(
            opportunity=valid_opportunity,
            data={
                "invoice_number": "INV-001",
                "amount": 100.0,
                "date": "2025-11-06",
                "invoice_type": "service_delivery",
                "title": "Consulting Services Invoice",
                "start_date": "2025-10-01",
                "end_date": "2025-10-31",
                "notes": "Monthly consulting services rendered.",
            },
        )
        assert form.is_valid()
        invoice = form.save()
        assert invoice.service_delivery
        assert str(invoice.start_date) == "2025-10-01"
        assert str(invoice.end_date) == "2025-10-31"
        assert invoice.notes == "Monthly consulting services rendered."

        mock_link_invoice.assert_called_once()

    def test_invoice_linkage(self, valid_opportunity):
        ExchangeRateFactory()
        cw = CompletedWorkFactory(
            opportunity_access__opportunity=valid_opportunity,
            status=CompletedWorkStatus.approved,
        )
        cw.date_created = datetime.date(2025, 10, 5)
        cw.save()

        assert CompletedWork.objects.get(id=cw.id).invoice is None

        form = PaymentInvoiceForm(
            opportunity=valid_opportunity,
            data={
                "invoice_number": "INV-001",
                "amount": 100.0,
                "date": "2025-11-06",
                "invoice_type": "service_delivery",
                "title": "Consulting Services Invoice",
                "start_date": "2025-10-01",
                "end_date": "2025-10-31",
                "notes": "Monthly consulting services rendered.",
            },
        )

        assert form.is_valid()
        invoice = form.save()

        assert CompletedWork.objects.get(id=cw.id).invoice == invoice<|MERGE_RESOLUTION|>--- conflicted
+++ resolved
@@ -1,31 +1,23 @@
 import datetime
-<<<<<<< HEAD
+import json
 from unittest.mock import patch
-=======
-import json
->>>>>>> 29f5213c
 
 import pytest
 from waffle.testutils import override_switch
 
 from commcare_connect.flags.switch_names import OPPORTUNITY_CREDENTIALS
-<<<<<<< HEAD
-from commcare_connect.opportunity.forms import AddBudgetNewUsersForm, OpportunityChangeForm, PaymentInvoiceForm
+from commcare_connect.opportunity.forms import (
+    AddBudgetNewUsersForm,
+    OpportunityChangeForm,
+    OpportunityInitUpdateForm,
+    PaymentInvoiceForm,
+)
 from commcare_connect.opportunity.models import (
     CompletedWork,
     CompletedWorkStatus,
     CredentialConfiguration,
     PaymentUnit,
 )
-=======
-from commcare_connect.opportunity.forms import (
-    AddBudgetNewUsersForm,
-    OpportunityChangeForm,
-    OpportunityInitUpdateForm,
-    PaymentInvoiceForm,
-)
-from commcare_connect.opportunity.models import CredentialConfiguration, PaymentUnit
->>>>>>> 29f5213c
 from commcare_connect.opportunity.tests.factories import (
     CommCareAppFactory,
     CompletedWorkFactory,
