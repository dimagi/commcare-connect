import pytest

from commcare_connect.opportunity.helpers import get_annotated_opportunity_access_deliver_status
from commcare_connect.opportunity.models import Opportunity
from commcare_connect.opportunity.tests.factories import (
    CompletedWorkFactory,
    OpportunityAccessFactory,
    PaymentUnitFactory,
)
from commcare_connect.users.tests.factories import MobileUserFactory


@pytest.mark.django_db
def test_deliver_status_query_no_visits(opportunity: Opportunity):
    mobile_users = list(MobileUserFactory.create_batch(5))
    for mobile_user in mobile_users:
        OpportunityAccessFactory(opportunity=opportunity, user=mobile_user, accepted=True)
    access_objects = get_annotated_opportunity_access_deliver_status(opportunity)

    usernames = {user.username for user in mobile_users}
    for access in access_objects:
        assert access.user.username in usernames
        assert access.approved == 0
        assert access.rejected == 0
        assert access.pending == 0
        assert access.completed == 0


@pytest.mark.django_db
def test_deliver_status_query(opportunity: Opportunity):
    mobile_users = MobileUserFactory.create_batch(5)
    completed_work_counts = {}
    payment_units = PaymentUnitFactory.create_batch(2, opportunity=opportunity)
    for mobile_user in mobile_users:
<<<<<<< HEAD
        access = OpportunityAccessFactory(opportunity=opportunity, user=mobile_user, accepted=True)
        for pu in payment_units:
            count_by_status = dict(approved=0, pending=0, rejected=0, completed=0)
            completed_works = CompletedWorkFactory.create_batch(20, opportunity_access=access, payment_unit=pu)
            for cw in completed_works:
                count_by_status[cw.status.value] += 1
            count_by_status["completed"] = len(completed_works)
            completed_work_counts[(mobile_user.username, pu.name)] = count_by_status
=======
        OpportunityAccessFactory(opportunity=opportunity, user=mobile_user, accepted=True)
        user_visits = UserVisitFactory.create_batch(20, opportunity=opportunity, user=mobile_user)
        count_by_status = dict(approved=0, pending=0, rejected=0, over_limit=0, completed=0, duplicate=0, trial=0)
        for user_visit in user_visits:
            count_by_status[user_visit.status.value] += 1
        count_by_status["completed"] = len(user_visits)
        user_visit_counts[mobile_user.username] = count_by_status

>>>>>>> 271e8b76
    access_objects = get_annotated_opportunity_access_deliver_status(opportunity)
    for access in access_objects:
        username = access.user.username
        assert (username, access.payment_unit) in completed_work_counts
        assert completed_work_counts[(username, access.payment_unit)]["approved"] == access.approved
        assert completed_work_counts[(username, access.payment_unit)]["rejected"] == access.rejected
        assert completed_work_counts[(username, access.payment_unit)]["pending"] == access.pending
        assert completed_work_counts[(username, access.payment_unit)]["completed"] == access.completed


@pytest.mark.django_db
def test_deliver_status_query_visits_another_opportunity(opportunity: Opportunity):
    # Test user visit counts when visits are for another opportunity. Should return 0 for all counts as the user has
    # done no visits in the current opportunity.
    mobile_users = list(MobileUserFactory.create_batch(5))
    for mobile_user in mobile_users:
        OpportunityAccessFactory(opportunity=opportunity, user=mobile_user, accepted=True)
        CompletedWorkFactory.create_batch(5)
    access_objects = get_annotated_opportunity_access_deliver_status(opportunity)
    usernames = {user.username for user in mobile_users}
    for access in access_objects:
        assert access.user.username in usernames
        assert access.approved == 0
        assert access.rejected == 0
        assert access.pending == 0
        assert access.completed == 0<|MERGE_RESOLUTION|>--- conflicted
+++ resolved
@@ -32,7 +32,6 @@
     completed_work_counts = {}
     payment_units = PaymentUnitFactory.create_batch(2, opportunity=opportunity)
     for mobile_user in mobile_users:
-<<<<<<< HEAD
         access = OpportunityAccessFactory(opportunity=opportunity, user=mobile_user, accepted=True)
         for pu in payment_units:
             count_by_status = dict(approved=0, pending=0, rejected=0, completed=0)
@@ -41,16 +40,7 @@
                 count_by_status[cw.status.value] += 1
             count_by_status["completed"] = len(completed_works)
             completed_work_counts[(mobile_user.username, pu.name)] = count_by_status
-=======
-        OpportunityAccessFactory(opportunity=opportunity, user=mobile_user, accepted=True)
-        user_visits = UserVisitFactory.create_batch(20, opportunity=opportunity, user=mobile_user)
-        count_by_status = dict(approved=0, pending=0, rejected=0, over_limit=0, completed=0, duplicate=0, trial=0)
-        for user_visit in user_visits:
-            count_by_status[user_visit.status.value] += 1
-        count_by_status["completed"] = len(user_visits)
-        user_visit_counts[mobile_user.username] = count_by_status
 
->>>>>>> 271e8b76
     access_objects = get_annotated_opportunity_access_deliver_status(opportunity)
     for access in access_objects:
         username = access.user.username
