import datetime

import pytest
from rest_framework.test import APIClient

from commcare_connect.opportunity.api.serializers import (
    CommCareAppSerializer,
<<<<<<< HEAD
=======
    CompletedWorkSerializer,
>>>>>>> 195601f3
    DeliveryProgressSerializer,
    OpportunityClaimSerializer,
    OpportunitySerializer,
    PaymentSerializer,
)
from commcare_connect.opportunity.models import (
    CompletedWorkStatus,
    Opportunity,
    OpportunityAccess,
    OpportunityClaim,
    OpportunityClaimLimit,
    Payment,
    VisitValidationStatus,
)
from commcare_connect.opportunity.tests.factories import (
    AssessmentFactory,
    CompletedModuleFactory,
    CompletedWorkFactory,
    LearnModuleFactory,
    OpportunityAccessFactory,
    OpportunityFactory,
    PaymentUnitFactory,
    UserVisitFactory,
)
from commcare_connect.users.models import User
from commcare_connect.users.tests.factories import ConnectIdUserLinkFactory, MobileUserFactory


def _setup_opportunity_and_access(mobile_user: User, total_budget, end_date, budget_per_visit=10):
    opportunity = OpportunityFactory(
        total_budget=total_budget,
        end_date=end_date,
    )
    PaymentUnitFactory(opportunity=opportunity, amount=budget_per_visit, max_total=100)
    opportunity_access = OpportunityAccessFactory(opportunity=opportunity, user=mobile_user)
    ConnectIdUserLinkFactory(
        user=mobile_user, commcare_username="test@ccc-test.commcarehq.org", domain=opportunity.deliver_app.cc_domain
    )
    return opportunity, opportunity_access


def test_claim_endpoint_success(mobile_user: User, api_client: APIClient):
    opportunity, opportunity_access = _setup_opportunity_and_access(
        mobile_user, total_budget=1000, end_date=datetime.date.today() + datetime.timedelta(days=100)
    )
    api_client.force_authenticate(mobile_user)
    response = api_client.post(f"/api/opportunity/{opportunity.id}/claim")
    assert response.status_code == 201
    claim = OpportunityClaim.objects.filter(opportunity_access=opportunity_access)
    assert claim.exists()


@pytest.mark.django_db
@pytest.mark.parametrize("opportunity", [{}, {"opp_options": {"managed": True}}], indirect=["opportunity"])
def test_claim_endpoint_budget_exhausted(opportunity: Opportunity, api_client: APIClient):
    PaymentUnitFactory(opportunity=opportunity, amount=10, max_total=100)
    opportunity.total_budget = 10 * 100
    if opportunity.managed:
        opportunity.total_budget += 100 * opportunity.managedopportunity.org_pay_per_visit
    opportunity.end_date = datetime.date.today() + datetime.timedelta(days=100)
    opportunity.save()

    mobile_user_1 = MobileUserFactory()
    opportunity_access_1 = OpportunityAccessFactory(opportunity=opportunity, user=mobile_user_1)
    ConnectIdUserLinkFactory(
        user=mobile_user_1,
        commcare_username="test_1@ccc-test.commcarehq.org",
        domain=opportunity.deliver_app.cc_domain,
    )
    api_client.force_authenticate(mobile_user_1)
    response = api_client.post(f"/api/opportunity/{opportunity.id}/claim")
    assert response.status_code == 201
    claim = OpportunityClaim.objects.filter(opportunity_access=opportunity_access_1)
    assert claim.exists()

    mobile_user_2 = MobileUserFactory()
    OpportunityAccessFactory(opportunity=opportunity, user=mobile_user_2)
    ConnectIdUserLinkFactory(
        user=mobile_user_2,
        commcare_username="test_2@ccc-test.commcarehq.org",
        domain=opportunity.deliver_app.cc_domain,
    )
    api_client.force_authenticate(mobile_user_2)
    response = api_client.post(f"/api/opportunity/{opportunity.id}/claim")
    assert response.status_code == 400
    assert response.data == "Opportunity cannot be claimed. (Budget Exhausted)"


def test_claim_endpoint_end_date_exceeded(mobile_user: User, api_client: APIClient):
    opportunity, opportunity_access = _setup_opportunity_and_access(
        mobile_user, total_budget=1000, end_date=datetime.date.today() - datetime.timedelta(days=100)
    )
    api_client.force_authenticate(mobile_user)
    response = api_client.post(f"/api/opportunity/{opportunity.id}/claim")
    assert response.status_code == 400
    assert response.data == "Opportunity cannot be claimed. (End date reached)"


def test_claim_endpoint_already_claimed_opportunity(mobile_user: User, api_client: APIClient):
    opportunity, opportunity_access = _setup_opportunity_and_access(
        mobile_user, total_budget=1000, end_date=datetime.date.today() + datetime.timedelta(days=100)
    )
    api_client.force_authenticate(mobile_user)
    response = api_client.post(f"/api/opportunity/{opportunity.id}/claim")
    assert response.status_code == 201
    claim = OpportunityClaim.objects.filter(opportunity_access=opportunity_access)
    assert claim.exists()

    response = api_client.post(f"/api/opportunity/{opportunity.id}/claim")
    assert response.status_code == 200
    assert response.data == "Opportunity is already claimed"


def test_claim_endpoint_less_budget_than_visit(mobile_user: User, api_client: APIClient):
    opportunity, opportunity_access = _setup_opportunity_and_access(
        mobile_user,
        total_budget=1,
        end_date=datetime.date.today() + datetime.timedelta(days=100),
        budget_per_visit=2,
    )
    api_client.force_authenticate(mobile_user)
    response = api_client.post(f"/api/opportunity/{opportunity.id}/claim")
    assert response.status_code == 400
    assert response.data == "Opportunity cannot be claimed. (Budget Exhausted)"


def test_claim_endpoint_uneven_visits(mobile_user: User, api_client: APIClient):
    opportunity, opportunity_access = _setup_opportunity_and_access(
        mobile_user,
        total_budget=3,
        end_date=datetime.date.today() + datetime.timedelta(days=100),
        budget_per_visit=2,
    )
    api_client.force_authenticate(mobile_user)
    response = api_client.post(f"/api/opportunity/{opportunity.id}/claim")
    assert response.status_code == 201
    claim = OpportunityClaim.objects.get(opportunity_access=opportunity_access)
    assert claim.opportunityclaimlimit_set.first().max_visits == 1


@pytest.mark.django_db
def test_learn_progress_endpoint(mobile_user: User, api_client: APIClient):
    opportunity, opportunity_access = _setup_opportunity_and_access(
        mobile_user, total_budget=1000, end_date=datetime.date.today() + datetime.timedelta(days=100)
    )
    learn_module = LearnModuleFactory(slug="module_1", app=opportunity.learn_app)
    CompletedModuleFactory(
        module=learn_module, user=mobile_user, opportunity=opportunity, opportunity_access=opportunity_access
    )
    AssessmentFactory(
        user=mobile_user,
        app=opportunity.learn_app,
        opportunity=opportunity,
        opportunity_access=opportunity_access,
        score=100,
        passed=True,
    )
    api_client.force_authenticate(mobile_user)
    response = api_client.get(f"/api/opportunity/{opportunity.id}/learn_progress")
    assert response.status_code == 200
    assert "completed_modules" in response.data
    assert len(response.data["completed_modules"]) == 1
    assert "assessments" in response.data
    assert len(response.data["assessments"]) == 1
    assert list(response.data["completed_modules"][0].keys()) == ["module", "date", "duration", "id"]
    assert list(response.data["assessments"][0].keys()) == ["date", "score", "passing_score", "passed", "id"]


@pytest.mark.parametrize(
    "opportunity",
    [
        {
            "verification_flags": {
                "form_submission_start": datetime.time(10, 0),
                "form_submission_end": datetime.time(14, 0),
            }
        }
    ],
    indirect=True,
)
def test_opportunity_list_endpoint(
    mobile_user_with_connect_link: User,
    api_client: APIClient,
    opportunity: Opportunity,
):
    api_client.force_authenticate(mobile_user_with_connect_link)
    response = api_client.get("/api/opportunity/")
    assert response.status_code == 200
    assert len(response.data) == 1
    assert response.data[0].keys() == OpportunitySerializer().get_fields().keys()
    assert response.data[0]["deliver_app"].keys() == CommCareAppSerializer().get_fields().keys()
    assert response.data[0]["learn_app"].keys() == CommCareAppSerializer().get_fields().keys()
    assert response.data[0]["claim"].keys() == OpportunityClaimSerializer().get_fields().keys()
    payment_units = opportunity.paymentunit_set.all()
    assert response.data[0]["max_visits_per_user"] == sum([pu.max_total for pu in payment_units])
    assert response.data[0]["daily_max_visits_per_user"] == sum([pu.max_daily for pu in payment_units])
    assert response.data[0]["budget_per_visit"] == max([pu.amount for pu in payment_units])
    claim_limits = OpportunityClaimLimit.objects.filter(opportunity_claim__opportunity_access__opportunity=opportunity)
    assert response.data[0]["claim"]["max_payments"] == sum([cl.max_visits for cl in claim_limits])
    verification_flags = opportunity.opportunityverificationflags
    assert response.data[0]["verification_flags"]["form_submission_start"] == str(
        verification_flags.form_submission_start
    )
    assert response.data[0]["verification_flags"]["form_submission_end"] == str(verification_flags.form_submission_end)
    payment_units = response.data[0]["payment_units"]

    payment_unit_fields = ["id", "name", "max_total", "max_daily", "amount", "end_date"]
    assert all(all(field in unit for field in payment_unit_fields) for unit in payment_units)


def test_delivery_progress_endpoint(
    mobile_user_with_connect_link: User, api_client: APIClient, opportunity: Opportunity
):
    access = OpportunityAccess.objects.get(user=mobile_user_with_connect_link, opportunity=opportunity)
    completed_work = CompletedWorkFactory(opportunity_access=access, status=CompletedWorkStatus.pending)
    UserVisitFactory.create(
        opportunity=opportunity,
        user=mobile_user_with_connect_link,
        status=VisitValidationStatus.pending,
        opportunity_access=access,
        completed_work=completed_work,
        flag_reason={
            "flags": [
                ["duration", "The form was completed too quickly."],
                ["attachment_missing", "Form was submitted without attachments."],
            ]
        },
    )
    api_client.force_authenticate(mobile_user_with_connect_link)
    response = api_client.get(f"/api/opportunity/{opportunity.id}/delivery_progress")

    assert response.status_code == 200
    assert response.data.keys() == DeliveryProgressSerializer().get_fields().keys()
    assert len(response.data["deliveries"]) == 1
    assert len(response.data["payments"]) == 0
    assert response.data["deliveries"][0].keys() == CompletedWorkSerializer().get_fields().keys()

    assert response.data["deliveries"][0]["flags"] == {
        "duration": "The form was completed too quickly.",
        "attachment_missing": "Form was submitted without attachments.",
    }
    Payment.objects.create(amount=10, date_paid=datetime.date.today(), opportunity_access=access)
    response = api_client.get(f"/api/opportunity/{opportunity.id}/delivery_progress")
    assert response.status_code == 200
    assert len(response.data["payments"]) == 1
    assert response.data["payments"][0].keys() == PaymentSerializer().get_fields().keys()


def test_confirm_payment(mobile_user_with_connect_link: User, api_client: APIClient, opportunity: Opportunity):
    access = OpportunityAccess.objects.get(user=mobile_user_with_connect_link, opportunity=opportunity)
    api_client.force_authenticate(mobile_user_with_connect_link)
    payment = Payment.objects.create(amount=10, date_paid=datetime.date.today(), opportunity_access=access)
    response = api_client.get(f"/api/opportunity/{opportunity.id}/delivery_progress")
    assert response.status_code == 200
    assert len(response.data["payments"]) == 1
    assert response.data["payments"][0]["confirmed"] is False

    # test confirmation
    response = api_client.post(f"/api/payment/{payment.pk}/confirm", {"confirmed": "true"})
    assert response.status_code == 200
    response = api_client.get(f"/api/opportunity/{opportunity.id}/delivery_progress")
    assert response.status_code == 200
    payment_data = response.data["payments"][0]
    assert payment_data["confirmed"] is True
    assert payment_data["confirmation_date"] is not None

    # test undo
    response = api_client.post(f"/api/payment/{payment.pk}/confirm", {"confirmed": "false"})
    assert response.status_code == 200
    response = api_client.get(f"/api/opportunity/{opportunity.id}/delivery_progress")
    assert response.status_code == 200
    payment_data = response.data["payments"][0]
    assert payment_data["confirmed"] is False<|MERGE_RESOLUTION|>--- conflicted
+++ resolved
@@ -5,10 +5,7 @@
 
 from commcare_connect.opportunity.api.serializers import (
     CommCareAppSerializer,
-<<<<<<< HEAD
-=======
     CompletedWorkSerializer,
->>>>>>> 195601f3
     DeliveryProgressSerializer,
     OpportunityClaimSerializer,
     OpportunitySerializer,
