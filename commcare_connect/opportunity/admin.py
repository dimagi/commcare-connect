--- conflicted
+++ resolved
@@ -54,14 +54,9 @@
             UserVisit.objects.filter(opportunity_access=access).delete()
             Payment.objects.filter(opportunity_access=access).delete()
             OpportunityClaim.objects.filter(opportunity_access=access).delete()
-<<<<<<< HEAD
             CompletedModule.objects.filter(opportunity_access=access).delete()
             Assessment.objects.filter(opportunity_access=access).delete()
-=======
-            CompletedModule.objects.filter(user=access.user, opportunity=access.opportunity).delete()
-            Assessment.objects.filter(user=access.user, opportunity=access.opportunity).delete()
             CompletedWork.objects.filter(opportunity_access=access).delete()
->>>>>>> 689b6ac5
 
 
 @admin.register(LearnModule)
