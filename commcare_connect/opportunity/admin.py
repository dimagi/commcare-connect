from django.contrib import admin
from django.db.models import Q

from commcare_connect.opportunity.forms import OpportunityAccessCreationForm
from commcare_connect.opportunity.models import (
    Assessment,
    CommCareApp,
    CompletedModule,
    CompletedWork,
    DeliverUnit,
    DeliverUnitFlagRules,
    DeliveryType,
    FormJsonValidationRules,
    HQApiKey,
    HQServer,
    LearnModule,
    Opportunity,
    OpportunityAccess,
    OpportunityClaim,
    OpportunityClaimLimit,
    Payment,
    PaymentInvoice,
    PaymentUnit,
    UserInvite,
    UserVisit,
)
from commcare_connect.opportunity.tasks import create_learn_modules_and_deliver_units

# Register your models here.


admin.site.register(UserInvite)
admin.site.register(DeliveryType)
admin.site.register(DeliverUnitFlagRules)
admin.site.register(FormJsonValidationRules)
admin.site.register(HQApiKey)


@admin.register(Opportunity)
class OpportunityAdmin(admin.ModelAdmin):
    actions = ["refresh_learn_and_deliver_modules"]

    @admin.action(description="Refresh Learn and Deliver Modules")
    def refresh_learn_and_deliver_modules(self, request, queryset):
        for opp in queryset:
            create_learn_modules_and_deliver_units.delay(opp.id)


@admin.register(OpportunityAccess)
class OpportunityAccessAdmin(admin.ModelAdmin):
    form = OpportunityAccessCreationForm
    list_display = ["get_opp_name", "get_username"]
    actions = ["clear_user_progress"]
    search_fields = ["user__username"]

    @admin.display(description="Opportunity Name")
    def get_opp_name(self, obj):
        return obj.opportunity.name

    @admin.display(description="Username")
    def get_username(self, obj):
        return obj.user.username

    @admin.action(description="Clear User Progress")
    def clear_user_progress(self, request, queryset):
        for access in queryset:
            UserVisit.objects.filter(opportunity_access=access).delete()
            Payment.objects.filter(opportunity_access=access).delete()
            OpportunityClaim.objects.filter(opportunity_access=access).delete()
            CompletedModule.objects.filter(opportunity_access=access).delete()
            Assessment.objects.filter(opportunity_access=access).delete()
            CompletedWork.objects.filter(opportunity_access=access).delete()


@admin.register(LearnModule)
@admin.register(DeliverUnit)
class LearnModuleAndDeliverUnitAdmin(admin.ModelAdmin):
    list_display = ["name", "slug", "app"]
    search_fields = ["name"]


class OpportunityClaimLimitInline(admin.TabularInline):
    list_display = ["payment_unit", "max_visit"]
    model = OpportunityClaimLimit


@admin.register(OpportunityClaim)
class OpportunityClaimAdmin(admin.ModelAdmin):
    list_display = ["get_username", "get_opp_name", "opportunity_access"]
    inlines = [OpportunityClaimLimitInline]

    @admin.display(description="Opportunity Name")
    def get_opp_name(self, obj):
        return obj.opportunity_access.opportunity.name

    @admin.display(description="Username")
    def get_username(self, obj):
        return obj.opportunity_access.user.username


@admin.register(CompletedModule)
class CompletedModuleAdmin(admin.ModelAdmin):
    list_display = ["module", "user", "opportunity", "date"]


@admin.register(UserVisit)
class UserVisitAdmin(admin.ModelAdmin):
    list_display = ["deliver_unit", "user", "opportunity", "status"]
    search_fields = ["opportunity_access__user__username", "opportunity_access__opportunity__name"]


@admin.register(Assessment)
class AssessmentAdmin(admin.ModelAdmin):
    list_display = ["app", "user", "opportunity", "date", "passed"]


class UserVisitTabularInline(admin.TabularInline):
    """Readonly tabular inline to show related User Visit
    on completed work object admin page.
    """

    fields = ["deliver_unit", "status", "visit_date", "status_modified_date", "date_created"]
    readonly_fields = ["date_created"]
    model = UserVisit
    show_change_link = True
    extra = 0
    can_delete = False

    def has_change_permission(self, *args, **kwargs) -> bool:
        return False

    def has_add_permission(self, *args, **kwargs) -> bool:
        return False

    def has_delete_permission(self, *args, **kwargs) -> bool:
        return False


@admin.register(CompletedWork)
class CompletedWorkAdmin(admin.ModelAdmin):
    list_display = ["get_username", "get_opp_name", "opportunity_access", "payment_unit", "status"]
    search_fields = ["opportunity_access__user__username", "opportunity_access__opportunity__name"]
    inlines = [UserVisitTabularInline]
    readonly_fields = ["date_created"]

    @admin.display(description="Opportunity Name")
    def get_opp_name(self, obj):
        return obj.opportunity_access.opportunity.name

    @admin.display(description="Username")
    def get_username(self, obj):
        return obj.opportunity_access.user.username


@admin.register(Payment)
class PaymentAdmin(admin.ModelAdmin):
    list_display = ["amount", "date_paid", "opportunity_access", "payment_unit", "confirmed"]
    search_fields = ["opportunity_access__user__username", "opportunity_access__opportunity__name"]


@admin.register(PaymentInvoice)
class PaymentInvoiceAdmin(admin.ModelAdmin):
    list_display = ["invoice_number", "opportunity", "amount", "date"]
    search_fields = ["opportunity__name", "invoice_number"]


@admin.register(PaymentUnit)
class PaymentUnitAdmin(admin.ModelAdmin):
    list_display = ["name", "get_opp_name"]
    search_fields = ["name", "opportunity__name"]

    @admin.display(description="Opportunity Name")
    def get_opp_name(self, obj):
        return obj.opportunity.name


<<<<<<< HEAD
@admin.register(HQServer)
class HQServerAdmin(admin.ModelAdmin):
    list_display = ["name", "url"]
    search_fields = ["name", "url"]
=======
@admin.register(CommCareApp)
class CommCareAppAdmin(admin.ModelAdmin):
    list_display = ["name", "cc_app_id", "cc_domain", "get_opportunity_ids"]
    search_fields = ["cc_domain", "name", "cc_app_id"]

    @admin.display(description="Linked Opportunity IDs")
    def get_opportunity_ids(self, obj):
        opp_ids = Opportunity.objects.filter(Q(learn_app=obj) | Q(deliver_app=obj)).values_list("id", flat=True)
        return ", ".join(str(i) for i in opp_ids)
>>>>>>> 8263cb9f
<|MERGE_RESOLUTION|>--- conflicted
+++ resolved
@@ -174,12 +174,12 @@
         return obj.opportunity.name
 
 
-<<<<<<< HEAD
 @admin.register(HQServer)
 class HQServerAdmin(admin.ModelAdmin):
     list_display = ["name", "url"]
     search_fields = ["name", "url"]
-=======
+
+
 @admin.register(CommCareApp)
 class CommCareAppAdmin(admin.ModelAdmin):
     list_display = ["name", "cc_app_id", "cc_domain", "get_opportunity_ids"]
@@ -188,5 +188,4 @@
     @admin.display(description="Linked Opportunity IDs")
     def get_opportunity_ids(self, obj):
         opp_ids = Opportunity.objects.filter(Q(learn_app=obj) | Q(deliver_app=obj)).values_list("id", flat=True)
-        return ", ".join(str(i) for i in opp_ids)
->>>>>>> 8263cb9f
+        return ", ".join(str(i) for i in opp_ids)