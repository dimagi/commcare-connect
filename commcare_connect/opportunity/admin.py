--- conflicted
+++ resolved
@@ -174,14 +174,14 @@
         return obj.opportunity.name
 
 
-<<<<<<< HEAD
 @admin.register(ExchangeRate)
 class ExchangeRateAdmin(admin.ModelAdmin):
     list_display = ("currency_code", "rate", "rate_date", "fetched_at")
     list_filter = ("currency_code", "rate_date")
     search_fields = ("currency_code",)
     ordering = ("-rate_date",)
-=======
+
+
 @admin.register(CommCareApp)
 class CommCareAppAdmin(admin.ModelAdmin):
     list_display = ["name", "cc_app_id", "cc_domain", "get_opportunity_ids"]
@@ -190,5 +190,4 @@
     @admin.display(description="Linked Opportunity IDs")
     def get_opportunity_ids(self, obj):
         opp_ids = Opportunity.objects.filter(Q(learn_app=obj) | Q(deliver_app=obj)).values_list("id", flat=True)
-        return ", ".join(str(i) for i in opp_ids)
->>>>>>> 507bbc9c
+        return ", ".join(str(i) for i in opp_ids)