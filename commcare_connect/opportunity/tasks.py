import datetime
import logging

import httpx
from allauth.utils import build_absolute_uri
from django.conf import settings
from django.core.files.base import ContentFile
from django.core.files.storage import default_storage
from django.db import transaction
from django.urls import reverse
from django.utils.timezone import now
from django.utils.translation import gettext
from tablib import Dataset

from commcare_connect.connect_id_client import fetch_users, filter_users, send_message, send_message_bulk
from commcare_connect.connect_id_client.models import Message
from commcare_connect.opportunity.app_xml import get_connect_blocks_for_app, get_deliver_units_for_app
from commcare_connect.opportunity.export import (
    export_catchment_area_table,
    export_deliver_status_table,
    export_empty_payment_table,
    export_user_status_table,
    export_user_visit_data,
    export_work_status_table,
)
from commcare_connect.opportunity.forms import DateRanges
from commcare_connect.opportunity.models import (
    BlobMeta,
    CompletedWorkStatus,
    DeliverUnit,
    LearnModule,
    Opportunity,
    OpportunityAccess,
    OpportunityClaim,
    Payment,
    UserInvite,
    UserInviteStatus,
    UserVisit,
    VisitValidationStatus,
)
from commcare_connect.opportunity.utils.completed_work import update_status
from commcare_connect.users.models import User
from commcare_connect.utils.datetime import is_date_before
from commcare_connect.utils.sms import send_sms
from config import celery_app

logger = logging.getLogger(__name__)


@celery_app.task()
def create_learn_modules_and_deliver_units(opportunity_id):
    opportunity = Opportunity.objects.get(id=opportunity_id)
    learn_app = opportunity.learn_app
    deliver_app = opportunity.deliver_app
    learn_app_connect_blocks = get_connect_blocks_for_app(learn_app.cc_domain, learn_app.cc_app_id)
    deliver_app_connect_blocks = get_deliver_units_for_app(deliver_app.cc_domain, deliver_app.cc_app_id)

    for block in learn_app_connect_blocks:
        LearnModule.objects.update_or_create(
            app=learn_app,
            slug=block.id,
            defaults={
                "name": block.name,
                "description": block.description,
                "time_estimate": block.time_estimate,
            },
        )

    for block in deliver_app_connect_blocks:
        DeliverUnit.objects.get_or_create(app=deliver_app, slug=block.id, defaults=dict(name=block.name))


@celery_app.task()
def add_connect_users(
    user_list: list[str], opportunity_id: str, filter_country: str = "", filter_credential: list[str] = ""
):
    found_users = fetch_users(user_list)
    if filter_country or filter_credential:
        found_users += filter_users(country_code=filter_country, credential=filter_credential)
    not_found_users = set(user_list) - {user.phone_number for user in found_users}
    for u in not_found_users:
        UserInvite.objects.get_or_create(
            opportunity_id=opportunity_id,
            phone_number=u,
            status=UserInviteStatus.not_found,
        )
    for user in found_users:
        u, _ = User.objects.update_or_create(
            username=user.username, defaults={"phone_number": user.phone_number, "name": user.name}
        )
        opportunity_access, _ = OpportunityAccess.objects.get_or_create(user=u, opportunity_id=opportunity_id)
        UserInvite.objects.update_or_create(
            opportunity_id=opportunity_id,
            phone_number=user.phone_number,
            defaults={"opportunity_access": opportunity_access},
        )
        invite_user.delay(u.pk, opportunity_access.pk)


@celery_app.task()
def invite_user(user_id, opportunity_access_id):
    user = User.objects.get(pk=user_id)
    opportunity_access = OpportunityAccess.objects.get(pk=opportunity_access_id)
    invite_id = opportunity_access.invite_id
    location = reverse("users:accept_invite", args=(invite_id,))
    url = build_absolute_uri(None, location)
    body = (
        "You have been invited to a new job in Commcare Connect. Click the following "
        f"link to share your information with the project and find out more {url}"
    )
    if not user.phone_number:
        return
    sms_status = send_sms(user.phone_number, body)
    UserInvite.objects.update_or_create(
        opportunity_access=opportunity_access,
        defaults={
            "message_sid": sms_status.sid,
            "status": UserInviteStatus.accepted if opportunity_access.accepted else UserInviteStatus.invited,
        },
    )
    message = Message(
        usernames=[user.username],
        data={
            "action": "ccc_opportunity_summary_page",
            "opportunity_id": str(opportunity_access.opportunity.id),
            "title": gettext(
                f"You have been invited to a CommCare Connect opportunity - {opportunity_access.opportunity.name}"
            ),
            "body": gettext(
                f"You have been invited to a new job in Commcare Connect - {opportunity_access.opportunity.name}"
            ),
        },
    )
    send_message(message)


@celery_app.task()
def generate_visit_export(opportunity_id: int, date_range: str, status: list[str], export_format: str, flatten: bool):
    opportunity = Opportunity.objects.get(id=opportunity_id)
    logger.info(f"Export for {opportunity.name} with date range {date_range} and status {','.join(status)}")
    dataset = export_user_visit_data(
        opportunity, DateRanges(date_range), [VisitValidationStatus(s) for s in status], flatten
    )
    export_tmp_name = f"{now().isoformat()}_{opportunity.name}_visit_export.{export_format}"
    save_export(dataset, export_tmp_name, export_format)
    return export_tmp_name


@celery_app.task()
def generate_payment_export(opportunity_id: int, export_format: str):
    opportunity = Opportunity.objects.get(id=opportunity_id)
    dataset = export_empty_payment_table(opportunity)
    export_tmp_name = f"{now().isoformat()}_{opportunity.name}_payment_export.{export_format}"
    save_export(dataset, export_tmp_name, export_format)
    return export_tmp_name


@celery_app.task()
def generate_user_status_export(opportunity_id: int, export_format: str):
    opportunity = Opportunity.objects.get(id=opportunity_id)
    dataset = export_user_status_table(opportunity)
    export_tmp_name = f"{now().isoformat()}_{opportunity.name}_user_status.{export_format}"
    save_export(dataset, export_tmp_name, export_format)
    return export_tmp_name


@celery_app.task()
def generate_deliver_status_export(opportunity_id: int, export_format: str):
    opportunity = Opportunity.objects.get(id=opportunity_id)
    dataset = export_deliver_status_table(opportunity)
    export_tmp_name = f"{now().isoformat()}_{opportunity.name}_deliver_status.{export_format}"
    save_export(dataset, export_tmp_name, export_format)
    return export_tmp_name


def save_export(dataset: Dataset, file_name: str, export_format: str):
    content = dataset.export(export_format)
    if isinstance(content, str):
        content = content.encode()
    default_storage.save(file_name, ContentFile(content))


@celery_app.task()
def send_notification_inactive_users():
    opportunity_accesses = OpportunityAccess.objects.filter(
        opportunity__active=True,
        opportunity__end_date__gte=datetime.date.today(),
    ).select_related("opportunity")
    messages = []
    for access in opportunity_accesses:
        message = _get_inactive_message(access)
        if message:
            messages.append(message)
    send_message_bulk(messages)


def _get_inactive_message(access: OpportunityAccess):
    has_claimed_opportunity = OpportunityClaim.objects.filter(opportunity_access=access).exists()
    if has_claimed_opportunity:
        message = _check_deliver_inactive(access)
    else:
        # Send notification if user has completed learn modules and has not claimed the opportunity
        if access.learn_progress == 100:
            message = _get_deliver_message(access)
        else:
            message = _get_learn_message(access)
    return message


def _get_learn_message(access: OpportunityAccess):
    last_user_learn_module = access.completedmodule_set.order_by("date").last()
    if last_user_learn_module and is_date_before(last_user_learn_module.date, days=3):
        return Message(
            usernames=[access.user.username],
            data={
                "action": "ccc_learn_progress",
                "opportunity_id": str(access.opportunity.id),
                "title": gettext(f"Resume your learning journey for {access.opportunity.name}"),
                "body": gettext(
                    f"You have not completed your learning for {access.opportunity.name}."
                    "Please complete the learning modules to start delivering visits."
                ),
            },
        )


def _check_deliver_inactive(access: OpportunityAccess):
    last_user_deliver_visit = access.uservisit_set.order_by("visit_date").last()
    if last_user_deliver_visit and is_date_before(last_user_deliver_visit.visit_date, days=2):
        return _get_deliver_message(access)


def _get_deliver_message(access: OpportunityAccess):
    return Message(
        usernames=[access.user.username],
        data={
            "action": "ccc_delivery_progress",
            "opportunity_id": str(access.opportunity.id),
            "title": gettext(f"Resume your job for {access.opportunity.name}"),
            "body": gettext(
                f"You have not completed your delivery visits for {access.opportunity.name}."
                "To maximise your payout complete all the required service delivery."
            ),
        },
    )


@celery_app.task()
def send_payment_notification(opportunity_id: int, payment_ids: list[int]):
    opportunity = Opportunity.objects.get(pk=opportunity_id)
    messages = []
    for payment in Payment.objects.filter(pk__in=payment_ids).select_related("opportunity_access__user"):
        messages.append(
            Message(
                usernames=[payment.opportunity_access.user.username],
                data={
                    "action": "ccc_payment",
                    "opportunity_id": str(opportunity.id),
                    "title": gettext("Payment received"),
                    "body": gettext(
                        "You have received a payment of"
                        f"{opportunity.currency} {payment.amount} for {opportunity.name}.",
                    ),
                    "payment_id": str(payment.id),
                },
            )
        )
    send_message_bulk(messages)


@celery_app.task()
def send_push_notification_task(user_ids: list[int], title: str, body: str):
    usernames = list(User.objects.filter(id__in=user_ids).values_list("username", flat=True))
    message = Message(usernames, title=title, body=body)
    send_message(message)


@celery_app.task()
def send_sms_task(user_ids: list[int], body: str):
    user_phone_numbers = User.objects.filter(id__in=user_ids).values_list("phone_number", flat=True)
    for phone_number in user_phone_numbers:
        send_sms(phone_number, body)


@celery_app.task()
def download_user_visit_attachments(user_visit_id: id):
    user_visit = UserVisit.objects.get(id=user_visit_id)
    api_key = user_visit.opportunity.api_key
    blobs = user_visit.form_json.get("attachments", {})
    domain = user_visit.opportunity.deliver_app.cc_domain
    form_id = user_visit.xform_id
    for name, blob in blobs.items():
        if name == "form.xml":
            continue
        url = f"{settings.COMMCARE_HQ_URL}/a/{domain}/api/form/attachment/{user_visit.xform_id}/{name}"

        with transaction.atomic():
            blob_meta, created = BlobMeta.objects.get_or_create(
                name=name, parent_id=form_id, content_length=blob["length"], content_type=blob["content_type"]
            )
            if not created:
                # attachment already exists
                continue
            response = httpx.get(
                url,
                headers={"Authorization": f"ApiKey {api_key.user.email}:{api_key.api_key}"},
            )
            default_storage.save(str(blob_meta.blob_id), ContentFile(response.content, name))


@celery_app.task()
def generate_work_status_export(opportunity_id: int, export_format: str):
    opportunity = Opportunity.objects.get(id=opportunity_id)
    dataset = export_work_status_table(opportunity)
    export_tmp_name = f"{now().isoformat()}_{opportunity.name}_payment_verification.{export_format}"
    save_export(dataset, export_tmp_name, export_format)
    return export_tmp_name


@celery_app.task()
def bulk_approve_completed_work():
    access_objects = OpportunityAccess.objects.filter(
        opportunity__active=True,
        opportunity__end_date__gte=datetime.date.today(),
        opportunity__auto_approve_payments=True,
        suspended=False,
    )
    for access in access_objects:
        completed_works = access.completedwork_set.exclude(
            status__in=[CompletedWorkStatus.rejected, CompletedWorkStatus.over_limit]
        )
<<<<<<< HEAD
        access.payment_accrued = 0
        for completed_work in completed_works:
            if completed_work.completed_count > 0:
                approved_count = completed_work.approved_count
                visits = completed_work.uservisit_set.values_list("status", "reason")
                if any(status == "rejected" for status, _ in visits):
                    completed_work.status = CompletedWorkStatus.rejected
                    completed_work.reason = "\n".join(reason for _, reason in visits if reason)
                elif all(status == "approved" for status, _ in visits):
                    completed_work.status = CompletedWorkStatus.approved
                if approved_count > 0 and completed_work.status == CompletedWorkStatus.approved:
                    access.payment_accrued += approved_count * completed_work.payment_unit.amount
                completed_work.save()
        access.save()
=======
        update_status(completed_works, access, True)
>>>>>>> b3fb2099


@celery_app.task()
def generate_catchment_area_export(opportunity_id: int, export_format: str):
    opportunity = Opportunity.objects.get(id=opportunity_id)
    dataset = export_catchment_area_table(opportunity)
    export_tmp_name = f"{now().isoformat()}_{opportunity.name}_catchment_area.{export_format}"
    save_export(dataset, export_tmp_name, export_format)
    return export_tmp_name<|MERGE_RESOLUTION|>--- conflicted
+++ resolved
@@ -329,24 +329,7 @@
         completed_works = access.completedwork_set.exclude(
             status__in=[CompletedWorkStatus.rejected, CompletedWorkStatus.over_limit]
         )
-<<<<<<< HEAD
-        access.payment_accrued = 0
-        for completed_work in completed_works:
-            if completed_work.completed_count > 0:
-                approved_count = completed_work.approved_count
-                visits = completed_work.uservisit_set.values_list("status", "reason")
-                if any(status == "rejected" for status, _ in visits):
-                    completed_work.status = CompletedWorkStatus.rejected
-                    completed_work.reason = "\n".join(reason for _, reason in visits if reason)
-                elif all(status == "approved" for status, _ in visits):
-                    completed_work.status = CompletedWorkStatus.approved
-                if approved_count > 0 and completed_work.status == CompletedWorkStatus.approved:
-                    access.payment_accrued += approved_count * completed_work.payment_unit.amount
-                completed_work.save()
-        access.save()
-=======
         update_status(completed_works, access, True)
->>>>>>> b3fb2099
 
 
 @celery_app.task()
