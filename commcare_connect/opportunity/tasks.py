import datetime
import logging

import httpx
from allauth.utils import build_absolute_uri
from django.conf import settings
from django.core.cache import cache
from django.core.files.base import ContentFile
from django.core.files.storage import default_storage
from django.db import transaction
from django.urls import reverse
from django.utils.timezone import now
from django.utils.translation import gettext
from tablib import Dataset

from commcare_connect.connect_id_client import fetch_users, filter_users, send_message, send_message_bulk
from commcare_connect.connect_id_client.models import ConnectIdUser, Message
from commcare_connect.opportunity.app_xml import get_connect_blocks_for_app, get_deliver_units_for_app
from commcare_connect.opportunity.export import (
    export_catchment_area_table,
    export_deliver_status_table,
    export_empty_payment_table,
    export_user_status_table,
    export_user_visit_data,
    export_user_visit_review_data,
    export_work_status_table,
)
from commcare_connect.opportunity.forms import DateRanges
from commcare_connect.opportunity.models import (
    BlobMeta,
    CompletedWorkStatus,
    DeliverUnit,
    LearnModule,
    Opportunity,
    OpportunityAccess,
    OpportunityClaim,
    Payment,
    UserInvite,
    UserInviteStatus,
    UserVisit,
    VisitReviewStatus,
    VisitValidationStatus,
)
from commcare_connect.opportunity.utils.completed_work import update_status
from commcare_connect.users.models import User
from commcare_connect.utils.celery import set_task_progress
from commcare_connect.utils.datetime import is_date_before
from commcare_connect.utils.sms import send_sms
from config import celery_app

logger = logging.getLogger(__name__)


@celery_app.task()
def create_learn_modules_and_deliver_units(opportunity_id):
    opportunity = Opportunity.objects.get(id=opportunity_id)
    learn_app = opportunity.learn_app
    deliver_app = opportunity.deliver_app
    learn_app_connect_blocks = get_connect_blocks_for_app(learn_app.cc_domain, learn_app.cc_app_id)
    deliver_app_connect_blocks = get_deliver_units_for_app(deliver_app.cc_domain, deliver_app.cc_app_id)

    for block in learn_app_connect_blocks:
        LearnModule.objects.update_or_create(
            app=learn_app,
            slug=block.id,
            defaults={
                "name": block.name,
                "description": block.description,
                "time_estimate": block.time_estimate,
            },
        )

    for block in deliver_app_connect_blocks:
        DeliverUnit.objects.get_or_create(app=deliver_app, slug=block.id, defaults=dict(name=block.name))


@celery_app.task()
def add_connect_users(
    user_list: list[str], opportunity_id: str, filter_country: str = "", filter_credential: list[str] = ""
):
    found_users = fetch_users(user_list)
    if filter_country or filter_credential:
        found_users += filter_users(country_code=filter_country, credential=filter_credential)
    not_found_users = set(user_list) - {user.phone_number for user in found_users}
    for u in not_found_users:
        UserInvite.objects.get_or_create(
            opportunity_id=opportunity_id,
            phone_number=u,
            status=UserInviteStatus.not_found,
        )
    for user in found_users:
        update_user_and_send_invite(user, opportunity_id)


def update_user_and_send_invite(user: ConnectIdUser, opp_id):
    u, _ = User.objects.update_or_create(
        username=user.username, defaults={"phone_number": user.phone_number, "name": user.name}
    )
    opportunity_access, _ = OpportunityAccess.objects.get_or_create(user=u, opportunity_id=opp_id)
    UserInvite.objects.update_or_create(
        opportunity_id=opp_id,
        phone_number=user.phone_number,
        defaults={"opportunity_access": opportunity_access},
    )
    invite_user.delay(u.pk, opportunity_access.pk)


@celery_app.task()
def invite_user(user_id, opportunity_access_id):
    user = User.objects.get(pk=user_id)
    opportunity_access = OpportunityAccess.objects.get(pk=opportunity_access_id)
    invite_id = opportunity_access.invite_id
    location = reverse("users:accept_invite", args=(invite_id,))
    url = build_absolute_uri(None, location)
    body = (
        "You have been invited to a new job in Commcare Connect. Click the following "
        f"link to share your information with the project and find out more {url}"
    )
    if not user.phone_number:
        return
    sms_status = send_sms(user.phone_number, body)
    UserInvite.objects.update_or_create(
        opportunity_access=opportunity_access,
        defaults={
            "message_sid": sms_status.sid,
            "status": UserInviteStatus.accepted if opportunity_access.accepted else UserInviteStatus.invited,
        },
    )
    message = Message(
        usernames=[user.username],
        data={
            "action": "ccc_opportunity_summary_page",
            "opportunity_id": str(opportunity_access.opportunity.id),
            "title": gettext(
                f"You have been invited to a CommCare Connect opportunity - {opportunity_access.opportunity.name}"
            ),
            "body": gettext(
                f"You have been invited to a new job in Commcare Connect - {opportunity_access.opportunity.name}"
            ),
        },
    )
    send_message(message)


@celery_app.task()
def generate_visit_export(opportunity_id: int, date_range: str, status: list[str], export_format: str, flatten: bool):
    opportunity = Opportunity.objects.get(id=opportunity_id)
    logger.info(f"Export for {opportunity.name} with date range {date_range} and status {','.join(status)}")
    dataset = export_user_visit_data(
        opportunity, DateRanges(date_range), [VisitValidationStatus(s) for s in status], flatten
    )
    export_tmp_name = f"{now().isoformat()}_{opportunity.name}_visit_export.{export_format}"
    save_export(dataset, export_tmp_name, export_format)
    return export_tmp_name


@celery_app.task()
def generate_review_visit_export(opportunity_id: int, date_range: str, status: list[str], export_format: str):
    opportunity = Opportunity.objects.get(id=opportunity_id)
    logger.info(
        f"Export review visit for {opportunity.name} with date range {date_range} and status {','.join(status)}"
    )
    dataset = export_user_visit_review_data(
        opportunity, DateRanges(date_range), [VisitReviewStatus(s) for s in status]
    )
    export_tmp_name = f"{now().isoformat()}_{opportunity.name}_review_visit_export.{export_format}"
    save_export(dataset, export_tmp_name, export_format)
    return export_tmp_name


@celery_app.task()
def generate_payment_export(opportunity_id: int, export_format: str):
    opportunity = Opportunity.objects.get(id=opportunity_id)
    dataset = export_empty_payment_table(opportunity)
    export_tmp_name = f"{now().isoformat()}_{opportunity.name}_payment_export.{export_format}"
    save_export(dataset, export_tmp_name, export_format)
    return export_tmp_name


@celery_app.task()
def generate_user_status_export(opportunity_id: int, export_format: str):
    opportunity = Opportunity.objects.get(id=opportunity_id)
    dataset = export_user_status_table(opportunity)
    export_tmp_name = f"{now().isoformat()}_{opportunity.name}_user_status.{export_format}"
    save_export(dataset, export_tmp_name, export_format)
    return export_tmp_name


@celery_app.task()
def generate_deliver_status_export(opportunity_id: int, export_format: str):
    opportunity = Opportunity.objects.get(id=opportunity_id)
    dataset = export_deliver_status_table(opportunity)
    export_tmp_name = f"{now().isoformat()}_{opportunity.name}_deliver_status.{export_format}"
    save_export(dataset, export_tmp_name, export_format)
    return export_tmp_name


def save_export(dataset: Dataset, file_name: str, export_format: str):
    content = dataset.export(export_format)
    if isinstance(content, str):
        content = content.encode()
    default_storage.save(file_name, ContentFile(content))


@celery_app.task()
def send_notification_inactive_users():
    opportunity_accesses = OpportunityAccess.objects.filter(
        opportunity__active=True,
        opportunity__end_date__gte=datetime.date.today(),
    ).select_related("opportunity")
    messages = []
    for access in opportunity_accesses:
        message = _get_inactive_message(access)
        if message:
            messages.append(message)
    send_message_bulk(messages)


def _get_inactive_message(access: OpportunityAccess):
    has_claimed_opportunity = OpportunityClaim.objects.filter(opportunity_access=access).exists()
    if has_claimed_opportunity:
        message = _check_deliver_inactive(access)
    else:
        # Send notification if user has completed learn modules and has not claimed the opportunity
        if access.learn_progress == 100:
            message = _get_deliver_message(access)
        else:
            message = _get_learn_message(access)
    return message


def _get_learn_message(access: OpportunityAccess):
    last_user_learn_module = access.completedmodule_set.order_by("date").last()
    if last_user_learn_module and is_date_before(last_user_learn_module.date, days=3):
        return Message(
            usernames=[access.user.username],
            data={
                "action": "ccc_learn_progress",
                "opportunity_id": str(access.opportunity.id),
                "title": gettext(f"Resume your learning journey for {access.opportunity.name}"),
                "body": gettext(
                    f"You have not completed your learning for {access.opportunity.name}."
                    "Please complete the learning modules to start delivering visits."
                ),
            },
        )


def _check_deliver_inactive(access: OpportunityAccess):
    last_user_deliver_visit = access.uservisit_set.order_by("visit_date").last()
    if last_user_deliver_visit and is_date_before(last_user_deliver_visit.visit_date, days=2):
        return _get_deliver_message(access)


def _get_deliver_message(access: OpportunityAccess):
    return Message(
        usernames=[access.user.username],
        data={
            "action": "ccc_delivery_progress",
            "opportunity_id": str(access.opportunity.id),
            "title": gettext(f"Resume your job for {access.opportunity.name}"),
            "body": gettext(
                f"You have not completed your delivery visits for {access.opportunity.name}."
                "To maximise your payout complete all the required service delivery."
            ),
        },
    )


@celery_app.task()
def send_payment_notification(opportunity_id: int, payment_ids: list[int]):
    opportunity = Opportunity.objects.get(pk=opportunity_id)
    messages = []
    for payment in Payment.objects.filter(pk__in=payment_ids).select_related("opportunity_access__user"):
        messages.append(
            Message(
                usernames=[payment.opportunity_access.user.username],
                data={
                    "action": "ccc_payment",
                    "opportunity_id": str(opportunity.id),
                    "title": gettext("Payment received"),
                    "body": gettext(
                        "You have received a payment of"
                        f"{opportunity.currency} {payment.amount} for {opportunity.name}.",
                    ),
                    "payment_id": str(payment.id),
                },
            )
        )
    send_message_bulk(messages)


@celery_app.task()
def send_push_notification_task(user_ids: list[int], title: str, body: str):
    usernames = list(User.objects.filter(id__in=user_ids).values_list("username", flat=True))
    message = Message(usernames, title=title, body=body)
    send_message(message)


@celery_app.task()
def send_sms_task(user_ids: list[int], body: str):
    user_phone_numbers = User.objects.filter(id__in=user_ids).values_list("phone_number", flat=True)
    for phone_number in user_phone_numbers:
        send_sms(phone_number, body)


@celery_app.task()
def download_user_visit_attachments(user_visit_id: id):
    user_visit = UserVisit.objects.get(id=user_visit_id)
    api_key = user_visit.opportunity.api_key
    blobs = user_visit.form_json.get("attachments", {})
    domain = user_visit.opportunity.deliver_app.cc_domain
    form_id = user_visit.xform_id
    for name, blob in blobs.items():
        if name == "form.xml":
            continue
        url = f"{settings.COMMCARE_HQ_URL}/a/{domain}/api/form/attachment/{user_visit.xform_id}/{name}"

        with transaction.atomic():
            blob_meta, created = BlobMeta.objects.get_or_create(
                name=name, parent_id=form_id, content_length=blob["length"], content_type=blob["content_type"]
            )
            if not created:
                # attachment already exists
                continue
            response = httpx.get(
                url,
                headers={"Authorization": f"ApiKey {api_key.user.email}:{api_key.api_key}"},
            )
            default_storage.save(str(blob_meta.blob_id), ContentFile(response.content, name))


@celery_app.task()
def generate_work_status_export(opportunity_id: int, export_format: str):
    opportunity = Opportunity.objects.get(id=opportunity_id)
    dataset = export_work_status_table(opportunity)
    export_tmp_name = f"{now().isoformat()}_{opportunity.name}_payment_verification.{export_format}"
    save_export(dataset, export_tmp_name, export_format)
    return export_tmp_name


@celery_app.task()
def bulk_approve_completed_work():
    access_objects = OpportunityAccess.objects.filter(
        opportunity__active=True,
        opportunity__end_date__gte=datetime.date.today(),
        opportunity__auto_approve_payments=True,
        suspended=False,
    )
    for access in access_objects:
        completed_works = access.completedwork_set.exclude(status=CompletedWorkStatus.rejected)
        update_status(completed_works, access, compute_payment=True)


@celery_app.task()
def generate_catchment_area_export(opportunity_id: int, export_format: str):
    opportunity = Opportunity.objects.get(id=opportunity_id)
    dataset = export_catchment_area_table(opportunity)
    export_tmp_name = f"{now().isoformat()}_{opportunity.name}_catchment_area.{export_format}"
    save_export(dataset, export_tmp_name, export_format)
    return export_tmp_name


<<<<<<< HEAD
@celery_app.task(bind=True)
def bulk_update_payments_task(self, opportunity_id: int, headers: list[str], rows: list[list]):
    from commcare_connect.opportunity.visit_import import ImportException, bulk_update_payments

    set_task_progress(self, "Payment Record Import is in porgress.")
    try:
        status = bulk_update_payments(opportunity_id, headers, rows)
        messages = [f"Payment status updated successfully for {len(status)} users."]
        if status.missing_users:
            messages.append(status.get_missing_message())
    except ImportException as e:
        messages = [f"Payment Import failed: {e}"] + getattr(e, "invalid_rows", [])

    set_task_progress(self, f"<br>".join(messages), is_complete=True)
=======
@celery_app.task()
def bulk_update_payment_accrued(opportunity_id, user_ids: list):
    """Updates payment accrued for completed and approved CompletedWork instances."""
    access_objects = OpportunityAccess.objects.filter(opportunity=opportunity_id, user__in=user_ids, suspended=False)
    for access in access_objects:
        with cache.lock(f"update_payment_accrued_lock_{access.id}", timeout=900):
            completed_works = access.completedwork_set.exclude(status=CompletedWorkStatus.rejected).select_related(
                "payment_unit"
            )
            update_status(completed_works, access, compute_payment=True)
>>>>>>> 1f48d65a
<|MERGE_RESOLUTION|>--- conflicted
+++ resolved
@@ -361,7 +361,6 @@
     return export_tmp_name
 
 
-<<<<<<< HEAD
 @celery_app.task(bind=True)
 def bulk_update_payments_task(self, opportunity_id: int, headers: list[str], rows: list[list]):
     from commcare_connect.opportunity.visit_import import ImportException, bulk_update_payments
@@ -376,7 +375,8 @@
         messages = [f"Payment Import failed: {e}"] + getattr(e, "invalid_rows", [])
 
     set_task_progress(self, f"<br>".join(messages), is_complete=True)
-=======
+
+
 @celery_app.task()
 def bulk_update_payment_accrued(opportunity_id, user_ids: list):
     """Updates payment accrued for completed and approved CompletedWork instances."""
@@ -386,5 +386,4 @@
             completed_works = access.completedwork_set.exclude(status=CompletedWorkStatus.rejected).select_related(
                 "payment_unit"
             )
-            update_status(completed_works, access, compute_payment=True)
->>>>>>> 1f48d65a
+            update_status(completed_works, access, compute_payment=True)