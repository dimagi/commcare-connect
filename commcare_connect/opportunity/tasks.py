import datetime
import logging
from decimal import Decimal
from itertools import chain

import httpx
import sentry_sdk
from allauth.utils import build_absolute_uri
from django.conf import settings
from django.contrib.postgres.aggregates import ArrayAgg
from django.core.cache import cache
from django.core.files.base import ContentFile
from django.core.files.storage import default_storage
from django.db import transaction
from django.urls import reverse
from django.utils.timezone import now
from django.utils.translation import gettext
from tablib import Dataset

from commcare_connect.cache import quickcache
from commcare_connect.connect_id_client import add_credentials, fetch_users, send_message, send_message_bulk
from commcare_connect.connect_id_client.models import ConnectIdUser, Message
from commcare_connect.opportunity.app_xml import get_connect_blocks_for_app, get_deliver_units_for_app
from commcare_connect.opportunity.export import (
    UserVisitExporter,
    export_catchment_area_table,
    export_deliver_status_table,
    export_empty_payment_table,
    export_user_status_table,
    export_user_visit_review_data,
    export_work_status_table,
)
from commcare_connect.opportunity.forms import DateRanges
from commcare_connect.opportunity.models import (
    BlobMeta,
    CompletedWorkStatus,
    DeliverUnit,
    ExchangeRate,
    LearnModule,
    Opportunity,
    OpportunityAccess,
    OpportunityClaim,
    Payment,
    UserInvite,
    UserInviteStatus,
    UserVisit,
    VisitReviewStatus,
    VisitValidationStatus,
)
from commcare_connect.opportunity.utils.completed_work import update_status
from commcare_connect.users.models import User
from commcare_connect.users.user_credentials import UserCredentialIssuer
from commcare_connect.utils.celery import set_task_progress
from commcare_connect.utils.datetime import is_date_before
from commcare_connect.utils.sms import send_sms
from config import celery_app

logger = logging.getLogger(__name__)

MAX_CREDENTIALS_PER_REQUEST = 200


@celery_app.task()
def create_learn_modules_and_deliver_units(opportunity_id):
    opportunity = Opportunity.objects.get(id=opportunity_id)
    learn_app = opportunity.learn_app
    deliver_app = opportunity.deliver_app
    learn_app_connect_blocks = get_connect_blocks_for_app(learn_app)
    deliver_app_connect_blocks = get_deliver_units_for_app(deliver_app)

    for block in learn_app_connect_blocks:
        LearnModule.objects.update_or_create(
            app=learn_app,
            slug=block.id,
            defaults={
                "name": block.name,
                "description": block.description,
                "time_estimate": block.time_estimate,
            },
        )

    for block in deliver_app_connect_blocks:
        DeliverUnit.objects.get_or_create(app=deliver_app, slug=block.id, defaults=dict(name=block.name))


@celery_app.task()
def add_connect_users(user_list: list[str], opportunity_id: str):
    found_users = fetch_users(user_list)
    not_found_users = set(user_list) - {user.phone_number for user in found_users}
    for u in not_found_users:
        UserInvite.objects.get_or_create(
            opportunity_id=opportunity_id,
            phone_number=u,
            status=UserInviteStatus.not_found,
        )
    for user in found_users:
        update_user_and_send_invite(user, opportunity_id)


def update_user_and_send_invite(user: ConnectIdUser, opp_id):
    u, _ = User.objects.update_or_create(
        username=user.username, defaults={"phone_number": user.phone_number, "name": user.name}
    )
    opportunity_access, _ = OpportunityAccess.objects.get_or_create(user=u, opportunity_id=opp_id)
    UserInvite.objects.update_or_create(
        opportunity_id=opp_id,
        phone_number=user.phone_number,
        defaults={"opportunity_access": opportunity_access},
    )
    invite_user.delay(u.pk, opportunity_access.pk)


@celery_app.task()
def invite_user(user_id, opportunity_access_id):
    user = User.objects.get(pk=user_id)
    opportunity_access = OpportunityAccess.objects.get(pk=opportunity_access_id)
    invite_id = opportunity_access.invite_id
    location = reverse("users:accept_invite", args=(invite_id,))
    url = build_absolute_uri(None, location)
    body = f"You have been invited to a job in Connect. Click the link to accept {url}"
    if not user.phone_number:
        return
    sms_status = send_sms(user.phone_number, body)
    UserInvite.objects.update_or_create(
        opportunity_access=opportunity_access,
        defaults={
            "message_sid": sms_status.sid,
            "status": UserInviteStatus.accepted if opportunity_access.accepted else UserInviteStatus.invited,
        },
    )
    message = Message(
        usernames=[user.username],
        title=gettext(
            f"You have been invited to a CommCare Connect opportunity - {opportunity_access.opportunity.name}"
        ),
        body=gettext(
            f"You have been invited to a new job in Commcare Connect - {opportunity_access.opportunity.name}"
        ),
        data={
            "action": "ccc_opportunity_summary_page",
            "opportunity_id": str(opportunity_access.opportunity.id),
        },
    )
    send_message(message)


@celery_app.task()
def generate_visit_export(opportunity_id: int, date_range: str, status: list[str], export_format: str, flatten: bool):
    opportunity = Opportunity.objects.get(id=opportunity_id)
    logger.info(f"Export for {opportunity.name} with date range {date_range} and status {','.join(status)}")
    exporter = UserVisitExporter(opportunity, flatten)
    dataset = exporter.get_dataset(DateRanges(date_range), [VisitValidationStatus(s) for s in status])
    export_tmp_name = f"{now().isoformat()}_{opportunity.name}_visit_export.{export_format}"
    save_export(dataset, export_tmp_name, export_format)
    return export_tmp_name


@celery_app.task()
def generate_review_visit_export(opportunity_id: int, date_range: str, status: list[str], export_format: str):
    opportunity = Opportunity.objects.get(id=opportunity_id)
    logger.info(
        f"Export review visit for {opportunity.name} with date range {date_range} and status {','.join(status)}"
    )
    dataset = export_user_visit_review_data(
        opportunity, DateRanges(date_range), [VisitReviewStatus(s) for s in status]
    )
    export_tmp_name = f"{now().isoformat()}_{opportunity.name}_review_visit_export.{export_format}"
    save_export(dataset, export_tmp_name, export_format)
    return export_tmp_name


@celery_app.task()
def generate_payment_export(opportunity_id: int, export_format: str):
    opportunity = Opportunity.objects.get(id=opportunity_id)
    dataset = export_empty_payment_table(opportunity)
    export_tmp_name = f"{now().isoformat()}_{opportunity.name}_payment_export.{export_format}"
    save_export(dataset, export_tmp_name, export_format)
    return export_tmp_name


@celery_app.task()
def generate_user_status_export(opportunity_id: int, export_format: str):
    opportunity = Opportunity.objects.get(id=opportunity_id)
    dataset = export_user_status_table(opportunity)
    export_tmp_name = f"{now().isoformat()}_{opportunity.name}_user_status.{export_format}"
    save_export(dataset, export_tmp_name, export_format)
    return export_tmp_name


@celery_app.task()
def generate_deliver_status_export(opportunity_id: int, export_format: str):
    opportunity = Opportunity.objects.get(id=opportunity_id)
    dataset = export_deliver_status_table(opportunity)
    export_tmp_name = f"{now().isoformat()}_{opportunity.name}_deliver_status.{export_format}"
    save_export(dataset, export_tmp_name, export_format)
    return export_tmp_name


def save_export(dataset: Dataset, file_name: str, export_format: str):
    content = dataset.export(export_format)
    if isinstance(content, str):
        content = content.encode()
    default_storage.save(file_name, ContentFile(content))


@celery_app.task()
def send_notification_inactive_users():
    opportunity_accesses = OpportunityAccess.objects.filter(
        opportunity__active=True,
        opportunity__end_date__gte=datetime.date.today(),
    ).select_related("opportunity")
    messages = []
    for access in opportunity_accesses:
        message = _get_inactive_message(access)
        if message:
            messages.append(message)
    send_message_bulk(messages)


def _get_inactive_message(access: OpportunityAccess):
    has_claimed_opportunity = OpportunityClaim.objects.filter(opportunity_access=access).exists()
    if has_claimed_opportunity:
        message = _check_deliver_inactive(access)
    else:
        # Send notification if user has completed learn modules and has not claimed the opportunity
        if access.learn_progress == 100:
            message = _get_deliver_message(access)
        else:
            message = _get_learn_message(access)
    return message


def _get_learn_message(access: OpportunityAccess):
    last_user_learn_module = access.completedmodule_set.order_by("date").last()
    if last_user_learn_module and is_date_before(last_user_learn_module.date, days=3):
        return Message(
            usernames=[access.user.username],
            title=gettext(f"Resume your learning journey for {access.opportunity.name}"),
            body=gettext(
                f"You have not completed your learning for {access.opportunity.name}."
                "Please complete the learning modules to start delivering visits."
            ),
            data={
                "action": "ccc_learn_progress",
                "opportunity_id": str(access.opportunity.id),
            },
        )


def _check_deliver_inactive(access: OpportunityAccess):
    last_user_deliver_visit = access.uservisit_set.order_by("visit_date").last()
    if last_user_deliver_visit and is_date_before(last_user_deliver_visit.visit_date, days=2):
        return _get_deliver_message(access)


def _get_deliver_message(access: OpportunityAccess):
    return Message(
        usernames=[access.user.username],
        title=gettext(f"Resume your job for {access.opportunity.name}"),
        body=gettext(
            f"You have not completed your delivery visits for {access.opportunity.name}."
            "To maximise your payout complete all the required service delivery."
        ),
        data={
            "action": "ccc_delivery_progress",
            "opportunity_id": str(access.opportunity.id),
        },
    )


@celery_app.task()
def send_payment_notification(opportunity_id: int, payment_ids: list[int]):
    opportunity = Opportunity.objects.get(pk=opportunity_id)
    messages = []
    for payment in Payment.objects.filter(pk__in=payment_ids).select_related("opportunity_access__user"):
        messages.append(
            Message(
                usernames=[payment.opportunity_access.user.username],
                title=gettext("Payment received"),
                body=gettext(
                    "You have received a payment of"
                    f"{opportunity.currency} {payment.amount} for {opportunity.name}.",
                ),
                data={
                    "action": "ccc_payment",
                    "opportunity_id": str(opportunity.id),
                    "payment_id": str(payment.id),
                },
            )
        )
    send_message_bulk(messages)


@celery_app.task()
def send_push_notification_task(user_ids: list[int], title: str, body: str):
    usernames = list(User.objects.filter(id__in=user_ids).values_list("username", flat=True))
    message = Message(usernames, title=title, body=body)
    send_message(message)


@celery_app.task()
def download_user_visit_attachments(user_visit_id: id):
    user_visit = UserVisit.objects.get(id=user_visit_id)
    api_key = user_visit.opportunity.api_key
    blobs = user_visit.form_json.get("attachments", {})
    domain = user_visit.opportunity.deliver_app.cc_domain
    form_id = user_visit.xform_id
    for name, blob in blobs.items():
        if name == "form.xml":
            continue
        url = f"{api_key.hq_server.url}/a/{domain}/api/form/attachment/{user_visit.xform_id}/{name}"

        with transaction.atomic():
            blob_meta, created = BlobMeta.objects.get_or_create(
                name=name, parent_id=form_id, content_length=blob["length"], content_type=blob["content_type"]
            )
            if not created:
                # attachment already exists
                continue
            response = httpx.get(
                url,
                headers={"Authorization": f"ApiKey {api_key.user.email}:{api_key.api_key}"},
            )
            default_storage.save(str(blob_meta.blob_id), ContentFile(response.content, name))


@celery_app.task()
def generate_work_status_export(opportunity_id: int, export_format: str):
    opportunity = Opportunity.objects.get(id=opportunity_id)
    dataset = export_work_status_table(opportunity)
    export_tmp_name = f"{now().isoformat()}_{opportunity.name}_payment_verification.{export_format}"
    save_export(dataset, export_tmp_name, export_format)
    return export_tmp_name


@celery_app.task()
def bulk_approve_completed_work():
    access_objects = OpportunityAccess.objects.filter(
        opportunity__active=True,
        opportunity__end_date__gte=datetime.date.today(),
        opportunity__auto_approve_payments=True,
        suspended=False,
    )
    for access in access_objects:
        completed_works = access.completedwork_set.exclude(status=CompletedWorkStatus.rejected)
        update_status(completed_works, access, compute_payment=True)


@celery_app.task()
def generate_catchment_area_export(opportunity_id: int, export_format: str):
    opportunity = Opportunity.objects.get(id=opportunity_id)
    dataset = export_catchment_area_table(opportunity)
    export_tmp_name = f"{now().isoformat()}_{opportunity.name}_catchment_area.{export_format}"
    save_export(dataset, export_tmp_name, export_format)
    return export_tmp_name


@celery_app.task(bind=True)
def bulk_update_payments_task(self, opportunity_id: int, file_path: str, file_format: str):
    from commcare_connect.opportunity.visit_import import ImportException, bulk_update_payments, get_imported_dataset

    set_task_progress(self, "Payment Record Import is in progress.")
    try:
        with default_storage.open(file_path, "rb") as f:
            dataset = get_imported_dataset(f, file_format)
            headers = dataset.headers or []
            rows = list(dataset)

        status = bulk_update_payments(opportunity_id, headers, rows)
        messages = [f"Payment status updated successfully for {len(status)} users."]
        if status.missing_users:
            messages.append(status.get_missing_message())

    except ImportException as e:
        messages = [f"Payment Import failed: {e}"] + getattr(e, "invalid_rows", [])
    except Exception as e:
        messages = [f"Unexpected error during payment import: {e}"]
    finally:
        default_storage.delete(file_path)

    set_task_progress(self, "<br>".join(messages), is_complete=True)


@celery_app.task(bind=True)
def bulk_update_visit_status_task(self, opportunity_id: int, file_path: str, file_format: str):
    from commcare_connect.opportunity.visit_import import (
        ImportException,
        bulk_update_visit_status,
        get_imported_dataset,
    )

    set_task_progress(self, "Visit Verification Import is in porgress.")
    try:
        with default_storage.open(file_path, "rb") as f:
            dataset = get_imported_dataset(f, file_format)
            headers = dataset.headers or []
            rows = list(dataset)

        status = bulk_update_visit_status(opportunity_id, headers, rows)
        messages = [f"Visit status updated successfully for {len(status)} visits."]
        if status.missing_visits:
            messages.append(status.get_missing_message())
    except ImportException as e:
        messages = [f"Visit status import failed: {e}"] + getattr(e, "invalid_rows", [])

    set_task_progress(self, "<br>".join(messages), is_complete=True)


@celery_app.task()
def bulk_update_payment_accrued(opportunity_id, user_ids: list):
    """Updates payment accrued for completed and approved CompletedWork instances."""
    access_objects = OpportunityAccess.objects.filter(opportunity=opportunity_id, user__in=user_ids, suspended=False)
    for access in access_objects:
        with cache.lock(f"update_payment_accrued_lock_{access.id}", timeout=900):
            completed_works = access.completedwork_set.exclude(status=CompletedWorkStatus.rejected).select_related(
                "payment_unit"
            )
            update_status(completed_works, access, compute_payment=True)


@quickcache(vary_on=["url"], timeout=60 * 60 * 24)
def request_rates(url):
    response = httpx.get(url)
    rates = response.json()["rates"]
    return rates


@celery_app.task()
def fetch_exchange_rates(date=None, currency=None):
    base_url = "https://openexchangerates.org/api"

    if date is None:
        # fetch for the first of the month
        date = datetime.date.today().replace(day=1)
    url = f"{base_url}/historical/{date.strftime('%Y-%m-%d')}.json"
    url = f"{url}?app_id={settings.OPEN_EXCHANGE_RATES_API_ID}"
    rates = request_rates(url)

    if currency is None:
        currencies = Opportunity.objects.values_list("currency", flat=True).distinct()
        for currency in currencies:
            rate = rates.get(currency)
            if rate is None:
                message = f"Invalid currency for opportunity: {currency}"
                sentry_sdk.capture_message(message=message, level="error")
                continue
            ExchangeRate.objects.create(currency_code=currency, rate=rate, rate_date=date)
    else:
        # Parsing it to decimal otherwise the returned object rate will still be in float.
        rate = Decimal(rates[currency])
        return ExchangeRate.objects.create(currency_code=currency, rate=rate, rate_date=date)


@celery_app.task()
def issue_user_credentials():
<<<<<<< HEAD
    all_cred_levels = DeliveryLevel.choices + LearnLevel.choices
    user_credentials_data = []
    for cred_level, _ in all_cred_levels:
        cred_level_opportunity_ids = CredentialConfiguration.objects.filter(
            Q(learn_level=cred_level) | Q(delivery_level=cred_level)
        ).values_list("opportunity_id", flat=True)

        if cred_level in DeliveryLevel.values:
            user_credentials_data.extend(
                get_delivery_user_credentials(cred_level_opportunity_ids, cred_level),
            )
        else:
            user_credentials_data.extend(
                get_learning_user_credentials(cred_level_opportunity_ids, cred_level),
            )

        UserCredential.objects.bulk_create(user_credentials_data, batch_size=100)
        user_credentials_data = []

    issue_credentials_to_users.delay()


def get_delivery_user_credentials(opportunities, credential_level):
    level_int = UserCredential.delivery_level_num(credential_level, UserCredential.CredentialType.DELIVERY)
    if not level_int:
        return []

    user_credentials_to_exclude = UserCredential.objects.filter(
        opportunity=OuterRef("opportunity_access__opportunity"),
        credential_type=UserCredential.CredentialType.DELIVERY,
        level=credential_level,
    ).values_list("user_id", flat=True)

    users_earning_credentials = (
        CompletedWork.objects.filter(
            opportunity_access__opportunity__id__in=opportunities,
            status=CompletedWorkStatus.approved,
        )
        .exclude(opportunity_access__user_id__in=Subquery(user_credentials_to_exclude))
        .values("opportunity_access__user_id")
        .annotate(deliveries_count=Count("opportunity_access__user_id"))
        .filter(deliveries_count__gte=level_int)
        .annotate(
            opportunity_id=F("opportunity_access__opportunity_id"),
            delivery_type_id=F("opportunity_access__opportunity__delivery_type_id"),
            cred_user_id=F("opportunity_access__user_id"),
        )
        .values("cred_user_id", "opportunity_id", "delivery_type_id")
    )

    return _parse_to_user_credential_models(
        credentials_users=users_earning_credentials,
        credential_type=UserCredential.CredentialType.DELIVERY,
        level=credential_level,
    )


def get_learning_user_credentials(opportunities, credential_level):
    user_credentials_to_exclude = UserCredential.objects.filter(
        opportunity_id=OuterRef("opportunity_id"),
        credential_type=UserCredential.CredentialType.LEARN,
        level=credential_level,
    ).values_list("user_id", flat=True)

    users_earning_credentials = (
        Assessment.objects.filter(
            opportunity_id__in=opportunities,
            passed=True,
        )
        .exclude(opportunity_access__user_id__in=Subquery(user_credentials_to_exclude))
        .annotate(
            delivery_type_id=F("opportunity__delivery_type_id"),
            cred_user_id=F("opportunity_access__user_id"),
        )
        .values("cred_user_id", "opportunity_id", "delivery_type_id")
    )
    return _parse_to_user_credential_models(
        credentials_users=users_earning_credentials,
        credential_type=UserCredential.CredentialType.LEARN,
        level=credential_level,
    )


@celery_app.task()
def issue_credentials_to_users():
    """
    Issue user credentials to PersonalID for all users who have not been issued credentials.
    """

    def parse_credential_payload_item(users_credential):
        return {
            "usernames": users_credential["usernames"],
            "title": UserCredential.get_title(
                credential_type=users_credential["credential_type"],
                level=users_credential["level"],
                delivery_type_name=users_credential["delivery_type__name"],
            ),
            "type": users_credential["credential_type"],
            "level": users_credential["level"],
            "slug": users_credential["opportunity__id"],
            "opportunity_id": users_credential["opportunity__id"],
        }

    unissued_credentials_qs = get_unissued_user_credentials_queryset()
    index_in_chunk = 0
    credentials_payload_items = []
    index_to_credential_ids_set_mapper = {}

    for users_credential in unissued_credentials_qs.iterator(chunk_size=MAX_CREDENTIALS_PER_REQUEST):
        index_to_credential_ids_set_mapper[index_in_chunk] = users_credential["credential_ids"]
        credentials_payload_items.append(parse_credential_payload_item(users_credential))
        index_in_chunk += 1

        if index_in_chunk >= MAX_CREDENTIALS_PER_REQUEST:
            submit_credentials(index_to_credential_ids_set_mapper, credentials_payload_items)
            index_in_chunk = 0
            credentials_payload_items = []
            index_to_credential_ids_set_mapper = {}

    if credentials_payload_items:
        submit_credentials(index_to_credential_ids_set_mapper, credentials_payload_items)


def get_unissued_user_credentials_queryset():
    """
    This function returns a queryset that groups unissued UserCredential records in a way that the usernames
    of the users sharing the same credential_type, level, opportunity_id, and delivery_type_name are
    aggregated together.

    The relating user credential IDs is also aggregated to more easily find and update the issued_on field
    later after successfully submitting the credentials to PersonalID.
    """
    return (
        UserCredential.objects.filter(issued_on__isnull=True)
        .values("credential_type", "level", "opportunity__id", "delivery_type__name")
        .annotate(usernames=ArrayAgg("user__username", distinct=True))
        .annotate(credential_ids=ArrayAgg("id", distinct=True))
        .order_by("credential_type", "level", "opportunity__id", "delivery_type__name")
    )


def submit_credentials(index_to_credential_ids_set_mapper, credentials_items: list[dict]):
    success_indices = add_credentials(credentials_items)

    successful_credential_ids = list(
        chain.from_iterable(index_to_credential_ids_set_mapper[i] for i in success_indices)
    )
    UserCredential.objects.filter(id__in=successful_credential_ids).update(issued_on=now())


def _parse_to_user_credential_models(credentials_users, credential_type, level):
    return [
        UserCredential(
            **{
                "user_id": cred_user["cred_user_id"],
                "credential_type": credential_type,
                "level": level,
                "opportunity_id": cred_user["opportunity_id"],
                "delivery_type_id": cred_user["delivery_type_id"],
            }
        )
        for cred_user in credentials_users
    ]
=======
    UserCredentialIssuer.run()
>>>>>>> 79c06fdd
<|MERGE_RESOLUTION|>--- conflicted
+++ resolved
@@ -1,13 +1,11 @@
 import datetime
 import logging
 from decimal import Decimal
-from itertools import chain
 
 import httpx
 import sentry_sdk
 from allauth.utils import build_absolute_uri
 from django.conf import settings
-from django.contrib.postgres.aggregates import ArrayAgg
 from django.core.cache import cache
 from django.core.files.base import ContentFile
 from django.core.files.storage import default_storage
@@ -18,7 +16,7 @@
 from tablib import Dataset
 
 from commcare_connect.cache import quickcache
-from commcare_connect.connect_id_client import add_credentials, fetch_users, send_message, send_message_bulk
+from commcare_connect.connect_id_client import fetch_users, send_message, send_message_bulk
 from commcare_connect.connect_id_client.models import ConnectIdUser, Message
 from commcare_connect.opportunity.app_xml import get_connect_blocks_for_app, get_deliver_units_for_app
 from commcare_connect.opportunity.export import (
@@ -57,8 +55,6 @@
 
 logger = logging.getLogger(__name__)
 
-MAX_CREDENTIALS_PER_REQUEST = 200
-
 
 @celery_app.task()
 def create_learn_modules_and_deliver_units(opportunity_id):
@@ -453,170 +449,10 @@
 
 @celery_app.task()
 def issue_user_credentials():
-<<<<<<< HEAD
-    all_cred_levels = DeliveryLevel.choices + LearnLevel.choices
-    user_credentials_data = []
-    for cred_level, _ in all_cred_levels:
-        cred_level_opportunity_ids = CredentialConfiguration.objects.filter(
-            Q(learn_level=cred_level) | Q(delivery_level=cred_level)
-        ).values_list("opportunity_id", flat=True)
-
-        if cred_level in DeliveryLevel.values:
-            user_credentials_data.extend(
-                get_delivery_user_credentials(cred_level_opportunity_ids, cred_level),
-            )
-        else:
-            user_credentials_data.extend(
-                get_learning_user_credentials(cred_level_opportunity_ids, cred_level),
-            )
-
-        UserCredential.objects.bulk_create(user_credentials_data, batch_size=100)
-        user_credentials_data = []
-
-    issue_credentials_to_users.delay()
-
-
-def get_delivery_user_credentials(opportunities, credential_level):
-    level_int = UserCredential.delivery_level_num(credential_level, UserCredential.CredentialType.DELIVERY)
-    if not level_int:
-        return []
-
-    user_credentials_to_exclude = UserCredential.objects.filter(
-        opportunity=OuterRef("opportunity_access__opportunity"),
-        credential_type=UserCredential.CredentialType.DELIVERY,
-        level=credential_level,
-    ).values_list("user_id", flat=True)
-
-    users_earning_credentials = (
-        CompletedWork.objects.filter(
-            opportunity_access__opportunity__id__in=opportunities,
-            status=CompletedWorkStatus.approved,
-        )
-        .exclude(opportunity_access__user_id__in=Subquery(user_credentials_to_exclude))
-        .values("opportunity_access__user_id")
-        .annotate(deliveries_count=Count("opportunity_access__user_id"))
-        .filter(deliveries_count__gte=level_int)
-        .annotate(
-            opportunity_id=F("opportunity_access__opportunity_id"),
-            delivery_type_id=F("opportunity_access__opportunity__delivery_type_id"),
-            cred_user_id=F("opportunity_access__user_id"),
-        )
-        .values("cred_user_id", "opportunity_id", "delivery_type_id")
-    )
-
-    return _parse_to_user_credential_models(
-        credentials_users=users_earning_credentials,
-        credential_type=UserCredential.CredentialType.DELIVERY,
-        level=credential_level,
-    )
-
-
-def get_learning_user_credentials(opportunities, credential_level):
-    user_credentials_to_exclude = UserCredential.objects.filter(
-        opportunity_id=OuterRef("opportunity_id"),
-        credential_type=UserCredential.CredentialType.LEARN,
-        level=credential_level,
-    ).values_list("user_id", flat=True)
-
-    users_earning_credentials = (
-        Assessment.objects.filter(
-            opportunity_id__in=opportunities,
-            passed=True,
-        )
-        .exclude(opportunity_access__user_id__in=Subquery(user_credentials_to_exclude))
-        .annotate(
-            delivery_type_id=F("opportunity__delivery_type_id"),
-            cred_user_id=F("opportunity_access__user_id"),
-        )
-        .values("cred_user_id", "opportunity_id", "delivery_type_id")
-    )
-    return _parse_to_user_credential_models(
-        credentials_users=users_earning_credentials,
-        credential_type=UserCredential.CredentialType.LEARN,
-        level=credential_level,
-    )
-
-
-@celery_app.task()
-def issue_credentials_to_users():
-    """
-    Issue user credentials to PersonalID for all users who have not been issued credentials.
-    """
-
-    def parse_credential_payload_item(users_credential):
-        return {
-            "usernames": users_credential["usernames"],
-            "title": UserCredential.get_title(
-                credential_type=users_credential["credential_type"],
-                level=users_credential["level"],
-                delivery_type_name=users_credential["delivery_type__name"],
-            ),
-            "type": users_credential["credential_type"],
-            "level": users_credential["level"],
-            "slug": users_credential["opportunity__id"],
-            "opportunity_id": users_credential["opportunity__id"],
-        }
-
-    unissued_credentials_qs = get_unissued_user_credentials_queryset()
-    index_in_chunk = 0
-    credentials_payload_items = []
-    index_to_credential_ids_set_mapper = {}
-
-    for users_credential in unissued_credentials_qs.iterator(chunk_size=MAX_CREDENTIALS_PER_REQUEST):
-        index_to_credential_ids_set_mapper[index_in_chunk] = users_credential["credential_ids"]
-        credentials_payload_items.append(parse_credential_payload_item(users_credential))
-        index_in_chunk += 1
-
-        if index_in_chunk >= MAX_CREDENTIALS_PER_REQUEST:
-            submit_credentials(index_to_credential_ids_set_mapper, credentials_payload_items)
-            index_in_chunk = 0
-            credentials_payload_items = []
-            index_to_credential_ids_set_mapper = {}
-
-    if credentials_payload_items:
-        submit_credentials(index_to_credential_ids_set_mapper, credentials_payload_items)
-
-
-def get_unissued_user_credentials_queryset():
-    """
-    This function returns a queryset that groups unissued UserCredential records in a way that the usernames
-    of the users sharing the same credential_type, level, opportunity_id, and delivery_type_name are
-    aggregated together.
-
-    The relating user credential IDs is also aggregated to more easily find and update the issued_on field
-    later after successfully submitting the credentials to PersonalID.
-    """
-    return (
-        UserCredential.objects.filter(issued_on__isnull=True)
-        .values("credential_type", "level", "opportunity__id", "delivery_type__name")
-        .annotate(usernames=ArrayAgg("user__username", distinct=True))
-        .annotate(credential_ids=ArrayAgg("id", distinct=True))
-        .order_by("credential_type", "level", "opportunity__id", "delivery_type__name")
-    )
-
-
-def submit_credentials(index_to_credential_ids_set_mapper, credentials_items: list[dict]):
-    success_indices = add_credentials(credentials_items)
-
-    successful_credential_ids = list(
-        chain.from_iterable(index_to_credential_ids_set_mapper[i] for i in success_indices)
-    )
-    UserCredential.objects.filter(id__in=successful_credential_ids).update(issued_on=now())
-
-
-def _parse_to_user_credential_models(credentials_users, credential_type, level):
-    return [
-        UserCredential(
-            **{
-                "user_id": cred_user["cred_user_id"],
-                "credential_type": credential_type,
-                "level": level,
-                "opportunity_id": cred_user["opportunity_id"],
-                "delivery_type_id": cred_user["delivery_type_id"],
-            }
-        )
-        for cred_user in credentials_users
-    ]
-=======
+    """Runs daily to issue credentials to users who have earned them."""
     UserCredentialIssuer.run()
->>>>>>> 79c06fdd
+
+
+@celery_app.task()
+def submit_credentials_to_personalid_task():
+    UserCredentialIssuer.issue_credentials_to_users()