import datetime
from collections import Counter, defaultdict
from uuid import uuid4

from django.conf import settings
from django.db import models
from django.db.models import Count, F, Max, Q, Sum
from django.utils.dateparse import parse_datetime
from django.utils.functional import cached_property
from django.utils.timezone import now
from django.utils.translation import gettext

from commcare_connect.organization.models import Organization
from commcare_connect.users.models import User
from commcare_connect.utils.db import BaseModel, slugify_uniquely


class CommCareApp(BaseModel):
    organization = models.ForeignKey(
        Organization,
        on_delete=models.CASCADE,
        related_name="apps",
        related_query_name="app",
    )
    cc_domain = models.CharField(max_length=255)
    cc_app_id = models.CharField(max_length=50)
    name = models.CharField(max_length=255)
    description = models.TextField()
    passing_score = models.IntegerField(null=True)

    def __str__(self):
        return self.name

    @property
    def url(self):
        return f"{settings.COMMCARE_HQ_URL}/a/{self.cc_domain}/apps/view/{self.cc_app_id}"


class HQApiKey(models.Model):
    api_key = models.CharField(max_length=50, unique=True)
    user = models.ForeignKey(
        User,
        on_delete=models.CASCADE,
    )


class DeliveryType(models.Model):
    name = models.CharField(max_length=255)
    slug = models.CharField(max_length=255)
    description = models.CharField(max_length=255)

    def __str__(self):
        return self.name


class Opportunity(BaseModel):
    organization = models.ForeignKey(
        Organization,
        on_delete=models.CASCADE,
        related_name="opportunities",
        related_query_name="opportunity",
    )
    name = models.CharField(max_length=255)
    description = models.TextField()
    short_description = models.CharField(max_length=50, null=True)
    active = models.BooleanField(default=True)
    learn_app = models.ForeignKey(
        CommCareApp,
        on_delete=models.CASCADE,
        related_name="learn_app_opportunities",
        null=True,
    )
    deliver_app = models.ForeignKey(
        CommCareApp,
        on_delete=models.CASCADE,
        null=True,
    )
    # to be removed
    max_visits_per_user = models.IntegerField(null=True)
    daily_max_visits_per_user = models.IntegerField(null=True)
    start_date = models.DateField(default=datetime.date.today)
    end_date = models.DateField(null=True)
    # to be removed
    budget_per_visit = models.IntegerField(null=True)
    total_budget = models.PositiveBigIntegerField(null=True)
    api_key = models.ForeignKey(HQApiKey, on_delete=models.DO_NOTHING, null=True)
    currency = models.CharField(max_length=3, null=True)
    auto_approve_visits = models.BooleanField(default=True)
    auto_approve_payments = models.BooleanField(default=True)
    is_test = models.BooleanField(default=True)
    delivery_type = models.ForeignKey(DeliveryType, null=True, blank=True, on_delete=models.DO_NOTHING)
    managed = models.BooleanField(default=False)

    def __str__(self):
        return self.name

    @property
    def org_pay_per_visit(self):
        return self.managedopportunity.org_pay_per_visit if self.managed else 0

    @property
    def is_setup_complete(self):
        if not (self.paymentunit_set.count() > 0 and self.total_budget and self.start_date and self.end_date):
            return False
        for pu in self.paymentunit_set.all():
            if not (pu.max_total and pu.max_daily):
                return False
        return True

    @property
    def minimum_budget_per_visit(self):
        return min(self.paymentunit_set.all().values_list("amount", flat=True))

    @property
    def remaining_budget(self) -> int:
        if self.total_budget is None:
            return 0
        return self.total_budget - self.claimed_budget

    @property
    def claimed_budget(self):
        opp_access = OpportunityAccess.objects.filter(opportunity=self)
        opportunity_claim = OpportunityClaim.objects.filter(opportunity_access__in=opp_access)
        claim_limits = OpportunityClaimLimit.objects.filter(opportunity_claim__in=opportunity_claim)
        org_pay = self.org_pay_per_visit

        payment_unit_counts = claim_limits.values("payment_unit").annotate(
            visits_count=Sum("max_visits"), amount=F("payment_unit__amount")
        )
        claimed = 0
        for count in payment_unit_counts:
            visits_count = count["visits_count"]
            amount = count["amount"]
            claimed += visits_count * (amount + org_pay)

        return claimed

    @property
    def utilised_budget(self):
        completed_works = CompletedWork.objects.filter(opportunity_access__opportunity=self)
        org_pay = self.org_pay_per_visit
        return sum(cw.saved_payment_accrued + org_pay for cw in completed_works)

    @property
    def claimed_visits(self):
        opp_access = OpportunityAccess.objects.filter(opportunity=self)
        opportunity_claim = OpportunityClaim.objects.filter(opportunity_access__in=opp_access)
        used_budget = OpportunityClaimLimit.objects.filter(opportunity_claim__in=opportunity_claim).aggregate(
            Sum("max_visits")
        )["max_visits__sum"]
        if used_budget is None:
            used_budget = 0
        return used_budget

    @property
    def approved_visits(self):
        return CompletedWork.objects.filter(
            opportunity_access__opportunity=self, status=CompletedWorkStatus.approved
        ).count()

    @property
    def number_of_users(self):
<<<<<<< HEAD
        if self.total_budget is None:
=======
        if not self.total_budget:
>>>>>>> c9857df8
            return 0
        if not self.managed:
            return self.total_budget / self.budget_per_user

        budget_per_user = 0
        payment_units = self.paymentunit_set.all()
        org_pay = self.org_pay_per_visit
        for pu in payment_units:
            budget_per_user += pu.max_total * (pu.amount + org_pay)

        return self.total_budget / budget_per_user

    @property
    def allotted_visits(self):
        return self.max_visits_per_user_new * self.number_of_users

    @property
    def max_visits_per_user_new(self):
        # aggregates return None
        return self.paymentunit_set.aggregate(max_total=Sum("max_total")).get("max_total", 0) or 0

    @property
    def daily_max_visits_per_user_new(self):
        return self.paymentunit_set.aggregate(max_daily=Sum("max_daily")).get("max_daily", 0) or 0

    @property
    def budget_per_visit_new(self):
        return self.paymentunit_set.aggregate(amount=Max("amount")).get("amount", 0) or 0

    @property
    def budget_per_user(self):
        payment_units = self.paymentunit_set.all()
        budget = 0
        for pu in payment_units:
            budget += pu.max_total * pu.amount
        return budget

    @property
    def is_active(self):
        return bool(self.active and self.end_date and self.end_date >= now().date())

    @property
    def program_name(self):
        return self.managedopportunity.program.name if self.managed else None

    @property
    def has_ended(self):
        return bool(self.end_date and self.end_date < now().date())


class OpportunityVerificationFlags(models.Model):
    opportunity = models.OneToOneField(Opportunity, on_delete=models.CASCADE)
    duration = models.PositiveIntegerField(default=1)
    gps = models.BooleanField(default=True)
    duplicate = models.BooleanField(default=True)
    location = models.PositiveIntegerField(default=10)
    form_submission_start = models.TimeField(null=True, blank=True)
    form_submission_end = models.TimeField(null=True, blank=True)
    catchment_areas = models.BooleanField(default=False)


class LearnModule(models.Model):
    app = models.ForeignKey(
        CommCareApp,
        on_delete=models.CASCADE,
        related_name="learn_modules",
    )
    slug = models.SlugField()
    name = models.CharField(max_length=255)
    description = models.TextField()
    time_estimate = models.IntegerField(help_text="Estimated hours to complete the module")

    def __str__(self):
        return self.name


class XFormBaseModel(models.Model):
    xform_id = models.CharField(max_length=50)
    app_build_id = models.CharField(max_length=50, null=True, blank=True)
    app_build_version = models.IntegerField(null=True, blank=True)

    class Meta:
        abstract = True


class OpportunityAccess(models.Model):
    user = models.ForeignKey(User, on_delete=models.CASCADE)
    opportunity = models.ForeignKey(Opportunity, on_delete=models.CASCADE)
    date_learn_started = models.DateTimeField(null=True)
    accepted = models.BooleanField(default=False)
    invite_id = models.CharField(max_length=50, default=uuid4)
    payment_accrued = models.PositiveIntegerField(default=0)
    suspended = models.BooleanField(default=False)
    suspension_date = models.DateTimeField(null=True, blank=True)
    suspension_reason = models.CharField(max_length=300, null=True, blank=True)
    invited_date = models.DateTimeField(auto_now_add=True, editable=False, null=True)
    completed_learn_date = models.DateTimeField(null=True)
    last_active = models.DateTimeField(null=True)

    class Meta:
        indexes = [models.Index(fields=["invite_id"])]
        unique_together = ("user", "opportunity")

    @cached_property
    def managed_opportunity(self):
        from commcare_connect.program.models import ManagedOpportunity

        if self.opportunity.managed:
            return ManagedOpportunity.objects.get(id=self.opportunity.id)

        return None

    # TODO: Convert to a field and calculate this property CompletedModule is saved
    @property
    def learn_progress(self):
        learn_modules = LearnModule.objects.filter(app=self.opportunity.learn_app)
        learn_modules_count = learn_modules.count()
        if learn_modules_count <= 0:
            return 0
        completed_modules = self.unique_completed_modules.count()
        percentage = (completed_modules / learn_modules_count) * 100
        return round(percentage, 2)

    @property
    def visit_count(self):
        return (
            self.completedwork_set.exclude(status=CompletedWorkStatus.over_limit).aggregate(
                total=Sum("saved_completed_count")
            )["total"]
            or 0
        )

    @property
    def last_visit_date(self):
        user_visits = (
            UserVisit.objects.filter(user=self.user_id, opportunity=self.opportunity)
            .exclude(status__in=[VisitValidationStatus.over_limit, VisitValidationStatus.trial])
            .order_by("visit_date")
        )
        if user_visits.exists():
            return user_visits.last().visit_date
        return

    @property
    def total_paid(self):
        return Payment.objects.filter(opportunity_access=self).aggregate(total=Sum("amount")).get("total", 0) or 0

    @property
    def total_confirmed_paid(self):
        return (
            Payment.objects.filter(opportunity_access=self, confirmed=True)
            .aggregate(total=Sum("amount"))
            .get("total", 0)
            or 0
        )

    @property
    def display_name(self):
        if self.accepted:
            return self.user.name
        else:
            return "---"

    @cached_property
    def _assessment_counts(self):
        return Assessment.objects.filter(user=self.user, opportunity=self.opportunity).aggregate(
            total=Count("pk"),
            failed=Count("pk", filter=Q(passed=False)),
            passed=Count("pk", filter=Q(passed=True)),
        )

    @property
    def assessment_count(self):
        return self._assessment_counts.get("total", 0)

    @property
    def assessment_status(self):
        assessments = self._assessment_counts
        if assessments.get("passed", 0) > 0:
            status = "Passed"
        elif assessments.get("failed", 0) > 0:
            status = "Failed"
        else:
            status = None
        return status

    @property
    def unique_completed_modules(self):
        return self.completedmodule_set.order_by("module", "date").distinct("module")


class CompletedModule(XFormBaseModel):
    user = models.ForeignKey(
        User,
        on_delete=models.CASCADE,
        related_name="completed_modules",
    )
    module = models.ForeignKey(LearnModule, on_delete=models.PROTECT)
    opportunity = models.ForeignKey(Opportunity, on_delete=models.PROTECT)
    opportunity_access = models.ForeignKey(OpportunityAccess, on_delete=models.CASCADE, null=True)
    date = models.DateTimeField()
    duration = models.DurationField()

    class Meta:
        constraints = [
            models.UniqueConstraint(
                fields=["xform_id", "module", "opportunity_access"], name="unique_xform_completed_module"
            )
        ]


class Assessment(XFormBaseModel):
    user = models.ForeignKey(
        User,
        on_delete=models.CASCADE,
        related_name="assessments",
    )
    app = models.ForeignKey(CommCareApp, on_delete=models.PROTECT)
    opportunity = models.ForeignKey(Opportunity, on_delete=models.PROTECT)
    opportunity_access = models.ForeignKey(OpportunityAccess, on_delete=models.CASCADE, null=True)
    date = models.DateTimeField()
    score = models.IntegerField()
    passing_score = models.IntegerField()
    passed = models.BooleanField()


class PaymentUnit(models.Model):
    opportunity = models.ForeignKey(Opportunity, on_delete=models.PROTECT)
    amount = models.PositiveIntegerField()
    name = models.CharField(max_length=255)
    description = models.TextField()
    max_total = models.IntegerField(null=True)
    max_daily = models.IntegerField(null=True)
    parent_payment_unit = models.ForeignKey(
        "self",
        on_delete=models.DO_NOTHING,
        related_name="child_payment_units",
        blank=True,
        null=True,
    )
    start_date = models.DateField(null=True, blank=True)
    end_date = models.DateField(null=True, blank=True)

    def __str__(self):
        return self.name


class DeliverUnit(models.Model):
    app = models.ForeignKey(
        CommCareApp,
        on_delete=models.CASCADE,
        related_name="deliver_units",
    )
    slug = models.SlugField(max_length=100)
    name = models.CharField(max_length=255)
    payment_unit = models.ForeignKey(
        PaymentUnit,
        on_delete=models.DO_NOTHING,
        related_name="deliver_units",
        related_query_name="deliver_unit",
        null=True,
    )
    optional = models.BooleanField(default=False)

    def __str__(self):
        return self.name


class VisitValidationStatus(models.TextChoices):
    pending = "pending", gettext("Pending")
    approved = "approved", gettext("Approved")
    rejected = "rejected", gettext("Rejected")
    over_limit = "over_limit", gettext("Over Limit")
    duplicate = "duplicate", gettext("Duplicate")
    trial = "trial", gettext("Trial")


class PaymentInvoice(models.Model):
    opportunity = models.ForeignKey(Opportunity, on_delete=models.CASCADE)
    amount = models.PositiveIntegerField()
    date = models.DateField()
    invoice_number = models.CharField(max_length=50)
    service_delivery = models.BooleanField(default=True)

    class Meta:
        unique_together = ("opportunity", "invoice_number")


class Payment(models.Model):
    created_at = models.DateTimeField(auto_now_add=True)
    amount = models.PositiveIntegerField()
    amount_usd = models.DecimalField(max_digits=10, decimal_places=2, null=True)
    date_paid = models.DateTimeField(default=datetime.datetime.utcnow)
    # This is used to indicate payments made to Opportunity Users
    opportunity_access = models.ForeignKey(OpportunityAccess, on_delete=models.DO_NOTHING, null=True, blank=True)
    payment_unit = models.ForeignKey(
        PaymentUnit,
        on_delete=models.CASCADE,
        related_name="payments",
        related_query_name="payment",
        null=True,
    )
    confirmed = models.BooleanField(default=False)
    confirmation_date = models.DateTimeField(null=True)
    # This is used to indicate Payments made to Network Manager organizations
    organization = models.ForeignKey(Organization, on_delete=models.DO_NOTHING, null=True, blank=True)
    invoice = models.OneToOneField(PaymentInvoice, on_delete=models.DO_NOTHING, null=True, blank=True)
    payment_method = models.CharField(max_length=50, null=True, blank=True)
    payment_operator = models.CharField(max_length=50, null=True, blank=True)


class CompletedWorkStatus(models.TextChoices):
    pending = "pending", gettext("Pending")
    approved = "approved", gettext("Approved")
    rejected = "rejected", gettext("Rejected")
    over_limit = "over_limit", gettext("Over Limit")
    incomplete = "incomplete", gettext("Incomplete")


class CompletedWork(models.Model):
    opportunity_access = models.ForeignKey(OpportunityAccess, on_delete=models.CASCADE)
    payment_unit = models.ForeignKey(PaymentUnit, on_delete=models.DO_NOTHING)
    status = models.CharField(
        max_length=50, choices=CompletedWorkStatus.choices, default=CompletedWorkStatus.incomplete
    )
    last_modified = models.DateTimeField(auto_now=True)
    entity_id = models.CharField(max_length=255, null=True, blank=True)
    entity_name = models.CharField(max_length=255, null=True, blank=True)
    reason = models.CharField(max_length=300, null=True, blank=True)
    status_modified_date = models.DateTimeField(null=True)
    payment_date = models.DateTimeField(null=True)
    date_created = models.DateTimeField(auto_now_add=True)

    # these fields are the stored/cached versions of the completed_count and approved_count
    # and the associated calculations needed to do reporting on payments.
    # it is expected that they are updated every time the completed_count or approved_count is updated,
    # but should not be used for real-time display of that information until confirmed to be working.
    saved_completed_count = models.IntegerField(default=0)
    saved_approved_count = models.IntegerField(default=0)
    saved_payment_accrued = models.IntegerField(default=0, help_text="Payment accrued for the FLW.")
    saved_payment_accrued_usd = models.DecimalField(
        max_digits=10, decimal_places=2, default=0, help_text="Payment accrued for the FLW in USD."
    )
    saved_org_payment_accrued = models.IntegerField(default=0, help_text="Payment accrued for the organization")
    saved_org_payment_accrued_usd = models.DecimalField(
        max_digits=10, decimal_places=2, default=0, help_text="Payment accrued for the organization in USD."
    )

    class Meta:
        unique_together = ("opportunity_access", "entity_id", "payment_unit")

    def __init__(self, *args, **kwargs):
        self.status = CompletedWorkStatus.incomplete
        self.status_modified_date = now()
        super().__init__(*args, **kwargs)

    def __setattr__(self, name, value):
        if name == "status":
            if getattr(self, "status", None) != value:  # Check if status has changed
                self.status_modified_date = now()
        super().__setattr__(name, value)

    # TODO: add caching on this property
    @property
    def completed_count(self):
        """Returns the no of completion of this work. Includes duplicate submissions."""
        visits = self.uservisit_set.values_list("deliver_unit_id", flat=True)
        return self.calculate_completed(visits)

    @property
    def approved_count(self):
        visits = self.uservisit_set.filter(status=VisitValidationStatus.approved).values_list(
            "deliver_unit_id", flat=True
        )
        return self.calculate_completed(visits, approved=True)

    def calculate_completed(self, visits, approved=False):
        unit_counts = Counter(visits)
        deliver_units = self.payment_unit.deliver_units.values("id", "optional")
        required_deliver_units = list(
            du["id"] for du in filter(lambda du: not du.get("optional", False), deliver_units)
        )
        optional_deliver_units = list(du["id"] for du in filter(lambda du: du.get("optional", False), deliver_units))
        # NOTE: The min unit count is the completed required deliver units for an entity_id
        if required_deliver_units:
            number_completed = min(unit_counts[deliver_id] for deliver_id in required_deliver_units)
        else:
            # this is an unexpected case, but can show up in old/test data
            number_completed = 0
        if optional_deliver_units:
            # The sum calculates the number of optional deliver units completed and to process
            # duplicates with extra optional deliver units
            optional_completed = sum(unit_counts[deliver_id] for deliver_id in optional_deliver_units)
            number_completed = min(number_completed, optional_completed)
        child_payment_units = self.payment_unit.child_payment_units.all()
        if child_payment_units:
            child_completed_works = CompletedWork.objects.filter(
                opportunity_access=self.opportunity_access,
                payment_unit__in=child_payment_units,
                entity_id=self.entity_id,
            )
            child_completed_work_count = 0
            for completed_work in child_completed_works:
                if approved:
                    child_completed_work_count += completed_work.approved_count
                else:
                    child_completed_work_count += completed_work.completed_count
            number_completed = min(number_completed, child_completed_work_count)
        return number_completed

    @property
    def completed(self):
        return self.completed_count > 0

    @property
    def payment_accrued(self):
        """Returns the total payment accrued for this completed work. Includes duplicates"""
        return self.approved_count * self.payment_unit.amount

    @property
    def flags(self):
        visits = self.uservisit_set.exclude(status=VisitValidationStatus.approved).values_list(
            "flag_reason", flat=True
        )
        flags = set()
        for visit in visits:
            if not visit:
                continue
            for flag, _ in visit.get("flags", []):
                flags.add(flag)
        return list(flags)

    @property
    def completion_date(self):
        visit = self.uservisit_set.order_by("visit_date").last()
        return visit.visit_date if visit else None


class VisitReviewStatus(models.TextChoices):
    pending = "pending", gettext("Pending Review")
    agree = "agree", gettext("Agree")
    disagree = "disagree", gettext("Disagree")


class UserVisit(XFormBaseModel):
    opportunity = models.ForeignKey(
        Opportunity,
        on_delete=models.CASCADE,
    )
    user = models.ForeignKey(
        User,
        on_delete=models.CASCADE,
    )
    opportunity_access = models.ForeignKey(OpportunityAccess, on_delete=models.CASCADE, null=True)
    deliver_unit = models.ForeignKey(DeliverUnit, on_delete=models.PROTECT)
    entity_id = models.CharField(max_length=255, null=True, blank=True)
    entity_name = models.CharField(max_length=255, null=True, blank=True)
    visit_date = models.DateTimeField()
    status = models.CharField(
        max_length=50, choices=VisitValidationStatus.choices, default=VisitValidationStatus.pending
    )
    form_json = models.JSONField()
    reason = models.CharField(max_length=300, null=True, blank=True)
    location = models.CharField(null=True)
    flagged = models.BooleanField(default=False)
    flag_reason = models.JSONField(null=True, blank=True)
    completed_work = models.ForeignKey(CompletedWork, on_delete=models.DO_NOTHING, null=True, blank=True)
    status_modified_date = models.DateTimeField(null=True)
    review_status = models.CharField(
        max_length=50, choices=VisitReviewStatus.choices, default=VisitReviewStatus.pending
    )
    review_created_on = models.DateTimeField(blank=True, null=True)
    justification = models.CharField(max_length=300, null=True, blank=True)
    date_created = models.DateTimeField(auto_now_add=True)

    def __init__(self, *args, **kwargs):
        self.status = VisitValidationStatus.pending
        self.status_modified_date = now()
        super().__init__(*args, **kwargs)

    def __setattr__(self, name, value):
        if name == "status":
            if getattr(self, "status", None) != value:
                self.status_modified_date = now()
        super().__setattr__(name, value)

    @property
    def images(self):
        return BlobMeta.objects.filter(parent_id=self.xform_id, content_type__startswith="image/")

    @property
    def duration(self):
        duration = None
        start = self.form_json["metadata"].get("timeStart")
        end = self.form_json["metatdata"].get("timeEnd")
        if start and end:
            try:
                duration = parse_datetime(end) - parse_datetime(start)
            except (TypeError, ValueError):
                pass
        return duration

    @property
    def flags(self):
        if self.flag_reason is not None:
            from commcare_connect.utils.flags import FlagLabels

            flags = [FlagLabels.get_label(flag) for flag, _ in self.flag_reason.get("flags", [])]
            return flags
        return []

    class Meta:
        constraints = [
            models.UniqueConstraint(
                fields=["xform_id", "entity_id", "deliver_unit"], name="unique_xform_entity_deliver_unit"
            )
        ]


class OpportunityClaim(models.Model):
    opportunity_access = models.OneToOneField(OpportunityAccess, on_delete=models.CASCADE)
    # to be removed
    max_payments = models.IntegerField(null=True)
    end_date = models.DateField()
    date_claimed = models.DateField(auto_now_add=True)


class OpportunityClaimLimit(models.Model):
    opportunity_claim = models.ForeignKey(OpportunityClaim, on_delete=models.CASCADE)
    payment_unit = models.ForeignKey(PaymentUnit, on_delete=models.CASCADE)
    max_visits = models.IntegerField()
    end_date = models.DateField(null=True, blank=True)

    class Meta:
        unique_together = [
            ("opportunity_claim", "payment_unit"),
        ]

    @classmethod
    def create_claim_limits(cls, opportunity: Opportunity, claim: OpportunityClaim):
        claim_limits_by_payment_unit = defaultdict(list)
        claim_limits = OpportunityClaimLimit.objects.filter(
            opportunity_claim__opportunity_access__opportunity=opportunity
        )
        for claim_limit in claim_limits:
            claim_limits_by_payment_unit[claim_limit.payment_unit].append(claim_limit)

        for payment_unit in opportunity.paymentunit_set.all():
            claim_limits = claim_limits_by_payment_unit.get(payment_unit, [])
            total_claimed_visits = 0
            for claim_limit in claim_limits:
                total_claimed_visits += claim_limit.max_visits

            remaining = (payment_unit.max_total) * opportunity.number_of_users - total_claimed_visits
            if remaining < 1:
                # claimed limit exceeded for this paymentunit
                continue
            OpportunityClaimLimit.objects.get_or_create(
                opportunity_claim=claim,
                payment_unit=payment_unit,
                defaults={"max_visits": min(remaining, payment_unit.max_total)},
                end_date=payment_unit.end_date,
            )


class BlobMeta(models.Model):
    name = models.CharField(max_length=255)
    parent_id = models.CharField(
        max_length=255,
        help_text="Parent primary key or unique identifier",
    )
    blob_id = models.CharField(max_length=255, default=uuid4)
    content_length = models.IntegerField()
    content_type = models.CharField(max_length=255, null=True)

    class Meta:
        unique_together = [
            ("parent_id", "name"),
        ]
        indexes = [models.Index(fields=["blob_id"])]


class UserInviteStatus(models.TextChoices):
    sms_delivered = "sms_delivered", gettext("SMS Delivered")
    sms_not_delivered = "sms_not_delivered", gettext("SMS Not Delivered")
    accepted = "accepted", gettext("Accepted")
    invited = "invited", gettext("Invited")
    not_found = "not_found", gettext("ConnectID Not Found")


class UserInvite(models.Model):
    opportunity = models.ForeignKey(Opportunity, on_delete=models.CASCADE)
    phone_number = models.CharField(max_length=15)
    opportunity_access = models.OneToOneField(OpportunityAccess, on_delete=models.CASCADE, null=True, blank=True)
    message_sid = models.CharField(max_length=50, null=True, blank=True)
    status = models.CharField(max_length=50, choices=UserInviteStatus.choices, default=UserInviteStatus.invited)
    notification_date = models.DateTimeField(null=True)


class FormJsonValidationRules(models.Model):
    slug = models.SlugField()
    name = models.CharField(max_length=25)
    deliver_unit = models.ManyToManyField(DeliverUnit)
    opportunity = models.ForeignKey(Opportunity, on_delete=models.CASCADE)
    question_path = models.CharField(max_length=255)
    question_value = models.CharField(max_length=255)

    def save(self, *args, **kwargs):
        if not self.id:
            self.slug = slugify_uniquely(self.name, self.__class__)
        super().save(*args, **kwargs)


class DeliverUnitFlagRules(models.Model):
    deliver_unit = models.ForeignKey(DeliverUnit, on_delete=models.CASCADE)
    opportunity = models.ForeignKey(Opportunity, on_delete=models.CASCADE)
    check_attachments = models.BooleanField(default=False)
    duration = models.PositiveIntegerField(default=0)

    class Meta:
        unique_together = ("deliver_unit", "opportunity")


class CatchmentArea(models.Model):
    opportunity = models.ForeignKey(Opportunity, on_delete=models.CASCADE)
    latitude = models.DecimalField(max_digits=11, decimal_places=8)
    longitude = models.DecimalField(max_digits=11, decimal_places=8)
    radius = models.IntegerField(default=1000)
    opportunity_access = models.ForeignKey(OpportunityAccess, null=True, on_delete=models.DO_NOTHING)
    active = models.BooleanField(default=True)
    name = models.CharField(max_length=255)
    site_code = models.SlugField(max_length=255)

    class Meta:
        unique_together = ("site_code", "opportunity")


class ExchangeRate(models.Model):
    currency_code = models.CharField(max_length=3)
    rate = models.DecimalField(max_digits=10, decimal_places=6)
    rate_date = models.DateField()
    fetched_at = models.DateTimeField(auto_now_add=True)

    class Meta:
        constraints = [
            models.UniqueConstraint(fields=["currency_code", "rate_date"], name="unique_currency_code_date")
        ]<|MERGE_RESOLUTION|>--- conflicted
+++ resolved
@@ -160,11 +160,7 @@
 
     @property
     def number_of_users(self):
-<<<<<<< HEAD
-        if self.total_budget is None:
-=======
         if not self.total_budget:
->>>>>>> c9857df8
             return 0
         if not self.managed:
             return self.total_budget / self.budget_per_user
