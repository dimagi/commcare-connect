import datetime
from collections import Counter, defaultdict
from uuid import uuid4

from django.conf import settings
from django.core.validators import MinValueValidator
from django.db import models
from django.db.models import Count, F, Max, Q, Sum
from django.utils.dateparse import parse_datetime
from django.utils.functional import cached_property
from django.utils.timezone import now
from django.utils.translation import gettext

from commcare_connect.organization.models import Organization
from commcare_connect.users.models import User
from commcare_connect.utils.db import BaseModel, slugify_uniquely


class CommCareApp(BaseModel):
    organization = models.ForeignKey(
        Organization,
        on_delete=models.CASCADE,
        related_name="apps",
        related_query_name="app",
    )
    cc_domain = models.CharField(max_length=255)
    cc_app_id = models.CharField(max_length=50)
    name = models.CharField(max_length=255)
    description = models.TextField()
    passing_score = models.IntegerField(null=True)

    def __str__(self):
        return self.name

    @property
    def url(self):
        return f"{settings.COMMCARE_HQ_URL}/a/{self.cc_domain}/apps/view/{self.cc_app_id}"


class HQApiKey(models.Model):
    api_key = models.CharField(max_length=50, unique=True)
    user = models.ForeignKey(
        User,
        on_delete=models.CASCADE,
    )


class DeliveryType(models.Model):
    name = models.CharField(max_length=255)
    slug = models.CharField(max_length=255)
    description = models.CharField(max_length=255)

    def __str__(self):
        return self.name


class Opportunity(BaseModel):
    organization = models.ForeignKey(
        Organization,
        on_delete=models.CASCADE,
        related_name="opportunities",
        related_query_name="opportunity",
    )
    name = models.CharField(max_length=255)
    description = models.TextField()
    short_description = models.CharField(max_length=50, null=True)
    active = models.BooleanField(default=True)
    learn_app = models.ForeignKey(
        CommCareApp,
        on_delete=models.CASCADE,
        related_name="learn_app_opportunities",
        null=True,
    )
    deliver_app = models.ForeignKey(
        CommCareApp,
        on_delete=models.CASCADE,
        null=True,
    )
    # to be removed
    max_visits_per_user = models.IntegerField(null=True)
    daily_max_visits_per_user = models.IntegerField(null=True)
    start_date = models.DateField(default=datetime.date.today)
    end_date = models.DateField(null=True)
    # to be removed
    budget_per_visit = models.IntegerField(null=True)
    total_budget = models.PositiveBigIntegerField(null=True)
    api_key = models.ForeignKey(HQApiKey, on_delete=models.DO_NOTHING, null=True)
    currency = models.CharField(max_length=3, null=True)
    auto_approve_visits = models.BooleanField(default=True)
    auto_approve_payments = models.BooleanField(default=True)
    is_test = models.BooleanField(default=True)
    delivery_type = models.ForeignKey(DeliveryType, null=True, blank=True, on_delete=models.DO_NOTHING)
    managed = models.BooleanField(default=False)

    def __str__(self):
        return self.name

    @property
    def org_pay_per_visit(self):
        return self.managedopportunity.org_pay_per_visit if self.managed else 0

    @property
    def is_setup_complete(self):
        if not (self.paymentunit_set.count() > 0 and self.total_budget and self.start_date and self.end_date):
            return False
        for pu in self.paymentunit_set.all():
            if not (pu.max_total and pu.max_daily):
                return False
        return True

    @property
    def minimum_budget_per_visit(self):
        return min(self.paymentunit_set.all().values_list("amount", flat=True))

    @property
    def remaining_budget(self) -> int:
        if self.total_budget is None:
            return 0
        return self.total_budget - self.claimed_budget

    @property
    def claimed_budget(self):
        opp_access = OpportunityAccess.objects.filter(opportunity=self)
        opportunity_claim = OpportunityClaim.objects.filter(opportunity_access__in=opp_access)
        claim_limits = OpportunityClaimLimit.objects.filter(opportunity_claim__in=opportunity_claim)
        org_pay = self.org_pay_per_visit

        payment_unit_counts = claim_limits.values("payment_unit").annotate(
            visits_count=Sum("max_visits"), amount=F("payment_unit__amount")
        )
        claimed = 0
        for count in payment_unit_counts:
            visits_count = count["visits_count"]
            amount = count["amount"]
            claimed += visits_count * (amount + org_pay)

        return claimed

    @property
    def utilised_budget(self):
        completed_works = CompletedWork.objects.filter(opportunity_access__opportunity=self)
        org_pay = self.org_pay_per_visit
        return sum(cw.saved_payment_accrued + org_pay for cw in completed_works)

    @property
    def claimed_visits(self):
        opp_access = OpportunityAccess.objects.filter(opportunity=self)
        opportunity_claim = OpportunityClaim.objects.filter(opportunity_access__in=opp_access)
        used_budget = OpportunityClaimLimit.objects.filter(opportunity_claim__in=opportunity_claim).aggregate(
            Sum("max_visits")
        )["max_visits__sum"]
        if used_budget is None:
            used_budget = 0
        return used_budget

    @property
    def approved_visits(self):
        return CompletedWork.objects.filter(
            opportunity_access__opportunity=self, status=CompletedWorkStatus.approved
        ).count()

    @property
    def number_of_users(self):
        if not self.total_budget:
            return 0
        if not self.managed:
            return self.total_budget / self.budget_per_user

        budget_per_user = 0
        payment_units = self.paymentunit_set.all()
        org_pay = self.org_pay_per_visit
        for pu in payment_units:
            budget_per_user += pu.max_total * (pu.amount + org_pay)

        return self.total_budget / budget_per_user

    @property
    def allotted_visits(self):
        return self.max_visits_per_user_new * self.number_of_users

    @property
    def max_visits_per_user_new(self):
        # aggregates return None
        return self.paymentunit_set.aggregate(max_total=Sum("max_total")).get("max_total", 0) or 0

    @property
    def daily_max_visits_per_user_new(self):
        return self.paymentunit_set.aggregate(max_daily=Sum("max_daily")).get("max_daily", 0) or 0

    @property
    def budget_per_visit_new(self):
        return self.paymentunit_set.aggregate(amount=Max("amount")).get("amount", 0) or 0

    @property
    def budget_per_user(self):
        payment_units = self.paymentunit_set.all()
        budget = 0
        for pu in payment_units:
            budget += pu.max_total * pu.amount
        return budget

    @property
    def is_active(self):
        return bool(self.active and self.end_date and self.end_date >= now().date())

    @property
    def program_name(self):
        return self.managedopportunity.program.name if self.managed else None

    @property
    def has_ended(self):
        return bool(self.end_date and self.end_date < now().date())


class OpportunityVerificationFlags(models.Model):
    opportunity = models.OneToOneField(Opportunity, on_delete=models.CASCADE)
    duration = models.PositiveIntegerField(default=1)
    gps = models.BooleanField(default=True)
    duplicate = models.BooleanField(default=True)
    location = models.PositiveIntegerField(default=10)
    form_submission_start = models.TimeField(null=True, blank=True)
    form_submission_end = models.TimeField(null=True, blank=True)
    catchment_areas = models.BooleanField(default=False)


class LearnModule(models.Model):
    app = models.ForeignKey(
        CommCareApp,
        on_delete=models.CASCADE,
        related_name="learn_modules",
    )
    slug = models.SlugField()
    name = models.CharField(max_length=255)
    description = models.TextField()
    time_estimate = models.IntegerField(help_text="Estimated hours to complete the module")

    def __str__(self):
        return self.name


class XFormBaseModel(models.Model):
    xform_id = models.CharField(max_length=50)
    app_build_id = models.CharField(max_length=50, null=True, blank=True)
    app_build_version = models.IntegerField(null=True, blank=True)

    class Meta:
        abstract = True


class OpportunityAccess(models.Model):
    user = models.ForeignKey(User, on_delete=models.CASCADE)
    opportunity = models.ForeignKey(Opportunity, on_delete=models.CASCADE)
    date_learn_started = models.DateTimeField(null=True)
    accepted = models.BooleanField(default=False)
    invite_id = models.CharField(max_length=50, default=uuid4)
    payment_accrued = models.PositiveIntegerField(default=0)
    suspended = models.BooleanField(default=False)
    suspension_date = models.DateTimeField(null=True, blank=True)
    suspension_reason = models.CharField(max_length=300, null=True, blank=True)
    invited_date = models.DateTimeField(auto_now_add=True, editable=False, null=True)
    completed_learn_date = models.DateTimeField(null=True)
    last_active = models.DateTimeField(null=True)

    class Meta:
        indexes = [models.Index(fields=["invite_id"])]
        unique_together = ("user", "opportunity")

    @cached_property
    def managed_opportunity(self):
        from commcare_connect.program.models import ManagedOpportunity

        if self.opportunity.managed:
            return ManagedOpportunity.objects.get(id=self.opportunity.id)

        return None

    # TODO: Convert to a field and calculate this property CompletedModule is saved
    @property
    def learn_progress(self):
        learn_modules = LearnModule.objects.filter(app=self.opportunity.learn_app)
        learn_modules_count = learn_modules.count()
        if learn_modules_count <= 0:
            return 0
        completed_modules = self.unique_completed_modules.count()
        percentage = (completed_modules / learn_modules_count) * 100
        return round(percentage, 2)

    @property
    def visit_count(self):
        return (
            self.completedwork_set.exclude(status=CompletedWorkStatus.over_limit).aggregate(
                total=Sum("saved_completed_count")
            )["total"]
            or 0
        )

    @property
    def last_visit_date(self):
        user_visits = (
            UserVisit.objects.filter(user=self.user_id, opportunity=self.opportunity)
            .exclude(status__in=[VisitValidationStatus.over_limit, VisitValidationStatus.trial])
            .order_by("visit_date")
        )
        if user_visits.exists():
            return user_visits.last().visit_date
        return

    @property
    def total_paid(self):
        return Payment.objects.filter(opportunity_access=self).aggregate(total=Sum("amount")).get("total", 0) or 0

    @property
    def total_confirmed_paid(self):
        return (
            Payment.objects.filter(opportunity_access=self, confirmed=True)
            .aggregate(total=Sum("amount"))
            .get("total", 0)
            or 0
        )

    @property
    def display_name(self):
        if self.accepted:
            return self.user.name
        else:
            return "---"

    @cached_property
    def _assessment_counts(self):
        return Assessment.objects.filter(user=self.user, opportunity=self.opportunity).aggregate(
            total=Count("pk"),
            failed=Count("pk", filter=Q(passed=False)),
            passed=Count("pk", filter=Q(passed=True)),
        )

    @property
    def assessment_count(self):
        return self._assessment_counts.get("total", 0)

    @property
    def assessment_status(self):
        assessments = self._assessment_counts
        if assessments.get("passed", 0) > 0:
            status = "Passed"
        elif assessments.get("failed", 0) > 0:
            status = "Failed"
        else:
            status = None
        return status

    @property
    def unique_completed_modules(self):
        return self.completedmodule_set.order_by("module", "date").distinct("module")


class CompletedModule(XFormBaseModel):
    user = models.ForeignKey(
        User,
        on_delete=models.CASCADE,
        related_name="completed_modules",
    )
    module = models.ForeignKey(LearnModule, on_delete=models.PROTECT)
    opportunity = models.ForeignKey(Opportunity, on_delete=models.PROTECT)
    opportunity_access = models.ForeignKey(OpportunityAccess, on_delete=models.CASCADE, null=True)
    date = models.DateTimeField()
    duration = models.DurationField()

    class Meta:
        constraints = [
            models.UniqueConstraint(
                fields=["xform_id", "module", "opportunity_access"], name="unique_xform_completed_module"
            )
        ]


class Assessment(XFormBaseModel):
    user = models.ForeignKey(
        User,
        on_delete=models.CASCADE,
        related_name="assessments",
    )
    app = models.ForeignKey(CommCareApp, on_delete=models.PROTECT)
    opportunity = models.ForeignKey(Opportunity, on_delete=models.PROTECT)
    opportunity_access = models.ForeignKey(OpportunityAccess, on_delete=models.CASCADE, null=True)
    date = models.DateTimeField()
    score = models.IntegerField()
    passing_score = models.IntegerField()
    passed = models.BooleanField()


class PaymentUnit(models.Model):
    opportunity = models.ForeignKey(Opportunity, on_delete=models.PROTECT)
    amount = models.PositiveIntegerField()
    name = models.CharField(max_length=255)
    description = models.TextField()
    max_total = models.IntegerField(null=True)
    max_daily = models.IntegerField(null=True)
    parent_payment_unit = models.ForeignKey(
        "self",
        on_delete=models.DO_NOTHING,
        related_name="child_payment_units",
        blank=True,
        null=True,
    )
    start_date = models.DateField(null=True, blank=True)
    end_date = models.DateField(null=True, blank=True)

    def __str__(self):
        return self.name


class DeliverUnit(models.Model):
    app = models.ForeignKey(
        CommCareApp,
        on_delete=models.CASCADE,
        related_name="deliver_units",
    )
    slug = models.SlugField(max_length=100)
    name = models.CharField(max_length=255)
    payment_unit = models.ForeignKey(
        PaymentUnit,
        on_delete=models.DO_NOTHING,
        related_name="deliver_units",
        related_query_name="deliver_unit",
        null=True,
    )
    optional = models.BooleanField(default=False)

    def __str__(self):
        return self.name


class VisitValidationStatus(models.TextChoices):
    pending = "pending", gettext("Pending")
    approved = "approved", gettext("Approved")
    rejected = "rejected", gettext("Rejected")
    over_limit = "over_limit", gettext("Over Limit")
    duplicate = "duplicate", gettext("Duplicate")
    trial = "trial", gettext("Trial")


class PaymentInvoice(models.Model):
    opportunity = models.ForeignKey(Opportunity, on_delete=models.CASCADE)
<<<<<<< HEAD
    amount = models.PositiveIntegerField()
    amount_usd = models.DecimalField(max_digits=10, decimal_places=2, null=True)
=======
    amount = models.DecimalField(max_digits=10, decimal_places=2, validators=[MinValueValidator(0)])
>>>>>>> bf2dd9e5
    date = models.DateField()
    invoice_number = models.CharField(max_length=50)
    service_delivery = models.BooleanField(default=True)

    class Meta:
        unique_together = ("opportunity", "invoice_number")

    @property
    def exchange_rate(self):
        return ExchangeRate.latest_exchange_rate(self.opportunity.currency, self.date)


class Payment(models.Model):
    created_at = models.DateTimeField(auto_now_add=True)
    amount = models.DecimalField(max_digits=10, decimal_places=2, validators=[MinValueValidator(0)])
    amount_usd = models.DecimalField(max_digits=10, decimal_places=2, null=True)
    date_paid = models.DateTimeField(default=datetime.datetime.utcnow)
    # This is used to indicate payments made to Opportunity Users
    opportunity_access = models.ForeignKey(OpportunityAccess, on_delete=models.DO_NOTHING, null=True, blank=True)
    payment_unit = models.ForeignKey(
        PaymentUnit,
        on_delete=models.CASCADE,
        related_name="payments",
        related_query_name="payment",
        null=True,
    )
    confirmed = models.BooleanField(default=False)
    confirmation_date = models.DateTimeField(null=True)
    # This is used to indicate Payments made to Network Manager organizations
    organization = models.ForeignKey(Organization, on_delete=models.DO_NOTHING, null=True, blank=True)
    invoice = models.OneToOneField(PaymentInvoice, on_delete=models.DO_NOTHING, null=True, blank=True)
    payment_method = models.CharField(max_length=50, null=True, blank=True)
    payment_operator = models.CharField(max_length=50, null=True, blank=True)


class CompletedWorkStatus(models.TextChoices):
    pending = "pending", gettext("Pending")
    approved = "approved", gettext("Approved")
    rejected = "rejected", gettext("Rejected")
    over_limit = "over_limit", gettext("Over Limit")
    incomplete = "incomplete", gettext("Incomplete")


class CompletedWork(models.Model):
    opportunity_access = models.ForeignKey(OpportunityAccess, on_delete=models.CASCADE)
    payment_unit = models.ForeignKey(PaymentUnit, on_delete=models.DO_NOTHING)
    status = models.CharField(
        max_length=50, choices=CompletedWorkStatus.choices, default=CompletedWorkStatus.incomplete
    )
    last_modified = models.DateTimeField(auto_now=True)
    entity_id = models.CharField(max_length=255, null=True, blank=True)
    entity_name = models.CharField(max_length=255, null=True, blank=True)
    reason = models.CharField(max_length=300, null=True, blank=True)
    status_modified_date = models.DateTimeField(null=True)
    payment_date = models.DateTimeField(null=True)
    date_created = models.DateTimeField(auto_now_add=True)

    # these fields are the stored/cached versions of the completed_count and approved_count
    # and the associated calculations needed to do reporting on payments.
    # it is expected that they are updated every time the completed_count or approved_count is updated,
    # but should not be used for real-time display of that information until confirmed to be working.
    saved_completed_count = models.IntegerField(default=0)
    saved_approved_count = models.IntegerField(default=0)
    saved_payment_accrued = models.IntegerField(default=0, help_text="Payment accrued for the FLW.")
    saved_payment_accrued_usd = models.DecimalField(
        max_digits=10, decimal_places=2, default=0, help_text="Payment accrued for the FLW in USD."
    )
    saved_org_payment_accrued = models.IntegerField(default=0, help_text="Payment accrued for the organization")
    saved_org_payment_accrued_usd = models.DecimalField(
        max_digits=10, decimal_places=2, default=0, help_text="Payment accrued for the organization in USD."
    )

    class Meta:
        unique_together = ("opportunity_access", "entity_id", "payment_unit")

    def __init__(self, *args, **kwargs):
        self.status = CompletedWorkStatus.incomplete
        self.status_modified_date = now()
        super().__init__(*args, **kwargs)

    def __setattr__(self, name, value):
        if name == "status":
            if getattr(self, "status", None) != value:  # Check if status has changed
                self.status_modified_date = now()
        super().__setattr__(name, value)

    # TODO: add caching on this property
    @property
    def completed_count(self):
        """Returns the no of completion of this work. Includes duplicate submissions."""
        visits = self.uservisit_set.values_list("deliver_unit_id", flat=True)
        return self.calculate_completed(visits)

    @property
    def approved_count(self):
        visits = self.uservisit_set.filter(status=VisitValidationStatus.approved).values_list(
            "deliver_unit_id", flat=True
        )
        return self.calculate_completed(visits, approved=True)

    def calculate_completed(self, visits, approved=False):
        unit_counts = Counter(visits)
        deliver_units = self.payment_unit.deliver_units.values("id", "optional")
        required_deliver_units = list(
            du["id"] for du in filter(lambda du: not du.get("optional", False), deliver_units)
        )
        optional_deliver_units = list(du["id"] for du in filter(lambda du: du.get("optional", False), deliver_units))
        # NOTE: The min unit count is the completed required deliver units for an entity_id
        if required_deliver_units:
            number_completed = min(unit_counts[deliver_id] for deliver_id in required_deliver_units)
        else:
            # this is an unexpected case, but can show up in old/test data
            number_completed = 0
        if optional_deliver_units:
            # The sum calculates the number of optional deliver units completed and to process
            # duplicates with extra optional deliver units
            optional_completed = sum(unit_counts[deliver_id] for deliver_id in optional_deliver_units)
            number_completed = min(number_completed, optional_completed)
        child_payment_units = self.payment_unit.child_payment_units.all()
        if child_payment_units:
            child_completed_works = CompletedWork.objects.filter(
                opportunity_access=self.opportunity_access,
                payment_unit__in=child_payment_units,
                entity_id=self.entity_id,
            )
            child_completed_work_count = 0
            for completed_work in child_completed_works:
                if approved:
                    child_completed_work_count += completed_work.approved_count
                else:
                    child_completed_work_count += completed_work.completed_count
            number_completed = min(number_completed, child_completed_work_count)
        return number_completed

    @property
    def completed(self):
        return self.completed_count > 0

    @property
    def payment_accrued(self):
        """Returns the total payment accrued for this completed work. Includes duplicates"""
        return self.approved_count * self.payment_unit.amount

    @property
    def flags(self):
        visits = self.uservisit_set.exclude(status=VisitValidationStatus.approved).values_list(
            "flag_reason", flat=True
        )
        flags = set()
        for visit in visits:
            if not visit:
                continue
            for flag, _ in visit.get("flags", []):
                flags.add(flag)
        return list(flags)

    @property
    def completion_date(self):
        visit = self.uservisit_set.order_by("visit_date").last()
        return visit.visit_date if visit else None


class VisitReviewStatus(models.TextChoices):
    pending = "pending", gettext("Pending Review")
    agree = "agree", gettext("Agree")
    disagree = "disagree", gettext("Disagree")


class UserVisit(XFormBaseModel):
    opportunity = models.ForeignKey(
        Opportunity,
        on_delete=models.CASCADE,
    )
    user = models.ForeignKey(
        User,
        on_delete=models.CASCADE,
    )
    opportunity_access = models.ForeignKey(OpportunityAccess, on_delete=models.CASCADE, null=True)
    deliver_unit = models.ForeignKey(DeliverUnit, on_delete=models.PROTECT)
    entity_id = models.CharField(max_length=255, null=True, blank=True)
    entity_name = models.CharField(max_length=255, null=True, blank=True)
    visit_date = models.DateTimeField()
    status = models.CharField(
        max_length=50, choices=VisitValidationStatus.choices, default=VisitValidationStatus.pending
    )
    form_json = models.JSONField()
    reason = models.CharField(max_length=300, null=True, blank=True)
    location = models.CharField(null=True)
    flagged = models.BooleanField(default=False)
    flag_reason = models.JSONField(null=True, blank=True)
    completed_work = models.ForeignKey(CompletedWork, on_delete=models.DO_NOTHING, null=True, blank=True)
    status_modified_date = models.DateTimeField(null=True)
    review_status = models.CharField(
        max_length=50, choices=VisitReviewStatus.choices, default=VisitReviewStatus.pending
    )
    review_created_on = models.DateTimeField(blank=True, null=True)
    justification = models.CharField(max_length=300, null=True, blank=True)
    date_created = models.DateTimeField(auto_now_add=True)

    def __init__(self, *args, **kwargs):
        self.status = VisitValidationStatus.pending
        self.status_modified_date = now()
        super().__init__(*args, **kwargs)

    def __setattr__(self, name, value):
        if name == "status":
            if getattr(self, "status", None) != value:
                self.status_modified_date = now()
        super().__setattr__(name, value)

    @property
    def images(self):
        return BlobMeta.objects.filter(parent_id=self.xform_id, content_type__startswith="image/")

    @property
    def duration(self):
        duration = None
        start = self.form_json["metadata"].get("timeStart")
        end = self.form_json["metatdata"].get("timeEnd")
        if start and end:
            try:
                duration = parse_datetime(end) - parse_datetime(start)
            except (TypeError, ValueError):
                pass
        return duration

    @property
    def flags(self):
        if self.flag_reason is not None:
            from commcare_connect.utils.flags import FlagLabels

            flags = [FlagLabels.get_label(flag) for flag, _ in self.flag_reason.get("flags", [])]
            return flags
        return []

    class Meta:
        constraints = [
            models.UniqueConstraint(
                fields=["xform_id", "entity_id", "deliver_unit"], name="unique_xform_entity_deliver_unit"
            )
        ]


class OpportunityClaim(models.Model):
    opportunity_access = models.OneToOneField(OpportunityAccess, on_delete=models.CASCADE)
    # to be removed
    max_payments = models.IntegerField(null=True)
    end_date = models.DateField()
    date_claimed = models.DateField(auto_now_add=True)


class OpportunityClaimLimit(models.Model):
    opportunity_claim = models.ForeignKey(OpportunityClaim, on_delete=models.CASCADE)
    payment_unit = models.ForeignKey(PaymentUnit, on_delete=models.CASCADE)
    max_visits = models.IntegerField()
    end_date = models.DateField(null=True, blank=True)

    class Meta:
        unique_together = [
            ("opportunity_claim", "payment_unit"),
        ]

    @classmethod
    def create_claim_limits(cls, opportunity: Opportunity, claim: OpportunityClaim):
        claim_limits_by_payment_unit = defaultdict(list)
        claim_limits = OpportunityClaimLimit.objects.filter(
            opportunity_claim__opportunity_access__opportunity=opportunity
        )
        for claim_limit in claim_limits:
            claim_limits_by_payment_unit[claim_limit.payment_unit].append(claim_limit)

        for payment_unit in opportunity.paymentunit_set.all():
            claim_limits = claim_limits_by_payment_unit.get(payment_unit, [])
            total_claimed_visits = 0
            for claim_limit in claim_limits:
                total_claimed_visits += claim_limit.max_visits

            remaining = (payment_unit.max_total) * opportunity.number_of_users - total_claimed_visits
            if remaining < 1:
                # claimed limit exceeded for this paymentunit
                continue
            OpportunityClaimLimit.objects.get_or_create(
                opportunity_claim=claim,
                payment_unit=payment_unit,
                defaults={"max_visits": min(remaining, payment_unit.max_total)},
                end_date=payment_unit.end_date,
            )


class BlobMeta(models.Model):
    name = models.CharField(max_length=255)
    parent_id = models.CharField(
        max_length=255,
        help_text="Parent primary key or unique identifier",
    )
    blob_id = models.CharField(max_length=255, default=uuid4)
    content_length = models.IntegerField()
    content_type = models.CharField(max_length=255, null=True)

    class Meta:
        unique_together = [
            ("parent_id", "name"),
        ]
        indexes = [models.Index(fields=["blob_id"])]


class UserInviteStatus(models.TextChoices):
    sms_delivered = "sms_delivered", gettext("SMS Delivered")
    sms_not_delivered = "sms_not_delivered", gettext("SMS Not Delivered")
    accepted = "accepted", gettext("Accepted")
    invited = "invited", gettext("Invited")
    not_found = "not_found", gettext("ConnectID Not Found")


class UserInvite(models.Model):
    opportunity = models.ForeignKey(Opportunity, on_delete=models.CASCADE)
    phone_number = models.CharField(max_length=15)
    opportunity_access = models.OneToOneField(OpportunityAccess, on_delete=models.CASCADE, null=True, blank=True)
    message_sid = models.CharField(max_length=50, null=True, blank=True)
    status = models.CharField(max_length=50, choices=UserInviteStatus.choices, default=UserInviteStatus.invited)
    notification_date = models.DateTimeField(null=True)


class FormJsonValidationRules(models.Model):
    slug = models.SlugField()
    name = models.CharField(max_length=25)
    deliver_unit = models.ManyToManyField(DeliverUnit)
    opportunity = models.ForeignKey(Opportunity, on_delete=models.CASCADE)
    question_path = models.CharField(max_length=255)
    question_value = models.CharField(max_length=255)

    def save(self, *args, **kwargs):
        if not self.id:
            self.slug = slugify_uniquely(self.name, self.__class__)
        super().save(*args, **kwargs)


class DeliverUnitFlagRules(models.Model):
    deliver_unit = models.ForeignKey(DeliverUnit, on_delete=models.CASCADE)
    opportunity = models.ForeignKey(Opportunity, on_delete=models.CASCADE)
    check_attachments = models.BooleanField(default=False)
    duration = models.PositiveIntegerField(default=0)

    class Meta:
        unique_together = ("deliver_unit", "opportunity")


class CatchmentArea(models.Model):
    opportunity = models.ForeignKey(Opportunity, on_delete=models.CASCADE)
    latitude = models.DecimalField(max_digits=11, decimal_places=8)
    longitude = models.DecimalField(max_digits=11, decimal_places=8)
    radius = models.IntegerField(default=1000)
    opportunity_access = models.ForeignKey(OpportunityAccess, null=True, on_delete=models.DO_NOTHING)
    active = models.BooleanField(default=True)
    name = models.CharField(max_length=255)
    site_code = models.SlugField(max_length=255)

    class Meta:
        unique_together = ("site_code", "opportunity")


class ExchangeRate(models.Model):
    currency_code = models.CharField(max_length=3)
    rate = models.DecimalField(max_digits=10, decimal_places=6)
    rate_date = models.DateField(db_index=True)
    fetched_at = models.DateTimeField(auto_now_add=True)

    class Meta:
        constraints = [
            models.UniqueConstraint(fields=["currency_code", "rate_date"], name="unique_currency_code_date")
        ]

    @classmethod
    def latest_exchange_rate(cls, currency_code, date):
        cls.objects.filter(currency_code=currency_code, rate_date__gte=date).order_by("-rate_date").first()<|MERGE_RESOLUTION|>--- conflicted
+++ resolved
@@ -441,12 +441,8 @@
 
 class PaymentInvoice(models.Model):
     opportunity = models.ForeignKey(Opportunity, on_delete=models.CASCADE)
-<<<<<<< HEAD
-    amount = models.PositiveIntegerField()
+    amount = models.DecimalField(max_digits=10, decimal_places=2, validators=[MinValueValidator(0)])
     amount_usd = models.DecimalField(max_digits=10, decimal_places=2, null=True)
-=======
-    amount = models.DecimalField(max_digits=10, decimal_places=2, validators=[MinValueValidator(0)])
->>>>>>> bf2dd9e5
     date = models.DateField()
     invoice_number = models.CharField(max_length=50)
     service_delivery = models.BooleanField(default=True)
