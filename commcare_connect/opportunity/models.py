import datetime
from collections import Counter, defaultdict
from uuid import uuid4

from django.conf import settings
from django.db import models
from django.db.models import Count, F, Max, Q, Sum
from django.utils.functional import cached_property
from django.utils.timezone import now
from django.utils.translation import gettext

from commcare_connect.organization.models import Organization
from commcare_connect.users.models import User
from commcare_connect.utils.db import BaseModel


class CommCareApp(BaseModel):
    organization = models.ForeignKey(
        Organization,
        on_delete=models.CASCADE,
        related_name="apps",
        related_query_name="app",
    )
    cc_domain = models.CharField(max_length=255)
    cc_app_id = models.CharField(max_length=50)
    name = models.CharField(max_length=255)
    description = models.TextField()
    passing_score = models.IntegerField(null=True)

    def __str__(self):
        return self.name

    @property
    def url(self):
        return f"{settings.COMMCARE_HQ_URL}/a/{self.cc_domain}/apps/view/{self.cc_app_id}"


class HQApiKey(models.Model):
    api_key = models.CharField(max_length=50, unique=True)
    user = models.ForeignKey(
        User,
        on_delete=models.CASCADE,
    )


class Opportunity(BaseModel):
    organization = models.ForeignKey(
        Organization,
        on_delete=models.CASCADE,
        related_name="opportunities",
        related_query_name="opportunity",
    )
    name = models.CharField(max_length=255)
    description = models.TextField()
    short_description = models.CharField(max_length=50, null=True)
    active = models.BooleanField(default=True)
    learn_app = models.ForeignKey(
        CommCareApp,
        on_delete=models.CASCADE,
        related_name="learn_app_opportunities",
        null=True,
    )
    deliver_app = models.ForeignKey(
        CommCareApp,
        on_delete=models.CASCADE,
        null=True,
    )
    # to be removed
    max_visits_per_user = models.IntegerField(null=True)
    daily_max_visits_per_user = models.IntegerField(null=True)
    start_date = models.DateField(default=datetime.date.today)
    end_date = models.DateField(null=True)
    # to be removed
    budget_per_visit = models.IntegerField(null=True)
    total_budget = models.IntegerField(null=True)
    api_key = models.ForeignKey(HQApiKey, on_delete=models.DO_NOTHING, null=True)
    currency = models.CharField(max_length=3, null=True)
    auto_approve_visits = models.BooleanField(default=False)
    auto_approve_payments = models.BooleanField(default=False)

    def __str__(self):
        return self.name

    @property
    def is_setup_complete(self):
        if not (self.paymentunit_set.count() > 0 and self.total_budget and self.start_date and self.end_date):
            return False
        for pu in self.paymentunit_set.all():
            if not (pu.max_total and pu.max_daily):
                return False
        return True

    @property
    def minimum_budget_per_visit(self):
        return min(self.paymentunit_set.all().values_list("amount", flat=True))

    @property
    def remaining_budget(self) -> int:
        return self.total_budget - self.claimed_budget

    @property
    def claimed_budget(self):
        opp_access = OpportunityAccess.objects.filter(opportunity=self)
        opportunity_claim = OpportunityClaim.objects.filter(opportunity_access__in=opp_access)
        claim_limits = OpportunityClaimLimit.objects.filter(opportunity_claim__in=opportunity_claim)

        payment_unit_counts = claim_limits.values("payment_unit").annotate(
            visits_count=Sum("max_visits"), amount=F("payment_unit__amount")
        )
        claimed = 0
        for count in payment_unit_counts:
            visits_count = count["visits_count"]
            amount = count["amount"]
            claimed += visits_count * amount

        return claimed

    @property
    def utilised_budget(self):
        completed_works = CompletedWork.objects.filter(opportunity_access__opportunity=self)
        payment_unit_counts = completed_works.values("payment_unit").annotate(
            completed_count=Count("id"), amount=F("payment_unit__amount")
        )
        utilised = 0
        for payment_unit_count in payment_unit_counts:
            completed_count = payment_unit_count["completed_count"]
            amount = payment_unit_count["amount"]
            utilised += completed_count * amount
        return utilised

    @property
    def claimed_visits(self):
        opp_access = OpportunityAccess.objects.filter(opportunity=self)
        opportunity_claim = OpportunityClaim.objects.filter(opportunity_access__in=opp_access)
        used_budget = OpportunityClaimLimit.objects.filter(opportunity_claim__in=opportunity_claim).aggregate(
            Sum("max_visits")
        )["max_visits__sum"]
        if used_budget is None:
            used_budget = 0
        return used_budget

    @property
    def approved_visits(self):
        return CompletedWork.objects.filter(opportunity_access__opportunity=self).count()

    @property
    def number_of_users(self):
        return self.total_budget / self.budget_per_user

    @property
    def allotted_visits(self):
        return self.max_visits_per_user_new * self.number_of_users

    @property
    def max_visits_per_user_new(self):
        return self.paymentunit_set.aggregate(max_total=Sum("max_total")).get("max_total", 0)

    @property
    def daily_max_visits_per_user_new(self):
        return self.paymentunit_set.aggregate(max_daily=Sum("max_daily")).get("max_daily", 0)

    @property
    def budget_per_visit_new(self):
        return self.paymentunit_set.aggregate(amount=Max("amount")).get("amount", 0)

    @property
    def budget_per_user(self):
        payment_units = self.paymentunit_set.all()
        budget = 0
        for pu in payment_units:
            budget += pu.max_total * pu.amount
        return budget

    @property
    def is_active(self):
        return self.active and self.end_date and self.end_date >= now().date()


class OpportunityVerificationFlags(models.Model):
    opportunity = models.OneToOneField(Opportunity, on_delete=models.CASCADE)
    duration = models.PositiveIntegerField(default=1)
    gps = models.BooleanField(default=True)
    duplicate = models.BooleanField(default=True)
    location = models.PositiveIntegerField(default=10)
    form_submission_start = models.TimeField(null=True, blank=True)
    form_submission_end = models.TimeField(null=True, blank=True)


class LearnModule(models.Model):
    app = models.ForeignKey(
        CommCareApp,
        on_delete=models.CASCADE,
        related_name="learn_modules",
    )
    slug = models.SlugField()
    name = models.CharField(max_length=255)
    description = models.TextField()
    time_estimate = models.IntegerField(help_text="Estimated hours to complete the module")

    def __str__(self):
        return self.name


class XFormBaseModel(models.Model):
    xform_id = models.CharField(max_length=50)
    app_build_id = models.CharField(max_length=50, null=True, blank=True)
    app_build_version = models.IntegerField(null=True, blank=True)

    class Meta:
        abstract = True


class OpportunityAccess(models.Model):
    user = models.ForeignKey(User, on_delete=models.CASCADE)
    opportunity = models.ForeignKey(Opportunity, on_delete=models.CASCADE)
    date_learn_started = models.DateTimeField(null=True)
    accepted = models.BooleanField(default=False)
    invite_id = models.CharField(max_length=50, default=uuid4)
    payment_accrued = models.PositiveIntegerField(default=0)

    class Meta:
        indexes = [models.Index(fields=["invite_id"])]
        unique_together = ("user", "opportunity")

    # TODO: Convert to a field and calculate this property CompletedModule is saved
    @property
    def learn_progress(self):
        learn_modules = LearnModule.objects.filter(app=self.opportunity.learn_app)
        learn_modules_count = learn_modules.count()
        if learn_modules_count <= 0:
            return 0
        completed_modules = self.completedmodule_set.count()
        percentage = (completed_modules / learn_modules_count) * 100
        return round(percentage, 2)

    @property
    def visit_count(self):
<<<<<<< HEAD
        user_visits = self.uservisit_set.exclude(status=VisitValidationStatus.over_limit).order_by("visit_date")
        return user_visits.count()

    @property
    def last_visit_date(self):
        user_visits = self.uservisit_set.exclude(status=VisitValidationStatus.over_limit).order_by("visit_date")
=======
        return self.completedwork_set.exclude(status=CompletedWorkStatus.over_limit).count()

    @property
    def last_visit_date(self):
        user_visits = (
            UserVisit.objects.filter(user=self.user_id, opportunity=self.opportunity)
            .exclude(status__in=[VisitValidationStatus.over_limit, VisitValidationStatus.trial])
            .order_by("visit_date")
        )
>>>>>>> 689b6ac5
        if user_visits.exists():
            return user_visits.last().visit_date
        return

    @property
    def total_paid(self):
        return self.payment_set.aggregate(total=Sum("amount")).get("total", 0)

    @property
    def display_name(self):
        if self.accepted:
            return self.user.name
        else:
            return "---"

    @cached_property
    def _assessment_counts(self):
        return Assessment.objects.filter(user=self.user, opportunity=self.opportunity).aggregate(
            total=Count("pk"),
            failed=Count("pk", filter=Q(passed=False)),
            passed=Count("pk", filter=Q(passed=True)),
        )

    @property
    def assessment_count(self):
        return self._assessment_counts.get("total", 0)

    @property
    def assessment_status(self):
        assessments = self._assessment_counts
        if assessments.get("passed", 0) > 0:
            status = "Passed"
        elif assessments.get("failed", 0) > 0:
            status = "Failed"
        else:
            status = "Not completed"
        return status


class CompletedModule(XFormBaseModel):
    user = models.ForeignKey(
        User,
        on_delete=models.CASCADE,
        related_name="completed_modules",
    )
    module = models.ForeignKey(LearnModule, on_delete=models.PROTECT)
    opportunity = models.ForeignKey(Opportunity, on_delete=models.PROTECT)
    opportunity_access = models.ForeignKey(OpportunityAccess, on_delete=models.CASCADE, null=True)
    date = models.DateTimeField()
    duration = models.DurationField()


class Assessment(XFormBaseModel):
    user = models.ForeignKey(
        User,
        on_delete=models.CASCADE,
        related_name="assessments",
    )
    app = models.ForeignKey(CommCareApp, on_delete=models.PROTECT)
    opportunity = models.ForeignKey(Opportunity, on_delete=models.PROTECT)
    opportunity_access = models.ForeignKey(OpportunityAccess, on_delete=models.CASCADE, null=True)
    date = models.DateTimeField()
    score = models.IntegerField()
    passing_score = models.IntegerField()
    passed = models.BooleanField()


class PaymentUnit(models.Model):
    opportunity = models.ForeignKey(Opportunity, on_delete=models.PROTECT)
    amount = models.PositiveIntegerField()
    name = models.CharField(max_length=255)
    description = models.TextField()
    max_total = models.IntegerField(null=True)
    max_daily = models.IntegerField(null=True)
    parent_payment_unit = models.ForeignKey(
        "self",
        on_delete=models.DO_NOTHING,
        related_name="child_payment_units",
        blank=True,
        null=True,
    )


class DeliverUnit(models.Model):
    app = models.ForeignKey(
        CommCareApp,
        on_delete=models.CASCADE,
        related_name="deliver_units",
    )
    slug = models.SlugField(max_length=100)
    name = models.CharField(max_length=255)
    payment_unit = models.ForeignKey(
        PaymentUnit,
        on_delete=models.DO_NOTHING,
        related_name="deliver_units",
        related_query_name="deliver_unit",
        null=True,
    )
    optional = models.BooleanField(default=False)

    def __str__(self):
        return self.name


class VisitValidationStatus(models.TextChoices):
    pending = "pending", gettext("Pending")
    approved = "approved", gettext("Approved")
    rejected = "rejected", gettext("Rejected")
    over_limit = "over_limit", gettext("Over Limit")
    duplicate = "duplicate", gettext("Duplicate")
    trial = "trial", gettext("Trial")


class Payment(models.Model):
    amount = models.PositiveIntegerField()
    date_paid = models.DateTimeField(auto_now_add=True)
    opportunity_access = models.ForeignKey(OpportunityAccess, on_delete=models.DO_NOTHING, null=True, blank=True)
    payment_unit = models.ForeignKey(
        PaymentUnit,
        on_delete=models.CASCADE,
        related_name="payments",
        related_query_name="payment",
        null=True,
    )
    confirmed = models.BooleanField(default=False)
    confirmation_date = models.DateTimeField(null=True)


class CompletedWorkStatus(models.TextChoices):
    pending = "pending", gettext("Pending")
    approved = "approved", gettext("Approved")
    rejected = "rejected", gettext("Rejected")
    over_limit = "over_limit", gettext("Over Limit")


class CompletedWork(models.Model):
    opportunity_access = models.ForeignKey(OpportunityAccess, on_delete=models.CASCADE)
    payment_unit = models.ForeignKey(PaymentUnit, on_delete=models.DO_NOTHING)
    status = models.CharField(max_length=50, choices=CompletedWorkStatus.choices, default=CompletedWorkStatus.pending)
    last_modified = models.DateTimeField(auto_now=True)
    entity_id = models.CharField(max_length=255, null=True, blank=True)
    entity_name = models.CharField(max_length=255, null=True, blank=True)
    reason = models.CharField(max_length=300, null=True, blank=True)

    # TODO: add caching on this property
    @property
    def completed_count(self):
        """Returns the no of completion of this work. Includes duplicate submissions."""
        visits = self.uservisit_set.values_list("deliver_unit_id", flat=True)
        return self.calculate_completed(visits)

    @property
    def approved_count(self):
        visits = self.uservisit_set.filter(status=VisitValidationStatus.approved).values_list(
            "deliver_unit_id", flat=True
        )
        return self.calculate_completed(visits)

    def calculate_completed(self, visits):
        unit_counts = Counter(visits)
        deliver_units = self.payment_unit.deliver_units.values("id", "optional")
        required_deliver_units = list(
            du["id"] for du in filter(lambda du: not du.get("optional", False), deliver_units)
        )
        optional_deliver_units = list(du["id"] for du in filter(lambda du: du.get("optional", False), deliver_units))
        # NOTE: The min unit count is the completed required deliver units for an entity_id
        number_completed = min(unit_counts[deliver_id] for deliver_id in required_deliver_units)
        if optional_deliver_units:
            # The sum calculates the number of optional deliver units completed and to process
            # duplicates with extra optional deliver units
            optional_completed = sum(unit_counts[deliver_id] for deliver_id in optional_deliver_units)
            number_completed = min(number_completed, optional_completed)
        child_payment_units = self.payment_unit.child_payment_units.all()
        if child_payment_units:
            child_completed_works = CompletedWork.objects.filter(
                opportunity_access=self.opportunity_access,
                payment_unit__in=child_payment_units,
                entity_id=self.entity_id,
            )
            child_completed_work_count = 0
            for completed_work in child_completed_works:
                child_completed_work_count += completed_work.completed_count
            number_completed = min(number_completed, child_completed_work_count)
        return number_completed

    @property
    def completed(self):
        return self.completed_count > 0

    @property
    def payment_accrued(self):
        """Returns the total payment accrued for this completed work. Includes duplicates"""
        return self.approved_count * self.payment_unit.amount

    @property
    def flags(self):
        visits = self.uservisit_set.exclude(status=VisitValidationStatus.approved).values_list(
            "flag_reason", flat=True
        )
        flags = set()
        for visit in visits:
            if not visit:
                continue
            for flag, _ in visit.get("flags", []):
                flags.add(flag)
        return list(flags)

    @property
    def completion_date(self):
        visit = self.uservisit_set.order_by("visit_date").last()
        return visit.visit_date if visit else None


class UserVisit(XFormBaseModel):
    opportunity = models.ForeignKey(
        Opportunity,
        on_delete=models.CASCADE,
    )
    user = models.ForeignKey(
        User,
        on_delete=models.CASCADE,
    )
    opportunity_access = models.ForeignKey(OpportunityAccess, on_delete=models.CASCADE, null=True)
    deliver_unit = models.ForeignKey(DeliverUnit, on_delete=models.PROTECT)
    entity_id = models.CharField(max_length=255, null=True, blank=True)
    entity_name = models.CharField(max_length=255, null=True, blank=True)
    visit_date = models.DateTimeField()
    status = models.CharField(
        max_length=50, choices=VisitValidationStatus.choices, default=VisitValidationStatus.pending
    )
    form_json = models.JSONField()
    reason = models.CharField(max_length=300, null=True, blank=True)
    location = models.CharField(null=True)
    flagged = models.BooleanField(default=False)
    flag_reason = models.JSONField(null=True, blank=True)
    completed_work = models.ForeignKey(CompletedWork, on_delete=models.DO_NOTHING, null=True, blank=True)

    @property
    def images(self):
        return BlobMeta.objects.filter(parent_id=self.xform_id, content_type__startswith="image/")


class OpportunityClaim(models.Model):
    opportunity_access = models.OneToOneField(OpportunityAccess, on_delete=models.CASCADE)
    # to be removed
    max_payments = models.IntegerField(null=True)
    end_date = models.DateField()
    date_claimed = models.DateField(auto_now_add=True)


class OpportunityClaimLimit(models.Model):
    opportunity_claim = models.ForeignKey(OpportunityClaim, on_delete=models.CASCADE)
    payment_unit = models.ForeignKey(PaymentUnit, on_delete=models.CASCADE)
    max_visits = models.IntegerField()

    class Meta:
        unique_together = [
            ("opportunity_claim", "payment_unit"),
        ]

    @classmethod
    def create_claim_limits(cls, opportunity: Opportunity, claim: OpportunityClaim):
        claim_limits_by_payment_unit = defaultdict(list)
        claim_limits = OpportunityClaimLimit.objects.filter(
            opportunity_claim__opportunity_access__opportunity=opportunity
        )
        for claim_limit in claim_limits:
            claim_limits_by_payment_unit[claim_limit.payment_unit].append(claim_limit)

        for payment_unit in opportunity.paymentunit_set.all():
            claim_limits = claim_limits_by_payment_unit.get(payment_unit, [])
            total_claimed_visits = 0
            for claim_limit in claim_limits:
                total_claimed_visits += claim_limit.max_visits

            remaining = (payment_unit.max_total) * opportunity.number_of_users - total_claimed_visits
            if remaining < 1:
                # claimed limit exceeded for this paymentunit
                continue
            OpportunityClaimLimit.objects.get_or_create(
                opportunity_claim=claim, payment_unit=payment_unit, max_visits=min(remaining, payment_unit.max_total)
            )


class BlobMeta(models.Model):
    name = models.CharField(max_length=255)
    parent_id = models.CharField(
        max_length=255,
        help_text="Parent primary key or unique identifier",
    )
    blob_id = models.CharField(max_length=255, default=uuid4)
    content_length = models.IntegerField()
    content_type = models.CharField(max_length=255, null=True)

    class Meta:
        unique_together = [
            ("parent_id", "name"),
        ]
        indexes = [models.Index(fields=["blob_id"])]<|MERGE_RESOLUTION|>--- conflicted
+++ resolved
@@ -235,14 +235,6 @@
 
     @property
     def visit_count(self):
-<<<<<<< HEAD
-        user_visits = self.uservisit_set.exclude(status=VisitValidationStatus.over_limit).order_by("visit_date")
-        return user_visits.count()
-
-    @property
-    def last_visit_date(self):
-        user_visits = self.uservisit_set.exclude(status=VisitValidationStatus.over_limit).order_by("visit_date")
-=======
         return self.completedwork_set.exclude(status=CompletedWorkStatus.over_limit).count()
 
     @property
@@ -252,14 +244,13 @@
             .exclude(status__in=[VisitValidationStatus.over_limit, VisitValidationStatus.trial])
             .order_by("visit_date")
         )
->>>>>>> 689b6ac5
         if user_visits.exists():
             return user_visits.last().visit_date
         return
 
     @property
     def total_paid(self):
-        return self.payment_set.aggregate(total=Sum("amount")).get("total", 0)
+        return Payment.objects.filter(opportunity_access=self).aggregate(total=Sum("amount")).get("total", 0)
 
     @property
     def display_name(self):
