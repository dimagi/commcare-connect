import datetime
from collections import Counter, defaultdict
from decimal import Decimal
from uuid import uuid4

from django.core.validators import MinValueValidator
from django.db import models
from django.db.models import Count, F, Q, Sum
from django.utils.dateparse import parse_datetime
from django.utils.functional import cached_property
from django.utils.timezone import now
from django.utils.translation import gettext

from commcare_connect.commcarehq.models import HQServer
from commcare_connect.organization.models import Organization
from commcare_connect.users.models import User, UserCredential
from commcare_connect.utils.db import BaseModel, slugify_uniquely


class CommCareApp(BaseModel):
    organization = models.ForeignKey(
        Organization,
        on_delete=models.CASCADE,
        related_name="apps",
        related_query_name="app",
    )
    cc_domain = models.CharField(max_length=255)
    cc_app_id = models.CharField(max_length=50)
    name = models.CharField(max_length=255)
    description = models.TextField()
    passing_score = models.IntegerField(null=True)
    hq_server = models.ForeignKey(HQServer, on_delete=models.DO_NOTHING, null=True)

    def __str__(self):
        return self.name

    @property
    def url(self):
        return f"{self.hq_server.url}/a/{self.cc_domain}/apps/view/{self.cc_app_id}"


class HQApiKey(models.Model):
    api_key = models.CharField(max_length=50, unique=True)
    user = models.ForeignKey(
        User,
        on_delete=models.CASCADE,
    )
    hq_server = models.ForeignKey(HQServer, on_delete=models.DO_NOTHING, null=True)
    date_created = models.DateTimeField(auto_now_add=True)


class DeliveryType(models.Model):
    name = models.CharField(max_length=255)
    slug = models.CharField(max_length=255)
    description = models.CharField(max_length=255)

    def __str__(self):
        return self.name


class Opportunity(BaseModel):
    organization = models.ForeignKey(
        Organization,
        on_delete=models.CASCADE,
        related_name="opportunities",
        related_query_name="opportunity",
    )
    name = models.CharField(max_length=255)
    description = models.TextField()
    short_description = models.CharField(max_length=50, null=True)
    active = models.BooleanField(default=True)
    learn_app = models.ForeignKey(
        CommCareApp,
        on_delete=models.CASCADE,
        related_name="learn_app_opportunities",
        null=True,
    )
    deliver_app = models.ForeignKey(
        CommCareApp,
        on_delete=models.CASCADE,
        null=True,
    )
    start_date = models.DateField(default=datetime.date.today)
    end_date = models.DateField(null=True)
    total_budget = models.PositiveBigIntegerField(null=True)
    api_key = models.ForeignKey(HQApiKey, on_delete=models.DO_NOTHING, null=True)
    currency = models.CharField(max_length=3, null=True)
    auto_approve_visits = models.BooleanField(default=True)
    auto_approve_payments = models.BooleanField(default=True)
    is_test = models.BooleanField(default=True)
    delivery_type = models.ForeignKey(DeliveryType, null=True, blank=True, on_delete=models.DO_NOTHING)
    managed = models.BooleanField(default=False)
    hq_server = models.ForeignKey(HQServer, on_delete=models.DO_NOTHING, null=True)

    def __str__(self):
        return self.name

    @property
    def org_pay_per_visit(self):
        return self.managedopportunity.org_pay_per_visit if self.managed else 0

    @property
    def is_setup_complete(self):
        if not (self.paymentunit_set.count() > 0 and self.total_budget and self.start_date and self.end_date):
            return False
        for pu in self.paymentunit_set.all():
            if not (pu.max_total and pu.max_daily):
                return False
        return True

    @property
    def minimum_budget_per_visit(self):
        return min(self.paymentunit_set.all().values_list("amount", flat=True))

    @property
    def remaining_budget(self) -> int:
        if self.total_budget is None:
            return 0
        return self.total_budget - self.claimed_budget

    @property
    def claimed_budget(self):
        opp_access = OpportunityAccess.objects.filter(opportunity=self)
        opportunity_claim = OpportunityClaim.objects.filter(opportunity_access__in=opp_access)
        claim_limits = OpportunityClaimLimit.objects.filter(opportunity_claim__in=opportunity_claim)
        org_pay = self.org_pay_per_visit

        payment_unit_counts = claim_limits.values("payment_unit").annotate(
            visits_count=Sum("max_visits"), amount=F("payment_unit__amount")
        )
        claimed = 0
        for count in payment_unit_counts:
            visits_count = count["visits_count"]
            amount = count["amount"]
            claimed += visits_count * (amount + org_pay)

        return claimed

    @property
    def utilised_budget(self):
        completed_works = CompletedWork.objects.filter(opportunity_access__opportunity=self)
        org_pay = self.org_pay_per_visit
        return sum(cw.saved_payment_accrued + org_pay for cw in completed_works)

    @property
    def claimed_visits(self):
        opp_access = OpportunityAccess.objects.filter(opportunity=self)
        opportunity_claim = OpportunityClaim.objects.filter(opportunity_access__in=opp_access)
        used_budget = OpportunityClaimLimit.objects.filter(opportunity_claim__in=opportunity_claim).aggregate(
            Sum("max_visits")
        )["max_visits__sum"]
        if used_budget is None:
            used_budget = 0
        return used_budget

    @property
    def approved_visits(self):
        return CompletedWork.objects.filter(
            opportunity_access__opportunity=self, status=CompletedWorkStatus.approved
        ).count()

    @property
    def number_of_users(self):
        if not self.total_budget:
            return 0
        if not self.managed:
            return self.total_budget / self.budget_per_user

        budget_per_user = 0
        payment_units = self.paymentunit_set.all()
        org_pay = self.org_pay_per_visit
        for pu in payment_units:
            budget_per_user += pu.max_total * (pu.amount + org_pay)

        return self.total_budget / budget_per_user

    @property
    def allotted_visits(self):
        return self.max_visits_per_user * self.number_of_users

    @property
    def max_visits_per_user(self):
        # aggregates return None
        return self.paymentunit_set.aggregate(max_total=Sum("max_total")).get("max_total", 0) or 0

    @property
    def daily_max_visits_per_user(self):
        return self.paymentunit_set.aggregate(max_daily=Sum("max_daily")).get("max_daily", 0) or 0

    @property
    def budget_per_visit(self):
        return self.paymentunit_set.aggregate(amount=Sum("amount")).get("amount", 0) or 0

    @property
    def budget_per_user(self):
        payment_units = self.paymentunit_set.all()
        budget = 0
        for pu in payment_units:
            budget += pu.max_total * pu.amount
        return budget

    @property
    def is_active(self):
        return bool(self.active and self.end_date and self.end_date >= now().date())

    @property
    def program_name(self):
        return self.managedopportunity.program.name if self.managed else None

    @property
    def has_ended(self):
        return bool(self.end_date and self.end_date < now().date())


class OpportunityVerificationFlags(models.Model):
    opportunity = models.OneToOneField(Opportunity, on_delete=models.CASCADE)
    duration = models.PositiveIntegerField(default=1)
    gps = models.BooleanField(default=True)
    duplicate = models.BooleanField(default=True)
    location = models.PositiveIntegerField(default=10)
    form_submission_start = models.TimeField(null=True, blank=True)
    form_submission_end = models.TimeField(null=True, blank=True)
    catchment_areas = models.BooleanField(default=False)


class LearnModule(models.Model):
    app = models.ForeignKey(
        CommCareApp,
        on_delete=models.CASCADE,
        related_name="learn_modules",
    )
    slug = models.SlugField()
    name = models.CharField(max_length=255)
    description = models.TextField()
    time_estimate = models.IntegerField(help_text="Estimated hours to complete the module")

    def __str__(self):
        return self.name


class XFormBaseModel(models.Model):
    xform_id = models.CharField(max_length=50)
    app_build_id = models.CharField(max_length=50, null=True, blank=True)
    app_build_version = models.IntegerField(null=True, blank=True)

    class Meta:
        abstract = True


class OpportunityAccess(models.Model):
    user = models.ForeignKey(User, on_delete=models.CASCADE)
    opportunity = models.ForeignKey(Opportunity, on_delete=models.CASCADE)
    date_learn_started = models.DateTimeField(null=True)
    accepted = models.BooleanField(default=False)
    invite_id = models.CharField(max_length=50, default=uuid4)
    payment_accrued = models.PositiveIntegerField(default=0)
    suspended = models.BooleanField(default=False)
    suspension_date = models.DateTimeField(null=True, blank=True)
    suspension_reason = models.CharField(max_length=300, null=True, blank=True)
    invited_date = models.DateTimeField(auto_now_add=True, editable=False, null=True)
    completed_learn_date = models.DateTimeField(null=True)
    last_active = models.DateTimeField(null=True)

    class Meta:
        indexes = [
            models.Index(fields=["invite_id"]),
            models.Index(fields=["opportunity", "date_learn_started"]),
        ]
        unique_together = ("user", "opportunity")

    @cached_property
    def managed_opportunity(self):
        from commcare_connect.program.models import ManagedOpportunity

        if self.opportunity.managed:
            return ManagedOpportunity.objects.get(id=self.opportunity.id)

        return None

    # TODO: Convert to a field and calculate this property CompletedModule is saved
    @property
    def learn_progress(self):
        learn_modules = LearnModule.objects.filter(app=self.opportunity.learn_app)
        learn_modules_count = learn_modules.count()
        if learn_modules_count <= 0:
            return 0
        completed_modules = self.unique_completed_modules.count()
        percentage = (completed_modules / learn_modules_count) * 100
        return round(percentage, 2)

    @property
    def visit_count(self):
        return (
            self.completedwork_set.exclude(status=CompletedWorkStatus.over_limit).aggregate(
                total=Sum("saved_completed_count")
            )["total"]
            or 0
        )

    @property
    def last_visit_date(self):
        user_visits = (
            UserVisit.objects.filter(user=self.user_id, opportunity=self.opportunity)
            .exclude(status__in=[VisitValidationStatus.over_limit, VisitValidationStatus.trial])
            .order_by("visit_date")
        )
        if user_visits.exists():
            return user_visits.last().visit_date
        return

    @property
    def total_paid(self):
        return Payment.objects.filter(opportunity_access=self).aggregate(total=Sum("amount")).get(
            "total", 0
        ) or Decimal("0.00")

    @property
    def total_confirmed_paid(self):
        return Payment.objects.filter(opportunity_access=self, confirmed=True).aggregate(total=Sum("amount")).get(
            "total", 0
        ) or Decimal("0.00")

    @property
    def display_name(self):
        if self.accepted:
            return self.user.name
        else:
            return "---"

    @cached_property
    def _assessment_counts(self):
        return Assessment.objects.filter(user=self.user, opportunity=self.opportunity).aggregate(
            total=Count("pk"),
            failed=Count("pk", filter=Q(passed=False)),
            passed=Count("pk", filter=Q(passed=True)),
        )

    @property
    def assessment_count(self):
        return self._assessment_counts.get("total", 0)

    @property
    def assessment_status(self):
        assessments = self._assessment_counts
        if assessments.get("passed", 0) > 0:
            status = "Passed"
        elif assessments.get("failed", 0) > 0:
            status = "Failed"
        else:
            status = None
        return status

    @property
    def unique_completed_modules(self):
        return self.completedmodule_set.order_by("module", "date").distinct("module")


class CompletedModule(XFormBaseModel):
    user = models.ForeignKey(
        User,
        on_delete=models.CASCADE,
        related_name="completed_modules",
    )
    module = models.ForeignKey(LearnModule, on_delete=models.PROTECT)
    opportunity = models.ForeignKey(Opportunity, on_delete=models.PROTECT)
    opportunity_access = models.ForeignKey(OpportunityAccess, on_delete=models.CASCADE, null=True)
    date = models.DateTimeField()
    duration = models.DurationField()

    class Meta:
        constraints = [
            models.UniqueConstraint(
                fields=["xform_id", "module", "opportunity_access"], name="unique_xform_completed_module"
            )
        ]


class Assessment(XFormBaseModel):
    user = models.ForeignKey(
        User,
        on_delete=models.CASCADE,
        related_name="assessments",
    )
    app = models.ForeignKey(CommCareApp, on_delete=models.PROTECT)
    opportunity = models.ForeignKey(Opportunity, on_delete=models.PROTECT)
    opportunity_access = models.ForeignKey(OpportunityAccess, on_delete=models.CASCADE, null=True)
    date = models.DateTimeField()
    score = models.IntegerField()
    passing_score = models.IntegerField()
    passed = models.BooleanField()


class PaymentUnit(models.Model):
    opportunity = models.ForeignKey(Opportunity, on_delete=models.PROTECT)
    amount = models.PositiveIntegerField()
    name = models.CharField(max_length=255)
    description = models.TextField()
    max_total = models.IntegerField(null=True)
    max_daily = models.IntegerField(null=True)
    parent_payment_unit = models.ForeignKey(
        "self",
        on_delete=models.DO_NOTHING,
        related_name="child_payment_units",
        blank=True,
        null=True,
    )
    start_date = models.DateField(null=True, blank=True)
    end_date = models.DateField(null=True, blank=True)

    def __str__(self):
        return self.name


class DeliverUnit(models.Model):
    app = models.ForeignKey(
        CommCareApp,
        on_delete=models.CASCADE,
        related_name="deliver_units",
    )
    slug = models.SlugField(max_length=100)
    name = models.CharField(max_length=255)
    payment_unit = models.ForeignKey(
        PaymentUnit,
        on_delete=models.DO_NOTHING,
        related_name="deliver_units",
        related_query_name="deliver_unit",
        null=True,
    )
    optional = models.BooleanField(default=False)

    def __str__(self):
        return self.name


class VisitValidationStatus(models.TextChoices):
    pending = "pending", gettext("Pending")
    approved = "approved", gettext("Approved")
    rejected = "rejected", gettext("Rejected")
    over_limit = "over_limit", gettext("Over Limit")
    duplicate = "duplicate", gettext("Duplicate")
    trial = "trial", gettext("Trial")


class ExchangeRate(models.Model):
    currency_code = models.CharField(max_length=3)
    rate = models.DecimalField(max_digits=10, decimal_places=6)
    rate_date = models.DateField(db_index=True)
    fetched_at = models.DateTimeField(auto_now_add=True)

    class Meta:
        constraints = [
            models.UniqueConstraint(fields=["currency_code", "rate_date"], name="unique_currency_code_date")
        ]

    @classmethod
    def latest_exchange_rate(cls, currency_code, date):
        from commcare_connect.opportunity.tasks import fetch_exchange_rates

        latest_rates = cls.objects.filter(currency_code=currency_code, rate_date__lte=date).order_by("-rate_date")
        if latest_rates:
            return latest_rates.first()
        else:
            date = date.replace(day=1)
            return fetch_exchange_rates(date, currency_code)


class PaymentInvoice(models.Model):
    opportunity = models.ForeignKey(Opportunity, on_delete=models.CASCADE)
    amount = models.DecimalField(max_digits=10, decimal_places=2, validators=[MinValueValidator(0)])
    amount_usd = models.DecimalField(max_digits=10, decimal_places=2, null=True)
    date = models.DateField()
    invoice_number = models.CharField(max_length=50)
    service_delivery = models.BooleanField(default=True)
    exchange_rate = models.ForeignKey(ExchangeRate, on_delete=models.DO_NOTHING, null=True)

    class Meta:
        unique_together = ("opportunity", "invoice_number")


class Payment(models.Model):
    created_at = models.DateTimeField(auto_now_add=True)
    amount = models.DecimalField(max_digits=10, decimal_places=2, validators=[MinValueValidator(0)])
    amount_usd = models.DecimalField(max_digits=10, decimal_places=2, null=True)
    date_paid = models.DateTimeField(default=datetime.datetime.utcnow)
    # This is used to indicate payments made to Opportunity Users
    opportunity_access = models.ForeignKey(OpportunityAccess, on_delete=models.DO_NOTHING, null=True, blank=True)
    payment_unit = models.ForeignKey(
        PaymentUnit,
        on_delete=models.CASCADE,
        related_name="payments",
        related_query_name="payment",
        null=True,
    )
    confirmed = models.BooleanField(default=False)
    confirmation_date = models.DateTimeField(null=True)
    # This is used to indicate Payments made to Network Manager organizations
    organization = models.ForeignKey(Organization, on_delete=models.DO_NOTHING, null=True, blank=True)
    invoice = models.OneToOneField(PaymentInvoice, on_delete=models.DO_NOTHING, null=True, blank=True)
    payment_method = models.CharField(max_length=50, null=True, blank=True)
    payment_operator = models.CharField(max_length=50, null=True, blank=True)


class CompletedWorkStatus(models.TextChoices):
    pending = "pending", gettext("Pending")
    approved = "approved", gettext("Approved")
    rejected = "rejected", gettext("Rejected")
    over_limit = "over_limit", gettext("Over Limit")
    incomplete = "incomplete", gettext("Incomplete")


class CompletedWork(models.Model):
    opportunity_access = models.ForeignKey(OpportunityAccess, on_delete=models.CASCADE)
    payment_unit = models.ForeignKey(PaymentUnit, on_delete=models.DO_NOTHING)
    status = models.CharField(
        max_length=50, choices=CompletedWorkStatus.choices, default=CompletedWorkStatus.incomplete
    )
    last_modified = models.DateTimeField(auto_now=True)
    entity_id = models.CharField(max_length=255, null=True, blank=True)
    entity_name = models.CharField(max_length=255, null=True, blank=True)
    reason = models.CharField(max_length=300, null=True, blank=True)
    status_modified_date = models.DateTimeField(null=True)
    payment_date = models.DateTimeField(null=True)
    date_created = models.DateTimeField(auto_now_add=True)

    # these fields are the stored/cached versions of the completed_count and approved_count
    # and the associated calculations needed to do reporting on payments.
    # it is expected that they are updated every time the completed_count or approved_count is updated,
    # but should not be used for real-time display of that information until confirmed to be working.
    saved_completed_count = models.IntegerField(default=0)
    saved_approved_count = models.IntegerField(default=0)
    saved_payment_accrued = models.IntegerField(default=0, help_text="Payment accrued for the FLW.")
    saved_payment_accrued_usd = models.DecimalField(
        max_digits=10, decimal_places=2, default=0, help_text="Payment accrued for the FLW in USD."
    )
    saved_org_payment_accrued = models.IntegerField(default=0, help_text="Payment accrued for the organization")
    saved_org_payment_accrued_usd = models.DecimalField(
        max_digits=10, decimal_places=2, default=0, help_text="Payment accrued for the organization in USD."
    )

    class Meta:
        unique_together = ("opportunity_access", "entity_id", "payment_unit")

    def __init__(self, *args, **kwargs):
        self.status = CompletedWorkStatus.incomplete
        self.status_modified_date = now()
        super().__init__(*args, **kwargs)

    def __setattr__(self, name, value):
        if name == "status":
            if getattr(self, "status", None) != value:  # Check if status has changed
                self.status_modified_date = now()
        super().__setattr__(name, value)

    # TODO: add caching on this property
    @property
    def completed_count(self):
        """Returns the no of completion of this work. Includes duplicate submissions."""
        visits = self.uservisit_set.values_list("deliver_unit_id", flat=True)
        return self.calculate_completed(visits)

    @property
    def approved_count(self):
        visits = self.uservisit_set.filter(status=VisitValidationStatus.approved).values_list(
            "deliver_unit_id", flat=True
        )
        return self.calculate_completed(visits, approved=True)

    def calculate_completed(self, visits, approved=False):
        unit_counts = Counter(visits)
        deliver_units = self.payment_unit.deliver_units.values("id", "optional")
        required_deliver_units = list(
            du["id"] for du in filter(lambda du: not du.get("optional", False), deliver_units)
        )
        optional_deliver_units = list(du["id"] for du in filter(lambda du: du.get("optional", False), deliver_units))
        # NOTE: The min unit count is the completed required deliver units for an entity_id
        if required_deliver_units:
            number_completed = min(unit_counts[deliver_id] for deliver_id in required_deliver_units)
        else:
            # this is an unexpected case, but can show up in old/test data
            number_completed = 0
        if optional_deliver_units:
            # The sum calculates the number of optional deliver units completed and to process
            # duplicates with extra optional deliver units
            optional_completed = sum(unit_counts[deliver_id] for deliver_id in optional_deliver_units)
            number_completed = min(number_completed, optional_completed)
        child_payment_units = self.payment_unit.child_payment_units.all()
        if child_payment_units:
            child_completed_works = CompletedWork.objects.filter(
                opportunity_access=self.opportunity_access,
                payment_unit__in=child_payment_units,
                entity_id=self.entity_id,
            )
            child_completed_work_count = 0
            for completed_work in child_completed_works:
                if approved:
                    child_completed_work_count += completed_work.approved_count
                else:
                    child_completed_work_count += completed_work.completed_count
            number_completed = min(number_completed, child_completed_work_count)
        return number_completed

    @property
    def completed(self):
        return self.completed_count > 0

    @property
    def payment_accrued(self):
        """Returns the total payment accrued for this completed work. Includes duplicates"""
        return self.approved_count * self.payment_unit.amount

    @property
    def flags(self):
        visits = self.uservisit_set.exclude(status=VisitValidationStatus.approved).values_list(
            "flag_reason", flat=True
        )
        flags = set()
        for visit in visits:
            if not visit:
                continue
            for flag, _ in visit.get("flags", []):
                flags.add(flag)
        return list(flags)

    @property
    def completion_date(self):
        visit = self.uservisit_set.order_by("visit_date").last()
        return visit.visit_date if visit else None


class VisitReviewStatus(models.TextChoices):
    pending = "pending", gettext("Pending Review")
    agree = "agree", gettext("Agree")
    disagree = "disagree", gettext("Disagree")


class UserVisit(XFormBaseModel):
    opportunity = models.ForeignKey(
        Opportunity,
        on_delete=models.CASCADE,
    )
    user = models.ForeignKey(
        User,
        on_delete=models.CASCADE,
    )
    opportunity_access = models.ForeignKey(OpportunityAccess, on_delete=models.CASCADE, null=True)
    deliver_unit = models.ForeignKey(DeliverUnit, on_delete=models.PROTECT)
    entity_id = models.CharField(max_length=255, null=True, blank=True)
    entity_name = models.CharField(max_length=255, null=True, blank=True)
    visit_date = models.DateTimeField()
    status = models.CharField(
        max_length=50, choices=VisitValidationStatus.choices, default=VisitValidationStatus.pending
    )
    form_json = models.JSONField()
    reason = models.CharField(max_length=300, null=True, blank=True)
    location = models.CharField(null=True)
    flagged = models.BooleanField(default=False)
    flag_reason = models.JSONField(null=True, blank=True)
    completed_work = models.ForeignKey(CompletedWork, on_delete=models.DO_NOTHING, null=True, blank=True)
    status_modified_date = models.DateTimeField(null=True)
    review_status = models.CharField(
        max_length=50, choices=VisitReviewStatus.choices, default=VisitReviewStatus.pending
    )
    review_created_on = models.DateTimeField(blank=True, null=True)
    justification = models.CharField(max_length=300, null=True, blank=True)
    date_created = models.DateTimeField(auto_now_add=True)

    def __init__(self, *args, **kwargs):
        self.status = VisitValidationStatus.pending
        self.status_modified_date = now()
        super().__init__(*args, **kwargs)

    def __setattr__(self, name, value):
        if name == "status":
            if getattr(self, "status", None) != value:
                self.status_modified_date = now()
        super().__setattr__(name, value)

    @property
    def images(self):
        return BlobMeta.objects.filter(parent_id=self.xform_id, content_type__startswith="image/")

    @property
    def duration(self):
        duration = None
        start = self.form_json["metadata"].get("timeStart")
        end = self.form_json["metatdata"].get("timeEnd")
        if start and end:
            try:
                duration = parse_datetime(end) - parse_datetime(start)
            except (TypeError, ValueError):
                pass
        return duration

    @property
    def flags(self):
        if self.flag_reason is not None:
            from commcare_connect.utils.flags import FlagLabels

            flags = [FlagLabels.get_label(flag) for flag, _ in self.flag_reason.get("flags", [])]
            return flags
        return []

    @property
    def hq_link(self):
        hq_url = self.deliver_unit.app.hq_server.url
        domain = self.opportunity.deliver_app.cc_domain
        return f"{hq_url}/a/{domain}/reports/form_data/{self.xform_id}/"

    class Meta:
        constraints = [
            models.UniqueConstraint(
                fields=["xform_id", "entity_id", "deliver_unit"], name="unique_xform_entity_deliver_unit"
            )
        ]
        indexes = [
            models.Index(fields=["opportunity", "status"]),
        ]


class OpportunityClaim(models.Model):
    opportunity_access = models.OneToOneField(OpportunityAccess, on_delete=models.CASCADE)
    # to be removed
    max_payments = models.IntegerField(null=True)
    end_date = models.DateField()
    date_claimed = models.DateField(auto_now_add=True)


class OpportunityClaimLimit(models.Model):
    opportunity_claim = models.ForeignKey(OpportunityClaim, on_delete=models.CASCADE)
    payment_unit = models.ForeignKey(PaymentUnit, on_delete=models.CASCADE)
    max_visits = models.IntegerField()
    end_date = models.DateField(null=True, blank=True)

    class Meta:
        unique_together = [
            ("opportunity_claim", "payment_unit"),
        ]

    @classmethod
    def create_claim_limits(cls, opportunity: Opportunity, claim: OpportunityClaim):
        claim_limits_by_payment_unit = defaultdict(list)
        claim_limits = OpportunityClaimLimit.objects.filter(
            opportunity_claim__opportunity_access__opportunity=opportunity
        )
        for claim_limit in claim_limits:
            claim_limits_by_payment_unit[claim_limit.payment_unit].append(claim_limit)

        for payment_unit in opportunity.paymentunit_set.all():
            claim_limits = claim_limits_by_payment_unit.get(payment_unit, [])
            total_claimed_visits = 0
            for claim_limit in claim_limits:
                total_claimed_visits += claim_limit.max_visits

            remaining = (payment_unit.max_total) * opportunity.number_of_users - total_claimed_visits
            if remaining < 1:
                # claimed limit exceeded for this paymentunit
                continue
            OpportunityClaimLimit.objects.get_or_create(
                opportunity_claim=claim,
                payment_unit=payment_unit,
                defaults={"max_visits": min(remaining, payment_unit.max_total)},
                end_date=payment_unit.end_date,
            )


class BlobMeta(models.Model):
    name = models.CharField(max_length=255)
    parent_id = models.CharField(
        max_length=255,
        help_text="Parent primary key or unique identifier",
    )
    blob_id = models.CharField(max_length=255, default=uuid4)
    content_length = models.IntegerField()
    content_type = models.CharField(max_length=255, null=True)

    class Meta:
        unique_together = [
            ("parent_id", "name"),
        ]
        indexes = [models.Index(fields=["blob_id"])]


class UserInviteStatus(models.TextChoices):
    sms_delivered = "sms_delivered", gettext("SMS Delivered")
    sms_not_delivered = "sms_not_delivered", gettext("SMS Not Delivered")
    accepted = "accepted", gettext("Accepted")
    invited = "invited", gettext("Invited")
    not_found = "not_found", gettext("ConnectID Not Found")


class UserInvite(models.Model):
    opportunity = models.ForeignKey(Opportunity, on_delete=models.CASCADE)
    phone_number = models.CharField(max_length=15)
    opportunity_access = models.OneToOneField(OpportunityAccess, on_delete=models.CASCADE, null=True, blank=True)
    message_sid = models.CharField(max_length=50, null=True, blank=True)
    status = models.CharField(max_length=50, choices=UserInviteStatus.choices, default=UserInviteStatus.invited)
    notification_date = models.DateTimeField(null=True)


class FormJsonValidationRules(models.Model):
    slug = models.SlugField()
    name = models.CharField(max_length=25)
    deliver_unit = models.ManyToManyField(DeliverUnit)
    opportunity = models.ForeignKey(Opportunity, on_delete=models.CASCADE)
    question_path = models.CharField(max_length=255)
    question_value = models.CharField(max_length=255)

    def save(self, *args, **kwargs):
        if not self.id:
            self.slug = slugify_uniquely(self.name, self.__class__)
        super().save(*args, **kwargs)


class DeliverUnitFlagRules(models.Model):
    deliver_unit = models.ForeignKey(DeliverUnit, on_delete=models.CASCADE)
    opportunity = models.ForeignKey(Opportunity, on_delete=models.CASCADE)
    check_attachments = models.BooleanField(default=False)
    duration = models.PositiveIntegerField(default=0)

    class Meta:
        unique_together = ("deliver_unit", "opportunity")


class CatchmentArea(models.Model):
    opportunity = models.ForeignKey(Opportunity, on_delete=models.CASCADE)
    latitude = models.DecimalField(max_digits=11, decimal_places=8)
    longitude = models.DecimalField(max_digits=11, decimal_places=8)
    radius = models.IntegerField(default=1000)
    opportunity_access = models.ForeignKey(OpportunityAccess, null=True, on_delete=models.DO_NOTHING)
    active = models.BooleanField(default=True)
    name = models.CharField(max_length=255)
    site_code = models.SlugField(max_length=255)

    class Meta:
        unique_together = ("site_code", "opportunity")


class CredentialConfiguration(models.Model):
    opportunity = models.ForeignKey(
        Opportunity,
        unique=True,
        on_delete=models.CASCADE,
    )
    learn_level = models.CharField(
        null=True,
        blank=True,
        max_length=32,
        choices=UserCredential.LearnLevel.choices,
    )
    delivery_level = models.CharField(
        null=True,
        blank=True,
        max_length=32,
<<<<<<< HEAD
        choices=UserCredential.DeliveryLevel.choices,
    )
=======
        choices=DeliveryLevel.choices,
    )


class LabsRecord(models.Model):
    experiment = models.TextField()
    user = models.ForeignKey(User, on_delete=models.CASCADE, null=True)
    organization = models.ForeignKey(Organization, on_delete=models.CASCADE, null=True)
    opportunity = models.ForeignKey(
        Opportunity,
        on_delete=models.CASCADE,
    )
    labs_record = models.ForeignKey("LabsRecord", on_delete=models.CASCADE, null=True)
    type = models.CharField(max_length=255)
    data = models.JSONField()

    def __str__(self):
        return f"ExperimentRecord({self.user}, {self.organization}, {self.opportunity}, {self.experiment})"
>>>>>>> 38a56c05
<|MERGE_RESOLUTION|>--- conflicted
+++ resolved
@@ -851,11 +851,7 @@
         null=True,
         blank=True,
         max_length=32,
-<<<<<<< HEAD
         choices=UserCredential.DeliveryLevel.choices,
-    )
-=======
-        choices=DeliveryLevel.choices,
     )
 
 
@@ -872,5 +868,4 @@
     data = models.JSONField()
 
     def __str__(self):
-        return f"ExperimentRecord({self.user}, {self.organization}, {self.opportunity}, {self.experiment})"
->>>>>>> 38a56c05
+        return f"ExperimentRecord({self.user}, {self.organization}, {self.opportunity}, {self.experiment})"