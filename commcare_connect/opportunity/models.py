--- conflicted
+++ resolved
@@ -81,13 +81,9 @@
     end_date = models.DateField(null=True)
     # to be removed
     budget_per_visit = models.IntegerField(null=True)
-<<<<<<< HEAD
-    total_budget = models.IntegerField(null=True)
+    total_budget = models.PositiveBigIntegerField(null=True)
     # Whether users payment phone numbers are required or not
     payment_info_required = models.BooleanField(default=False)
-=======
-    total_budget = models.PositiveBigIntegerField(null=True)
->>>>>>> 057f66b1
     api_key = models.ForeignKey(HQApiKey, on_delete=models.DO_NOTHING, null=True)
     currency = models.CharField(max_length=3, null=True)
     auto_approve_visits = models.BooleanField(default=True)
