--- conflicted
+++ resolved
@@ -40,11 +40,7 @@
 )
 from commcare_connect.opportunity.models import (
     BlobMeta,
-<<<<<<< HEAD
-=======
-    CompletedModule,
     CompletedWork,
->>>>>>> 689b6ac5
     DeliverUnit,
     Opportunity,
     OpportunityAccess,
