import datetime
import json
import sys
from collections import Counter, defaultdict
from functools import reduce
from http import HTTPStatus

from celery.result import AsyncResult
from crispy_forms.utils import render_crispy_form
from django.conf import settings
from django.contrib import messages
from django.contrib.auth.mixins import LoginRequiredMixin, UserPassesTestMixin
from django.core.files.base import ContentFile
from django.core.files.storage import default_storage, storages
from django.db.models import Count, Max, Q, Sum
from django.db.models.functions import Greatest
from django.forms import modelformset_factory
from django.http import FileResponse, Http404, HttpResponse
from django.middleware.csrf import get_token
from django.shortcuts import get_object_or_404, redirect, render
from django.urls import reverse
from django.utils.html import format_html
from django.utils.safestring import mark_safe
from django.utils.text import slugify
from django.utils.timezone import now
from django.views.decorators.csrf import csrf_exempt
from django.views.decorators.http import require_GET, require_http_methods, require_POST
from django.views.generic import CreateView, DetailView, TemplateView, UpdateView
from django_tables2 import RequestConfig, SingleTableMixin, SingleTableView
from django_tables2.export import TableExport
from geopy import distance

from commcare_connect.connect_id_client import fetch_users
from commcare_connect.form_receiver.serializers import XFormSerializer
from commcare_connect.opportunity.api.serializers import remove_opportunity_access_cache
from commcare_connect.opportunity.app_xml import AppNoBuildException
from commcare_connect.opportunity.forms import (
    AddBudgetExistingUsersForm,
    AddBudgetNewUsersForm,
    DateRanges,
    DeliverUnitFlagsForm,
    FormJsonValidationRulesForm,
    OpportunityChangeForm,
    OpportunityCreationForm,
    OpportunityFinalizeForm,
    OpportunityInitForm,
    OpportunityUserInviteForm,
    OpportunityVerificationFlagsConfigForm,
    PaymentExportForm,
    PaymentInvoiceForm,
    PaymentUnitForm,
    ReviewVisitExportForm,
    SendMessageMobileUsersForm,
    VisitExportForm,
)
from commcare_connect.opportunity.helpers import (
    get_annotated_opportunity_access,
    get_annotated_opportunity_access_deliver_status,
    get_opportunity_delivery_progress,
    get_opportunity_funnel_progress,
    get_opportunity_list_data,
    get_opportunity_worker_progress,
    get_payment_report_data,
    get_worker_learn_table_data,
    get_worker_table_data,
)
from commcare_connect.opportunity.models import (
    BlobMeta,
    CatchmentArea,
    CompletedModule,
    CompletedWork,
    CompletedWorkStatus,
    DeliverUnit,
    DeliverUnitFlagRules,
    FormJsonValidationRules,
    LearnModule,
    Opportunity,
    OpportunityAccess,
    OpportunityClaim,
    OpportunityClaimLimit,
    OpportunityVerificationFlags,
    Payment,
    PaymentInvoice,
    PaymentUnit,
    UserInvite,
    UserInviteStatus,
    UserVisit,
    VisitReviewStatus,
    VisitValidationStatus,
)
from commcare_connect.opportunity.tables import (
    CompletedWorkTable,
    DeliverStatusTable,
    DeliverUnitTable,
    LearnModuleTable,
    LearnStatusTable,
    OpportunityPaymentTable,
    OpportunityTable,
    PaymentInvoiceTable,
    PaymentReportTable,
    PaymentUnitTable,
    ProgramManagerOpportunityTable,
    SuspendedUsersTable,
    UserStatusTable,
    UserVisitVerificationTable,
    WorkerDeliveryTable,
    WorkerLearnStatusTable,
    WorkerLearnTable,
    WorkerPaymentsTable,
    WorkerStatusTable, header_with_tooltip,
)
from commcare_connect.opportunity.tasks import (
    add_connect_users,
    bulk_update_payments_task,
    create_learn_modules_and_deliver_units,
    generate_catchment_area_export,
    generate_deliver_status_export,
    generate_payment_export,
    generate_review_visit_export,
    generate_user_status_export,
    generate_visit_export,
    generate_work_status_export,
    invite_user,
    send_push_notification_task,
    send_sms_task,
    update_user_and_send_invite,
)
from commcare_connect.opportunity.visit_import import (
    ImportException,
    bulk_update_catchments,
    bulk_update_completed_work_status,
    bulk_update_visit_review_status,
    bulk_update_visit_status,
    get_exchange_rate,
    update_payment_accrued,
)
from commcare_connect.organization.decorators import org_admin_required, org_member_required, org_viewer_required
from commcare_connect.program.models import ManagedOpportunity
from commcare_connect.program.utils import is_program_manager, is_program_manager_of_opportunity
from commcare_connect.users.models import User
from commcare_connect.utils.celery import CELERY_TASK_SUCCESS, get_task_progress_message
from commcare_connect.utils.commcarehq_api import get_applications_for_user_by_domain, get_domains_for_user
from commcare_connect.utils.file import get_file_extension
from commcare_connect.utils.tables import get_duration_min
from django.utils.translation import gettext as _

from django.contrib.humanize.templatetags.humanize import intcomma


class OrganizationUserMixin(LoginRequiredMixin, UserPassesTestMixin):
    def test_func(self):
        # request.org_membership is a SimpleLazyObject object so `is not None` is always `True`
        return self.request.org_membership != None or self.request.user.is_superuser  # noqa: E711


class OrganizationUserMemberRoleMixin(LoginRequiredMixin, UserPassesTestMixin):
    def test_func(self):
        return (
            self.request.org_membership != None and not self.request.org_membership.is_viewer  # noqa: E711
        ) or self.request.user.is_superuser


def get_opportunity_or_404(pk, org_slug):
    opp = get_object_or_404(Opportunity, id=pk)

    if (opp.organization and opp.organization.slug == org_slug) or (
        opp.managed and opp.managedopportunity.program.organization.slug == org_slug
    ):
        return opp

    raise Http404("Opportunity not found.")


class OrgContextSingleTableView(SingleTableView):
    def get_table_kwargs(self):
        kwargs = super().get_table_kwargs()
        kwargs["org_slug"] = self.request.org.slug
        return kwargs


class OpportunityList(OrganizationUserMixin, SingleTableMixin, TemplateView):
    template_name = "tailwind/pages/opportunities_list.html"
    paginate_by = 15

    def get_table_class(self):
        if self.request.org.program_manager:
            return ProgramManagerOpportunityTable
        return OpportunityTable

    def get_table_kwargs(self):
        kwargs = super().get_table_kwargs()
        kwargs["org_slug"] = self.request.org.slug
        return kwargs

    def get_table_data(self):
        org = self.request.org
        query_set = get_opportunity_list_data(org, self.request.org.program_manager)
        query_set = query_set.order_by("status", "start_date", "end_date")
        return query_set


class OpportunityCreate(OrganizationUserMemberRoleMixin, CreateView):
    template_name = "opportunity/opportunity_create.html"
    form_class = OpportunityCreationForm

    def get_success_url(self):
        return reverse("opportunity:list", args=(self.request.org.slug,))

    def get_form_kwargs(self):
        kwargs = super().get_form_kwargs()
        kwargs["domains"] = get_domains_for_user(self.request.user)
        kwargs["user"] = self.request.user
        kwargs["org_slug"] = self.request.org.slug
        return kwargs

    def form_valid(self, form: OpportunityCreationForm) -> HttpResponse:
        response = super().form_valid(form)
        create_learn_modules_and_deliver_units.delay(self.object.id)
        return response


class OpportunityInit(OrganizationUserMemberRoleMixin, CreateView):
    template_name = "opportunity/opportunity_init.html"
    form_class = OpportunityInitForm

    def get_success_url(self):
        return reverse("opportunity:add_payment_units", args=(self.request.org.slug, self.object.id))

    def get_form_kwargs(self):
        kwargs = super().get_form_kwargs()
        kwargs["domains"] = get_domains_for_user(self.request.user)
        kwargs["user"] = self.request.user
        kwargs["org_slug"] = self.request.org.slug
        return kwargs

    def form_valid(self, form: OpportunityInitForm):
        response = super().form_valid(form)
        create_learn_modules_and_deliver_units(self.object.id)
        return response


class OpportunityEdit(OrganizationUserMemberRoleMixin, UpdateView):
    model = Opportunity
    template_name = "opportunity/opportunity_edit.html"
    form_class = OpportunityChangeForm

    def get_success_url(self):
        return reverse("opportunity:detail", args=(self.request.org.slug, self.object.id))

    def form_valid(self, form):
        opportunity = form.instance
        opportunity.modified_by = self.request.user.email
        users = form.cleaned_data["users"]
        if users:
            add_connect_users.delay(users, form.instance.id)

        end_date = form.cleaned_data["end_date"]
        if end_date:
            opportunity.end_date = end_date
        response = super().form_valid(form)
        return response


class OpportunityFinalize(OrganizationUserMemberRoleMixin, UpdateView):
    model = Opportunity
    template_name = "opportunity/opportunity_finalize.html"
    form_class = OpportunityFinalizeForm

    def dispatch(self, request, *args, **kwargs):
        self.object = self.get_object()
        if self.object.paymentunit_set.count() == 0:
            messages.warning(request, "Please configure payment units before setting budget")
            return redirect("opportunity:add_payment_units", org_slug=request.org.slug, pk=self.object.id)
        return super().dispatch(request, *args, **kwargs)

    def get_success_url(self):
        return reverse("opportunity:detail", args=(self.request.org.slug, self.object.id))

    def get_form_kwargs(self):
        kwargs = super().get_form_kwargs()
        opportunity = self.object
        payment_units = opportunity.paymentunit_set.all()
        budget_per_user = 0
        payment_units_max_total = 0
        for pu in payment_units:
            budget_per_user += pu.amount * pu.max_total
            payment_units_max_total += pu.max_total
        kwargs["budget_per_user"] = budget_per_user
        kwargs["current_start_date"] = opportunity.start_date
        kwargs["opportunity"] = opportunity
        kwargs["payment_units_max_total"] = payment_units_max_total
        return kwargs

    def form_valid(self, form):
        opportunity = form.instance
        opportunity.modified_by = self.request.user.email
        start_date = form.cleaned_data["start_date"]
        end_date = form.cleaned_data["end_date"]
        if end_date:
            opportunity.end_date = end_date
        if start_date:
            opportunity.start_date = start_date

        if opportunity.managed:
            ManagedOpportunity.objects.filter(id=opportunity.id).update(
                org_pay_per_visit=form.cleaned_data["org_pay_per_visit"]
            )
        response = super().form_valid(form)
        return response


class OpportunityDashboard(OrganizationUserMixin, DetailView):
    model = Opportunity
    template_name = "tailwind/pages/opportunity_dashboard/dashboard.html"

    def get(self, request, *args, **kwargs):
        self.object = self.get_object()
        if not self.object.is_setup_complete:
            messages.warning(request, "Please complete the opportunity setup to view it")
            return redirect("opportunity:add_payment_units", org_slug=request.org.slug, pk=self.object.id)
        context = self.get_context_data(object=self.object, request=request)
        return self.render_to_response(context)

    def get_context_data(self, object, request, **kwargs):
        context = super().get_context_data(**kwargs)

        learn_module_count = LearnModule.objects.filter(app=object.learn_app).count()
        deliver_unit_count = DeliverUnit.objects.filter(app=object.deliver_app).count()
        payment_unit_count = object.paymentunit_set.count()

        def safe_display(value):
            if value is None:
                return "---"
            if isinstance(value, datetime.date):
                return value.strftime("%Y-%m-%d")
            return str(value)

        context["path"] = [
            {"title": "opportunities", "url": reverse("opportunity:list", kwargs={"org_slug": request.org.slug})},
            {"title": object.name, "url": reverse("opportunity:detail", args=(request.org.slug, object.id))},
        ]

        context["resources"] = [
            {"name": "Learn App", "count": learn_module_count, "icon": "fa-book-open-cover"},
            {"name": "Deliver App", "count": deliver_unit_count, "icon": "fa-clipboard-check"},
            {"name": "Payments Units", "count": payment_unit_count, "icon": "fa-hand-holding-dollar"},
        ]

        context["basic_details"] = [
            {
                "name": "Delivery Type",
                "count": safe_display(object.delivery_type and object.delivery_type.name),
                "icon": "fa-file-check",
            },
            {
                "name": "Start Date",
                "count": safe_display(object.start_date),
                "icon": "fa-calendar-range",
            },
            {
                "name": "End Date",
                "count": safe_display(object.end_date),
                "icon": "fa-arrow-right !text-brand-mango",  # color is also changed",
            },
            {
                "name": "Max Workers",
                "count": header_with_tooltip(safe_display(object.number_of_users),
                                             "Maximum allowed workers in the Opportunity"),
                "icon": "fa-users"
            },
            {
                "name": "Max Service Deliveries",
                "count": header_with_tooltip(safe_display(object.allotted_visits),
                                             "Maximum number of payment units that can be delivered. Each payment unit is a service delivery"),
                "icon": "fa-gears",
            },
            {
                "name": "Max Budget",
                "count": header_with_tooltip(f"{object.currency} {intcomma(object.total_budget)}",
                                             "Maximum payments that can be made for workers and organization"),
                "icon": "fa-money-bill",
            },
        ]
        context["is_program_manager"] = is_program_manager_of_opportunity(request, object)
        context["export_form"] = PaymentExportForm()
        context["export_task_id"] = request.GET.get("export_task_id")
        return context


class OpportunityLearnStatusTableView(OrganizationUserMixin, OrgContextSingleTableView):
    model = OpportunityAccess
    paginate_by = 25
    table_class = LearnStatusTable
    template_name = "tables/single_table.html"

    def get_queryset(self):
        opportunity_id = self.kwargs["pk"]
        opportunity = get_opportunity_or_404(org_slug=self.request.org.slug, pk=opportunity_id)
        return OpportunityAccess.objects.filter(opportunity=opportunity).order_by("user__name")


class OpportunityPaymentTableView(OrganizationUserMixin, OrgContextSingleTableView):
    model = OpportunityAccess
    paginate_by = 25
    table_class = OpportunityPaymentTable
    template_name = "tables/single_table.html"

    def get_queryset(self):
        opportunity_id = self.kwargs["pk"]
        org_slug = self.kwargs["org_slug"]
        opportunity = get_opportunity_or_404(org_slug=org_slug, pk=opportunity_id)
        return OpportunityAccess.objects.filter(opportunity=opportunity, payment_accrued__gte=0).order_by(
            "-payment_accrued"
        )


class OpportunityUserLearnProgress(OrganizationUserMixin, DetailView):
    template_name = "opportunity/user_learn_progress.html"

    def get_queryset(self):
        return OpportunityAccess.objects.filter(opportunity_id=self.kwargs.get("opp_id"))


@org_member_required
def export_user_visits(request, org_slug, pk):
    get_opportunity_or_404(org_slug=request.org.slug, pk=pk)
    form = VisitExportForm(data=request.POST)
    if not form.is_valid():
        messages.error(request, form.errors)
        return redirect("opportunity:worker_list", request.org.slug, pk)

    export_format = form.cleaned_data["format"]
    date_range = DateRanges(form.cleaned_data["date_range"])
    status = form.cleaned_data["status"]
    flatten = form.cleaned_data["flatten_form_data"]
    result = generate_visit_export.delay(pk, date_range, status, export_format, flatten)
    redirect_url = reverse("opportunity:worker_list", args=(request.org.slug, pk))
    return redirect(f"{redirect_url}?active_tab=delivery&export_task_id={result.id}")


@org_member_required
def review_visit_export(request, org_slug, pk):
    get_opportunity_or_404(org_slug=request.org.slug, pk=pk)
    form = ReviewVisitExportForm(data=request.POST)
    redirect_url = reverse("opportunity:worker_list", args=(org_slug, pk))
    redirect_url = f"{redirect_url}?active_tab=delivery"
    if not form.is_valid():
        messages.error(request, form.errors)
        return redirect(redirect_url)

    export_format = form.cleaned_data["format"]
    date_range = DateRanges(form.cleaned_data["date_range"])
    status = form.cleaned_data["status"]

    result = generate_review_visit_export.delay(pk, date_range, status, export_format)
    return redirect(f"{redirect_url}&export_task_id={result.id}")


@org_member_required
@require_GET
def export_status(request, org_slug, task_id):
    task = AsyncResult(task_id)
    task_meta = task._get_task_meta()
    status = task_meta.get("status")
    progress = {"complete": status == CELERY_TASK_SUCCESS, "message": get_task_progress_message(task)}
    if status == "FAILURE":
        progress["error"] = task_meta.get("result")
    return render(
        request,
        "tailwind/components/upload_progress_bar.html",
        {
            "task_id": task_id,
            "current_time": now().microsecond,
            "progress": progress,
        },
    )


@org_member_required
@require_GET
def download_export(request, org_slug, task_id):
    task_meta = AsyncResult(task_id)._get_task_meta()
    saved_filename = task_meta.get("result")
    opportunity_id = task_meta.get("args")[0]
    opportunity = get_opportunity_or_404(org_slug=org_slug, pk=opportunity_id)
    op_slug = slugify(opportunity.name)
    export_format = saved_filename.split(".")[-1]
    filename = f"{org_slug}_{op_slug}_export.{export_format}"

    export_file = storages["default"].open(saved_filename)
    return FileResponse(
        export_file, as_attachment=True, filename=filename, content_type=TableExport.FORMATS[export_format]
    )


@org_member_required
@require_POST
def update_visit_status_import(request, org_slug=None, pk=None):
    opportunity = get_opportunity_or_404(org_slug=org_slug, pk=pk)
    file = request.FILES.get("visits")
    try:
        status = bulk_update_visit_status(opportunity, file)
    except ImportException as e:
        messages.error(request, e.message)
    else:
        message = f"Visit status updated successfully for {len(status)} visits."
        if status.missing_visits:
            message += status.get_missing_message()
        messages.success(request, mark_safe(message))
    url = reverse("opportunity:worker_list", args=(org_slug, pk)) + "?active_tab=delivery"
    return redirect(url)


def review_visit_import(request, org_slug=None, pk=None):
    opportunity = get_opportunity_or_404(org_slug=org_slug, pk=pk)
    file = request.FILES.get("visits")
    redirect_url = reverse("opportunity:worker_list", args=(org_slug, pk))
    redirect_url = f"{redirect_url}?active_tab=delivery"
    try:
        status = bulk_update_visit_review_status(opportunity, file)
    except ImportException as e:
        messages.error(request, e.message)
    else:
        message = f"Visit review updated successfully for {len(status)} visits."
        if status.missing_visits:
            message += status.get_missing_message()
        messages.success(request, mark_safe(message))
    return redirect(redirect_url)


@org_member_required
def add_budget_existing_users(request, org_slug=None, pk=None):
    opportunity = get_opportunity_or_404(org_slug=org_slug, pk=pk)
    opportunity_access = OpportunityAccess.objects.filter(opportunity=opportunity)
    opportunity_claims = OpportunityClaim.objects.filter(opportunity_access__in=opportunity_access)

    form = AddBudgetExistingUsersForm(
        opportunity_claims=opportunity_claims,
        opportunity=opportunity,
        data=request.POST or None,
    )
    if form.is_valid():
        form.save()

        additional_visits = form.cleaned_data.get("additional_visits")
        selected_users = form.cleaned_data.get("selected_users")
        end_date = form.cleaned_data.get("end_date")
        message_parts = []

        if additional_visits and selected_users:
            visit_text = f"{additional_visits} visit{'s' if additional_visits != 1 else ''}"
            user_text = f"{len(selected_users)} worker{'s' if len(selected_users) != 1 else ''}"
            message_parts.append(f"Added {visit_text} to {user_text}.")
            if not opportunity.managed:
                message_parts.append(f"Budget increased by {form.budget_increase:.2f}.")

        if end_date:
            message_parts.append(f"Extended opportunity end date to {end_date} for selected workers.")

        messages.success(request, " ".join(message_parts))
        return redirect("opportunity:add_budget_existing_users", org_slug, pk)

    tabs = [
        {
            "key": "existing_workers",
            "label": "Existing Workers",
        },]
    # Nm are not allowed to increase the managed opportunity budget so do not provide that tab.
    if not opportunity.managed or is_program_manager_of_opportunity(request, opportunity):
        tabs.append({
            "key": "new_workers",
            "label": "New Workers",
        })

    path = [
        {"title": "Opportunities", "url": reverse("opportunity:list", args=(request.org.slug,))},
        {"title": opportunity.name, "url": reverse("opportunity:detail", args=(request.org.slug, opportunity.pk))},
        {"title": "Add budget", }
    ]


    return render(
        request,
        "opportunity/add_visits_existing_users.html",
        {
            "form": form,
            "tabs": tabs,
            "path": path,
            "opportunity_claims": opportunity_claims,
            "budget_per_visit": opportunity.budget_per_visit_new,
            "opportunity": opportunity,
        },
    )


@org_member_required
def add_budget_new_users(request, org_slug=None, pk=None):
    opportunity = get_opportunity_or_404(org_slug=org_slug, pk=pk)
    program_manager = is_program_manager(request)

    form = AddBudgetNewUsersForm(
        opportunity=opportunity,
        program_manager=program_manager,
        data=request.POST or None,
    )

    if form.is_valid():
        form.save()
        budget_increase = form.budget_increase
        direction = "added to" if budget_increase >= 0 else "removed from"
        messages.success(
            request,
            f"{opportunity.currency} {abs(form.budget_increase)} was {direction} the opportunity budget."
        )

        redirect_url = reverse("opportunity:add_budget_existing_users", args=[org_slug, pk])
        redirect_url += "?active_tab=new_users"
        response = HttpResponse()
        response["HX-Redirect"] = redirect_url
        return response

    csrf_token = get_token(request)
    form_html = f"""
        <form id="form-content"
              hx-post="{reverse('opportunity:add_budget_new_users', args=[org_slug, pk])}"
              hx-trigger="submit"
              hx-headers='{{"X-CSRFToken": "{csrf_token}"}}'>
            <input type="hidden" name="csrfmiddlewaretoken" value="{csrf_token}">
            {render_crispy_form(form)}
        </form>
        """

    return HttpResponse(mark_safe(form_html))


class OpportunityUserStatusTableView(OrganizationUserMixin, OrgContextSingleTableView):
    model = OpportunityAccess
    paginate_by = 25
    table_class = UserStatusTable
    template_name = "tables/single_table.html"

    def get_queryset(self):
        opportunity_id = self.kwargs["pk"]
        org_slug = self.kwargs["org_slug"]
        opportunity = get_opportunity_or_404(org_slug=org_slug, pk=opportunity_id)
        access_objects = get_annotated_opportunity_access(opportunity)
        return access_objects


@org_member_required
def export_users_for_payment(request, org_slug, pk):
    get_opportunity_or_404(org_slug=request.org.slug, pk=pk)
    form = PaymentExportForm(data=request.POST)
    if not form.is_valid():
        messages.error(request, form.errors)
        return redirect(f"{reverse('opportunity:worker_list', args=[org_slug, pk])}?active_tab=payments")

    export_format = form.cleaned_data["format"]
    result = generate_payment_export.delay(pk, export_format)
    redirect_url = reverse("opportunity:worker_list", args=(request.org.slug, pk))
    return redirect(f"{redirect_url}?export_task_id={result.id}&active_tab=payments")


@org_member_required
@require_POST
def payment_import(request, org_slug=None, pk=None):
    opportunity = get_opportunity_or_404(org_slug=org_slug, pk=pk)
    file = request.FILES.get("payments")
    file_format = get_file_extension(file)
    if file_format not in ("csv", "xlsx"):
        raise ImportException(f"Invalid file format. Only 'CSV' and 'XLSX' are supported. Got {file_format}")

    file_path = f"{opportunity.pk}_{datetime.datetime.now().isoformat}_payment_import"
    saved_path = default_storage.save(file_path, ContentFile(file.read()))
    result = bulk_update_payments_task.delay(opportunity.pk, saved_path, file_format)

    return redirect(
        f"{reverse('opportunity:worker_list', args=[org_slug, pk])}?active_tab=payments&export_task_id={result.id}"
    )


@org_member_required
def add_payment_units(request, org_slug=None, pk=None):
    if request.POST:
        return add_payment_unit(request, org_slug=org_slug, pk=pk)
    opportunity = get_opportunity_or_404(org_slug=org_slug, pk=pk)
    paymentunit_count = PaymentUnit.objects.filter(opportunity=opportunity).count()
    return render(
        request,
        "opportunity/add_payment_units.html",
        dict(opportunity=opportunity, paymentunit_count=paymentunit_count)
    )


@org_member_required
def add_payment_unit(request, org_slug=None, pk=None):
    opportunity = get_opportunity_or_404(org_slug=org_slug, pk=pk)
    deliver_units = DeliverUnit.objects.filter(
        Q(payment_unit__isnull=True) | Q(payment_unit__opportunity__active=False), app=opportunity.deliver_app
    )
    form = PaymentUnitForm(
        deliver_units=deliver_units,
        data=request.POST or None,
        payment_units=opportunity.paymentunit_set.filter(parent_payment_unit__isnull=True).all(),
        org_slug=org_slug,
        opportunity_id=opportunity.pk,
    )
    if form.is_valid():
        form.instance.opportunity = opportunity
        form.save()
        required_deliver_units = form.cleaned_data["required_deliver_units"]
        DeliverUnit.objects.filter(id__in=required_deliver_units, payment_unit__isnull=True).update(
            payment_unit=form.instance.id
        )
        optional_deliver_units = form.cleaned_data["optional_deliver_units"]
        DeliverUnit.objects.filter(id__in=optional_deliver_units, payment_unit__isnull=True).update(
            payment_unit=form.instance.id, optional=True
        )
        sub_payment_units = form.cleaned_data["payment_units"]
        PaymentUnit.objects.filter(id__in=sub_payment_units, parent_payment_unit__isnull=True).update(
            parent_payment_unit=form.instance.id
        )
        messages.success(request, f"Payment unit {form.instance.name} created.")
        claims = OpportunityClaim.objects.filter(opportunity_access__opportunity=opportunity)
        for claim in claims:
            OpportunityClaimLimit.create_claim_limits(opportunity, claim)
        return redirect("opportunity:add_payment_units", org_slug=request.org.slug, pk=opportunity.id)
    elif request.POST:
        messages.error(request, "Invalid Data")
        return redirect("opportunity:add_payment_units", org_slug=request.org.slug, pk=opportunity.id)

    path = [
        {"title": "Opportunities", "url": reverse("opportunity:list", args=(request.org.slug,))},
        {"title": opportunity.name, "url": reverse("opportunity:detail", args=(request.org.slug, opportunity.pk))},
        {"title": "Payment unit",}
    ]
    return render(
        request,
        "partial_form.html" if request.GET.get("partial") == "True" else "form.html",
        dict(title=f"{request.org.slug} - {opportunity.name}", form_title="Payment Unit Create", form=form, path=path),
    )


@org_member_required
def edit_payment_unit(request, org_slug=None, opp_id=None, pk=None):
    opportunity = get_opportunity_or_404(pk=opp_id, org_slug=org_slug)
    payment_unit = get_object_or_404(PaymentUnit, id=pk, opportunity=opportunity)
    deliver_units = DeliverUnit.objects.filter(
        Q(payment_unit__isnull=True) | Q(payment_unit=payment_unit) | Q(payment_unit__opportunity__active=False),
        app=opportunity.deliver_app,
    )
    exclude_payment_units = [payment_unit.pk]
    if payment_unit.parent_payment_unit_id:
        exclude_payment_units.append(payment_unit.parent_payment_unit_id)
    payment_unit_deliver_units = {deliver_unit.pk for deliver_unit in payment_unit.deliver_units.all()}
    opportunity_payment_units = (
        opportunity.paymentunit_set.filter(
            Q(parent_payment_unit=payment_unit.pk) | Q(parent_payment_unit__isnull=True)
        )
        .exclude(pk__in=exclude_payment_units)
        .all()
    )
    form = PaymentUnitForm(
        deliver_units=deliver_units,
        instance=payment_unit,
        data=request.POST or None,
        payment_units=opportunity_payment_units,
        org_slug=org_slug,
        opportunity_id=opportunity.pk,
    )
    if form.is_valid():
        form.save()
        required_deliver_units = form.cleaned_data["required_deliver_units"]
        DeliverUnit.objects.filter(id__in=required_deliver_units).update(payment_unit=form.instance.id, optional=False)
        optional_deliver_units = form.cleaned_data["optional_deliver_units"]
        DeliverUnit.objects.filter(id__in=optional_deliver_units).update(payment_unit=form.instance.id, optional=True)
        sub_payment_units = form.cleaned_data["payment_units"]
        PaymentUnit.objects.filter(id__in=sub_payment_units, parent_payment_unit__isnull=True).update(
            parent_payment_unit=form.instance.id
        )
        # Remove deliver units which are not selected anymore
        deliver_units = required_deliver_units + optional_deliver_units
        removed_deliver_units = payment_unit_deliver_units - {int(deliver_unit) for deliver_unit in deliver_units}
        DeliverUnit.objects.filter(id__in=removed_deliver_units).update(payment_unit=None, optional=False)
        removed_payment_units = {payment_unit.id for payment_unit in opportunity_payment_units} - {
            int(payment_unit_id) for payment_unit_id in sub_payment_units
        }
        PaymentUnit.objects.filter(id__in=removed_payment_units, parent_payment_unit=form.instance.id).update(
            parent_payment_unit=None
        )
        messages.success(request, f"Payment unit {form.instance.name} updated. Please reset the budget")
        return redirect("opportunity:finalize", org_slug=request.org.slug, pk=opportunity.id)

    path = [
        {"title": "Opportunities", "url": reverse("opportunity:list", args=(request.org.slug,))},
        {"title": opportunity.name, "url": reverse("opportunity:detail", args=(request.org.slug, opportunity.pk))},
        {"title": "Payment unit", }
    ]
    return render(
        request,
        "form.html",
        dict(title=f"{request.org.slug} - {opportunity.name}", form_title="Payment Unit Edit", form=form, path=path),
    )


@org_member_required
def export_user_status(request, org_slug, pk):
    get_opportunity_or_404(org_slug=request.org.slug, pk=pk)
    form = PaymentExportForm(data=request.POST)
    if not form.is_valid():
        messages.error(request, form.errors)
        return redirect("opportunity:worker_list", request.org.slug, pk)

    export_format = form.cleaned_data["format"]
    result = generate_user_status_export.delay(pk, export_format)
    redirect_url = reverse("opportunity:worker_list", args=(request.org.slug, pk))
    return redirect(f"{redirect_url}?export_task_id={result.id}")


class OpportunityDeliverStatusTable(OrganizationUserMixin, OrgContextSingleTableView):
    model = OpportunityAccess
    paginate_by = 25
    table_class = DeliverStatusTable
    template_name = "tables/single_table.html"

    def get_queryset(self):
        opportunity_id = self.kwargs["pk"]
        org_slug = self.kwargs["org_slug"]
        opportunity = get_opportunity_or_404(pk=opportunity_id, org_slug=org_slug)
        access_objects = get_annotated_opportunity_access_deliver_status(opportunity)
        return access_objects


@org_member_required
def export_deliver_status(request, org_slug, pk):
    get_opportunity_or_404(pk=pk, org_slug=request.org.slug)
    form = PaymentExportForm(data=request.POST)
    if not form.is_valid():
        messages.error(request, form.errors)
        return redirect("opportunity:detail", request.org.slug, pk)

    export_format = form.cleaned_data["format"]
    result = generate_deliver_status_export.delay(pk, export_format)
    redirect_url = reverse("opportunity:detail", args=(request.org.slug, pk))
    return redirect(f"{redirect_url}?export_task_id={result.id}")


@org_member_required
@require_POST
def payment_delete(request, org_slug=None, opp_id=None, access_id=None, pk=None):
    opportunity = get_opportunity_or_404(pk=opp_id, org_slug=org_slug)
    opportunity_access = get_object_or_404(OpportunityAccess, pk=access_id, opportunity=opportunity)
    payment = get_object_or_404(Payment, opportunity_access=opportunity_access, pk=pk)
    payment.delete()
    redirect_url = reverse("opportunity:worker_list", args=(org_slug, opp_id))
    return redirect(f"{redirect_url}?active_tab=payments")


@org_viewer_required
def user_profile(request, org_slug=None, opp_id=None, pk=None):
    access = get_object_or_404(OpportunityAccess, pk=pk, accepted=True)
    user_visits = UserVisit.objects.filter(opportunity_access=access)
    user_catchments = CatchmentArea.objects.filter(opportunity_access=access)
    user_visit_data = []
    for user_visit in user_visits:
        if not user_visit.location:
            continue
        lat, lng, elevation, precision = list(map(float, user_visit.location.split(" ")))
        user_visit_data.append(
            dict(
                entity_name=user_visit.entity_name,
                visit_date=user_visit.visit_date.date(),
                lat=lat,
                lng=lng,
                precision=precision,
            )
        )
    # user for centering the User visits map
    lat_avg = 0.0
    lng_avg = 0.0
    if user_visit_data:
        lat_avg = reduce(lambda x, y: x + float(y["lat"]), user_visit_data, 0.0) / len(user_visit_data)
        lng_avg = reduce(lambda x, y: x + float(y["lng"]), user_visit_data, 0.0) / len(user_visit_data)

    pending_completed_work_count = len(
        [
            cw
            for cw in CompletedWork.objects.filter(opportunity_access=access, status=CompletedWorkStatus.pending)
            if cw.approved_count
        ]
    )
    user_catchment_data = [
        {
            "name": catchment.name,
            "lat": float(catchment.latitude),
            "lng": float(catchment.longitude),
            "radius": catchment.radius,
            "active": catchment.active,
        }
        for catchment in user_catchments
    ]
    pending_payment = max(access.payment_accrued - access.total_paid, 0)
    return render(
        request,
        "opportunity/user_profile.html",
        context=dict(
            access=access,
            user_visits=user_visit_data,
            lat_avg=lat_avg,
            lng_avg=lng_avg,
            MAPBOX_TOKEN=settings.MAPBOX_TOKEN,
            pending_completed_work_count=pending_completed_work_count,
            pending_payment=pending_payment,
            user_catchments=user_catchment_data,
        ),
    )


@org_admin_required
def send_message_mobile_users(request, org_slug=None, pk=None):
    opportunity = get_opportunity_or_404(pk=pk, org_slug=org_slug)
    user_ids = OpportunityAccess.objects.filter(opportunity=opportunity, accepted=True).values_list(
        "user_id", flat=True
    )
    users = User.objects.filter(pk__in=user_ids)
    form = SendMessageMobileUsersForm(users=users, data=request.POST or None)

    if form.is_valid():
        selected_user_ids = form.cleaned_data["selected_users"]
        title = form.cleaned_data["title"]
        body = form.cleaned_data["body"]
        message_type = form.cleaned_data["message_type"]
        if "notification" in message_type:
            send_push_notification_task.delay(selected_user_ids, title, body)
        if "sms" in message_type:
            send_sms_task.delay(selected_user_ids, body)
        return redirect("opportunity:detail", org_slug=request.org.slug, pk=pk)

    path = [
        {"title": "Opportunities", "url": reverse("opportunity:list", args=(org_slug,))},
        {"title": opportunity.name, "url": reverse("opportunity:detail", args=(org_slug, opportunity.id))},
        {"title": "Send Message", "url": request.path},
    ]
    return render(
        request,
        "opportunity/send_message.html",
        context=dict(
            title=f"{request.org.slug} - {opportunity.name}",
            form_title="Send Message",
            form=form,
            users=users,
            user_ids=list(user_ids),
            path=path,
        ),
    )


# used for loading learn_app and deliver_app dropdowns
@org_member_required
def get_application(request, org_slug=None):
    domain = request.GET.get("learn_app_domain") or request.GET.get("deliver_app_domain")
    applications = get_applications_for_user_by_domain(request.user, domain)
    active_opps = Opportunity.objects.filter(
        Q(learn_app__cc_domain=domain) | Q(deliver_app__cc_domain=domain),
        active=True,
        end_date__lt=datetime.date.today(),
    ).select_related("learn_app", "deliver_app")
    existing_apps = set()
    for opp in active_opps:
        if opp.learn_app.cc_domain == domain:
            existing_apps.add(opp.learn_app.cc_app_id)
        if opp.deliver_app.cc_domain == domain:
            existing_apps.add(opp.deliver_app.cc_app_id)
    options = []
    for app in applications:
        if app["id"] not in existing_apps:
            value = json.dumps(app)
            name = app["name"]
            options.append(format_html("<option value='{}'>{}</option>", value, name))
    return HttpResponse("\n".join(options))


@org_member_required
@require_POST
def approve_visit(request, org_slug=None, pk=None):
    user_visit = UserVisit.objects.get(pk=pk)
    if user_visit.status != VisitValidationStatus.approved:
        user_visit.status = VisitValidationStatus.approved
        if user_visit.opportunity.managed:
            user_visit.review_created_on = now()
            if user_visit.review_status == VisitReviewStatus.disagree:
                user_visit.review_status = VisitReviewStatus.pending

            if user_visit.flagged:
                justification = request.POST.get("justification")
                if not justification:
                    messages.error(request, "Justification is mandatory for flagged visits.")
                user_visit.justification = justification

        user_visit.save()
        update_payment_accrued(opportunity=user_visit.opportunity, users=[user_visit.user])

    return HttpResponse(status=200, headers={"HX-Trigger": "reload_table"})


@org_member_required
@require_POST
def reject_visit(request, org_slug=None, pk=None):
    user_visit = UserVisit.objects.get(pk=pk)
    reason = request.POST.get("reason")
    user_visit.status = VisitValidationStatus.rejected
    user_visit.reason = reason
    user_visit.save()
    access = OpportunityAccess.objects.get(user_id=user_visit.user_id, opportunity_id=user_visit.opportunity_id)
    update_payment_accrued(opportunity=access.opportunity, users=[access.user])
    return HttpResponse(status=200, headers={"HX-Trigger": "reload_table"})


@org_member_required
def fetch_attachment(self, org_slug, blob_id):
    blob_meta = BlobMeta.objects.get(blob_id=blob_id)
    attachment = storages["default"].open(blob_id)
    return FileResponse(attachment, filename=blob_meta.name, content_type=blob_meta.content_type)


@org_member_required
def verification_flags_config(request, org_slug=None, pk=None):
    opportunity = get_opportunity_or_404(pk=pk, org_slug=org_slug)
    if opportunity.managed and not is_program_manager_of_opportunity(opportunity):
        return redirect("opportunity:detail", org_slug=org_slug, pk=pk)
    verification_flags = OpportunityVerificationFlags.objects.filter(opportunity=opportunity).first()
    form = OpportunityVerificationFlagsConfigForm(instance=verification_flags, data=request.POST or None)
    deliver_unit_count = DeliverUnit.objects.filter(app=opportunity.deliver_app).count()
    DeliverUnitFlagsFormset = modelformset_factory(
        DeliverUnitFlagRules, DeliverUnitFlagsForm, extra=deliver_unit_count, max_num=deliver_unit_count
    )
    deliver_unit_flags = DeliverUnitFlagRules.objects.filter(opportunity=opportunity)
    deliver_unit_formset = DeliverUnitFlagsFormset(
        form_kwargs={"opportunity": opportunity},
        prefix="deliver_unit",
        queryset=deliver_unit_flags,
        data=request.POST or None,
        initial=[
            {"deliver_unit": du}
            for du in opportunity.deliver_app.deliver_units.exclude(
                id__in=deliver_unit_flags.values_list("deliver_unit")
            )
        ],
    )
    FormJsonValidationRulesFormset = modelformset_factory(
        FormJsonValidationRules,
        FormJsonValidationRulesForm,
        extra=1,
    )
    form_json_formset = FormJsonValidationRulesFormset(
        form_kwargs={"opportunity": opportunity},
        prefix="form_json",
        queryset=FormJsonValidationRules.objects.filter(opportunity=opportunity),
        data=request.POST or None,
    )
    if (
        request.method == "POST"
        and form.is_valid()
        and deliver_unit_formset.is_valid()
        and form_json_formset.is_valid()
    ):
        verification_flags = form.save(commit=False)
        verification_flags.opportunity = opportunity
        verification_flags.save()
        for du_form in deliver_unit_formset.forms:
            if du_form.is_valid() and du_form.cleaned_data != {}:
                du_form.instance.opportunity = opportunity
                du_form.save()
        for fj_form in form_json_formset.forms:
            if fj_form.is_valid() and fj_form.cleaned_data != {}:
                fj_form.instance.opportunity = opportunity
                fj_form.save()
        messages.success(request, "Verification flags saved successfully.")

    path = [
        {"title": "Opportunities", "url": reverse("opportunity:list", args=(org_slug,))},
        {"title": opportunity.name, "url": reverse("opportunity:detail", args=(org_slug, opportunity.id))},
        {"title": "Verification Flags Config", "url": request.path},
    ]
    return render(
        request,
        "opportunity/verification_flags_config.html",
        context=dict(
            opportunity=opportunity,
            title=f"{request.org.slug} - {opportunity.name}",
            form=form,
            deliver_unit_formset=deliver_unit_formset,
            form_json_formset=form_json_formset,
            path=path,
        ),
    )


@org_member_required
@csrf_exempt
@require_http_methods(["DELETE"])
def delete_form_json_rule(request, org_slug=None, opp_id=None, pk=None):
    form_json_rule = FormJsonValidationRules.objects.get(opportunity=opp_id, pk=pk)
    form_json_rule.delete()
    return HttpResponse(status=200)


class OpportunityCompletedWorkTable(OrganizationUserMixin, SingleTableView):
    model = CompletedWork
    paginate_by = 25
    table_class = CompletedWorkTable
    template_name = "tables/single_table.html"

    def get_queryset(self):
        opportunity_id = self.kwargs["pk"]
        org_slug = self.kwargs["org_slug"]
        opportunity = get_opportunity_or_404(org_slug=org_slug, pk=opportunity_id)
        access_objects = OpportunityAccess.objects.filter(opportunity=opportunity)
        return list(
            filter(lambda cw: cw.completed, CompletedWork.objects.filter(opportunity_access__in=access_objects))
        )


@org_member_required
def export_completed_work(request, org_slug, pk):
    get_opportunity_or_404(org_slug=request.org.slug, pk=pk)
    form = PaymentExportForm(data=request.POST)
    if not form.is_valid():
        messages.error(request, form.errors)
        return redirect("opportunity:detail", request.org.slug, pk)

    export_format = form.cleaned_data["format"]
    result = generate_work_status_export.delay(pk, export_format)
    redirect_url = reverse("opportunity:detail", args=(request.org.slug, pk))
    return redirect(f"{redirect_url}?export_task_id={result.id}")


@org_member_required
@require_POST
def update_completed_work_status_import(request, org_slug=None, pk=None):
    opportunity = get_opportunity_or_404(org_slug=org_slug, pk=pk)
    file = request.FILES.get("visits")
    try:
        status = bulk_update_completed_work_status(opportunity, file)
    except ImportException as e:
        messages.error(request, e.message)
    else:
        message = f"Payment Verification status updated successfully for {len(status)} completed works."
        if status.missing_completed_works:
            message += status.get_missing_message()
        messages.success(request, mark_safe(message))
    return redirect("opportunity:detail", org_slug, pk)


@org_member_required
@require_POST
def suspend_user(request, org_slug=None, opp_id=None, pk=None):
    access = get_object_or_404(OpportunityAccess, opportunity_id=opp_id, id=pk)
    access.suspended = True
    access.suspension_date = now()
    access.suspension_reason = request.POST.get("reason", "")
    access.save()

    # Clear the cached opportunity access for the suspended user
    remove_opportunity_access_cache(access.user, access.opportunity)

    return redirect("opportunity:user_visits_list", org_slug, opp_id, pk)


@org_member_required
def revoke_user_suspension(request, org_slug=None, opp_id=None, pk=None):
    access = get_object_or_404(OpportunityAccess, opportunity_id=opp_id, id=pk)
    access.suspended = False
    access.save()
    remove_opportunity_access_cache(access.user, access.opportunity)
    next = request.GET.get("next", "/")
    return redirect(next)


@org_member_required
def suspended_users_list(request, org_slug=None, pk=None):
    opportunity = get_opportunity_or_404(org_slug=org_slug, pk=pk)
    access_objects = OpportunityAccess.objects.filter(opportunity=opportunity, suspended=True)
    table = SuspendedUsersTable(access_objects)
    return render(request, "opportunity/suspended_users.html", dict(table=table, opportunity=opportunity))


@org_member_required
def export_catchment_area(request, org_slug, pk):
    get_opportunity_or_404(org_slug=request.org.slug, pk=pk)
    form = PaymentExportForm(data=request.POST)
    if not form.is_valid():
        messages.error(request, form.errors)
        return redirect("opportunity:detail", request.org.slug, pk)

    export_format = form.cleaned_data["format"]
    result = generate_catchment_area_export.delay(pk, export_format)
    redirect_url = reverse("opportunity:detail", args=(request.org.slug, pk))
    return redirect(f"{redirect_url}?export_task_id={result.id}")


@org_member_required
@require_POST
def import_catchment_area(request, org_slug=None, pk=None):
    opportunity = get_opportunity_or_404(org_slug=org_slug, pk=pk)
    file = request.FILES.get("catchments")
    try:
        status = bulk_update_catchments(opportunity, file)
    except ImportException as e:
        messages.error(request, e.message)
    else:
        message = f"{len(status)} catchment areas were updated successfully and {status.new_catchments} were created."
        messages.success(request, mark_safe(message))
    return redirect("opportunity:detail", org_slug, pk)


@org_member_required
def opportunity_user_invite(request, org_slug=None, pk=None):
    opportunity = get_opportunity_or_404(org_slug=request.org.slug, pk=pk)
    form = OpportunityUserInviteForm(data=request.POST or None, opportunity=opportunity)
    if form.is_valid():
        users = form.cleaned_data["users"]
        if users:
            add_connect_users.delay(users, opportunity.id)
        return redirect("opportunity:detail", request.org.slug, pk)
    return render(
        request,
        "form.html",
        dict(title=f"{request.org.slug} - {opportunity.name}", form_title="Invite Workers", form=form),
    )


@org_member_required
def user_visit_review(request, org_slug, opp_id):
    opportunity = get_opportunity_or_404(opp_id, org_slug)
    is_program_manager = is_program_manager_of_opportunity(request, opportunity)
    if request.POST and is_program_manager:
        review_status = request.POST.get("review_status").lower()
        updated_reviews = request.POST.getlist("pk")
        user_visits = UserVisit.objects.filter(pk__in=updated_reviews)
        if review_status in [VisitReviewStatus.agree.value, VisitReviewStatus.disagree.value]:
            user_visits.update(review_status=review_status)
            update_payment_accrued(opportunity=opportunity, users=[visit.user for visit in user_visits])

    return HttpResponse(status=200, headers={"HX-Trigger": "reload_table"})


@org_member_required
def payment_report(request, org_slug, pk):
    opportunity = get_opportunity_or_404(pk, org_slug)
    if not opportunity.managed:
        return redirect("opportunity:detail", org_slug, pk)
    total_paid_users = (
        Payment.objects.filter(opportunity_access__opportunity=opportunity, organization__isnull=True).aggregate(
            total=Sum("amount"))["total"]
        or 0
    )
    total_paid_nm = (
        Payment.objects.filter(organization=opportunity.organization,
                               invoice__opportunity=opportunity).aggregate(total=Sum("amount"))["total"] or 0
    )
    data, total_user_payment_accrued, total_nm_payment_accrued = get_payment_report_data(opportunity)
    table = PaymentReportTable(data)
    RequestConfig(request, paginate={"per_page": 15}).configure(table)

    cards = [
        {
            "amount": f"{opportunity.currency} {total_user_payment_accrued}",
            "icon": "fa-user-friends",
            "label": "Worker",
            "subtext": "Total Accrued",
        },
        {
            "amount": f"{opportunity.currency} {total_paid_users}",
            "icon": "fa-user-friends",
            "label": "Worker",
            "subtext": "Total Paid",
        },
        {
            "amount": f"{opportunity.currency} {total_nm_payment_accrued}",
            "icon": "fa-building",
            "label": "Organization",
            "subtext": "Total Accrued",
        },
        {
            "amount": f"{opportunity.currency} {total_paid_nm}",
            "icon": "fa-building",
            "label": "Organization",
            "subtext": "Total Paid",
        },
    ]

    return render(
        request,
        "tailwind/pages/invoice_payment_report.html",
        context=dict(
            table=table,
            opportunity=opportunity,
            cards=cards,
        ),
    )


@org_member_required
def invoice_list(request, org_slug, pk):
    opportunity = get_opportunity_or_404(pk, org_slug)
    if not opportunity.managed:
        return redirect("opportunity:detail", org_slug, pk)

    program_manager = is_program_manager_of_opportunity(request, opportunity)

    filter_kwargs = dict(opportunity=opportunity)

    queryset = PaymentInvoice.objects.filter(**filter_kwargs).order_by("date")
    csrf_token = get_token(request)

    table = PaymentInvoiceTable(
        queryset,
        org_slug=org_slug,
        opp_id=pk,
        exclude=("actions",) if not program_manager else tuple(),
        csrf_token=csrf_token,
    )

    form = PaymentInvoiceForm(opportunity=opportunity)
    RequestConfig(request, paginate={"per_page": 10}).configure(table)
    return render(
        request,
        "tailwind/pages/invoice_list.html",
        {
            "header_title": "Invoices",
            "opportunity": opportunity,
            "table": table,
            "form": form,
            "program_manager": program_manager,
            "path": [
                {"title": "Opportunities", "url": reverse("opportunity:list", args=(org_slug,))},
                {"title": opportunity.name, "url": reverse("opportunity:detail", args=(org_slug, pk))},
                {"title": "Invoices", "url": reverse("opportunity:invoice_list", args=(org_slug, pk))},
            ],
        },
    )


@org_member_required
def invoice_create(request, org_slug=None, pk=None):
    opportunity = get_opportunity_or_404(pk, org_slug)
    if not opportunity.managed or is_program_manager_of_opportunity(request, opportunity):
        return redirect("opportunity:detail", org_slug, pk)
    form = PaymentInvoiceForm(data=request.POST or None, opportunity=opportunity)
    if request.POST and form.is_valid():
        form.save()
        form = PaymentInvoiceForm(opportunity=opportunity)
        redirect_url = reverse("opportunity:invoice_list", args=[org_slug, pk])
        response = HttpResponse(status=200)
        response["HX-Redirect"] = redirect_url
        return response
    return HttpResponse(render_crispy_form(form))


@org_member_required
@require_POST
def invoice_approve(request, org_slug, pk):
    opportunity = get_opportunity_or_404(pk, org_slug)
    if not opportunity.managed or not (request.org_membership and request.org_membership.is_program_manager):
        return redirect("opportunity:detail", org_slug, pk)
    invoice_ids = request.POST.getlist("pk")
    invoices = PaymentInvoice.objects.filter(opportunity=opportunity, pk__in=invoice_ids, payment__isnull=True)
    rate = get_exchange_rate(opportunity.currency)
    for invoice in invoices:
        amount_in_usd = invoice.amount / rate
        payment = Payment(
            amount=invoice.amount,
            organization=opportunity.organization,
            amount_usd=amount_in_usd,
            invoice=invoice,
        )
        payment.save()
    return redirect("opportunity:invoice_list", org_slug, pk)


@org_member_required
@require_POST
@csrf_exempt
def user_invite_delete(request, org_slug, opp_id, pk):
    opportunity = get_opportunity_or_404(opp_id, org_slug)
    invite = get_object_or_404(UserInvite, pk=pk, opportunity=opportunity)
    if invite.status != UserInviteStatus.not_found:
        return HttpResponse(status=403, data="User Invite cannot be deleted.")
    invite.delete()
    return HttpResponse(status=200, headers={"HX-Trigger": "userStatusReload"})


@org_admin_required
@require_POST
def resend_user_invite(request, org_slug, opp_id, pk):
    user_invite = get_object_or_404(UserInvite, id=pk)

    if user_invite.notification_date and (now() - user_invite.notification_date) < datetime.timedelta(days=1):
        return HttpResponse("You can only send one invitation per user every 24 hours. Please try again later.")

    if user_invite.status == UserInviteStatus.not_found:
        found_user_list = fetch_users([user_invite.phone_number])
        if not found_user_list:
            return HttpResponse("The user is not registered on Connect ID yet. Please ask them to sign up first.")

        connect_user = found_user_list[0]
        update_user_and_send_invite(connect_user, opp_id=pk)
    else:
        user = User.objects.get(phone_number=user_invite.phone_number)
        access, _ = OpportunityAccess.objects.get_or_create(user=user, opportunity_id=opp_id)
        invite_user.delay(user.id, access.pk)

    return HttpResponse("The invitation has been successfully resent to the user.")


def sync_deliver_units(request, org_slug, opp_id):
    status = HTTPStatus.OK
    message = "Delivery unit sync completed."
    try:
        create_learn_modules_and_deliver_units(opp_id)
    except AppNoBuildException:
        status = HTTPStatus.BAD_REQUEST
        message = "Failed to retrieve updates. No available build at the moment."

    return HttpResponse(content=message, status=status)


@org_member_required
def user_visit_verification(request, org_slug, opp_id, pk):
    opportunity = get_opportunity_or_404(opp_id, org_slug)
    opportunity_access = get_object_or_404(OpportunityAccess, opportunity=opportunity, pk=pk)
    is_program_manager = is_program_manager_of_opportunity(request, opportunity)

    user_visit_counts = get_user_visit_counts(opportunity_access_id=pk)
    visits = UserVisit.objects.filter(opportunity_access=opportunity_access)
    flagged_info = defaultdict(lambda: {"name": "", "approved": 0, "pending": 0, "rejected": 0})
    for visit in visits:
        for flag in visit.flags:
            if flag == "form_submission_period":
                flag = "Off Hours"
            if flag == "attachment_missing":
                flag = "No Attachment"
            flag = flag.capitalize()
            if visit.status == VisitValidationStatus.approved:
                flagged_info[flag]["approved"] += 1
            if visit.status == VisitValidationStatus.rejected:
                flagged_info[flag]["rejected"] += 1
            if visit.status in (VisitValidationStatus.pending, VisitValidationStatus.duplicate):
                flagged_info[flag]["pending"] += 1
            flagged_info[flag]["name"] = flag
    flagged_info = flagged_info.values()
    last_payment_details = Payment.objects.filter(opportunity_access=opportunity_access).order_by("-date_paid").first()
    pending_payment = max(opportunity_access.payment_accrued - opportunity_access.total_paid, 0)
    pending_completed_work_count = CompletedWork.objects.filter(
        opportunity_access=opportunity_access, status=CompletedWorkStatus.pending, saved_approved_count__gt=0
    ).count()

    path = []
    if opportunity.managed:
        path.append({"title": "Programs", "url": reverse("program:home", args=(org_slug,))})
        path.append(
            {"title": opportunity.managedopportunity.program.name, "url": reverse("program:home", args=(org_slug,))}
        )
    path.extend(
        [
            {"title": "Opportunities", "url": reverse("opportunity:list", args=(org_slug,))},
            {"title": opportunity.name, "url": reverse("opportunity:detail", args=(org_slug, opp_id))},
            {"title": "Workers", "url": reverse("opportunity:worker_list", args=(org_slug, opp_id))},
            {"title": "Worker", "url": request.path},
        ]
    )

    response = render(
        request,
        "opportunity/user_visit_verification.html",
        context={
            "header_title": "Worker",
            "opportunity_access": opportunity_access,
            "counts": user_visit_counts,
            "flagged_info": flagged_info,
            "last_payment_details": last_payment_details,
            "MAPBOX_TOKEN": settings.MAPBOX_TOKEN,
            "opportunity": opportunity_access.opportunity,
            "is_program_manager": is_program_manager,
            "pending_completed_work_count": pending_completed_work_count,
            "pending_payment": pending_payment,
            "path": path,
        },
    )
    return response


def get_user_visit_counts(opportunity_access_id: int, date=None):
    opportunity_access = OpportunityAccess.objects.get(id=opportunity_access_id)
    visit_count_kwargs = {}
    if opportunity_access.opportunity.managed:
        visit_count_kwargs = dict(
            pending_review=Count(
                "id",
                filter=Q(
                    review_status=VisitReviewStatus.pending,
                    review_created_on__isnull=False,
                ),
            ),
            disagree=Count(
                "id",
                filter=Q(
                    review_status=VisitReviewStatus.disagree,
                    review_created_on__isnull=False,
                ),
            ),
            agree=Count(
                "id",
                filter=Q(
                    status=VisitValidationStatus.approved,
                    review_status=VisitReviewStatus.agree,
                    review_created_on__isnull=False,
                ),
            ),
        )

    filter_kwargs = {"opportunity_access": opportunity_access}
    if date:
        filter_kwargs.update({"visit_date__date": date})

    user_visit_counts = UserVisit.objects.filter(**filter_kwargs).aggregate(
        **visit_count_kwargs,
        approved=Count("id", filter=Q(status=VisitValidationStatus.approved)),
        pending=Count("id", filter=Q(status__in=[VisitValidationStatus.pending, VisitValidationStatus.duplicate])),
        rejected=Count("id", filter=Q(status=VisitValidationStatus.rejected)),
        flagged=Count("id", filter=Q(flagged=True)),
        total=Count("*"),
    )
    return user_visit_counts


class VisitVerificationTableView(OrganizationUserMixin, SingleTableView):
    model = UserVisit
    table_class = UserVisitVerificationTable
    template_name = "opportunity/user_visit_verification_table.html"
    exclude_columns = []

    def get_paginate_by(self, table_data):
        return self.request.GET.get("per_page", 10)

    def get_table(self, **kwargs):
        kwargs["exclude"] = self.exclude_columns
        self.table = super().get_table(**kwargs)
        return self.table

    def dispatch(self, request, *args, **kwargs):
        response = super().dispatch(request, *args, **kwargs)
        url = reverse(
            "opportunity:user_visits_list",
            args=[request.org.slug, self.kwargs["opp_id"], self.kwargs["pk"]],
        )
        query_params = request.GET.urlencode()
        response["HX-Replace-Url"] = f"{url}?{query_params}"
        return response

    def get_table_kwargs(self):
        kwargs = super().get_table_kwargs()
        kwargs["organization"] = self.request.org
        return kwargs

    def get_context_data(self, **kwargs):
        user_visit_counts = get_user_visit_counts(self.kwargs["pk"], self.filter_date)

        if self.is_program_manager:
            tabs = [
                {
                    "name": "pending_review",
                    "label": "Pending Review",
                    "count": user_visit_counts.get("pending_review", 0),
                },
                {
                    "name": "disagree",
                    "label": "Disagree",
                    "count": user_visit_counts.get("disagree", 0),
                },
                {
                    "name": "agree",
                    "label": "Agree",
                    "count": user_visit_counts.get("agree", 0),
                },
                {"name": "all", "label": "All", "count": user_visit_counts.get("total", 0)},
            ]
        else:
            tabs = [
                {
                    "name": "pending",
                    "label": "Pending",
                    "count": user_visit_counts.get("pending", 0),
                }
            ]

            if self.opportunity.managed:
                dynamic_tabs = [
                    {
                        "name": "pending_review",
                        "label": "PM Review",
                        "count": user_visit_counts.get("pending_review", 0),
                    },
                    {
                        "name": "disagree",
                        "label": "Revalidate",
                        "count": user_visit_counts.get("disagree", 0),
                    },
                    {
                        "name": "agree",
                        "label": "Approved",
                        "count": user_visit_counts.get("agree", 0),
                    },
                ]
            else:
                dynamic_tabs = [
                    {
                        "name": "approved",
                        "label": "Approved",
                        "count": user_visit_counts.get("approved", 0),
                    },
                ]

            tabs.extend(dynamic_tabs)
            tabs.extend(
                [
                    {
                        "name": "rejected",
                        "label": "Rejected",
                        "count": user_visit_counts.get("rejected", 0),
                    },
                    {"name": "all", "label": "All", "count": user_visit_counts.get("total", 0)},
                ]
            )

        context = super().get_context_data(**kwargs)
        context["opportunity_access"] = self.opportunity_access
        context["tabs"] = tabs
        return context

    def get_queryset(self):
        self.opportunity = get_opportunity_or_404(self.kwargs["opp_id"], self.kwargs["org_slug"])
        self.opportunity_access = get_object_or_404(
            OpportunityAccess, opportunity=self.opportunity, pk=self.kwargs["pk"]
        )
        self.is_program_manager = is_program_manager_of_opportunity(self.request, self.opportunity)

        self.filter_status = self.request.GET.get("filter_status")
        self.filter_date = self.request.GET.get("filter_date")
        filter_kwargs = {"opportunity_access": self.opportunity_access}
        if self.filter_date:
            date = datetime.datetime.strptime(self.filter_date, "%Y-%m-%d")
            filter_kwargs.update({"visit_date__date": date})

        if self.filter_status == "pending":
            filter_kwargs.update({"status__in": [VisitValidationStatus.pending, VisitValidationStatus.duplicate]})
            self.exclude_columns = ["last_activity"]
        if self.filter_status == "approved":
            filter_kwargs.update({"status": VisitValidationStatus.approved})
        if self.filter_status == "rejected":
            filter_kwargs.update({"status": VisitValidationStatus.rejected})

        if self.filter_status == "pending_review":
            filter_kwargs.update(
                {
                    "review_status": VisitReviewStatus.pending,
                    "review_created_on__isnull": False,
                }
            )
        if self.filter_status == "disagree":
            filter_kwargs.update(
                {
                    "review_status": VisitReviewStatus.disagree,
                    "review_created_on__isnull": False,
                }
            )
        if self.filter_status == "agree":
            filter_kwargs.update(
                {
                    "review_status": VisitReviewStatus.agree,
                    "status": VisitValidationStatus.approved,
                    "review_created_on__isnull": False,
                }
            )

        return UserVisit.objects.filter(**filter_kwargs).order_by("visit_date")


@org_member_required
def user_visit_details(request, org_slug, opp_id, pk):
    opportunity = get_opportunity_or_404(opp_id, org_slug)
    user_visit = get_object_or_404(UserVisit, pk=pk, opportunity=opportunity)
    verification_flags_config = opportunity.opportunityverificationflags
    deliver_unit_flags_config = DeliverUnitFlagRules.objects.filter(opportunity=opportunity, deliver_unit=user_visit.deliver_unit)

    serializer = XFormSerializer(data=user_visit.form_json)
    serializer.is_valid()
    xform = serializer.save()

    visit_data = {}
    user_forms = []
    other_forms = []
    lat = None
    lon = None
    precision = None
    visit_data = {
        "entity_name": user_visit.entity_name,
        "user__name": user_visit.user.name,
        "status": user_visit.get_status_display(),
        "visit_date": user_visit.visit_date,
    }
    closest_distance = sys.maxsize
    if user_visit.location:
        locations = UserVisit.objects.filter(opportunity=user_visit.opportunity).exclude(pk=pk).select_related("user")
        lat, lon, _, precision = user_visit.location.split(" ")
        for loc in locations:
            if loc.location is None:
                continue
            other_lat, other_lon, _, other_precision = loc.location.split(" ")
            dist = distance.distance((lat, lon), (other_lat, other_lon))
            closest_distance = int(min(closest_distance, dist.m))
            if dist.m <= 250:
                visit_data = {
                    "entity_name": loc.entity_name,
                    "user__name": loc.user.name,
                    "status": loc.get_status_display(),
                    "visit_date": loc.visit_date,
                    "url": reverse(
                        "opportunity:user_visit_details",
                        kwargs={"org_slug": request.org.slug, "opp_id": loc.opportunity_id, "pk": loc.pk},
                    ),
                }
                if user_visit.user_id == loc.user_id:
                    user_forms.append((visit_data, dist.m, other_lat, other_lon, other_precision))
                else:
                    other_forms.append((visit_data, dist.m, other_lat, other_lon, other_precision))
        user_forms.sort(key=lambda x: x[1])
        other_forms.sort(key=lambda x: x[1])
        visit_data.update({"lat": lat, "lon": lon, "precision": precision})
    return render(
        request,
        "opportunity/user_visit_details.html",
        context=dict(
            user_visit=user_visit,
            xform=xform,
            user_forms=user_forms[:5],
            other_forms=other_forms[:5],
            visit_data=visit_data,
            is_program_manager=is_program_manager_of_opportunity(request, opportunity),
            closest_distance=closest_distance,
            verification_flags_config=verification_flags_config,
            deliver_unit_flags_config=deliver_unit_flags_config,
        ),
    )


def opportunity_worker(request, org_slug=None, opp_id=None):
    opp = get_opportunity_or_404(opp_id, org_slug)
    base_kwargs = {"org_slug": org_slug, "opp_id": opp_id}
    export_form = PaymentExportForm()
    visit_export_form = VisitExportForm()
    review_visit_export_form = ReviewVisitExportForm()

    path = []
    if opp.managed:
        path.append({"title": "Programs", "url": reverse("program:home", args=(org_slug,))})
        path.append({"title": opp.managedopportunity.program.name, "url": reverse("program:home", args=(org_slug,))})
    path.extend(
        [
            {"title": "Opportunities", "url": reverse("opportunity:list", args=(org_slug,))},
            {"title": opp.name, "url": reverse("opportunity:detail", args=(org_slug, opp_id))},
            {"title": "Workers", "url": reverse("opportunity:worker_list", args=(org_slug, opp_id))},
        ]
    )

    raw_qs = request.GET.urlencode()
    query = f"?{raw_qs}" if raw_qs else ""

    workers_count = UserInvite.objects.filter(opportunity_id=opp_id).exclude(status=UserInviteStatus.not_found).count()
    tabs = [
        {
            "key": "workers",
            "label": f"Workers ({workers_count})",
            "url": reverse("opportunity:worker_table", kwargs=base_kwargs) + query,
            "trigger": "loadWorkers",
        },
        {
            "key": "learn",
            "label": "Learn",
            "url": reverse("opportunity:learn_table", kwargs=base_kwargs) + query,
            "trigger": "loadLearn",
        },
        {
            "key": "delivery",
            "label": "Delivery",
            "url": reverse("opportunity:delivery_table", kwargs=base_kwargs) + query,
            "trigger": "loadDelivery",
        },
        {
            "key": "payments",
            "label": "Payments",
            "url": reverse("opportunity:payments_table", kwargs=base_kwargs) + query,
            "trigger": "loadPayments",
        },
    ]

    is_program_manager = opp.managed and is_program_manager_of_opportunity(request, opp)


    import_export_delivery_urls = {
        "export_url_for_pm": reverse(
            "opportunity:review_visit_export",
            args=(request.org.slug, opp_id),
        ),
        "export_url_for_nm": reverse(
            "opportunity:visit_export",
            args=(request.org.slug, opp_id),
        ),
        "import_url": reverse(
            "opportunity:review_visit_import" if is_program_manager else "opportunity:visit_import",
            args=(request.org.slug, opp_id),
        ),
    }

    import_visit_helper_text = _(
        'The file must contain at least the "Visit ID"{extra} and "Status" column. The import is case-insensitive.'
    ).format(extra=_(', "Justification"') if opp.managed else "")

    export_user_visit_title = _("Import PM Review Sheet" if is_program_manager else "Import Verified Visits")

    return render(
        request,
        "tailwind/pages/opportunity_worker.html",
        {
            "opportunity": opp,
            "tabs": tabs,
            "visit_export_form": visit_export_form,
            # This same form is used for multiple types of export
            "export_form": export_form,
            "export_task_id": request.GET.get("export_task_id"),
            "path": path,
            "import_export_delivery_urls": import_export_delivery_urls,
            "import_visit_helper_text": import_visit_helper_text,
            "export_user_visit_title": export_user_visit_title,
            "review_visit_export_form": review_visit_export_form
        },
    )


@org_member_required
def worker_main(request, org_slug=None, opp_id=None):
    opportunity = get_opportunity_or_404(opp_id, org_slug)
    data = get_worker_table_data(opportunity)
    table = WorkerStatusTable(data)
    RequestConfig(request, paginate={"per_page": 10}).configure(table)
    return render(request, "tailwind/components/tables/table.html", {"table": table})


@org_member_required
def worker_learn(request, org_slug=None, opp_id=None):
    opp = get_opportunity_or_404(opp_id, org_slug)
    data = get_worker_learn_table_data(opp)
    table = WorkerLearnTable(data, org_slug=org_slug, opp_id=opp_id)
    RequestConfig(request, paginate={"per_page": 10}).configure(table)
    return render(request, "tailwind/components/tables/table.html", {"table": table})


@org_member_required
def worker_delivery(request, org_slug=None, opp_id=None):
    opportunity = get_opportunity_or_404(opp_id, org_slug)
    data = get_annotated_opportunity_access_deliver_status(opportunity)
    table = WorkerDeliveryTable(data, org_slug=org_slug, opp_id=opp_id)
    RequestConfig(request, paginate={"per_page": 10}).configure(table)
    return render(request, "tailwind/components/tables/table.html", {"table": table})


@org_member_required
def worker_payments(request, org_slug=None, opp_id=None):
    opportunity = get_opportunity_or_404(opp_id, org_slug)

    query_set = OpportunityAccess.objects.filter(opportunity=opportunity, payment_accrued__gte=0,
                                                 accepted=True).order_by(
        "-payment_accrued"
    )
    query_set = query_set.annotate(
        last_paid=Max("payment__date_paid"),
    )
    table = WorkerPaymentsTable(query_set, org_slug=org_slug, opp_id=opp_id)
    RequestConfig(request, paginate={"per_page": 10}).configure(table)
    return render(request, "tailwind/components/tables/table.html", {"table": table})


@org_member_required
def worker_learn_status_view(request, org_slug, opp_id, access_id):
    access = get_object_or_404(OpportunityAccess, opportunity__id=opp_id, pk=access_id)
    completed_modules = CompletedModule.objects.filter(opportunity_access=access)
    total_duration = datetime.timedelta(0)
    for cm in completed_modules:
        total_duration += cm.duration
    total_duration = get_duration_min(total_duration.total_seconds())

    table = WorkerLearnStatusTable(completed_modules)

    return render(
        request,
        "tailwind/pages/opportunity_worker_learn.html",
        {"header_title": "Worker", "total_learn_duration": total_duration, "table": table, "access": access},
    )


@org_member_required
def worker_payment_history(request, org_slug, opp_id, access_id):
    access = get_object_or_404(OpportunityAccess, opportunity__id=opp_id, pk=access_id)
    queryset = Payment.objects.filter(opportunity_access=access).order_by("-date_paid")
    payments = queryset.values("date_paid", "amount")

    return render(
        request,
        "tailwind/components/worker_page/payment_history.html",
        context=dict(access=access, payments=payments, latest_payment=queryset.first()),
    )


@org_member_required
def worker_flag_counts(request, org_slug, opp_id):
    access_id = request.GET.get("access_id", None)
    filters = {}
    if access_id:
        access = get_object_or_404(OpportunityAccess, opportunity__id=opp_id, pk=access_id)
        filters["completed_work__opportunity_access"] = access
    else:
        opportunity = get_object_or_404(Opportunity, id=opp_id)
        filters["completed_work__opportunity_access__opportunity"] = opportunity

    status = request.GET.get("status", CompletedWorkStatus.pending)
    payment_unit_id = request.GET.get("payment_unit_id")
    filters["completed_work__status"] = status
    if payment_unit_id:
        filters["completed_work__payment_unit__id"] = payment_unit_id

    visits = UserVisit.objects.filter(**filters)
    all_flags = [flag for visit in visits.all() for flag in visit.flags]
    counts = dict(Counter(all_flags))

    completed_work_ids = visits.values_list('completed_work_id', flat=True)
    duplicate_count = CompletedWork.objects.filter(
        id__in=completed_work_ids,
        saved_completed_count__gt=1
    ).count()
    if duplicate_count:
        counts["Duplicate"] = duplicate_count

    return render(
        request,
        "tailwind/components/worker_page/flag_counts.html",
        context=dict(
            flag_counts=counts.items(),
        ),
    )


@org_member_required
def learn_module_table(request, org_slug=None, opp_id=None):
    opp = get_opportunity_or_404(opp_id, org_slug)
    data = LearnModule.objects.filter(app=opp.learn_app)
    table = LearnModuleTable(data)
    return render(request, "tables/single_table.html", {"table": table})


@org_member_required
def deliver_unit_table(request, org_slug=None, opp_id=None):
    opp = get_opportunity_or_404(opp_id, org_slug)
    unit = DeliverUnit.objects.filter(app=opp.deliver_app)
    table = DeliverUnitTable(unit)
    return render(
        request,
        "tables/single_table.html",
        {
            "table": table,
        },
    )


class OpportunityPaymentUnitTableView(OrganizationUserMixin, OrgContextSingleTableView):
    model = PaymentUnit
    table_class = PaymentUnitTable
    template_name = "tables/single_table.html"

    def get_queryset(self):
        opportunity_id = self.kwargs["pk"]
        org_slug = self.kwargs["org_slug"]
        self.opportunity = get_opportunity_or_404(org_slug=org_slug, pk=opportunity_id)
        return PaymentUnit.objects.filter(opportunity=self.opportunity).prefetch_related("deliver_units")

    def get_table_kwargs(self):
        kwargs = super().get_table_kwargs()
        kwargs["org_slug"] = self.request.org.slug
        program_manager = is_program_manager_of_opportunity(self.request, self.opportunity)
        kwargs["can_edit"] = not self.opportunity.managed or program_manager
        if self.opportunity.managed:
            kwargs["org_pay_per_visit"] = self.opportunity.org_pay_per_visit
        return kwargs


@org_member_required
def opportunity_funnel_progress(request, org_slug, opp_id):
    result = get_opportunity_funnel_progress(opp_id)

    accepted = result.workers_invited - result.pending_invites

    funnel_progress = [
        {"stage": "Invited",
         "count": header_with_tooltip(result.workers_invited,
                                      "Number of phone numbers to whom an SMS or push notification was sent and ConnectID exists"),
         "icon": "envelope"},
        {
            "stage": "Accepted",
            "count": header_with_tooltip(accepted,
                                         "Workers that have clicked on the SMS or push notification or gone into Learn app"),
            "icon": "circle-check",
        },
        {"stage": "Started Learning",
<<<<<<< HEAD
         "count": header_with_tooltip(result.started_learning_count,
                                      "Workers that have submitted the first Learn form"),
=======
         "count": header_with_tooltip(aggregates["started_learning_count"],
                                      "Workers who started downloading the Learn app"),
>>>>>>> 91fe4f81
         "icon": "book-open-cover"
         },
        {"stage": "Completed Learning", "count": header_with_tooltip(result.completed_learning,
                                                                     "Workers that have completed all Learn modules but not assessment"),
         "icon": "book-blank"},
        {"stage": "Completed Assessment",
         "count": header_with_tooltip(result.completed_assessments, "Workers that passed the assessment"),
         "icon": "award-simple"},
        {"stage": "Claimed Job", "count": header_with_tooltip(result.claimed_job,
                                                              "Workers that have read the Opportunity terms and started download of the Deliver app"),
         "icon": "user-check"},
        {"stage": "Started Delivery", "count": header_with_tooltip(result.started_deliveries,
                                                                   "Workers that have submitted at least 1 Learn form"),
         "icon": "house-chimney-user"},
    ]

    return render(
        request,
        "tailwind/pages/opportunity_dashboard/opportunity_funnel_progress.html",
        {"funnel_progress": funnel_progress},
    )


@org_member_required
def opportunity_worker_progress(request, org_slug, opp_id):
    result = get_opportunity_worker_progress(opp_id)

    def safe_percent(numerator, denominator):
        return (numerator / denominator) * 100 if denominator else 0

    verified_percentage = safe_percent(
        result.approved_deliveries or 0,
        result.total_deliveries or 0
    )
    rejected_percentage = safe_percent(
        result.rejected_deliveries or 0,
        result.total_deliveries or 0
    )
    earned_percentage = safe_percent(
        result.total_accrued or 0,
        result.total_budget or 0
    )
    paid_percentage = safe_percent(
        result.total_paid or 0,
        result.total_accrued or 0
    )

    worker_progress = [
        {
            "title": "Verification",
            "progress": [
                {
                    "title": "Approved",
                    "total": header_with_tooltip(result.approved_deliveries,
                                                 "Number of Service Deliveries Approved by both PM and NM or Auto-approved"),
                    "value": header_with_tooltip(f"{verified_percentage:.2f}%",
                                                 "Percentage Approved out of Delivered"),
                    "badge_type": True,
                    "percent": verified_percentage,
                },
                {
                    "title": "Rejected",
                    "total": header_with_tooltip(result.rejected_deliveries,
                                                 "Number of Service Deliveries Rejected"),
                    "value": header_with_tooltip(f"{rejected_percentage:.2f}%",
                                                 "Percentage Rejected out of Delivered"),
                    "badge_type": True,
                    "percent": rejected_percentage,
                },
            ],
        },
        {
            "title": f"Payments to Workers ({result.currency})",
            "progress": [
                {
                    "title": "Earned",
                    "total": header_with_tooltip(result.total_accrued, "Earned Amount"),
                    "value": header_with_tooltip(f"{earned_percentage:.2f}%",
                                                 "Percentage Earned by all workers out of Max Budget in the Opportunity"),
                    "badge_type": True,
                    "percent": earned_percentage,
                },
                {
                    "title": "Paid",
                    "total": header_with_tooltip(result.total_paid, "Paid Amount to All Workers"),
                    "value": header_with_tooltip(f"{paid_percentage:.2f}%",
                                                 "Percentage Paid to all  workers out of Earned amount"),
                    "badge_type": True,
                    "percent": paid_percentage,
                },
            ],
        },
    ]

    return render(
        request,
        "tailwind/pages/opportunity_dashboard/opportunity_worker_progress.html",
        {"worker_progress": worker_progress},
    )



@org_member_required
def opportunity_delivery_stats(request, org_slug, opp_id):
    panel_type_2 = {
        "body": "bg-brand-marigold/10 border border-brand-marigold",
        "icon_bg": "!bg-orange-300",
        "text_color": "!text-orange-500",
    }


    opportunity = get_opportunity_or_404(opp_id, org_slug)

    stats = get_opportunity_delivery_progress(opportunity.id)

    worker_list_url = reverse("opportunity:worker_list", args=(org_slug, opp_id))
    status_url = worker_list_url + "?active_tab=workers&sort=last_active"
    delivery_url = worker_list_url + "?active_tab=delivery&sort=-pending"
    payment_url = worker_list_url + "?active_tab=payments"

    deliveries_panels = [
        {
            "icon": "fa-clipboard-list-check",
            "name": "Services Delivered",
            "status": "Total",
            "value": header_with_tooltip(stats.total_deliveries,
                                         "Total delivered so far excluding duplicates"),
            "url": delivery_url,
            "incr": stats.deliveries_from_yesterday,
        },
        {
            "icon": "fa-clipboard-list-check",
            "name": "Services Delivered",
            "status": "Pending NM Review",
            "value": header_with_tooltip(stats.flagged_deliveries_waiting_for_review,
                                         "Flagged and pending review with NM"),
            "incr": stats.flagged_deliveries_waiting_for_review_since_yesterday,
        },
    ]

    if opportunity.managed:
        deliveries_panels.append(
            {
                "icon": "fa-clipboard-list-check",
                "name": "Services Delivered",
                "status": "Pending PM Review",
                "value": header_with_tooltip(stats.visits_pending_for_pm_review,
                                             "Flagged and pending review with PM"),
                "incr": stats.visits_pending_for_pm_review_since_yesterday,
            }
        )

    opp_stats = [
        {
            "title": "Workers",
            "sub_heading": "",
            "value": "",
            "panels": [
                {"icon": "fa-user-group", "name": "Workers", "status": "Invited", "value": stats.workers_invited,
                 "url": status_url, },
                {
                    "icon": "fa-user-check",
                    "name": "Workers",
                    "status": "Yet to Accept Invitation",
                    "value": stats.pending_invites,
                },
                {
                    "icon": "fa-clipboard-list",
                    "name": "Workers",
                    "status": "Inactive last 3 days",
                    "value": header_with_tooltip(stats.inactive_workers,
                                                 "Did not submit a Learn or Deliver form in the last 3 days"),
                    "url": status_url,
                    **panel_type_2,
                },
            ],
        },
        {
            "title": "Services Delivered",
            "sub_heading": "Last Delivery",
            "value": stats.most_recent_delivery or "--",
            "panels": deliveries_panels,
        },
        {
            "title": f"Worker Payments ({opportunity.currency})",
            "sub_heading": "Last Payment",
            "value": stats.recent_payment or "--",
            "panels": [
                {
                    "icon": "fa-hand-holding-dollar",
                    "name": "Payments",
                    "status": "Earned",
                    "value": header_with_tooltip(intcomma(stats.total_accrued),
                                                 "Worker payment accrued based on approved service deliveries"),
                    "url": payment_url,
                    "incr": stats.accrued_since_yesterday
                },
                {
                    "icon": "fa-hand-holding-droplet",
                    "name": "Payments",
                    "status": "Due",
                    "value": header_with_tooltip(intcomma(stats.payments_due),
                                                 "Worker payments earned but yet unpaid"),
                },
            ],
        },
    ]

    return render(
        request, "tailwind/pages/opportunity_dashboard/opportunity_delivery_stat.html", {"opp_stats": opp_stats}
    )<|MERGE_RESOLUTION|>--- conflicted
+++ resolved
@@ -2021,13 +2021,8 @@
             "icon": "circle-check",
         },
         {"stage": "Started Learning",
-<<<<<<< HEAD
          "count": header_with_tooltip(result.started_learning_count,
-                                      "Workers that have submitted the first Learn form"),
-=======
-         "count": header_with_tooltip(aggregates["started_learning_count"],
                                       "Workers who started downloading the Learn app"),
->>>>>>> 91fe4f81
          "icon": "book-open-cover"
          },
         {"stage": "Completed Learning", "count": header_with_tooltip(result.completed_learning,
