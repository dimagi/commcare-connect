import json
from functools import reduce

from celery.result import AsyncResult
from django.conf import settings
from django.contrib import messages
from django.contrib.auth.mixins import LoginRequiredMixin, UserPassesTestMixin
from django.core.files.storage import storages
from django.db.models import F
from django.http import FileResponse, HttpResponse
from django.shortcuts import get_object_or_404, redirect, render
from django.urls import reverse
from django.utils.html import format_html
from django.utils.safestring import mark_safe
from django.utils.text import slugify
from django.utils.timezone import now
from django.views.decorators.http import require_GET, require_POST
from django.views.generic import CreateView, DetailView, ListView, UpdateView
from django_tables2 import SingleTableView
from django_tables2.export import TableExport
from geopy import distance

from commcare_connect.form_receiver.serializers import XFormSerializer
from commcare_connect.opportunity.forms import (
    AddBudgetExistingUsersForm,
    DateRanges,
    OpportunityChangeForm,
    OpportunityCreationForm,
    PaymentExportForm,
    PaymentUnitForm,
    SendMessageMobileUsersForm,
    VisitExportForm,
)
from commcare_connect.opportunity.helpers import (
    get_annotated_opportunity_access,
    get_annotated_opportunity_access_deliver_status,
)
from commcare_connect.opportunity.models import (
<<<<<<< HEAD
=======
    BlobMeta,
    CompletedModule,
>>>>>>> e63473ce
    DeliverUnit,
    Opportunity,
    OpportunityAccess,
    OpportunityClaim,
    Payment,
    PaymentUnit,
<<<<<<< HEAD
=======
    UserVisit,
    VisitValidationStatus,
>>>>>>> e63473ce
)
from commcare_connect.opportunity.tables import (
    DeliverStatusTable,
    LearnStatusTable,
    OpportunityPaymentTable,
    PaymentUnitTable,
    UserPaymentsTable,
    UserStatusTable,
    UserVisitTable,
)
from commcare_connect.opportunity.tasks import (
    add_connect_users,
    create_learn_modules_and_deliver_units,
    generate_deliver_status_export,
    generate_payment_export,
    generate_user_status_export,
    generate_visit_export,
    send_push_notification_task,
    send_sms_task,
)
from commcare_connect.opportunity.visit_import import (
    ImportException,
    bulk_update_payment_status,
    bulk_update_visit_status,
    update_payment_accrued,
)
from commcare_connect.organization.decorators import org_admin_required, org_member_required
from commcare_connect.users.models import User
from commcare_connect.utils.commcarehq_api import get_applications_for_user_by_domain, get_domains_for_user


class OrganizationUserMixin(LoginRequiredMixin, UserPassesTestMixin):
    def test_func(self):
        return self.request.org_membership is not None


class OpportunityList(OrganizationUserMixin, ListView):
    model = Opportunity
    paginate_by = 10

    def get_queryset(self):
        return Opportunity.objects.filter(organization=self.request.org).order_by("name")


class OpportunityCreate(OrganizationUserMixin, CreateView):
    template_name = "opportunity/opportunity_create.html"
    form_class = OpportunityCreationForm

    def get_success_url(self):
        return reverse("opportunity:list", args=(self.request.org.slug,))

    def get_form_kwargs(self):
        kwargs = super().get_form_kwargs()
        kwargs["domains"] = get_domains_for_user(self.request.user)
        kwargs["user"] = self.request.user
        kwargs["org_slug"] = self.request.org.slug
        return kwargs

    def form_valid(self, form: OpportunityCreationForm) -> HttpResponse:
        response = super().form_valid(form)
        create_learn_modules_and_deliver_units.delay(self.object.id)
        return response


class OpportunityEdit(OrganizationUserMixin, UpdateView):
    model = Opportunity
    template_name = "opportunity/opportunity_edit.html"
    form_class = OpportunityChangeForm

    def get_success_url(self):
        return reverse("opportunity:detail", args=(self.request.org.slug, self.object.id))

    def form_valid(self, form):
        opportunity = form.instance
        opportunity.modified_by = self.request.user.email
        users = form.cleaned_data["users"]
        if users:
            add_connect_users.delay(users, form.instance.id)
        additional_users = form.cleaned_data["additional_users"]
        if additional_users:
            opportunity.total_budget += (
                opportunity.budget_per_visit * opportunity.max_visits_per_user * additional_users
            )
        end_date = form.cleaned_data["end_date"]
        if end_date:
            opportunity.end_date = end_date
        response = super().form_valid(form)
        return response


class OpportunityDetail(OrganizationUserMixin, DetailView):
    model = Opportunity
    template_name = "opportunity/opportunity_detail.html"

    def get_context_data(self, **kwargs):
        context = super().get_context_data(**kwargs)
        context["visit_export_form"] = VisitExportForm()
        context["export_task_id"] = self.request.GET.get("export_task_id")
        context["export_form"] = PaymentExportForm()
        return context


class OpportunityLearnStatusTableView(OrganizationUserMixin, SingleTableView):
    model = OpportunityAccess
    paginate_by = 25
    table_class = LearnStatusTable
    template_name = "tables/single_table.html"

    def get_queryset(self):
        opportunity_id = self.kwargs["pk"]
        opportunity = get_object_or_404(Opportunity, organization=self.request.org, id=opportunity_id)
        return OpportunityAccess.objects.filter(opportunity=opportunity).order_by("user__name")


class OpportunityPaymentTableView(OrganizationUserMixin, SingleTableView):
    model = OpportunityAccess
    paginate_by = 25
    table_class = OpportunityPaymentTable
    template_name = "tables/single_table.html"

    def get_queryset(self):
        opportunity_id = self.kwargs["pk"]
        opportunity = get_object_or_404(Opportunity, organization=self.request.org, id=opportunity_id)
        return OpportunityAccess.objects.filter(opportunity=opportunity, payment_accrued__gte=0).order_by(
            "-payment_accrued"
        )


class UserPaymentsTableView(OrganizationUserMixin, SingleTableView):
    model = Payment
    paginate_by = 25
    table_class = UserPaymentsTable
    template_name = "opportunity/opportunity_user_payments_list.html"

    def get_context_data(self, **kwargs):
        context = super().get_context_data(**kwargs)
        context["latest_payment"] = self.object_list.all().first()
        context["access"] = self.access
        context["opportunity"] = self.opportunity
        return context

    def get_queryset(self):
        opportunity_id = self.kwargs["opp_id"]
        self.opportunity = get_object_or_404(Opportunity, organization=self.request.org, id=opportunity_id)
        access_id = self.kwargs["pk"]
        self.access = get_object_or_404(OpportunityAccess, opportunity=self.opportunity, pk=access_id)
        return Payment.objects.filter(opportunity_access=self.access).order_by("-date_paid")


class OpportunityUserLearnProgress(OrganizationUserMixin, DetailView):
    template_name = "opportunity/user_learn_progress.html"

    def get_queryset(self):
        return OpportunityAccess.objects.filter(opportunity_id=self.kwargs.get("opp_id"))


@org_member_required
def export_user_visits(request, **kwargs):
    opportunity_id = kwargs["pk"]
    get_object_or_404(Opportunity, organization=request.org, id=opportunity_id)
    form = VisitExportForm(data=request.POST)
    if not form.is_valid():
        messages.error(request, form.errors)
        return redirect("opportunity:detail", request.org.slug, opportunity_id)

    export_format = form.cleaned_data["format"]
    date_range = DateRanges(form.cleaned_data["date_range"])
    status = form.cleaned_data["status"]

    result = generate_visit_export.delay(opportunity_id, date_range, status, export_format)
    redirect_url = reverse("opportunity:detail", args=(request.org.slug, opportunity_id))
    return redirect(f"{redirect_url}?export_task_id={result.id}")


@org_member_required
@require_GET
def export_status(request, org_slug, task_id):
    task_meta = AsyncResult(task_id)._get_task_meta()
    status = task_meta.get("status")
    progress = {
        "complete": status == "SUCCESS",
    }
    if status == "FAILURE":
        progress["error"] = task_meta.get("result")
    return render(
        request,
        "opportunity/upload_progress.html",
        {
            "task_id": task_id,
            "current_time": now().microsecond,
            "progress": progress,
        },
    )


@org_member_required
@require_GET
def download_export(request, org_slug, task_id):
    task_meta = AsyncResult(task_id)._get_task_meta()
    saved_filename = task_meta.get("result")
    opportunity_id = task_meta.get("args")[0]
    opportunity = get_object_or_404(Opportunity, organization=request.org, id=opportunity_id)
    op_slug = slugify(opportunity.name)
    export_format = saved_filename.split(".")[-1]
    filename = f"{org_slug}_{op_slug}_export.{export_format}"

    export_file = storages["default"].open(saved_filename)
    return FileResponse(
        export_file, as_attachment=True, filename=filename, content_type=TableExport.FORMATS[export_format]
    )


@org_member_required
@require_POST
def update_visit_status_import(request, org_slug=None, pk=None):
    opportunity = get_object_or_404(Opportunity, organization=request.org, id=pk)
    file = request.FILES.get("visits")
    try:
        status = bulk_update_visit_status(opportunity, file)
    except ImportException as e:
        messages.error(request, e.message)
    else:
        message = f"Visit status updated successfully for {len(status)} visits."
        if status.missing_visits:
            message += status.get_missing_message()
        messages.success(request, mark_safe(message))
    return redirect("opportunity:detail", org_slug, pk)


@org_member_required
def add_budget_existing_users(request, org_slug=None, pk=None):
    opportunity = get_object_or_404(Opportunity, organization=request.org, id=pk)
    opportunity_access = OpportunityAccess.objects.filter(opportunity=opportunity)
    opportunity_claims = OpportunityClaim.objects.filter(opportunity_access__in=opportunity_access)
    form = AddBudgetExistingUsersForm(opportunity_claims=opportunity_claims)

    if request.method == "POST":
        form = AddBudgetExistingUsersForm(opportunity_claims=opportunity_claims, data=request.POST)
        if form.is_valid():
            selected_users = form.cleaned_data["selected_users"]
            additional_visits = form.cleaned_data["additional_visits"]
            update_kwargs = {"max_payments": F("max_payments") + additional_visits}
            if form.cleaned_data["end_date"]:
                update_kwargs.update({"end_date": form.cleaned_data["end_date"]})
            OpportunityClaim.objects.filter(pk__in=selected_users).update(**update_kwargs)
            opportunity.total_budget += additional_visits * opportunity.budget_per_visit * len(selected_users)
            opportunity.save()
            return redirect("opportunity:detail", org_slug, pk)

    return render(
        request,
        "opportunity/add_visits_existing_users.html",
        {"form": form, "opportunity_claims": opportunity_claims, "budget_per_visit": opportunity.budget_per_visit},
    )


class OpportunityUserStatusTableView(OrganizationUserMixin, SingleTableView):
    model = OpportunityAccess
    paginate_by = 25
    table_class = UserStatusTable
    template_name = "tables/single_table.html"

    def get_queryset(self):
        opportunity_id = self.kwargs["pk"]
        opportunity = get_object_or_404(Opportunity, organization=self.request.org, id=opportunity_id)
        access_objects = get_annotated_opportunity_access(opportunity)
        return access_objects


@org_member_required
def export_users_for_payment(request, **kwargs):
    opportunity_id = kwargs["pk"]
    get_object_or_404(Opportunity, organization=request.org, id=opportunity_id)
    form = PaymentExportForm(data=request.POST)
    if not form.is_valid():
        messages.error(request, form.errors)
        return redirect("opportunity:detail", request.org.slug, opportunity_id)

    export_format = form.cleaned_data["format"]
    result = generate_payment_export.delay(opportunity_id, export_format)
    redirect_url = reverse("opportunity:detail", args=(request.org.slug, opportunity_id))
    return redirect(f"{redirect_url}?export_task_id={result.id}")


@org_member_required
@require_POST
def payment_import(request, org_slug=None, pk=None):
    opportunity = get_object_or_404(Opportunity, organization=request.org, id=pk)
    file = request.FILES.get("payments")
    try:
        status = bulk_update_payment_status(opportunity, file)
    except ImportException as e:
        messages.error(request, e.message)
    else:
        message = f"Payment status updated successfully for {len(status)} users."
        messages.success(request, mark_safe(message))
    return redirect("opportunity:detail", org_slug, pk)


@org_member_required
def add_payment_unit(request, org_slug=None, pk=None):
    opportunity = get_object_or_404(Opportunity, organization=request.org, id=pk)
    deliver_units = DeliverUnit.objects.filter(app=opportunity.deliver_app, payment_unit__isnull=True)

    form = PaymentUnitForm(deliver_units=deliver_units)

    if request.method == "POST":
        form = PaymentUnitForm(deliver_units=deliver_units, data=request.POST)
        if form.is_valid():
            form.instance.opportunity = opportunity
            form.save()
            deliver_units = form.cleaned_data["deliver_units"]
            DeliverUnit.objects.filter(id__in=deliver_units, payment_unit__isnull=True).update(
                payment_unit=form.instance.id
            )
            messages.success(request, f"Payment unit {form.instance.name} created.")
            return redirect("opportunity:detail", org_slug=request.org.slug, pk=opportunity.id)

    return render(
        request,
        "form.html",
        dict(title=f"{request.org.slug} - {opportunity.name}", form_title="Payment Unit Create", form=form),
    )


def edit_payment_unit(request, org_slug=None, opp_id=None, pk=None):
    opportunity = get_object_or_404(Opportunity, organization=request.org, id=opp_id)
    payment_unit = get_object_or_404(PaymentUnit, id=pk, opportunity=opportunity)
    deliver_units = DeliverUnit.objects.filter(app=opportunity.deliver_app)
    payment_unit_deliver_units = {deliver_unit.pk for deliver_unit in payment_unit.deliver_units.all()}

    form = PaymentUnitForm(deliver_units=deliver_units, instance=payment_unit)

    if request.method == "POST":
        form = PaymentUnitForm(deliver_units=deliver_units, data=request.POST, instance=payment_unit)
        if form.is_valid():
            form.save()
            deliver_units = form.cleaned_data["deliver_units"]
            DeliverUnit.objects.filter(id__in=deliver_units).update(payment_unit=form.instance.id)
            # Remove deliver units which are not selected anymore
            removed_deliver_units = payment_unit_deliver_units - {int(deliver_unit) for deliver_unit in deliver_units}
            DeliverUnit.objects.filter(id__in=removed_deliver_units).update(payment_unit=None)
            messages.success(request, f"Payment unit {form.instance.name} updated.")
            return redirect("opportunity:detail", org_slug=request.org.slug, pk=opportunity.id)

    return render(
        request,
        "form.html",
        dict(title=f"{request.org.slug} - {opportunity.name}", form_title="Payment Unit Edit", form=form),
    )


class OpportunityPaymentUnitTableView(OrganizationUserMixin, SingleTableView):
    model = PaymentUnit
    paginate_by = 25
    table_class = PaymentUnitTable
    template_name = "tables/single_table.html"

    def get_queryset(self):
        opportunity_id = self.kwargs["pk"]
        opportunity = get_object_or_404(Opportunity, organization=self.request.org, id=opportunity_id)
        return PaymentUnit.objects.filter(opportunity=opportunity).order_by("name")


@org_member_required
def export_user_status(request, **kwargs):
    opportunity_id = kwargs["pk"]
    get_object_or_404(Opportunity, organization=request.org, id=opportunity_id)
    form = PaymentExportForm(data=request.POST)
    if not form.is_valid():
        messages.error(request, form.errors)
        return redirect("opportunity:detail", request.org.slug, opportunity_id)

    export_format = form.cleaned_data["format"]
    result = generate_user_status_export.delay(opportunity_id, export_format)
    redirect_url = reverse("opportunity:detail", args=(request.org.slug, opportunity_id))
    return redirect(f"{redirect_url}?export_task_id={result.id}")


class OpportunityDeliverStatusTable(OrganizationUserMixin, SingleTableView):
    model = OpportunityAccess
    paginate_by = 25
    table_class = DeliverStatusTable
    template_name = "tables/single_table.html"

    def get_queryset(self):
        opportunity_id = self.kwargs["pk"]
        opportunity = get_object_or_404(Opportunity, organization=self.request.org, id=opportunity_id)
        access_objects = get_annotated_opportunity_access_deliver_status(opportunity)
        return access_objects


@org_member_required
def export_deliver_status(request, **kwargs):
    opportunity_id = kwargs["pk"]
    get_object_or_404(Opportunity, organization=request.org, id=opportunity_id)
    form = PaymentExportForm(data=request.POST)
    if not form.is_valid():
        messages.error(request, form.errors)
        return redirect("opportunity:detail", request.org.slug, opportunity_id)

    export_format = form.cleaned_data["format"]
    result = generate_deliver_status_export.delay(opportunity_id, export_format)
    redirect_url = reverse("opportunity:detail", args=(request.org.slug, opportunity_id))
    return redirect(f"{redirect_url}?export_task_id={result.id}")


@org_member_required
def user_visits_list(request, org_slug=None, opp_id=None, pk=None):
    opportunity = get_object_or_404(Opportunity, organization=request.org, id=opp_id)
    opportunity_access = get_object_or_404(OpportunityAccess, pk=pk, opportunity=opportunity)
    user_visits = opportunity_access.uservisit_set.order_by("visit_date")
    user_visits_table = UserVisitTable(user_visits)
    return render(
        request,
        "opportunity/user_visits_list.html",
        context=dict(opportunity=opportunity, table=user_visits_table, user_name=opportunity_access.display_name),
    )


@org_member_required
@require_POST
def payment_delete(request, org_slug=None, opp_id=None, access_id=None, pk=None):
    opportunity = get_object_or_404(Opportunity, organization=request.org, pk=opp_id)
    opportunity_access = get_object_or_404(OpportunityAccess, pk=access_id, opportunity=opportunity)
    payment = get_object_or_404(Payment, opportunity_access=opportunity_access, pk=pk)
    payment.delete()
    return redirect("opportunity:user_payments_table", org_slug=org_slug, opp_id=opp_id, pk=access_id)


@org_member_required
def user_profile(request, org_slug=None, opp_id=None, pk=None):
    access = get_object_or_404(OpportunityAccess, pk=pk, accepted=True)
    user_visits = UserVisit.objects.filter(user=access.user, opportunity=access.opportunity)
    user_visit_data = []
    for user_visit in user_visits:
        if not user_visit.location:
            continue
        lat, lng, elevation, precision = user_visit.location.split(" ")
        user_visit_data.append(
            dict(entity_name=user_visit.entity_name, visit_date=user_visit.visit_date.date(), lat=lat, lng=lng)
        )
    # user for centering the User visits map
    lat_avg = 0.0
    lng_avg = 0.0
    if user_visit_data:
        lat_avg = reduce(lambda x, y: x + float(y["lat"]), user_visit_data, 0.0) / len(user_visit_data)
        lng_avg = reduce(lambda x, y: x + float(y["lng"]), user_visit_data, 0.0) / len(user_visit_data)
    return render(
        request,
        "opportunity/user_profile.html",
        context=dict(
            access=access,
            user_visits=user_visit_data,
            lat_avg=lat_avg,
            lng_avg=lng_avg,
            MAPBOX_TOKEN=settings.MAPBOX_TOKEN,
        ),
    )


@org_admin_required
def send_message_mobile_users(request, org_slug=None, pk=None):
    opportunity = get_object_or_404(Opportunity, pk=pk, organization=request.org)
    user_ids = OpportunityAccess.objects.filter(opportunity=opportunity, accepted=True).values_list(
        "user_id", flat=True
    )
    users = User.objects.filter(pk__in=user_ids)
    form = SendMessageMobileUsersForm(users=users, data=request.POST or None)

    if form.is_valid():
        selected_user_ids = form.cleaned_data["selected_users"]
        title = form.cleaned_data["title"]
        body = form.cleaned_data["body"]
        message_type = form.cleaned_data["message_type"]
        if "notification" in message_type:
            send_push_notification_task.delay(selected_user_ids, title, body)
        if "sms" in message_type:
            send_sms_task.delay(selected_user_ids, body)
        return redirect("opportunity:detail", org_slug=request.org.slug, pk=pk)

    return render(
        request,
        "opportunity/send_message.html",
        context=dict(
            title=f"{request.org.slug} - {opportunity.name}",
            form_title="Send Message",
            form=form,
            users=users,
            user_ids=list(user_ids),
        ),
    )


# used for loading learn_app and deliver_app dropdowns
@org_member_required
def get_application(request, org_slug=None):
    domain = request.GET.get("learn_app_domain") or request.GET.get("deliver_app_domain")
    applications = get_applications_for_user_by_domain(request.user, domain)
    options = []
    for app in applications:
        value = json.dumps(app)
        name = app["name"]
        options.append(format_html("<option value='{}'>{}</option>", value, name))
    return HttpResponse("\n".join(options))


@org_member_required
def visit_verification(request, org_slug=None, pk=None):
    user_visit = get_object_or_404(UserVisit, pk=pk)
    serializer = XFormSerializer(data=user_visit.form_json)
    access_id = OpportunityAccess.objects.get(user=user_visit.user, opportunity=user_visit.opportunity).id
    serializer.is_valid()
    xform = serializer.save()
    user_forms = []
    other_forms = []
    lat = None
    lon = None
    if user_visit.location:
        locations = (
            UserVisit.objects.filter(opportunity=user_visit.opportunity)
            .values("entity_id", "location", "user_id", "entity_name")
            .exclude(pk=pk)
        )
        lat, lon, *_ = user_visit.location.split(" ")
        for loc in locations:
            if loc.get("location") is None:
                continue
            other_lat, other_lon, *_ = loc["location"].split(" ")
            dist = distance.distance((lat, lon), (other_lat, other_lon))
            if dist.m <= 250:
                if user_visit.user_id == loc["user_id"]:
                    user_forms.append((loc, dist.m, other_lat, other_lon))
                else:
                    other_forms.append((loc, dist.m, other_lat, other_lon))
        user_forms.sort(key=lambda x: x[1])
        other_forms.sort(key=lambda x: x[1])
    return render(
        request,
        "opportunity/visit_verification.html",
        context={
            "visit": user_visit,
            "xform": xform,
            "access_id": access_id,
            "user_forms": json.dumps(user_forms[:5]),
            "other_forms": json.dumps(other_forms[:5]),
            "visit_lat": lat,
            "visit_lon": lon,
            "MAPBOX_TOKEN": settings.MAPBOX_TOKEN,
        },
    )


@org_member_required
def approve_visit(request, org_slug=None, pk=None):
    user_visit = UserVisit.objects.get(pk=pk)
    user_visit.status = VisitValidationStatus.approved
    user_visit.save()
    opp_id = user_visit.opportunity_id
    access = OpportunityAccess.objects.get(user_id=user_visit.user_id, opportunity_id=opp_id)
    update_payment_accrued(opportunity=access.opportunity, users=[access.user])
    return redirect("opportunity:user_visits_list", org_slug=org_slug, opp_id=user_visit.opportunity.id, pk=access.id)


@org_member_required
def reject_visit(request, org_slug=None, pk=None):
    user_visit = UserVisit.objects.get(pk=pk)
    user_visit.status = VisitValidationStatus.rejected
    user_visit.save()
    access = OpportunityAccess.objects.get(user_id=user_visit.user_id, opportunity_id=user_visit.opportunity_id)
    update_payment_accrued(opportunity=access.opportunity, users=[access.user])
    return redirect("opportunity:user_visits_list", org_slug=org_slug, opp_id=user_visit.opportunity_id, pk=access.id)


@org_member_required
def fetch_attachment(self, org_slug, blob_id):
    blob_meta = BlobMeta.objects.get(blob_id=blob_id)
    attachment = storages["default"].open(blob_id)
    return FileResponse(attachment, filename=blob_meta.name, content_type=blob_meta.content_type)<|MERGE_RESOLUTION|>--- conflicted
+++ resolved
@@ -36,22 +36,15 @@
     get_annotated_opportunity_access_deliver_status,
 )
 from commcare_connect.opportunity.models import (
-<<<<<<< HEAD
-=======
     BlobMeta,
-    CompletedModule,
->>>>>>> e63473ce
     DeliverUnit,
     Opportunity,
     OpportunityAccess,
     OpportunityClaim,
     Payment,
     PaymentUnit,
-<<<<<<< HEAD
-=======
     UserVisit,
     VisitValidationStatus,
->>>>>>> e63473ce
 )
 from commcare_connect.opportunity.tables import (
     DeliverStatusTable,
