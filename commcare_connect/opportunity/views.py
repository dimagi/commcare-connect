--- conflicted
+++ resolved
@@ -500,15 +500,7 @@
         getattr(request, "org_membership", None) and request.org_membership.is_program_manager
     ) or request.user.is_superuser
 
-<<<<<<< HEAD
-    form = AddBudgetExistingUsersForm(
-        opportunity_claims=opportunity_claims,
-        opportunity=opportunity,
-        data=request.POST or None,
-    )
-=======
     form = form_class(opportunity_claims=opportunity_claims, opportunity=opportunity, data=request.POST or None)
->>>>>>> 719addca
     if form.is_valid():
         form.save()
         return redirect("opportunity:detail", org_slug, pk)
