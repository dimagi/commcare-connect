--- conflicted
+++ resolved
@@ -458,49 +458,7 @@
             opportunity_claims=opportunity_claims, opportunity=opportunity, data=request.POST
         )
         if form.is_valid():
-<<<<<<< HEAD
-            selected_users = form.cleaned_data["selected_users"]
-            additional_visits = form.cleaned_data["additional_visits"]
-            end_date = form.cleaned_data["end_date"]
-
-            if additional_visits:
-                claims = OpportunityClaimLimit.objects.filter(opportunity_claim__in=selected_users)
-                org_pay = opportunity.managedopportunity.org_pay_per_visit if opportunity.managed else 0
-
-                for ocl in claims.all():
-                    opportunity.total_budget += (ocl.payment_unit.amount + org_pay) * additional_visits
-
-                if opportunity.managed:
-                    managed_opp = opportunity.managedopportunity
-                    program = managed_opp.program
-                    total_budget_sum = (
-                        ManagedOpportunity.objects.filter(program=program)
-                        .exclude(id=managed_opp.id)
-                        .aggregate(total=Sum("total_budget"))["total"]
-                        or 0
-                    )
-                    if total_budget_sum + opportunity.total_budget > program.budget:
-                        form.add_error("additional_visits", "Additional visits exceed the program budget.")
-                        return render(
-                            request,
-                            "opportunity/add_visits_existing_users.html",
-                            {
-                                "form": form,
-                                "opportunity_claims": opportunity_claims,
-                                "budget_per_visit": opportunity.budget_per_visit_new,
-                                "opportunity": opportunity,
-                            },
-                        )
-
-                claims.update(max_visits=F("max_visits") + additional_visits)
-                opportunity.save()
-
-            if end_date:
-                OpportunityClaim.objects.filter(pk__in=selected_users).update(end_date=end_date)
-
-=======
             form.save()
->>>>>>> b051b035
             return redirect("opportunity:detail", org_slug, pk)
     else:
         form = AddBudgetExistingUsersForm(opportunity_claims=opportunity_claims, opportunity=opportunity)
