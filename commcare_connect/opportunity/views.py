--- conflicted
+++ resolved
@@ -1845,7 +1845,45 @@
 
 
 @org_member_required
-<<<<<<< HEAD
+def worker_payment_history(request, org_slug, opp_id, access_id):
+    access = get_object_or_404(OpportunityAccess, opportunity__id=opp_id, pk=access_id)
+    queryset = Payment.objects.filter(opportunity_access=access).order_by("-date_paid")
+    payments = queryset.values("date_paid", "amount")
+
+    return render(
+        request,
+        "tailwind/components/worker_page/payment_history.html",
+        context=dict(access=access, payments=payments, latest_payment=queryset.first()),
+    )
+
+
+@org_member_required
+def worker_flag_counts(request, org_slug, opp_id, access_id):
+    access = get_object_or_404(OpportunityAccess, opportunity__id=opp_id, pk=access_id)
+    status = request.GET.get("status", CompletedWorkStatus.pending)
+    payment_unit_id = request.GET.get("payment_unit_id")
+
+    visits = UserVisit.objects.filter(
+        completed_work__opportunity_access=access,
+        completed_work__status=status,
+    )
+
+    if payment_unit_id:
+        visits = visits.filter(completed_work__payment_unit__id=payment_unit_id)
+
+    all_flags = [flag for visit in visits.all() for flag in visit.flags]
+    counts = Counter(all_flags)
+    return render(
+        request,
+        "tailwind/components/worker_page/flag_counts.html",
+        context=dict(
+            access=access,
+            flag_counts=counts.items(),
+        ),
+    )
+
+
+@org_member_required
 def learn_module_table(request, org_slug=None, opp_id=None):
     opp = get_opportunity_or_404(opp_id, org_slug)
     data = LearnModule.objects.filter(app=opp.learn_app)
@@ -2097,41 +2135,4 @@
 
     return render(
         request, "tailwind/pages/opportunity_dashboard/opportunity_delivery_stat.html", {"opp_stats": opp_stats}
-=======
-def worker_payment_history(request, org_slug, opp_id, access_id):
-    access = get_object_or_404(OpportunityAccess, opportunity__id=opp_id, pk=access_id)
-    queryset = Payment.objects.filter(opportunity_access=access).order_by("-date_paid")
-    payments = queryset.values("date_paid", "amount")
-
-    return render(
-        request,
-        "tailwind/components/worker_page/payment_history.html",
-        context=dict(access=access, payments=payments, latest_payment=queryset.first()),
-    )
-
-
-@org_member_required
-def worker_flag_counts(request, org_slug, opp_id, access_id):
-    access = get_object_or_404(OpportunityAccess, opportunity__id=opp_id, pk=access_id)
-    status = request.GET.get("status", CompletedWorkStatus.pending)
-    payment_unit_id = request.GET.get("payment_unit_id")
-
-    visits = UserVisit.objects.filter(
-        completed_work__opportunity_access=access,
-        completed_work__status=status,
-    )
-
-    if payment_unit_id:
-        visits = visits.filter(completed_work__payment_unit__id=payment_unit_id)
-
-    all_flags = [flag for visit in visits.all() for flag in visit.flags]
-    counts = Counter(all_flags)
-    return render(
-        request,
-        "tailwind/components/worker_page/flag_counts.html",
-        context=dict(
-            access=access,
-            flag_counts=counts.items(),
-        ),
->>>>>>> b6ee744c
     )