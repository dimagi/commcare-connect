--- conflicted
+++ resolved
@@ -930,17 +930,11 @@
     approved_count = UserVisit.objects.bulk_update(
         to_bulk_update, ["status", "review_created_on", "review_status", "justification"]
     )
-<<<<<<< HEAD
     approved_count += len(to_update_with_save)
-=======
     if visits:
         user_ids = visits.values_list("user_id", flat=True).distinct()
         update_payment_accrued(opportunity=visits[0].opportunity, users=user_ids, incremental=True)
->>>>>>> bf7d872b
     send_event_to_ga(request, Event("bulk_approve_confirm", {"updated": approved_count, "total": len(visit_ids)}))
-
-    if visits:
-        update_payment_accrued(opportunity=visits[0].opportunity, users=[visits[0].user], incremental=True)
     return HttpResponse(status=200, headers={"HX-Trigger": "reload_table"})
 
 
