import datetime
import json
from collections import Counter, defaultdict
from functools import reduce
from http import HTTPStatus

from celery.result import AsyncResult
from crispy_forms.utils import render_crispy_form
from django.conf import settings
from django.contrib import messages
from django.contrib.auth.mixins import LoginRequiredMixin, UserPassesTestMixin
from django.core.files.base import ContentFile
from django.core.files.storage import default_storage, storages
from django.db.models import Count, Max, Q, Sum
from django.db.models.functions import Greatest
from django.forms import modelformset_factory
from django.http import FileResponse, Http404, HttpResponse
from django.middleware.csrf import get_token
from django.shortcuts import get_object_or_404, redirect, render
from django.urls import reverse
from django.utils.html import format_html
from django.utils.safestring import mark_safe
from django.utils.text import slugify
from django.utils.timezone import now
from django.views.decorators.csrf import csrf_exempt
from django.views.decorators.http import require_GET, require_http_methods, require_POST
from django.views.generic import CreateView, DetailView, TemplateView, UpdateView
from django_tables2 import RequestConfig, SingleTableMixin, SingleTableView
from django_tables2.export import TableExport
from geopy import distance

from commcare_connect.connect_id_client import fetch_users
from commcare_connect.form_receiver.serializers import XFormSerializer
from commcare_connect.opportunity.api.serializers import remove_opportunity_access_cache
from commcare_connect.opportunity.app_xml import AppNoBuildException
from commcare_connect.opportunity.forms import (
    AddBudgetExistingUsersForm,
    AddBudgetNewUsersForm,
    DateRanges,
    DeliverUnitFlagsForm,
    FormJsonValidationRulesForm,
    OpportunityChangeForm,
    OpportunityCreationForm,
    OpportunityFinalizeForm,
    OpportunityInitForm,
    OpportunityUserInviteForm,
    OpportunityVerificationFlagsConfigForm,
    PaymentExportForm,
    PaymentInvoiceForm,
    PaymentUnitForm,
    ReviewVisitExportForm,
    SendMessageMobileUsersForm,
    VisitExportForm,
)
from commcare_connect.opportunity.helpers import (
    get_annotated_opportunity_access,
    get_annotated_opportunity_access_deliver_status,
    get_opportunity_delivery_progress,
    get_opportunity_funnel_progress,
    get_opportunity_list_data,
    get_opportunity_worker_progress,
    get_payment_report_data,
    get_worker_learn_table_data,
    get_worker_table_data,
)
from commcare_connect.opportunity.models import (
    BlobMeta,
    CatchmentArea,
    CompletedModule,
    CompletedWork,
    CompletedWorkStatus,
    DeliverUnit,
    DeliverUnitFlagRules,
    FormJsonValidationRules,
    LearnModule,
    Opportunity,
    OpportunityAccess,
    OpportunityClaim,
    OpportunityClaimLimit,
    OpportunityVerificationFlags,
    Payment,
    PaymentInvoice,
    PaymentUnit,
    UserInvite,
    UserInviteStatus,
    UserVisit,
    VisitReviewStatus,
    VisitValidationStatus,
)
from commcare_connect.opportunity.tables import (
    CompletedWorkTable,
    DeliverStatusTable,
    DeliverUnitTable,
    LearnModuleTable,
    LearnStatusTable,
    OpportunityPaymentTable,
    OpportunityTable,
    PaymentInvoiceTable,
    PaymentReportTable,
    PaymentUnitTable,
    ProgramManagerOpportunityTable,
    SuspendedUsersTable,
    UserStatusTable,
    UserVisitVerificationTable,
    WorkerDeliveryTable,
    WorkerLearnStatusTable,
    WorkerLearnTable,
    WorkerPaymentsTable,
    WorkerStatusTable,
)
from commcare_connect.opportunity.tasks import (
    add_connect_users,
    bulk_update_payments_task,
    create_learn_modules_and_deliver_units,
    generate_catchment_area_export,
    generate_deliver_status_export,
    generate_payment_export,
    generate_review_visit_export,
    generate_user_status_export,
    generate_visit_export,
    generate_work_status_export,
    invite_user,
    send_push_notification_task,
    send_sms_task,
    update_user_and_send_invite,
)
from commcare_connect.opportunity.visit_import import (
    ImportException,
    bulk_update_catchments,
    bulk_update_completed_work_status,
    bulk_update_visit_review_status,
    bulk_update_visit_status,
    get_exchange_rate,
    update_payment_accrued,
)
from commcare_connect.organization.decorators import org_admin_required, org_member_required, org_viewer_required
from commcare_connect.program.models import ManagedOpportunity
from commcare_connect.program.utils import is_program_manager, is_program_manager_of_opportunity
from commcare_connect.users.models import User
from commcare_connect.utils.celery import CELERY_TASK_SUCCESS, get_task_progress_message
from commcare_connect.utils.commcarehq_api import get_applications_for_user_by_domain, get_domains_for_user
from commcare_connect.utils.file import get_file_extension
from commcare_connect.utils.tables import get_duration_min


class OrganizationUserMixin(LoginRequiredMixin, UserPassesTestMixin):
    def test_func(self):
        # request.org_membership is a SimpleLazyObject object so `is not None` is always `True`
        return self.request.org_membership != None or self.request.user.is_superuser  # noqa: E711


class OrganizationUserMemberRoleMixin(LoginRequiredMixin, UserPassesTestMixin):
    def test_func(self):
        return (
            self.request.org_membership != None and not self.request.org_membership.is_viewer  # noqa: E711
        ) or self.request.user.is_superuser


def get_opportunity_or_404(pk, org_slug):
    opp = get_object_or_404(Opportunity, id=pk)

    if (opp.organization and opp.organization.slug == org_slug) or (
        opp.managed and opp.managedopportunity.program.organization.slug == org_slug
    ):
        return opp

    raise Http404("Opportunity not found.")


class OrgContextSingleTableView(SingleTableView):
    def get_table_kwargs(self):
        kwargs = super().get_table_kwargs()
        kwargs["org_slug"] = self.request.org.slug
        return kwargs


class OpportunityList(OrganizationUserMixin, SingleTableMixin, TemplateView):
    template_name = "tailwind/pages/opportunities_list.html"
    paginate_by = 15

    def get_table_class(self):
        if self.request.org.program_manager:
            return ProgramManagerOpportunityTable
        return OpportunityTable

    def get_table_kwargs(self):
        kwargs = super().get_table_kwargs()
        kwargs["org_slug"] = self.request.org.slug
        return kwargs

    def get_table_data(self):
        org = self.request.org
        query_set = get_opportunity_list_data(org, self.request.org.program_manager)
        query_set = query_set.order_by("status", "start_date", "end_date")
        return query_set


class OpportunityCreate(OrganizationUserMemberRoleMixin, CreateView):
    template_name = "opportunity/opportunity_create.html"
    form_class = OpportunityCreationForm

    def get_success_url(self):
        return reverse("opportunity:list", args=(self.request.org.slug,))

    def get_form_kwargs(self):
        kwargs = super().get_form_kwargs()
        kwargs["domains"] = get_domains_for_user(self.request.user)
        kwargs["user"] = self.request.user
        kwargs["org_slug"] = self.request.org.slug
        return kwargs

    def form_valid(self, form: OpportunityCreationForm) -> HttpResponse:
        response = super().form_valid(form)
        create_learn_modules_and_deliver_units.delay(self.object.id)
        return response


class OpportunityInit(OrganizationUserMemberRoleMixin, CreateView):
    template_name = "opportunity/opportunity_init.html"
    form_class = OpportunityInitForm

    def get_success_url(self):
        return reverse("opportunity:add_payment_units", args=(self.request.org.slug, self.object.id))

    def get_form_kwargs(self):
        kwargs = super().get_form_kwargs()
        kwargs["domains"] = get_domains_for_user(self.request.user)
        kwargs["user"] = self.request.user
        kwargs["org_slug"] = self.request.org.slug
        return kwargs

    def form_valid(self, form: OpportunityInitForm):
        response = super().form_valid(form)
        create_learn_modules_and_deliver_units(self.object.id)
        return response


class OpportunityEdit(OrganizationUserMemberRoleMixin, UpdateView):
    model = Opportunity
    template_name = "opportunity/opportunity_edit.html"
    form_class = OpportunityChangeForm

    def get_success_url(self):
        return reverse("opportunity:detail", args=(self.request.org.slug, self.object.id))

    def form_valid(self, form):
        opportunity = form.instance
        opportunity.modified_by = self.request.user.email
        users = form.cleaned_data["users"]
        if users:
            add_connect_users.delay(users, form.instance.id)

        end_date = form.cleaned_data["end_date"]
        if end_date:
            opportunity.end_date = end_date
        response = super().form_valid(form)
        return response


class OpportunityFinalize(OrganizationUserMemberRoleMixin, UpdateView):
    model = Opportunity
    template_name = "opportunity/opportunity_finalize.html"
    form_class = OpportunityFinalizeForm

    def dispatch(self, request, *args, **kwargs):
        self.object = self.get_object()
        if self.object.paymentunit_set.count() == 0:
            messages.warning(request, "Please configure payment units before setting budget")
            return redirect("opportunity:add_payment_units", org_slug=request.org.slug, pk=self.object.id)
        return super().dispatch(request, *args, **kwargs)

    def get_success_url(self):
        return reverse("opportunity:detail", args=(self.request.org.slug, self.object.id))

    def get_form_kwargs(self):
        kwargs = super().get_form_kwargs()
        opportunity = self.object
        payment_units = opportunity.paymentunit_set.all()
        budget_per_user = 0
        payment_units_max_total = 0
        for pu in payment_units:
            budget_per_user += pu.amount * pu.max_total
            payment_units_max_total += pu.max_total
        kwargs["budget_per_user"] = budget_per_user
        kwargs["current_start_date"] = opportunity.start_date
        kwargs["opportunity"] = opportunity
        kwargs["payment_units_max_total"] = payment_units_max_total
        return kwargs

    def form_valid(self, form):
        opportunity = form.instance
        opportunity.modified_by = self.request.user.email
        start_date = form.cleaned_data["start_date"]
        end_date = form.cleaned_data["end_date"]
        if end_date:
            opportunity.end_date = end_date
        if start_date:
            opportunity.start_date = start_date

        if opportunity.managed:
            ManagedOpportunity.objects.filter(id=opportunity.id).update(
                org_pay_per_visit=form.cleaned_data["org_pay_per_visit"]
            )
        response = super().form_valid(form)
        return response


class OpportunityDashboard(OrganizationUserMixin, DetailView):
    model = Opportunity
    template_name = "tailwind/pages/opportunity_dashboard/dashboard.html"

    def get(self, request, *args, **kwargs):
        self.object = self.get_object()
        if not self.object.is_setup_complete:
            messages.warning(request, "Please complete the opportunity setup to view it")
            return redirect("opportunity:add_payment_units", org_slug=request.org.slug, pk=self.object.id)
        context = self.get_context_data(object=self.object, request=request)
        return self.render_to_response(context)

    def get_context_data(self, object, request, **kwargs):
        context = super().get_context_data(**kwargs)

        learn_module_count = LearnModule.objects.filter(app=object.learn_app).count()
        deliver_unit_count = DeliverUnit.objects.filter(app=object.deliver_app).count()
        payment_unit_count = object.paymentunit_set.count()

        def safe_display(value):
            if value is None:
                return "---"
            if isinstance(value, datetime.date):
                return value.strftime("%Y-%m-%d")
            return str(value)

        context["path"] = [
            {"title": "opportunities", "url": reverse("opportunity:list", kwargs={"org_slug": request.org.slug})},
            {"title": object.name, "url": reverse("opportunity:detail", args=(request.org.slug, object.id))},
        ]

        context["resources"] = [
            {"name": "Learn App", "count": learn_module_count, "icon": "fa-book-open-cover"},
            {"name": "Delivery App", "count": deliver_unit_count, "icon": "fa-clipboard-check"},
            {"name": "Payments Units", "count": payment_unit_count, "icon": "fa-hand-holding-dollar"},
        ]

        context["basic_details"] = [
            {
                "name": "Delivery Type",
                "count": safe_display(object.delivery_type and object.delivery_type.name),
                "icon": "fa-file-check",
            },
            {
                "name": "Start Date",
                "count": safe_display(object.start_date),
                "icon": "fa-calendar-range",
            },
            {
                "name": "End Date",
                "count": safe_display(object.end_date),
                "icon": "fa-arrow-right !text-brand-mango",  # color is also changed",
            },
            {
                "name": "Max Workers",
                "count": safe_display(object.number_of_users),
                "icon": "fa-users"
            },
            {
                "name": "Max Service Deliveries",
                "count": safe_display(object.allotted_visits),
                "icon": "fa-gears",
            },
            {
                "name": "Max Budget",
                "count": safe_display(object.total_budget),
                "icon": "fa-money-bill",
            },
        ]
        context["is_program_manager"] = is_program_manager_of_opportunity(request, object)

        return context


class OpportunityLearnStatusTableView(OrganizationUserMixin, OrgContextSingleTableView):
    model = OpportunityAccess
    paginate_by = 25
    table_class = LearnStatusTable
    template_name = "tables/single_table.html"

    def get_queryset(self):
        opportunity_id = self.kwargs["pk"]
        opportunity = get_opportunity_or_404(org_slug=self.request.org.slug, pk=opportunity_id)
        return OpportunityAccess.objects.filter(opportunity=opportunity).order_by("user__name")


class OpportunityPaymentTableView(OrganizationUserMixin, OrgContextSingleTableView):
    model = OpportunityAccess
    paginate_by = 25
    table_class = OpportunityPaymentTable
    template_name = "tables/single_table.html"

    def get_queryset(self):
        opportunity_id = self.kwargs["pk"]
        org_slug = self.kwargs["org_slug"]
        opportunity = get_opportunity_or_404(org_slug=org_slug, pk=opportunity_id)
        return OpportunityAccess.objects.filter(opportunity=opportunity, payment_accrued__gte=0).order_by(
            "-payment_accrued"
        )


class OpportunityUserLearnProgress(OrganizationUserMixin, DetailView):
    template_name = "opportunity/user_learn_progress.html"

    def get_queryset(self):
        return OpportunityAccess.objects.filter(opportunity_id=self.kwargs.get("opp_id"))


@org_member_required
def export_user_visits(request, org_slug, pk):
    get_opportunity_or_404(org_slug=request.org.slug, pk=pk)
    form = VisitExportForm(data=request.POST)
    if not form.is_valid():
        messages.error(request, form.errors)
        return redirect("opportunity:worker_list", request.org.slug, pk)

    export_format = form.cleaned_data["format"]
    date_range = DateRanges(form.cleaned_data["date_range"])
    status = form.cleaned_data["status"]
    flatten = form.cleaned_data["flatten_form_data"]
    result = generate_visit_export.delay(pk, date_range, status, export_format, flatten)
    redirect_url = reverse("opportunity:worker_list", args=(request.org.slug, pk))
    return redirect(f"{redirect_url}?active_tab=delivery&export_task_id={result.id}")


@org_member_required
def review_visit_export(request, org_slug, pk):
    get_opportunity_or_404(org_slug=request.org.slug, pk=pk)
    form = ReviewVisitExportForm(data=request.POST)
    redirect_url = reverse("opportunity:worker_list", args=(org_slug, pk))
    redirect_url = f"{redirect_url}?active_tab=delivery"
    if not form.is_valid():
        messages.error(request, form.errors)
        return redirect(redirect_url)

    export_format = form.cleaned_data["format"]
    date_range = DateRanges(form.cleaned_data["date_range"])
    status = form.cleaned_data["status"]

    result = generate_review_visit_export.delay(pk, date_range, status, export_format)
    return redirect(f"{redirect_url}&export_task_id={result.id}")


@org_member_required
@require_GET
def export_status(request, org_slug, task_id):
    task = AsyncResult(task_id)
    task_meta = task._get_task_meta()
    status = task_meta.get("status")
    progress = {"complete": status == CELERY_TASK_SUCCESS, "message": get_task_progress_message(task)}
    if status == "FAILURE":
        progress["error"] = task_meta.get("result")
    return render(
        request,
        "tailwind/components/upload_progress_bar.html",
        {
            "task_id": task_id,
            "current_time": now().microsecond,
            "progress": progress,
        },
    )


@org_member_required
@require_GET
def download_export(request, org_slug, task_id):
    task_meta = AsyncResult(task_id)._get_task_meta()
    saved_filename = task_meta.get("result")
    opportunity_id = task_meta.get("args")[0]
    opportunity = get_opportunity_or_404(org_slug=org_slug, pk=opportunity_id)
    op_slug = slugify(opportunity.name)
    export_format = saved_filename.split(".")[-1]
    filename = f"{org_slug}_{op_slug}_export.{export_format}"

    export_file = storages["default"].open(saved_filename)
    return FileResponse(
        export_file, as_attachment=True, filename=filename, content_type=TableExport.FORMATS[export_format]
    )


@org_member_required
@require_POST
def update_visit_status_import(request, org_slug=None, pk=None):
    opportunity = get_opportunity_or_404(org_slug=org_slug, pk=pk)
    file = request.FILES.get("visits")
    try:
        status = bulk_update_visit_status(opportunity, file)
    except ImportException as e:
        messages.error(request, e.message)
    else:
        message = f"Visit status updated successfully for {len(status)} visits."
        if status.missing_visits:
            message += status.get_missing_message()
        messages.success(request, mark_safe(message))
    url = reverse("opportunity:worker_list", args=(org_slug, pk)) + "?active_tab=delivery"
    return redirect(url)


def review_visit_import(request, org_slug=None, pk=None):
    opportunity = get_opportunity_or_404(org_slug=org_slug, pk=pk)
    file = request.FILES.get("visits")
    redirect_url = reverse("opportunity:worker_list", args=(org_slug, pk))
    redirect_url = f"{redirect_url}?active_tab=delivery"
    try:
        status = bulk_update_visit_review_status(opportunity, file)
    except ImportException as e:
        messages.error(request, e.message)
    else:
        message = f"Visit review updated successfully for {len(status)} visits."
        if status.missing_visits:
            message += status.get_missing_message()
        messages.success(request, mark_safe(message))
    return redirect(redirect_url)


@org_member_required
def add_budget_existing_users(request, org_slug=None, pk=None):
    opportunity = get_opportunity_or_404(org_slug=org_slug, pk=pk)
    opportunity_access = OpportunityAccess.objects.filter(opportunity=opportunity)
    opportunity_claims = OpportunityClaim.objects.filter(opportunity_access__in=opportunity_access)
    program_manager = is_program_manager(request)

    form = AddBudgetExistingUsersForm(
        opportunity_claims=opportunity_claims,
        opportunity=opportunity,
        data=request.POST or None,
    )
    if form.is_valid():
        form.save()
        return redirect("opportunity:detail", org_slug, pk)

    return render(
        request,
        "opportunity/add_visits_existing_users.html",
        {
            "form": form,
            "opportunity_claims": opportunity_claims,
            "budget_per_visit": opportunity.budget_per_visit_new,
            "opportunity": opportunity,
            "disable_add_budget_for_new_users": opportunity.managed and not program_manager,
        },
    )


@org_member_required
def add_budget_new_users(request, org_slug=None, pk=None):
    opportunity = get_opportunity_or_404(org_slug=org_slug, pk=pk)
    program_manager = is_program_manager(request)

    form = AddBudgetNewUsersForm(
        opportunity=opportunity,
        program_manager=program_manager,
        data=request.POST or None,
    )

    if form.is_valid():
        form.save()
        redirect_url = reverse("opportunity:detail", args=[org_slug, pk])
        response = HttpResponse()
        response["HX-Redirect"] = redirect_url
        return response

    csrf_token = get_token(request)
    form_html = f"""
        <form id="form-content"
              hx-post="{reverse('opportunity:add_budget_new_users', args=[org_slug, pk])}"
              hx-trigger="submit"
              hx-headers='{{"X-CSRFToken": "{csrf_token}"}}'>
            <input type="hidden" name="csrfmiddlewaretoken" value="{csrf_token}">
            {render_crispy_form(form)}
        </form>
        """

    return HttpResponse(mark_safe(form_html))


class OpportunityUserStatusTableView(OrganizationUserMixin, OrgContextSingleTableView):
    model = OpportunityAccess
    paginate_by = 25
    table_class = UserStatusTable
    template_name = "tables/single_table.html"

    def get_queryset(self):
        opportunity_id = self.kwargs["pk"]
        org_slug = self.kwargs["org_slug"]
        opportunity = get_opportunity_or_404(org_slug=org_slug, pk=opportunity_id)
        access_objects = get_annotated_opportunity_access(opportunity)
        return access_objects


@org_member_required
def export_users_for_payment(request, org_slug, pk):
    get_opportunity_or_404(org_slug=request.org.slug, pk=pk)
    form = PaymentExportForm(data=request.POST)
    if not form.is_valid():
        messages.error(request, form.errors)
        return redirect(f"{reverse('opportunity:worker_list', args=[org_slug, pk])}?active_tab=payments")

    export_format = form.cleaned_data["format"]
    result = generate_payment_export.delay(pk, export_format)
    redirect_url = reverse("opportunity:worker_list", args=(request.org.slug, pk))
    return redirect(f"{redirect_url}?export_task_id={result.id}&active_tab=payments")


@org_member_required
@require_POST
def payment_import(request, org_slug=None, pk=None):
    opportunity = get_opportunity_or_404(org_slug=org_slug, pk=pk)
    file = request.FILES.get("payments")
    file_format = get_file_extension(file)
    if file_format not in ("csv", "xlsx"):
        raise ImportException(f"Invalid file format. Only 'CSV' and 'XLSX' are supported. Got {file_format}")

    file_path = f"{opportunity.pk}_{datetime.datetime.now().isoformat}_payment_import"
    saved_path = default_storage.save(file_path, ContentFile(file.read()))
    result = bulk_update_payments_task.delay(opportunity.pk, saved_path, file_format)

    return redirect(
        f"{reverse('opportunity:worker_list', args=[org_slug, pk])}?active_tab=payments&export_task_id={result.id}"
    )


@org_member_required
def add_payment_units(request, org_slug=None, pk=None):
    if request.POST:
        return add_payment_unit(request, org_slug=org_slug, pk=pk)
    opportunity = get_opportunity_or_404(org_slug=org_slug, pk=pk)
    return render(request, "opportunity/add_payment_units.html", dict(opportunity=opportunity))


@org_member_required
def add_payment_unit(request, org_slug=None, pk=None):
    opportunity = get_opportunity_or_404(org_slug=org_slug, pk=pk)
    deliver_units = DeliverUnit.objects.filter(
        Q(payment_unit__isnull=True) | Q(payment_unit__opportunity__active=False), app=opportunity.deliver_app
    )
    form = PaymentUnitForm(
        deliver_units=deliver_units,
        data=request.POST or None,
        payment_units=opportunity.paymentunit_set.filter(parent_payment_unit__isnull=True).all(),
        org_slug=org_slug,
        opportunity_id=opportunity.pk,
    )
    if form.is_valid():
        form.instance.opportunity = opportunity
        form.save()
        required_deliver_units = form.cleaned_data["required_deliver_units"]
        DeliverUnit.objects.filter(id__in=required_deliver_units, payment_unit__isnull=True).update(
            payment_unit=form.instance.id
        )
        optional_deliver_units = form.cleaned_data["optional_deliver_units"]
        DeliverUnit.objects.filter(id__in=optional_deliver_units, payment_unit__isnull=True).update(
            payment_unit=form.instance.id, optional=True
        )
        sub_payment_units = form.cleaned_data["payment_units"]
        PaymentUnit.objects.filter(id__in=sub_payment_units, parent_payment_unit__isnull=True).update(
            parent_payment_unit=form.instance.id
        )
        messages.success(request, f"Payment unit {form.instance.name} created.")
        claims = OpportunityClaim.objects.filter(opportunity_access__opportunity=opportunity)
        for claim in claims:
            OpportunityClaimLimit.create_claim_limits(opportunity, claim)
        return redirect("opportunity:add_payment_units", org_slug=request.org.slug, pk=opportunity.id)
    elif request.POST:
        messages.error(request, "Invalid Data")
        return redirect("opportunity:add_payment_units", org_slug=request.org.slug, pk=opportunity.id)
    return render(
        request,
        "partial_form.html" if request.GET.get("partial") == "True" else "form.html",
        dict(title=f"{request.org.slug} - {opportunity.name}", form_title="Payment Unit Create", form=form),
    )


@org_member_required
def edit_payment_unit(request, org_slug=None, opp_id=None, pk=None):
    opportunity = get_opportunity_or_404(pk=opp_id, org_slug=org_slug)
    payment_unit = get_object_or_404(PaymentUnit, id=pk, opportunity=opportunity)
    deliver_units = DeliverUnit.objects.filter(
        Q(payment_unit__isnull=True) | Q(payment_unit=payment_unit) | Q(payment_unit__opportunity__active=False),
        app=opportunity.deliver_app,
    )
    exclude_payment_units = [payment_unit.pk]
    if payment_unit.parent_payment_unit_id:
        exclude_payment_units.append(payment_unit.parent_payment_unit_id)
    payment_unit_deliver_units = {deliver_unit.pk for deliver_unit in payment_unit.deliver_units.all()}
    opportunity_payment_units = (
        opportunity.paymentunit_set.filter(
            Q(parent_payment_unit=payment_unit.pk) | Q(parent_payment_unit__isnull=True)
        )
        .exclude(pk__in=exclude_payment_units)
        .all()
    )
    form = PaymentUnitForm(
        deliver_units=deliver_units,
        instance=payment_unit,
        data=request.POST or None,
        payment_units=opportunity_payment_units,
        org_slug=org_slug,
        opportunity_id=opportunity.pk,
    )
    if form.is_valid():
        form.save()
        required_deliver_units = form.cleaned_data["required_deliver_units"]
        DeliverUnit.objects.filter(id__in=required_deliver_units).update(payment_unit=form.instance.id, optional=False)
        optional_deliver_units = form.cleaned_data["optional_deliver_units"]
        DeliverUnit.objects.filter(id__in=optional_deliver_units).update(payment_unit=form.instance.id, optional=True)
        sub_payment_units = form.cleaned_data["payment_units"]
        PaymentUnit.objects.filter(id__in=sub_payment_units, parent_payment_unit__isnull=True).update(
            parent_payment_unit=form.instance.id
        )
        # Remove deliver units which are not selected anymore
        deliver_units = required_deliver_units + optional_deliver_units
        removed_deliver_units = payment_unit_deliver_units - {int(deliver_unit) for deliver_unit in deliver_units}
        DeliverUnit.objects.filter(id__in=removed_deliver_units).update(payment_unit=None, optional=False)
        removed_payment_units = {payment_unit.id for payment_unit in opportunity_payment_units} - {
            int(payment_unit_id) for payment_unit_id in sub_payment_units
        }
        PaymentUnit.objects.filter(id__in=removed_payment_units, parent_payment_unit=form.instance.id).update(
            parent_payment_unit=None
        )
        messages.success(request, f"Payment unit {form.instance.name} updated. Please reset the budget")
        return redirect("opportunity:finalize", org_slug=request.org.slug, pk=opportunity.id)
    return render(
        request,
        "form.html",
        dict(title=f"{request.org.slug} - {opportunity.name}", form_title="Payment Unit Edit", form=form),
    )


@org_member_required
def export_user_status(request, org_slug, pk):
    get_opportunity_or_404(org_slug=request.org.slug, pk=pk)
    form = PaymentExportForm(data=request.POST)
    if not form.is_valid():
        messages.error(request, form.errors)
        return redirect("opportunity:worker_list", request.org.slug, pk)

    export_format = form.cleaned_data["format"]
    result = generate_user_status_export.delay(pk, export_format)
    redirect_url = reverse("opportunity:worker_list", args=(request.org.slug, pk))
    return redirect(f"{redirect_url}?export_task_id={result.id}")


class OpportunityDeliverStatusTable(OrganizationUserMixin, OrgContextSingleTableView):
    model = OpportunityAccess
    paginate_by = 25
    table_class = DeliverStatusTable
    template_name = "tables/single_table.html"

    def get_queryset(self):
        opportunity_id = self.kwargs["pk"]
        org_slug = self.kwargs["org_slug"]
        opportunity = get_opportunity_or_404(pk=opportunity_id, org_slug=org_slug)
        access_objects = get_annotated_opportunity_access_deliver_status(opportunity)
        return access_objects


@org_member_required
def export_deliver_status(request, org_slug, pk):
    get_opportunity_or_404(pk=pk, org_slug=request.org.slug)
    form = PaymentExportForm(data=request.POST)
    if not form.is_valid():
        messages.error(request, form.errors)
        return redirect("opportunity:detail", request.org.slug, pk)

    export_format = form.cleaned_data["format"]
    result = generate_deliver_status_export.delay(pk, export_format)
    redirect_url = reverse("opportunity:detail", args=(request.org.slug, pk))
    return redirect(f"{redirect_url}?export_task_id={result.id}")


@org_member_required
@require_POST
def payment_delete(request, org_slug=None, opp_id=None, access_id=None, pk=None):
    opportunity = get_opportunity_or_404(pk=opp_id, org_slug=org_slug)
    opportunity_access = get_object_or_404(OpportunityAccess, pk=access_id, opportunity=opportunity)
    payment = get_object_or_404(Payment, opportunity_access=opportunity_access, pk=pk)
    payment.delete()
    redirect_url = reverse("opportunity:worker_list", args=(org_slug, opp_id))
    return redirect(f"{redirect_url}?active_tab=payments")


@org_viewer_required
def user_profile(request, org_slug=None, opp_id=None, pk=None):
    access = get_object_or_404(OpportunityAccess, pk=pk, accepted=True)
    user_visits = UserVisit.objects.filter(opportunity_access=access)
    user_catchments = CatchmentArea.objects.filter(opportunity_access=access)
    user_visit_data = []
    for user_visit in user_visits:
        if not user_visit.location:
            continue
        lat, lng, elevation, precision = list(map(float, user_visit.location.split(" ")))
        user_visit_data.append(
            dict(
                entity_name=user_visit.entity_name,
                visit_date=user_visit.visit_date.date(),
                lat=lat,
                lng=lng,
                precision=precision,
            )
        )
    # user for centering the User visits map
    lat_avg = 0.0
    lng_avg = 0.0
    if user_visit_data:
        lat_avg = reduce(lambda x, y: x + float(y["lat"]), user_visit_data, 0.0) / len(user_visit_data)
        lng_avg = reduce(lambda x, y: x + float(y["lng"]), user_visit_data, 0.0) / len(user_visit_data)

    pending_completed_work_count = len(
        [
            cw
            for cw in CompletedWork.objects.filter(opportunity_access=access, status=CompletedWorkStatus.pending)
            if cw.approved_count
        ]
    )
    user_catchment_data = [
        {
            "name": catchment.name,
            "lat": float(catchment.latitude),
            "lng": float(catchment.longitude),
            "radius": catchment.radius,
            "active": catchment.active,
        }
        for catchment in user_catchments
    ]
    pending_payment = max(access.payment_accrued - access.total_paid, 0)
    return render(
        request,
        "opportunity/user_profile.html",
        context=dict(
            access=access,
            user_visits=user_visit_data,
            lat_avg=lat_avg,
            lng_avg=lng_avg,
            MAPBOX_TOKEN=settings.MAPBOX_TOKEN,
            pending_completed_work_count=pending_completed_work_count,
            pending_payment=pending_payment,
            user_catchments=user_catchment_data,
        ),
    )


@org_admin_required
def send_message_mobile_users(request, org_slug=None, pk=None):
    opportunity = get_opportunity_or_404(pk=pk, org_slug=org_slug)
    user_ids = OpportunityAccess.objects.filter(opportunity=opportunity, accepted=True).values_list(
        "user_id", flat=True
    )
    users = User.objects.filter(pk__in=user_ids)
    form = SendMessageMobileUsersForm(users=users, data=request.POST or None)

    if form.is_valid():
        selected_user_ids = form.cleaned_data["selected_users"]
        title = form.cleaned_data["title"]
        body = form.cleaned_data["body"]
        message_type = form.cleaned_data["message_type"]
        if "notification" in message_type:
            send_push_notification_task.delay(selected_user_ids, title, body)
        if "sms" in message_type:
            send_sms_task.delay(selected_user_ids, body)
        return redirect("opportunity:detail", org_slug=request.org.slug, pk=pk)

    path = [
        {"title": "Opportunities", "url": reverse("opportunity:list", args=(org_slug,))},
        {"title": opportunity.name, "url": reverse("opportunity:detail", args=(org_slug, opportunity.id))},
        {"title": "Send Message", "url": request.path},
    ]
    return render(
        request,
        "opportunity/send_message.html",
        context=dict(
            title=f"{request.org.slug} - {opportunity.name}",
            form_title="Send Message",
            form=form,
            users=users,
            user_ids=list(user_ids),
            path=path,
        ),
    )


# used for loading learn_app and deliver_app dropdowns
@org_member_required
def get_application(request, org_slug=None):
    domain = request.GET.get("learn_app_domain") or request.GET.get("deliver_app_domain")
    applications = get_applications_for_user_by_domain(request.user, domain)
    active_opps = Opportunity.objects.filter(
        Q(learn_app__cc_domain=domain) | Q(deliver_app__cc_domain=domain),
        active=True,
        end_date__lt=datetime.date.today(),
    ).select_related("learn_app", "deliver_app")
    existing_apps = set()
    for opp in active_opps:
        if opp.learn_app.cc_domain == domain:
            existing_apps.add(opp.learn_app.cc_app_id)
        if opp.deliver_app.cc_domain == domain:
            existing_apps.add(opp.deliver_app.cc_app_id)
    options = []
    for app in applications:
        if app["id"] not in existing_apps:
            value = json.dumps(app)
            name = app["name"]
            options.append(format_html("<option value='{}'>{}</option>", value, name))
    return HttpResponse("\n".join(options))


@org_member_required
@require_POST
def approve_visit(request, org_slug=None, pk=None):
    user_visit = UserVisit.objects.get(pk=pk)
    if user_visit.status != VisitValidationStatus.approved:
        user_visit.status = VisitValidationStatus.approved
        if user_visit.opportunity.managed:
            user_visit.review_created_on = now()

            if user_visit.flagged:
                justification = request.POST.get("justification")
                if not justification:
                    messages.error(request, "Justification is mandatory for flagged visits.")
                user_visit.justification = justification

        user_visit.save()
        update_payment_accrued(opportunity=user_visit.opportunity, users=[user_visit.user])

    return HttpResponse(status=200, headers={"HX-Trigger": "reload_table"})


@org_member_required
@require_POST
def reject_visit(request, org_slug=None, pk=None):
    user_visit = UserVisit.objects.get(pk=pk)
    reason = request.POST.get("reason")
    user_visit.status = VisitValidationStatus.rejected
    user_visit.reason = reason
    user_visit.save()
    access = OpportunityAccess.objects.get(user_id=user_visit.user_id, opportunity_id=user_visit.opportunity_id)
    update_payment_accrued(opportunity=access.opportunity, users=[access.user])
    return HttpResponse(status=200, headers={"HX-Trigger": "reload_table"})


@org_member_required
def fetch_attachment(self, org_slug, blob_id):
    blob_meta = BlobMeta.objects.get(blob_id=blob_id)
    attachment = storages["default"].open(blob_id)
    return FileResponse(attachment, filename=blob_meta.name, content_type=blob_meta.content_type)


@org_member_required
def verification_flags_config(request, org_slug=None, pk=None):
    opportunity = get_opportunity_or_404(pk=pk, org_slug=org_slug)
    verification_flags = OpportunityVerificationFlags.objects.filter(opportunity=opportunity).first()
    form = OpportunityVerificationFlagsConfigForm(instance=verification_flags, data=request.POST or None)
    deliver_unit_count = DeliverUnit.objects.filter(app=opportunity.deliver_app).count()
    DeliverUnitFlagsFormset = modelformset_factory(
        DeliverUnitFlagRules, DeliverUnitFlagsForm, extra=deliver_unit_count, max_num=deliver_unit_count
    )
    deliver_unit_flags = DeliverUnitFlagRules.objects.filter(opportunity=opportunity)
    deliver_unit_formset = DeliverUnitFlagsFormset(
        form_kwargs={"opportunity": opportunity},
        prefix="deliver_unit",
        queryset=deliver_unit_flags,
        data=request.POST or None,
        initial=[
            {"deliver_unit": du}
            for du in opportunity.deliver_app.deliver_units.exclude(
                id__in=deliver_unit_flags.values_list("deliver_unit")
            )
        ],
    )
    FormJsonValidationRulesFormset = modelformset_factory(
        FormJsonValidationRules,
        FormJsonValidationRulesForm,
        extra=1,
    )
    form_json_formset = FormJsonValidationRulesFormset(
        form_kwargs={"opportunity": opportunity},
        prefix="form_json",
        queryset=FormJsonValidationRules.objects.filter(opportunity=opportunity),
        data=request.POST or None,
    )
    if (
        request.method == "POST"
        and form.is_valid()
        and deliver_unit_formset.is_valid()
        and form_json_formset.is_valid()
    ):
        verification_flags = form.save(commit=False)
        verification_flags.opportunity = opportunity
        verification_flags.save()
        for du_form in deliver_unit_formset.forms:
            if du_form.is_valid() and du_form.cleaned_data != {}:
                du_form.instance.opportunity = opportunity
                du_form.save()
        for fj_form in form_json_formset.forms:
            if fj_form.is_valid() and fj_form.cleaned_data != {}:
                fj_form.instance.opportunity = opportunity
                fj_form.save()
        messages.success(request, "Verification flags saved successfully.")

    path = [
        {"title": "Opportunities", "url": reverse("opportunity:list", args=(org_slug,))},
        {"title": opportunity.name, "url": reverse("opportunity:detail", args=(org_slug, opportunity.id))},
        {"title": "Verification Flags Config", "url": request.path},
    ]
    return render(
        request,
        "opportunity/verification_flags_config.html",
        context=dict(
            opportunity=opportunity,
            title=f"{request.org.slug} - {opportunity.name}",
            form=form,
            deliver_unit_formset=deliver_unit_formset,
            form_json_formset=form_json_formset,
            path=path,
        ),
    )


@org_member_required
@csrf_exempt
@require_http_methods(["DELETE"])
def delete_form_json_rule(request, org_slug=None, opp_id=None, pk=None):
    form_json_rule = FormJsonValidationRules.objects.get(opportunity=opp_id, pk=pk)
    form_json_rule.delete()
    return HttpResponse(status=200)


class OpportunityCompletedWorkTable(OrganizationUserMixin, SingleTableView):
    model = CompletedWork
    paginate_by = 25
    table_class = CompletedWorkTable
    template_name = "tables/single_table.html"

    def get_queryset(self):
        opportunity_id = self.kwargs["pk"]
        org_slug = self.kwargs["org_slug"]
        opportunity = get_opportunity_or_404(org_slug=org_slug, pk=opportunity_id)
        access_objects = OpportunityAccess.objects.filter(opportunity=opportunity)
        return list(
            filter(lambda cw: cw.completed, CompletedWork.objects.filter(opportunity_access__in=access_objects))
        )


@org_member_required
def export_completed_work(request, org_slug, pk):
    get_opportunity_or_404(org_slug=request.org.slug, pk=pk)
    form = PaymentExportForm(data=request.POST)
    if not form.is_valid():
        messages.error(request, form.errors)
        return redirect("opportunity:detail", request.org.slug, pk)

    export_format = form.cleaned_data["format"]
    result = generate_work_status_export.delay(pk, export_format)
    redirect_url = reverse("opportunity:detail", args=(request.org.slug, pk))
    return redirect(f"{redirect_url}?export_task_id={result.id}")


@org_member_required
@require_POST
def update_completed_work_status_import(request, org_slug=None, pk=None):
    opportunity = get_opportunity_or_404(org_slug=org_slug, pk=pk)
    file = request.FILES.get("visits")
    try:
        status = bulk_update_completed_work_status(opportunity, file)
    except ImportException as e:
        messages.error(request, e.message)
    else:
        message = f"Payment Verification status updated successfully for {len(status)} completed works."
        if status.missing_completed_works:
            message += status.get_missing_message()
        messages.success(request, mark_safe(message))
    return redirect("opportunity:detail", org_slug, pk)


@org_member_required
@require_POST
def suspend_user(request, org_slug=None, opp_id=None, pk=None):
    access = get_object_or_404(OpportunityAccess, opportunity_id=opp_id, id=pk)
    access.suspended = True
    access.suspension_date = now()
    access.suspension_reason = request.POST.get("reason", "")
    access.save()

    # Clear the cached opportunity access for the suspended user
    remove_opportunity_access_cache(access.user, access.opportunity)

    return redirect("opportunity:user_visits_list", org_slug, opp_id, pk)


@org_member_required
def revoke_user_suspension(request, org_slug=None, opp_id=None, pk=None):
    access = get_object_or_404(OpportunityAccess, opportunity_id=opp_id, id=pk)
    access.suspended = False
    access.save()
    remove_opportunity_access_cache(access.user, access.opportunity)
    next = request.GET.get("next", "/")
    return redirect(next)


@org_member_required
def suspended_users_list(request, org_slug=None, pk=None):
    opportunity = get_opportunity_or_404(org_slug=org_slug, pk=pk)
    access_objects = OpportunityAccess.objects.filter(opportunity=opportunity, suspended=True)
    table = SuspendedUsersTable(access_objects)
    return render(request, "opportunity/suspended_users.html", dict(table=table, opportunity=opportunity))


@org_member_required
def export_catchment_area(request, org_slug, pk):
    get_opportunity_or_404(org_slug=request.org.slug, pk=pk)
    form = PaymentExportForm(data=request.POST)
    if not form.is_valid():
        messages.error(request, form.errors)
        return redirect("opportunity:detail", request.org.slug, pk)

    export_format = form.cleaned_data["format"]
    result = generate_catchment_area_export.delay(pk, export_format)
    redirect_url = reverse("opportunity:detail", args=(request.org.slug, pk))
    return redirect(f"{redirect_url}?export_task_id={result.id}")


@org_member_required
@require_POST
def import_catchment_area(request, org_slug=None, pk=None):
    opportunity = get_opportunity_or_404(org_slug=org_slug, pk=pk)
    file = request.FILES.get("catchments")
    try:
        status = bulk_update_catchments(opportunity, file)
    except ImportException as e:
        messages.error(request, e.message)
    else:
        message = f"{len(status)} catchment areas were updated successfully and {status.new_catchments} were created."
        messages.success(request, mark_safe(message))
    return redirect("opportunity:detail", org_slug, pk)


@org_member_required
def opportunity_user_invite(request, org_slug=None, pk=None):
    opportunity = get_opportunity_or_404(org_slug=request.org.slug, pk=pk)
    form = OpportunityUserInviteForm(data=request.POST or None, org_slug=request.org.slug, opportunity=opportunity)
    if form.is_valid():
        users = form.cleaned_data["users"]
        if users:
            add_connect_users.delay(users, opportunity.id)
        return redirect("opportunity:detail", request.org.slug, pk)
    return render(
        request,
        "form.html",
        dict(title=f"{request.org.slug} - {opportunity.name}", form_title="Invite Workers", form=form),
    )


@org_member_required
def user_visit_review(request, org_slug, opp_id):
    opportunity = get_opportunity_or_404(opp_id, org_slug)
    is_program_manager = is_program_manager_of_opportunity(request, opportunity)
    if request.POST and is_program_manager:
        review_status = request.POST.get("review_status").lower()
        updated_reviews = request.POST.getlist("pk")
        user_visits = UserVisit.objects.filter(pk__in=updated_reviews)
        if review_status in [VisitReviewStatus.agree.value, VisitReviewStatus.disagree.value]:
            user_visits.update(review_status=review_status)
            update_payment_accrued(opportunity=opportunity, users=[visit.user for visit in user_visits])

    return HttpResponse(status=200, headers={"HX-Trigger": "reload_table"})


@org_member_required
def payment_report(request, org_slug, pk):
    opportunity = get_opportunity_or_404(pk, org_slug)
    if not opportunity.managed:
        return redirect("opportunity:detail", org_slug, pk)
    total_paid_users = (
        Payment.objects.filter(opportunity_access__opportunity=opportunity).aggregate(total=Sum("amount"))["total"]
        or 0
    )
    total_paid_nm = (
        Payment.objects.filter(organization=opportunity.organization).aggregate(total=Sum("amount"))["total"] or 0
    )
    data, total_user_payment_accrued, total_nm_payment_accrued = get_payment_report_data(opportunity)
    table = PaymentReportTable(data)
    RequestConfig(request, paginate={"per_page": 15}).configure(table)

    cards = [
        {
            "amount": f"{opportunity.currency} {total_user_payment_accrued}",
            "icon": "fa-user-friends",
            "label": "Worker",
            "subtext": "Total Accrued",
        },
        {
            "amount": f"{opportunity.currency} {total_paid_users}",
            "icon": "fa-user-friends",
            "label": "Worker",
            "subtext": "Total Paid",
        },
        {
            "amount": f"{opportunity.currency} {total_nm_payment_accrued}",
            "icon": "fa-building",
            "label": "Organization",
            "subtext": "Total Accrued",
        },
        {
            "amount": f"{opportunity.currency} {total_paid_nm}",
            "icon": "fa-building",
            "label": "Organization",
            "subtext": "Total Paid",
        },
    ]

    return render(
        request,
        "tailwind/pages/invoice_payment_report.html",
        context=dict(
            table=table,
            opportunity=opportunity,
            cards=cards,
        ),
    )


class PaymentInvoiceTableView(OrganizationUserMixin, SingleTableView):
    model = PaymentInvoice
    paginate_by = 25
    table_class = PaymentInvoiceTable
    template_name = "tables/single_table.html"

    def get_table_kwargs(self):
        kwargs = super().get_table_kwargs()
        if not is_program_manager(self.request):  # noqa: E711
            kwargs["exclude"] = ("pk",)
        return kwargs

    def get_queryset(self):
        opportunity_id = self.kwargs["pk"]
        opportunity = get_opportunity_or_404(org_slug=self.request.org.slug, pk=opportunity_id)
        filter_kwargs = dict(opportunity=opportunity)
        table_filter = self.request.GET.get("filter")
        if table_filter is not None and table_filter in ["paid", "pending"]:
            filter_kwargs["payment__isnull"] = table_filter == "pending"
        return PaymentInvoice.objects.filter(**filter_kwargs).order_by("date")


@org_member_required
def invoice_list(request, org_slug, pk):
    opportunity = get_opportunity_or_404(pk, org_slug)
    if not opportunity.managed:
        return redirect("opportunity:detail", org_slug, pk)

    program_manager = is_program_manager_of_opportunity(request, opportunity)

    filter_kwargs = dict(opportunity=opportunity)

    queryset = PaymentInvoice.objects.filter(**filter_kwargs).order_by("date")
    csrf_token = get_token(request)

    table = PaymentInvoiceTable(
        queryset,
        org_slug=org_slug,
        opp_id=pk,
        exclude=("actions",) if not program_manager else tuple(),
        csrf_token=csrf_token,
    )

    form = PaymentInvoiceForm(opportunity=opportunity)
    RequestConfig(request, paginate={"per_page": 10}).configure(table)
    return render(
        request,
        "tailwind/pages/invoice_list.html",
        {
            "header_title": "Invoices",
            "opportunity": opportunity,
            "table": table,
            "form": form,
            "program_manager": program_manager,
            "path": [
                {"title": "Opportunities", "url": reverse("opportunity:list", args=(org_slug,))},
                {"title": opportunity.name, "url": reverse("opportunity:detail", args=(org_slug, pk))},
                {"title": "Invoices", "url": reverse("opportunity:invoice_list", args=(org_slug, pk))},
            ],
        },
    )


@org_member_required
def invoice_create(request, org_slug=None, pk=None):
    opportunity = get_opportunity_or_404(pk, org_slug)
    if not opportunity.managed or is_program_manager_of_opportunity(request, opportunity):
        return redirect("opportunity:detail", org_slug, pk)
    form = PaymentInvoiceForm(data=request.POST or None, opportunity=opportunity)
    if request.POST and form.is_valid():
        form.save()
        form = PaymentInvoiceForm(opportunity=opportunity)
        redirect_url = reverse("opportunity:invoice_list", args=[org_slug, pk])
        response = HttpResponse(status=200)
        response["HX-Redirect"] = redirect_url
        return response
    return HttpResponse(render_crispy_form(form))


@org_member_required
@require_POST
def invoice_approve(request, org_slug, pk):
    opportunity = get_opportunity_or_404(pk, org_slug)
    if not opportunity.managed or not (request.org_membership and request.org_membership.is_program_manager):
        return redirect("opportunity:detail", org_slug, pk)
    invoice_ids = request.POST.getlist("pk")
    invoices = PaymentInvoice.objects.filter(opportunity=opportunity, pk__in=invoice_ids, payment__isnull=True)
    rate = get_exchange_rate(opportunity.currency)
    for invoice in invoices:
        amount_in_usd = invoice.amount / rate
        payment = Payment(
            amount=invoice.amount,
            organization=opportunity.organization,
            amount_usd=amount_in_usd,
            invoice=invoice,
        )
        payment.save()
    return redirect("opportunity:invoice_list", org_slug, pk)


@org_member_required
@require_POST
@csrf_exempt
def user_invite_delete(request, org_slug, opp_id, pk):
    opportunity = get_opportunity_or_404(opp_id, org_slug)
    invite = get_object_or_404(UserInvite, pk=pk, opportunity=opportunity)
    if invite.status != UserInviteStatus.not_found:
        return HttpResponse(status=403, data="User Invite cannot be deleted.")
    invite.delete()
    return HttpResponse(status=200, headers={"HX-Trigger": "userStatusReload"})


@org_admin_required
@require_POST
def resend_user_invite(request, org_slug, opp_id, pk):
    user_invite = get_object_or_404(UserInvite, id=pk)

    if user_invite.notification_date and (now() - user_invite.notification_date) < datetime.timedelta(days=1):
        return HttpResponse("You can only send one invitation per user every 24 hours. Please try again later.")

    if user_invite.status == UserInviteStatus.not_found:
        found_user_list = fetch_users([user_invite.phone_number])
        if not found_user_list:
            return HttpResponse("The user is not registered on Connect ID yet. Please ask them to sign up first.")

        connect_user = found_user_list[0]
        update_user_and_send_invite(connect_user, opp_id=pk)
    else:
        user = User.objects.get(phone_number=user_invite.phone_number)
        access, _ = OpportunityAccess.objects.get_or_create(user=user, opportunity_id=opp_id)
        invite_user.delay(user.id, access.pk)

    return HttpResponse("The invitation has been successfully resent to the user.")


def sync_deliver_units(request, org_slug, opp_id):
    status = HTTPStatus.OK
    message = "Delivery unit sync completed."
    try:
        create_learn_modules_and_deliver_units(opp_id)
    except AppNoBuildException:
        status = HTTPStatus.BAD_REQUEST
        message = "Failed to retrieve updates. No available build at the moment."

    return HttpResponse(content=message, status=status)


@org_member_required
def user_visit_verification(request, org_slug, opp_id, pk):
    opportunity = get_opportunity_or_404(opp_id, org_slug)
    opportunity_access = get_object_or_404(OpportunityAccess, opportunity=opportunity, pk=pk)
    is_program_manager = is_program_manager_of_opportunity(request, opportunity)

    user_visit_counts = get_user_visit_counts(opportunity_access_id=pk)
    visits = UserVisit.objects.filter(opportunity_access=opportunity_access)
    flagged_info = defaultdict(lambda: {"name": "", "approved": 0, "pending": 0, "rejected": 0})
    for visit in visits:
        for flag in visit.flags:
            if visit.status == VisitValidationStatus.approved:
                flagged_info[flag]["approved"] += 1
            if visit.status == VisitValidationStatus.rejected:
                flagged_info[flag]["rejected"] += 1
            if visit.status in (VisitValidationStatus.pending, VisitValidationStatus.duplicate):
                flagged_info[flag]["pending"] += 1
            flagged_info[flag]["name"] = flag
    flagged_info = flagged_info.values()
    last_payment_details = Payment.objects.filter(opportunity_access=opportunity_access).order_by("-date_paid").first()
    pending_payment = max(opportunity_access.payment_accrued - opportunity_access.total_paid, 0)
    pending_completed_work_count = CompletedWork.objects.filter(
        opportunity_access=opportunity_access, status=CompletedWorkStatus.pending, saved_approved_count__gt=0
    ).count()

    path = []
    if opportunity.managed:
        path.append({"title": "Programs", "url": reverse("program:home", args=(org_slug,))})
        path.append(
            {"title": opportunity.managedopportunity.program.name, "url": reverse("program:home", args=(org_slug,))}
        )
    path.extend(
        [
            {"title": "Opportunities", "url": reverse("opportunity:list", args=(org_slug,))},
            {"title": opportunity.name, "url": reverse("opportunity:detail", args=(org_slug, opp_id))},
            {"title": "Workers", "url": reverse("opportunity:worker_list", args=(org_slug, opp_id))},
            {"title": "Worker", "url": request.path},
        ]
    )

    response = render(
        request,
        "opportunity/user_visit_verification.html",
        context={
            "header_title": "Worker",
            "opportunity_access": opportunity_access,
            "counts": user_visit_counts,
            "flagged_info": flagged_info,
            "last_payment_details": last_payment_details,
            "MAPBOX_TOKEN": settings.MAPBOX_TOKEN,
            "opportunity": opportunity_access.opportunity,
            "is_program_manager": is_program_manager,
            "pending_completed_work_count": pending_completed_work_count,
            "pending_payment": pending_payment,
            "path": path,
        },
    )
    return response


def get_user_visit_counts(opportunity_access_id: int, date=None):
    opportunity_access = OpportunityAccess.objects.get(id=opportunity_access_id)
    visit_count_kwargs = {}
    if opportunity_access.opportunity.managed:
        visit_count_kwargs = dict(
            pending_review=Count(
                "id",
                filter=Q(
                    status=VisitValidationStatus.approved,
                    review_status=VisitReviewStatus.pending,
                    review_created_on__isnull=False,
                ),
            ),
            disagree=Count(
                "id",
                filter=Q(
                    status=VisitValidationStatus.approved,
                    review_status=VisitReviewStatus.disagree,
                    review_created_on__isnull=False,
                ),
            ),
            agree=Count(
                "id",
                filter=Q(
                    status=VisitValidationStatus.approved,
                    review_status=VisitReviewStatus.agree,
                    review_created_on__isnull=False,
                ),
            ),
        )

    filter_kwargs = {"opportunity_access": opportunity_access}
    if date:
        filter_kwargs.update({"visit_date__date": date})

    user_visit_counts = UserVisit.objects.filter(**filter_kwargs).aggregate(
        **visit_count_kwargs,
        approved=Count("id", filter=Q(status=VisitValidationStatus.approved)),
        pending=Count("id", filter=Q(status__in=[VisitValidationStatus.pending, VisitValidationStatus.duplicate])),
        rejected=Count("id", filter=Q(status=VisitValidationStatus.rejected)),
        flagged=Count("id", filter=Q(flagged=True)),
        total=Count("*"),
    )
    return user_visit_counts


class VisitVerificationTableView(OrganizationUserMixin, SingleTableView):
    model = UserVisit
    table_class = UserVisitVerificationTable
    template_name = "opportunity/user_visit_verification_table.html"
    exclude_columns = []

    def get_paginate_by(self, table_data):
        return self.request.GET.get("per_page", 10)

    def get_table(self, **kwargs):
        kwargs["exclude"] = self.exclude_columns
        self.table = super().get_table(**kwargs)
        return self.table

    def dispatch(self, request, *args, **kwargs):
        response = super().dispatch(request, *args, **kwargs)
        url = reverse(
            "opportunity:user_visits_list",
            args=[request.org.slug, self.kwargs["opp_id"], self.kwargs["pk"]],
        )
        query_params = request.GET.urlencode()
        response["HX-Replace-Url"] = f"{url}?{query_params}"
        return response

    def get_table_kwargs(self):
        kwargs = super().get_table_kwargs()
        kwargs["organization"] = self.request.org
        return kwargs

    def get_context_data(self, **kwargs):
        user_visit_counts = get_user_visit_counts(self.kwargs["pk"], self.filter_date)

        if self.is_program_manager:
            tabs = [
                {
                    "name": "pending_review",
                    "label": "Pending Review",
                    "count": user_visit_counts.get("pending_review", 0),
                },
                {
                    "name": "disagree",
                    "label": "Disagree",
                    "count": user_visit_counts.get("disagree", 0),
                },
                {
                    "name": "agree",
                    "label": "Agree",
                    "count": user_visit_counts.get("agree", 0),
                },
                {"name": "all", "label": "All", "count": user_visit_counts.get("total", 0)},
            ]
        else:
            tabs = [
                {
                    "name": "pending",
                    "label": "Pending",
                    "count": user_visit_counts.get("pending", 0),
                }
            ]

            if self.opportunity.managed:
                dynamic_tabs = [
                    {
                        "name": "pending_review",
                        "label": "Review",
                        "count": user_visit_counts.get("pending_review", 0),
                    },
                    {
                        "name": "disagree",
                        "label": "Revalidate",
                        "count": user_visit_counts.get("disagree", 0),
                    },
                    {
                        "name": "agree",
                        "label": "Approved",
                        "count": user_visit_counts.get("agree", 0),
                    },
                ]
            else:
                dynamic_tabs = [
                    {
                        "name": "approved",
                        "label": "Approved",
                        "count": user_visit_counts.get("approved", 0),
                    },
                ]

            tabs.extend(dynamic_tabs)
            tabs.extend(
                [
                    {
                        "name": "rejected",
                        "label": "Rejected",
                        "count": user_visit_counts.get("rejected", 0),
                    },
                    {"name": "all", "label": "All", "count": user_visit_counts.get("total", 0)},
                ]
            )

        context = super().get_context_data(**kwargs)
        context["opportunity_access"] = self.opportunity_access
        context["tabs"] = tabs
        return context

    def get_queryset(self):
        self.opportunity = get_opportunity_or_404(self.kwargs["opp_id"], self.kwargs["org_slug"])
        self.opportunity_access = get_object_or_404(
            OpportunityAccess, opportunity=self.opportunity, pk=self.kwargs["pk"]
        )
        self.is_program_manager = is_program_manager_of_opportunity(self.request, self.opportunity)

        self.filter_status = self.request.GET.get("filter_status")
        self.filter_date = self.request.GET.get("filter_date")
        filter_kwargs = {"opportunity_access": self.opportunity_access}
        if self.filter_date:
            date = datetime.datetime.strptime(self.filter_date, "%Y-%m-%d")
            filter_kwargs.update({"visit_date__date": date})

        if self.filter_status == "pending":
            filter_kwargs.update({"status__in": [VisitValidationStatus.pending, VisitValidationStatus.duplicate]})
            self.exclude_columns = ["last_activity"]
        if self.filter_status == "approved":
            filter_kwargs.update({"status": VisitValidationStatus.approved})
        if self.filter_status == "rejected":
            filter_kwargs.update({"status": VisitValidationStatus.rejected})

        if self.filter_status == "pending_review":
            filter_kwargs.update(
                {
                    "review_status": VisitReviewStatus.pending,
                    "status": VisitValidationStatus.approved,
                    "review_created_on__isnull": False,
                }
            )
        if self.filter_status == "disagree":
            filter_kwargs.update(
                {
                    "review_status": VisitReviewStatus.disagree,
                    "status": VisitValidationStatus.approved,
                    "review_created_on__isnull": False,
                }
            )
        if self.filter_status == "agree":
            filter_kwargs.update(
                {
                    "review_status": VisitReviewStatus.agree,
                    "status": VisitValidationStatus.approved,
                    "review_created_on__isnull": False,
                }
            )

        return UserVisit.objects.filter(**filter_kwargs).order_by("visit_date")


@org_member_required
def user_visit_details(request, org_slug, opp_id, pk):
    opportunity = get_opportunity_or_404(opp_id, org_slug)

    user_visit = get_object_or_404(UserVisit, pk=pk, opportunity=opportunity)
    serializer = XFormSerializer(data=user_visit.form_json)
    serializer.is_valid()
    xform = serializer.save()

    visit_data = {}
    user_forms = []
    other_forms = []
    lat = None
    lon = None
    precision = None
    visit_data = {
        "entity_name": user_visit.entity_name,
        "user__name": user_visit.user.name,
        "status": user_visit.get_status_display(),
        "visit_date": user_visit.visit_date,
    }
    if user_visit.location:
        locations = UserVisit.objects.filter(opportunity=user_visit.opportunity).exclude(pk=pk).select_related("user")
        lat, lon, _, precision = user_visit.location.split(" ")
        for loc in locations:
            if loc.location is None:
                continue
            other_lat, other_lon, _, other_precision = loc.location.split(" ")
            dist = distance.distance((lat, lon), (other_lat, other_lon))
            if dist.m <= 250:
                visit_data = {
                    "entity_name": loc.entity_name,
                    "user__name": loc.user.name,
                    "status": loc.get_status_display(),
                    "visit_date": loc.visit_date,
                    "url": reverse(
                        "opportunity:user_visit_details",
                        kwargs={"org_slug": request.org.slug, "opp_id": loc.opportunity_id, "pk": loc.pk},
                    ),
                }
                if user_visit.user_id == loc.user_id:
                    user_forms.append((visit_data, dist.m, other_lat, other_lon, other_precision))
                else:
                    other_forms.append((visit_data, dist.m, other_lat, other_lon, other_precision))
        user_forms.sort(key=lambda x: x[1])
        other_forms.sort(key=lambda x: x[1])
        visit_data.update({"lat": lat, "lon": lon, "precision": precision})
    return render(
        request,
        "opportunity/user_visit_details.html",
        context=dict(
            user_visit=user_visit,
            xform=xform,
            user_forms=user_forms[:5],
            other_forms=other_forms[:5],
            visit_data=visit_data,
            is_program_manager=is_program_manager_of_opportunity(request, opportunity),
        ),
    )


def opportunity_worker(request, org_slug=None, opp_id=None):
    opp = get_opportunity_or_404(opp_id, org_slug)
    base_kwargs = {"org_slug": org_slug, "opp_id": opp_id}
    export_form = PaymentExportForm()

    path = []
    if opp.managed:
        path.append({"title": "Programs", "url": reverse("program:home", args=(org_slug,))})
        path.append({"title": opp.managedopportunity.program.name, "url": reverse("program:home", args=(org_slug,))})
    path.extend(
        [
            {"title": "Opportunities", "url": reverse("opportunity:list", args=(org_slug,))},
            {"title": opp.name, "url": reverse("opportunity:detail", args=(org_slug, opp_id))},
            {"title": "Workers", "url": reverse("opportunity:worker_list", args=(org_slug, opp_id))},
        ]
    )

    raw_qs = request.GET.urlencode()
    query = f"?{raw_qs}" if raw_qs else ""

    tabs = [
        {
            "key": "workers",
            "label": "Workers",
            "url": reverse("opportunity:worker_table", kwargs=base_kwargs) + query,
            "trigger": "loadWorkers",
        },
        {
            "key": "learn",
            "label": "Learn",
            "url": reverse("opportunity:learn_table", kwargs=base_kwargs) + query,
            "trigger": "loadLearn",
        },
        {
            "key": "delivery",
            "label": "Delivery",
            "url": reverse("opportunity:delivery_table", kwargs=base_kwargs) + query,
            "trigger": "loadDelivery",
        },
        {
            "key": "payments",
            "label": "Payments",
            "url": reverse("opportunity:payments_table", kwargs=base_kwargs) + query,
            "trigger": "loadPayments",
        },
    ]

    is_program_manager = opp.managed and is_program_manager_of_opportunity(request, opp)

    import_export_delivery_urls = {
        "export_url": reverse(
            "opportunity:review_visit_export" if is_program_manager else "opportunity:visit_export",
            args=(request.org.slug, opp_id),
        ),
        "import_url": reverse(
            "opportunity:review_visit_import" if is_program_manager else "opportunity:visit_import",
            args=(request.org.slug, opp_id),
        ),
    }

    visit_export_form = ReviewVisitExportForm() if is_program_manager else VisitExportForm()

    return render(
        request,
        "tailwind/pages/opportunity_worker.html",
        {
            "opportunity": opp,
            "tabs": tabs,
            "visit_export_form": visit_export_form,
            # This same form is used for multiple types of export
            "export_form": export_form,
            "export_task_id": request.GET.get("export_task_id"),
            "path": path,
            "import_export_delivery_urls": import_export_delivery_urls,
        },
    )


@org_member_required
def worker_main(request, org_slug=None, opp_id=None):
    opportunity = get_opportunity_or_404(opp_id, org_slug)
    data = get_worker_table_data(opportunity)
    table = WorkerStatusTable(data)
    RequestConfig(request, paginate={"per_page": 10}).configure(table)
    return render(request, "tailwind/components/tables/table.html", {"table": table})


@org_member_required
def worker_learn(request, org_slug=None, opp_id=None):
    opp = get_opportunity_or_404(opp_id, org_slug)
    data = get_worker_learn_table_data(opp)
    table = WorkerLearnTable(data, org_slug=org_slug, opp_id=opp_id)
    RequestConfig(request, paginate={"per_page": 10}).configure(table)
    return render(request, "tailwind/components/tables/table.html", {"table": table})


@org_member_required
def worker_delivery(request, org_slug=None, opp_id=None):
    opportunity = get_opportunity_or_404(opp_id, org_slug)
    data = get_annotated_opportunity_access_deliver_status(opportunity)
    table = WorkerDeliveryTable(data, org_slug=org_slug, opp_id=opp_id)
    RequestConfig(request, paginate={"per_page": 10}).configure(table)
    return render(request, "tailwind/components/tables/table.html", {"table": table})


@org_member_required
def worker_payments(request, org_slug=None, opp_id=None):
    opportunity = get_opportunity_or_404(opp_id, org_slug)
    query_set = OpportunityAccess.objects.filter(opportunity=opportunity, payment_accrued__gte=0).order_by(
        "-payment_accrued"
    )
    query_set = query_set.annotate(
        last_active=Greatest(Max("uservisit__visit_date"), Max("completedmodule__date"), "date_learn_started"),
        last_paid=Max("payment__date_paid"),
        confirmed_paid=Sum("payment__amount", filter=Q(payment__confirmed=True)),
        total_paid_d=Sum("payment__amount"),
    )
    table = WorkerPaymentsTable(query_set, org_slug=org_slug, opp_id=opp_id)
    RequestConfig(request, paginate={"per_page": 10}).configure(table)
    return render(request, "tailwind/components/tables/table.html", {"table": table})


@org_member_required
def worker_learn_status_view(request, org_slug, opp_id, access_id):
    access = get_object_or_404(OpportunityAccess, opportunity__id=opp_id, pk=access_id)
    completed_modules = CompletedModule.objects.filter(opportunity_access=access)
    total_duration = datetime.timedelta(0)
    for cm in completed_modules:
        total_duration += cm.duration
    total_duration = get_duration_min(total_duration.total_seconds())

    table = WorkerLearnStatusTable(completed_modules)

    return render(
        request,
        "tailwind/pages/opportunity_worker_learn.html",
        {"header_title": "Worker", "total_learn_duration": total_duration, "table": table, "access": access},
    )


@org_member_required
<<<<<<< HEAD
def worker_payment_history(request, org_slug, opp_id, access_id):
    access = get_object_or_404(OpportunityAccess, opportunity__id=opp_id, pk=access_id)
    queryset = Payment.objects.filter(opportunity_access=access).order_by("-date_paid")
    payments = queryset.values("date_paid", "amount")

    return render(
        request,
        "tailwind/components/worker_page/payment_history.html",
        context=dict(access=access, payments=payments, latest_payment=queryset.first()),
    )


@org_member_required
def worker_flag_counts(request, org_slug, opp_id, access_id):
    access = get_object_or_404(OpportunityAccess, opportunity__id=opp_id, pk=access_id)
    status = request.GET.get("status", CompletedWorkStatus.pending)
    payment_unit_id = request.GET.get("payment_unit_id")

    visits = UserVisit.objects.filter(
        completed_work__opportunity_access=access,
        completed_work__status=status,
    )

    if payment_unit_id:
        visits = visits.filter(completed_work__payment_unit__id=payment_unit_id)

    all_flags = [flag for visit in visits.all() for flag in visit.flags]
    counts = Counter(all_flags)
    return render(
        request,
        "tailwind/components/worker_page/flag_counts.html",
        context=dict(
            access=access,
            flag_counts=counts.items(),
        ),
=======
def learn_module_table(request, org_slug=None, opp_id=None):
    opp = get_opportunity_or_404(opp_id, org_slug)
    data = LearnModule.objects.filter(app=opp.learn_app)
    table = LearnModuleTable(data)
    return render(request, "tables/single_table.html", {"table": table})


@org_member_required
def deliver_unit_table(request, org_slug=None, opp_id=None):
    opp = get_opportunity_or_404(opp_id, org_slug)
    unit = DeliverUnit.objects.filter(app=opp.deliver_app)
    table = DeliverUnitTable(unit)
    return render(
        request,
        "tables/single_table.html",
        {
            "table": table,
        },
    )


class OpportunityPaymentUnitTableView(OrganizationUserMixin, OrgContextSingleTableView):
    model = PaymentUnit
    table_class = PaymentUnitTable
    template_name = "tables/single_table.html"

    def get_queryset(self):
        opportunity_id = self.kwargs["pk"]
        org_slug = self.kwargs["org_slug"]
        self.opportunity = get_opportunity_or_404(org_slug=org_slug, pk=opportunity_id)
        return (
            PaymentUnit.objects.filter(opportunity=self.opportunity).prefetch_related("deliver_units").order_by("name")
        )

    def get_table_kwargs(self):
        kwargs = super().get_table_kwargs()
        kwargs["org_slug"] = self.request.org.slug
        program_manager = is_program_manager_of_opportunity(self.request, self.opportunity)
        kwargs["can_edit"] = not self.opportunity.managed or program_manager
        return kwargs


@org_member_required
def opportunity_funnel_progress(request, org_slug, opp_id):
    aggregates = get_opportunity_funnel_progress(opp_id)

    funnel_progress = [
        {"stage": "Invited", "count": aggregates["workers_invited"], "icon": "envelope"},
        {
            "stage": "Accepted",
            "count": aggregates["workers_invited"] - aggregates["pending_invites"],
            "icon": "circle-check",
        },
        {"stage": "Started Learning", "count": aggregates["started_learning_count"], "icon": "book-open-cover"},
        {"stage": "Completed Learning", "count": aggregates["completed_learning"], "icon": "book-blank"},
        {"stage": "Completed Assessment", "count": aggregates["completed_assessments"], "icon": "award-simple"},
        {"stage": "Claimed Job", "count": aggregates["claimed_job"], "icon": "user-check"},
        {"stage": "Started Delivery", "count": aggregates["started_deliveries"], "icon": "house-chimney-user"},
    ]

    return render(
        request,
        "tailwind/pages/opportunity_dashboard/opportunity_funnel_progress.html",
        {"funnel_progress": funnel_progress},
    )


@org_member_required
def opportunity_worker_progress(request, org_slug, opp_id):
    aggregates = get_opportunity_worker_progress(opp_id)

    def safe_percent(numerator, denominator):
        return (numerator / denominator) * 100 if denominator else 0

    verified_percentage = safe_percent(aggregates["approved_deliveries"], aggregates["total_deliveries"])
    rejected_percentage = safe_percent(aggregates["rejected_deliveries"], aggregates["total_deliveries"])
    earned_percentage = safe_percent(aggregates["total_accrued"], aggregates["total_budget"])
    paid_percentage = safe_percent(aggregates["total_paid"], aggregates["total_accrued"])

    worker_progress = [
        {
            "title": "Daily Active Workers",
            "progress": [
                {
                    "title": "Maximum Achieved",
                    "total": aggregates["maximum_visit_in_a_day"],
                    "value": aggregates["maximum_visit_in_a_day"],
                    "badge_type": False,
                    "percent": 100,
                },
                {
                    "title": "Active Yesterday",
                    "total": aggregates["maximum_visit_in_a_day"],
                    "value": aggregates["average_visits_per_day"],
                    "badge_type": False,
                    "percent": 100,
                },
            ],
        },
        {
            "title": "Verification",
            "progress": [
                {
                    "title": "Approved",
                    "total": aggregates["total_deliveries"],
                    "value": f"{verified_percentage:.2f}%",
                    "badge_type": True,
                    "percent": verified_percentage
                },
                {
                    "title": "Rejected",
                    "total": aggregates["total_deliveries"],
                    "value": f"{rejected_percentage:.2f}%",
                    "badge_type": True,
                    "percent": rejected_percentage,
                },
            ],
        },
        {
            "title": "Payments to Workers",
            "progress": [
                {
                    "title": "Earned",
                    "total": aggregates["total_budget"],
                    "value": f"{earned_percentage:.2f}%",
                    "badge_type": True,
                    "percent": earned_percentage,
                },
                {
                    "title": "Paid",
                    "total": aggregates["total_accrued"],
                    "value": f"{paid_percentage:.2f}%",
                    "badge_type": True,
                    "percent": paid_percentage,
                },
            ],
        },
    ]

    return render(
        request,
        "tailwind/pages/opportunity_dashboard/opportunity_worker_progress.html",
        {"worker_progress": worker_progress},
    )



@org_member_required
def opportunity_delivery_stats(request, org_slug, opp_id):
    panel_type_2 = {
        "body": "bg-brand-marigold/10 border border-brand-marigold",
        "icon_bg": "!bg-orange-300",
        "text_color": "!text-orange-500",
    }


    opportunity = get_opportunity_or_404(opp_id, org_slug)

    stats = get_opportunity_delivery_progress(opportunity.id)

    worker_list_url = reverse("opportunity:worker_list", args=(org_slug, opp_id))
    status_url = worker_list_url + "?active_tab=workers"
    delivery_url = worker_list_url + "?active_tab=delivery"
    payment_url = worker_list_url + "?active_tab=payments"

    deliveries_panels = [
        {
            "icon": "fa-clipboard-list-check",
            "name": "Services Delivered",
            "status": "Total",
            "value": stats["total_deliveries"],
            "incr": stats["deliveries_from_yesterday"],
        },
        {
            "icon": "fa-clipboard-list-check",
            "name": "Services Delivered",
            "status": "Awaiting Review",
            "value": stats["flagged_deliveries_waiting_for_review"],
            "incr": stats["flagged_deliveries_waiting_for_review_since_yesterday"],
        },
    ]

    if opportunity.managed:
        deliveries_panels.append(
            {
                "icon": "fa-clipboard-list-check",
                "name": "Services Delivered",
                "status": "Pending PM Review",
                "value": stats["visits_pending_for_pm_review"],
                "incr": stats["visits_pending_for_pm_review_since_yesterday"],
            }
        )

    opp_stats = [
        {
            "title": "Workers",
            "sub_heading": "",
            "value": "", #stats["deliveries_from_yesterday"]
            "url": status_url,
            "panels": [
                {"icon": "fa-user-group", "name": "Workers", "status": "Invited", "value": stats["workers_invited"]},
                {
                    "icon": "fa-user-check",
                    "name": "Workers",
                    "status": "Yet to Accept Invitation",
                    "value": stats["pending_invites"],
                },
                {
                    "icon": "fa-clipboard-list",
                    "name": "Workers",
                    "status": "Inactive last 3 days",
                    "value": stats["inactive_workers"],
                    "url": status_url,
                    **panel_type_2,
                },
            ],
        },
        {
            "title": "Services Delivered",
            "url": delivery_url,
            "sub_heading": "Last Delivery",
            "value": stats["most_recent_delivery"] or "--",
            "panels": deliveries_panels,
        },
        {
            "title": "Worker Payments",
            "sub_heading": "Last Payment",
            "url": payment_url,
            "value": stats["recent_payment"] or "--",
            "panels": [
                {
                    "icon": "fa-hand-holding-dollar",
                    "name": "Payments",
                    "status": "Earned",
                    "value": stats["total_accrued"],
                },
                {
                    "icon": "fa-hand-holding-droplet",
                    "name": "Payments",
                    "status": "Due",
                    "value": stats["payments_due"],
                },
            ],
        },
    ]

    return render(
        request, "tailwind/pages/opportunity_dashboard/opportunity_delivery_stat.html", {"opp_stats": opp_stats}
>>>>>>> d298a20d
    )<|MERGE_RESOLUTION|>--- conflicted
+++ resolved
@@ -1835,7 +1835,6 @@
 
 
 @org_member_required
-<<<<<<< HEAD
 def worker_payment_history(request, org_slug, opp_id, access_id):
     access = get_object_or_404(OpportunityAccess, opportunity__id=opp_id, pk=access_id)
     queryset = Payment.objects.filter(opportunity_access=access).order_by("-date_paid")
@@ -1845,6 +1844,73 @@
         request,
         "tailwind/components/worker_page/payment_history.html",
         context=dict(access=access, payments=payments, latest_payment=queryset.first()),
+    )
+
+@org_member_required
+def learn_module_table(request, org_slug=None, opp_id=None):
+    opp = get_opportunity_or_404(opp_id, org_slug)
+    data = LearnModule.objects.filter(app=opp.learn_app)
+    table = LearnModuleTable(data)
+    return render(request, "tables/single_table.html", {"table": table})
+
+
+@org_member_required
+def deliver_unit_table(request, org_slug=None, opp_id=None):
+    opp = get_opportunity_or_404(opp_id, org_slug)
+    unit = DeliverUnit.objects.filter(app=opp.deliver_app)
+    table = DeliverUnitTable(unit)
+    return render(
+        request,
+        "tables/single_table.html",
+        {
+            "table": table,
+        },
+    )
+
+
+class OpportunityPaymentUnitTableView(OrganizationUserMixin, OrgContextSingleTableView):
+    model = PaymentUnit
+    table_class = PaymentUnitTable
+    template_name = "tables/single_table.html"
+
+    def get_queryset(self):
+        opportunity_id = self.kwargs["pk"]
+        org_slug = self.kwargs["org_slug"]
+        self.opportunity = get_opportunity_or_404(org_slug=org_slug, pk=opportunity_id)
+        return (
+            PaymentUnit.objects.filter(opportunity=self.opportunity).prefetch_related("deliver_units").order_by("name")
+        )
+
+    def get_table_kwargs(self):
+        kwargs = super().get_table_kwargs()
+        kwargs["org_slug"] = self.request.org.slug
+        program_manager = is_program_manager_of_opportunity(self.request, self.opportunity)
+        kwargs["can_edit"] = not self.opportunity.managed or program_manager
+        return kwargs
+
+
+@org_member_required
+def opportunity_funnel_progress(request, org_slug, opp_id):
+    aggregates = get_opportunity_funnel_progress(opp_id)
+
+    funnel_progress = [
+        {"stage": "Invited", "count": aggregates["workers_invited"], "icon": "envelope"},
+        {
+            "stage": "Accepted",
+            "count": aggregates["workers_invited"] - aggregates["pending_invites"],
+            "icon": "circle-check",
+        },
+        {"stage": "Started Learning", "count": aggregates["started_learning_count"], "icon": "book-open-cover"},
+        {"stage": "Completed Learning", "count": aggregates["completed_learning"], "icon": "book-blank"},
+        {"stage": "Completed Assessment", "count": aggregates["completed_assessments"], "icon": "award-simple"},
+        {"stage": "Claimed Job", "count": aggregates["claimed_job"], "icon": "user-check"},
+        {"stage": "Started Delivery", "count": aggregates["started_deliveries"], "icon": "house-chimney-user"},
+    ]
+
+    return render(
+        request,
+        "tailwind/pages/opportunity_dashboard/opportunity_funnel_progress.html",
+        {"funnel_progress": funnel_progress},
     )
 
 
@@ -1871,73 +1937,7 @@
             access=access,
             flag_counts=counts.items(),
         ),
-=======
-def learn_module_table(request, org_slug=None, opp_id=None):
-    opp = get_opportunity_or_404(opp_id, org_slug)
-    data = LearnModule.objects.filter(app=opp.learn_app)
-    table = LearnModuleTable(data)
-    return render(request, "tables/single_table.html", {"table": table})
-
-
-@org_member_required
-def deliver_unit_table(request, org_slug=None, opp_id=None):
-    opp = get_opportunity_or_404(opp_id, org_slug)
-    unit = DeliverUnit.objects.filter(app=opp.deliver_app)
-    table = DeliverUnitTable(unit)
-    return render(
-        request,
-        "tables/single_table.html",
-        {
-            "table": table,
-        },
-    )
-
-
-class OpportunityPaymentUnitTableView(OrganizationUserMixin, OrgContextSingleTableView):
-    model = PaymentUnit
-    table_class = PaymentUnitTable
-    template_name = "tables/single_table.html"
-
-    def get_queryset(self):
-        opportunity_id = self.kwargs["pk"]
-        org_slug = self.kwargs["org_slug"]
-        self.opportunity = get_opportunity_or_404(org_slug=org_slug, pk=opportunity_id)
-        return (
-            PaymentUnit.objects.filter(opportunity=self.opportunity).prefetch_related("deliver_units").order_by("name")
-        )
-
-    def get_table_kwargs(self):
-        kwargs = super().get_table_kwargs()
-        kwargs["org_slug"] = self.request.org.slug
-        program_manager = is_program_manager_of_opportunity(self.request, self.opportunity)
-        kwargs["can_edit"] = not self.opportunity.managed or program_manager
-        return kwargs
-
-
-@org_member_required
-def opportunity_funnel_progress(request, org_slug, opp_id):
-    aggregates = get_opportunity_funnel_progress(opp_id)
-
-    funnel_progress = [
-        {"stage": "Invited", "count": aggregates["workers_invited"], "icon": "envelope"},
-        {
-            "stage": "Accepted",
-            "count": aggregates["workers_invited"] - aggregates["pending_invites"],
-            "icon": "circle-check",
-        },
-        {"stage": "Started Learning", "count": aggregates["started_learning_count"], "icon": "book-open-cover"},
-        {"stage": "Completed Learning", "count": aggregates["completed_learning"], "icon": "book-blank"},
-        {"stage": "Completed Assessment", "count": aggregates["completed_assessments"], "icon": "award-simple"},
-        {"stage": "Claimed Job", "count": aggregates["claimed_job"], "icon": "user-check"},
-        {"stage": "Started Delivery", "count": aggregates["started_deliveries"], "icon": "house-chimney-user"},
-    ]
-
-    return render(
-        request,
-        "tailwind/pages/opportunity_dashboard/opportunity_funnel_progress.html",
-        {"funnel_progress": funnel_progress},
-    )
-
+    )
 
 @org_member_required
 def opportunity_worker_progress(request, org_slug, opp_id):
@@ -2120,5 +2120,4 @@
 
     return render(
         request, "tailwind/pages/opportunity_dashboard/opportunity_delivery_stat.html", {"opp_stats": opp_stats}
->>>>>>> d298a20d
     )