import datetime
import json
import sys
from collections import Counter, defaultdict
from decimal import Decimal
from functools import reduce
from http import HTTPStatus

from celery.result import AsyncResult
from crispy_forms.utils import render_crispy_form
from django.conf import settings
from django.contrib import messages
from django.contrib.auth.mixins import LoginRequiredMixin, UserPassesTestMixin
from django.contrib.humanize.templatetags.humanize import intcomma
from django.core.files.base import ContentFile
from django.core.files.storage import default_storage, storages
from django.db.models import Count, DecimalField, FloatField, Func, Max, OuterRef, Q, Subquery, Sum, Value
from django.db.models.functions import Cast, Coalesce
from django.forms import modelformset_factory
from django.http import FileResponse, Http404, HttpResponse
from django.middleware.csrf import get_token
from django.shortcuts import get_object_or_404, redirect, render
from django.urls import reverse
from django.utils.html import format_html
from django.utils.safestring import mark_safe
from django.utils.text import slugify
from django.utils.timezone import now
from django.utils.translation import gettext as _
from django.views.decorators.csrf import csrf_exempt
from django.views.decorators.http import require_GET, require_http_methods, require_POST
from django.views.generic import CreateView, DetailView, UpdateView
from django_tables2 import RequestConfig, SingleTableView
from django_tables2.export import TableExport
from geopy import distance

from commcare_connect.connect_id_client import fetch_users
from commcare_connect.form_receiver.serializers import XFormSerializer
from commcare_connect.opportunity.api.serializers import remove_opportunity_access_cache
from commcare_connect.opportunity.app_xml import AppNoBuildException
from commcare_connect.opportunity.forms import (
    AddBudgetExistingUsersForm,
    AddBudgetNewUsersForm,
    DateRanges,
    DeliverUnitFlagsForm,
    FormJsonValidationRulesForm,
    OpportunityChangeForm,
    OpportunityCreationForm,
    OpportunityFinalizeForm,
    OpportunityInitForm,
    OpportunityUserInviteForm,
    OpportunityVerificationFlagsConfigForm,
    PaymentExportForm,
    PaymentInvoiceForm,
    PaymentUnitForm,
    ReviewVisitExportForm,
    SendMessageMobileUsersForm,
    VisitExportForm,
)
from commcare_connect.opportunity.helpers import (
    get_annotated_opportunity_access,
    get_annotated_opportunity_access_deliver_status,
    get_opportunity_delivery_progress,
    get_opportunity_funnel_progress,
    get_opportunity_list_data_lite,
    get_opportunity_worker_progress,
    get_payment_report_data,
    get_worker_learn_table_data,
    get_worker_table_data,
)
from commcare_connect.opportunity.models import (
    BlobMeta,
    CatchmentArea,
    CompletedModule,
    CompletedWork,
    CompletedWorkStatus,
    DeliverUnit,
    DeliverUnitFlagRules,
    FormJsonValidationRules,
    LearnModule,
    Opportunity,
    OpportunityAccess,
    OpportunityClaim,
    OpportunityClaimLimit,
    OpportunityVerificationFlags,
    Payment,
    PaymentInvoice,
    PaymentUnit,
    UserInvite,
    UserInviteStatus,
    UserVisit,
    VisitReviewStatus,
    VisitValidationStatus,
)
from commcare_connect.opportunity.tables import (
    BaseOpportunityList,
    CompletedWorkTable,
    DeliverStatusTable,
    DeliverUnitTable,
    LearnModuleTable,
    LearnStatusTable,
    OpportunityPaymentTable,
    PaymentInvoiceTable,
    PaymentReportTable,
    PaymentUnitTable,
    SuspendedUsersTable,
    UserStatusTable,
    UserVisitVerificationTable,
    WorkerDeliveryTable,
    WorkerLearnStatusTable,
    WorkerLearnTable,
    WorkerPaymentsTable,
    WorkerStatusTable,
    header_with_tooltip,
)
from commcare_connect.opportunity.tasks import (
    add_connect_users,
    bulk_update_payments_task,
    create_learn_modules_and_deliver_units,
    generate_catchment_area_export,
    generate_deliver_status_export,
    generate_payment_export,
    generate_review_visit_export,
    generate_user_status_export,
    generate_visit_export,
    generate_work_status_export,
    invite_user,
    send_push_notification_task,
    send_sms_task,
    update_user_and_send_invite,
)
from commcare_connect.opportunity.visit_import import (
    ImportException,
    bulk_update_catchments,
    bulk_update_completed_work_status,
    bulk_update_visit_review_status,
    bulk_update_visit_status,
    get_exchange_rate,
    update_payment_accrued,
)
from commcare_connect.organization.decorators import org_admin_required, org_member_required, org_viewer_required
from commcare_connect.program.models import ManagedOpportunity
from commcare_connect.program.utils import is_program_manager, is_program_manager_of_opportunity
from commcare_connect.users.models import User
from commcare_connect.utils.celery import CELERY_TASK_SUCCESS, get_task_progress_message
from commcare_connect.utils.commcarehq_api import get_applications_for_user_by_domain, get_domains_for_user
from commcare_connect.utils.file import get_file_extension
from commcare_connect.utils.flags import FlagLabels
from commcare_connect.utils.tables import get_duration_min, get_validated_page_size


class OrganizationUserMixin(LoginRequiredMixin, UserPassesTestMixin):
    def test_func(self):
        # request.org_membership is a SimpleLazyObject object so `is not None` is always `True`
        return self.request.org_membership != None or self.request.user.is_superuser  # noqa: E711


class OrganizationUserMemberRoleMixin(LoginRequiredMixin, UserPassesTestMixin):
    def test_func(self):
        return (
            self.request.org_membership != None and not self.request.org_membership.is_viewer  # noqa: E711
        ) or self.request.user.is_superuser


def get_opportunity_or_404(pk, org_slug):
    opp = get_object_or_404(Opportunity, id=pk)

    if (opp.organization and opp.organization.slug == org_slug) or (
        opp.managed and opp.managedopportunity.program.organization.slug == org_slug
    ):
        return opp

    raise Http404("Opportunity not found.")


class OrgContextSingleTableView(SingleTableView):
    def get_table_kwargs(self):
        kwargs = super().get_table_kwargs()
        kwargs["org_slug"] = self.request.org.slug
        return kwargs


class OpportunityList(OrganizationUserMixin, SingleTableView):
    model = Opportunity
    table_class = BaseOpportunityList
    template_name = "tailwind/pages/opportunities_list.html"
    paginate_by = 15

    def get_paginate_by(self, table):
        return get_validated_page_size(self.request)

    def get_table_kwargs(self):
        kwargs = super().get_table_kwargs()
        kwargs["org_slug"] = self.request.org.slug
        return kwargs

    def get_table_data(self):
        org = self.request.org
        is_program_manager = self.request.org.program_manager
        return get_opportunity_list_data_lite(org, is_program_manager)


class OpportunityCreate(OrganizationUserMemberRoleMixin, CreateView):
    template_name = "opportunity/opportunity_create.html"
    form_class = OpportunityCreationForm

    def get_success_url(self):
        return reverse("opportunity:list", args=(self.request.org.slug,))

    def get_form_kwargs(self):
        kwargs = super().get_form_kwargs()
        kwargs["domains"] = get_domains_for_user(self.request.user)
        kwargs["user"] = self.request.user
        kwargs["org_slug"] = self.request.org.slug
        return kwargs

    def form_valid(self, form: OpportunityCreationForm) -> HttpResponse:
        response = super().form_valid(form)
        create_learn_modules_and_deliver_units.delay(self.object.id)
        return response


class OpportunityInit(OrganizationUserMemberRoleMixin, CreateView):
    template_name = "opportunity/opportunity_init.html"
    form_class = OpportunityInitForm

    def get_success_url(self):
        return reverse("opportunity:add_payment_units", args=(self.request.org.slug, self.object.id))

    def get_form_kwargs(self):
        kwargs = super().get_form_kwargs()
        kwargs["domains"] = get_domains_for_user(self.request.user)
        kwargs["user"] = self.request.user
        kwargs["org_slug"] = self.request.org.slug
        return kwargs

    def form_valid(self, form: OpportunityInitForm):
        response = super().form_valid(form)
        create_learn_modules_and_deliver_units(self.object.id)
        return response


class OpportunityEdit(OrganizationUserMemberRoleMixin, UpdateView):
    model = Opportunity
    template_name = "opportunity/opportunity_edit.html"
    form_class = OpportunityChangeForm

    def get_success_url(self):
        return reverse("opportunity:detail", args=(self.request.org.slug, self.object.id))

    def form_valid(self, form):
        opportunity = form.instance
        opportunity.modified_by = self.request.user.email
        users = form.cleaned_data["users"]
        if users:
            add_connect_users.delay(users, form.instance.id)

        end_date = form.cleaned_data["end_date"]
        if end_date:
            opportunity.end_date = end_date
        response = super().form_valid(form)
        return response


class OpportunityFinalize(OrganizationUserMemberRoleMixin, UpdateView):
    model = Opportunity
    template_name = "opportunity/opportunity_finalize.html"
    form_class = OpportunityFinalizeForm

    def dispatch(self, request, *args, **kwargs):
        self.object = self.get_object()
        if self.object.paymentunit_set.count() == 0:
            messages.warning(request, "Please configure payment units before setting budget")
            return redirect("opportunity:add_payment_units", org_slug=request.org.slug, pk=self.object.id)
        return super().dispatch(request, *args, **kwargs)

    def get_success_url(self):
        return reverse("opportunity:detail", args=(self.request.org.slug, self.object.id))

    def get_form_kwargs(self):
        kwargs = super().get_form_kwargs()
        opportunity = self.object
        payment_units = opportunity.paymentunit_set.all()
        budget_per_user = 0
        payment_units_max_total = 0
        for pu in payment_units:
            budget_per_user += pu.amount * pu.max_total
            payment_units_max_total += pu.max_total
        kwargs["budget_per_user"] = budget_per_user
        kwargs["current_start_date"] = opportunity.start_date
        kwargs["opportunity"] = opportunity
        kwargs["payment_units_max_total"] = payment_units_max_total
        return kwargs

    def form_valid(self, form):
        opportunity = form.instance
        opportunity.modified_by = self.request.user.email
        start_date = form.cleaned_data["start_date"]
        end_date = form.cleaned_data["end_date"]
        if end_date:
            opportunity.end_date = end_date
        if start_date:
            opportunity.start_date = start_date

        if opportunity.managed:
            ManagedOpportunity.objects.filter(id=opportunity.id).update(
                org_pay_per_visit=form.cleaned_data["org_pay_per_visit"]
            )
        response = super().form_valid(form)
        return response


class OpportunityDashboard(OrganizationUserMixin, DetailView):
    model = Opportunity
    template_name = "tailwind/pages/opportunity_dashboard/dashboard.html"

    def get(self, request, *args, **kwargs):
        self.object = self.get_object()
        if not self.object.is_setup_complete:
            messages.warning(request, "Please complete the opportunity setup to view it")
            return redirect("opportunity:add_payment_units", org_slug=request.org.slug, pk=self.object.id)
        context = self.get_context_data(object=self.object, request=request)
        return self.render_to_response(context)

    def get_context_data(self, object, request, **kwargs):
        context = super().get_context_data(**kwargs)

        learn_module_count = LearnModule.objects.filter(app=object.learn_app).count()
        deliver_unit_count = DeliverUnit.objects.filter(app=object.deliver_app).count()
        payment_unit_count = object.paymentunit_set.count()

        def safe_display(value):
            if value is None:
                return "---"
            if isinstance(value, datetime.date):
                return value.strftime("%Y-%m-%d")
            return str(value)

        context["path"] = [
            {"title": "Opportunities", "url": reverse("opportunity:list", kwargs={"org_slug": request.org.slug})},
            {"title": object.name, "url": reverse("opportunity:detail", args=(request.org.slug, object.id))},
        ]

        context["resources"] = [
            {"name": "Learn App", "count": learn_module_count, "icon": "fa-book-open-cover"},
            {"name": "Deliver App", "count": deliver_unit_count, "icon": "fa-clipboard-check"},
            {"name": "Payments Units", "count": payment_unit_count, "icon": "fa-hand-holding-dollar"},
        ]

        context["basic_details"] = [
            {
                "name": "Delivery Type",
                "count": safe_display(object.delivery_type and object.delivery_type.name),
                "icon": "fa-file-check",
            },
            {
                "name": "Start Date",
                "count": safe_display(object.start_date),
                "icon": "fa-calendar-range",
            },
            {
                "name": "End Date",
                "count": safe_display(object.end_date),
                "icon": "fa-arrow-right !text-brand-mango",  # color is also changed",
            },
            {
                "name": "Max Workers",
                "count": header_with_tooltip(
                    safe_display(object.number_of_users), "Maximum allowed workers in the Opportunity"
                ),
                "icon": "fa-users",
            },
            {
                "name": "Max Service Deliveries",
                "count": header_with_tooltip(
                    safe_display(object.allotted_visits),
                    "Maximum number of payment units that can be delivered. Each payment unit is a service delivery",
                ),
                "icon": "fa-gears",
            },
            {
                "name": "Max Budget",
                "count": header_with_tooltip(
                    f"{object.currency} {intcomma(object.total_budget)}",
                    "Maximum payments that can be made for workers and organization",
                ),
                "icon": "fa-money-bill",
            },
        ]
        context["is_program_manager"] = is_program_manager_of_opportunity(request, object)
        context["export_form"] = PaymentExportForm()
        context["export_task_id"] = request.GET.get("export_task_id")
        return context


class OpportunityLearnStatusTableView(OrganizationUserMixin, OrgContextSingleTableView):
    model = OpportunityAccess
    paginate_by = 25
    table_class = LearnStatusTable
    template_name = "tables/single_table.html"

    def get_queryset(self):
        opportunity_id = self.kwargs["pk"]
        opportunity = get_opportunity_or_404(org_slug=self.request.org.slug, pk=opportunity_id)
        return OpportunityAccess.objects.filter(opportunity=opportunity).order_by("user__name")


class OpportunityPaymentTableView(OrganizationUserMixin, OrgContextSingleTableView):
    model = OpportunityAccess
    paginate_by = 25
    table_class = OpportunityPaymentTable
    template_name = "tables/single_table.html"

    def get_queryset(self):
        opportunity_id = self.kwargs["pk"]
        org_slug = self.kwargs["org_slug"]
        opportunity = get_opportunity_or_404(org_slug=org_slug, pk=opportunity_id)
        return OpportunityAccess.objects.filter(opportunity=opportunity, payment_accrued__gte=0).order_by(
            "-payment_accrued"
        )


class OpportunityUserLearnProgress(OrganizationUserMixin, DetailView):
    template_name = "opportunity/user_learn_progress.html"

    def get_queryset(self):
        return OpportunityAccess.objects.filter(opportunity_id=self.kwargs.get("opp_id"))


@org_member_required
def export_user_visits(request, org_slug, pk):
    get_opportunity_or_404(org_slug=request.org.slug, pk=pk)
    form = VisitExportForm(data=request.POST)
    if not form.is_valid():
        messages.error(request, form.errors)
        return redirect("opportunity:worker_list", request.org.slug, pk)

    export_format = form.cleaned_data["format"]
    date_range = DateRanges(form.cleaned_data["date_range"])
    status = form.cleaned_data["status"]
    flatten = form.cleaned_data["flatten_form_data"]
    result = generate_visit_export.delay(pk, date_range, status, export_format, flatten)
    redirect_url = reverse("opportunity:worker_list", args=(request.org.slug, pk))
    return redirect(f"{redirect_url}?active_tab=delivery&export_task_id={result.id}")


@org_member_required
def review_visit_export(request, org_slug, pk):
    get_opportunity_or_404(org_slug=request.org.slug, pk=pk)
    form = ReviewVisitExportForm(data=request.POST)
    redirect_url = reverse("opportunity:worker_list", args=(org_slug, pk))
    redirect_url = f"{redirect_url}?active_tab=delivery"
    if not form.is_valid():
        messages.error(request, form.errors)
        return redirect(redirect_url)

    export_format = form.cleaned_data["format"]
    date_range = DateRanges(form.cleaned_data["date_range"])
    status = form.cleaned_data["status"]

    result = generate_review_visit_export.delay(pk, date_range, status, export_format)
    return redirect(f"{redirect_url}&export_task_id={result.id}")


@org_member_required
@require_GET
def export_status(request, org_slug, task_id):
    task = AsyncResult(task_id)
    task_meta = task._get_task_meta()
    status = task_meta.get("status")
    progress = {"complete": status == CELERY_TASK_SUCCESS, "message": get_task_progress_message(task)}
    if status == "FAILURE":
        progress["error"] = task_meta.get("result")
    return render(
        request,
        "tailwind/components/upload_progress_bar.html",
        {
            "task_id": task_id,
            "current_time": now().microsecond,
            "progress": progress,
        },
    )


@org_member_required
@require_GET
def download_export(request, org_slug, task_id):
    task_meta = AsyncResult(task_id)._get_task_meta()
    saved_filename = task_meta.get("result")
    opportunity_id = task_meta.get("args")[0]
    opportunity = get_opportunity_or_404(org_slug=org_slug, pk=opportunity_id)
    op_slug = slugify(opportunity.name)
    export_format = saved_filename.split(".")[-1]
    filename = f"{org_slug}_{op_slug}_export.{export_format}"

    export_file = storages["default"].open(saved_filename)
    return FileResponse(
        export_file, as_attachment=True, filename=filename, content_type=TableExport.FORMATS[export_format]
    )


@org_member_required
@require_POST
def update_visit_status_import(request, org_slug=None, pk=None):
    opportunity = get_opportunity_or_404(org_slug=org_slug, pk=pk)
    file = request.FILES.get("visits")
    try:
        status = bulk_update_visit_status(opportunity, file)
    except ImportException as e:
        messages.error(request, e.message)
    else:
        message = f"Visit status updated successfully for {len(status)} visits."
        if status.missing_visits:
            message += status.get_missing_message()
        messages.success(request, mark_safe(message))
    url = reverse("opportunity:worker_list", args=(org_slug, pk)) + "?active_tab=delivery"
    return redirect(url)


def review_visit_import(request, org_slug=None, pk=None):
    opportunity = get_opportunity_or_404(org_slug=org_slug, pk=pk)
    file = request.FILES.get("visits")
    redirect_url = reverse("opportunity:worker_list", args=(org_slug, pk))
    redirect_url = f"{redirect_url}?active_tab=delivery"
    try:
        status = bulk_update_visit_review_status(opportunity, file)
    except ImportException as e:
        messages.error(request, e.message)
    else:
        message = f"Visit review updated successfully for {len(status)} visits."
        if status.missing_visits:
            message += status.get_missing_message()
        messages.success(request, mark_safe(message))
    return redirect(redirect_url)


@org_member_required
def add_budget_existing_users(request, org_slug=None, pk=None):
    opportunity = get_opportunity_or_404(org_slug=org_slug, pk=pk)
    opportunity_access = OpportunityAccess.objects.filter(opportunity=opportunity)
    opportunity_claims = OpportunityClaim.objects.filter(opportunity_access__in=opportunity_access)

    form = AddBudgetExistingUsersForm(
        opportunity_claims=opportunity_claims,
        opportunity=opportunity,
        data=request.POST or None,
    )
    if form.is_valid():
        form.save()

        additional_visits = form.cleaned_data.get("additional_visits")
        selected_users = form.cleaned_data.get("selected_users")
        end_date = form.cleaned_data.get("end_date")
        message_parts = []

        if additional_visits and selected_users:
            visit_text = f"{additional_visits} visit{'s' if additional_visits != 1 else ''}"
            user_text = f"{len(selected_users)} worker{'s' if len(selected_users) != 1 else ''}"
            message_parts.append(f"Added {visit_text} to {user_text}.")
            if not opportunity.managed:
                message_parts.append(f"Budget increased by {form.budget_increase:.2f}.")

        if end_date:
            message_parts.append(f"Extended opportunity end date to {end_date} for selected workers.")

        messages.success(request, " ".join(message_parts))
        return redirect("opportunity:add_budget_existing_users", org_slug, pk)

    tabs = [
        {
            "key": "existing_workers",
            "label": "Existing Workers",
        },
    ]
    # Nm are not allowed to increase the managed opportunity budget so do not provide that tab.
    if not opportunity.managed or is_program_manager_of_opportunity(request, opportunity):
        tabs.append(
            {
                "key": "new_workers",
                "label": "New Workers",
            }
        )

    path = [
        {"title": "Opportunities", "url": reverse("opportunity:list", args=(request.org.slug,))},
        {"title": opportunity.name, "url": reverse("opportunity:detail", args=(request.org.slug, opportunity.pk))},
        {
            "title": "Add budget",
        },
    ]

    return render(
        request,
        "opportunity/add_visits_existing_users.html",
        {
            "form": form,
            "tabs": tabs,
            "path": path,
            "opportunity_claims": opportunity_claims,
            "budget_per_visit": opportunity.budget_per_visit_new,
            "opportunity": opportunity,
        },
    )


@org_member_required
def add_budget_new_users(request, org_slug=None, pk=None):
    opportunity = get_opportunity_or_404(org_slug=org_slug, pk=pk)
    program_manager = is_program_manager(request)

    form = AddBudgetNewUsersForm(
        opportunity=opportunity,
        program_manager=program_manager,
        data=request.POST or None,
    )

    if form.is_valid():
        form.save()
        budget_increase = form.budget_increase
        direction = "added to" if budget_increase >= 0 else "removed from"
        messages.success(
            request, f"{opportunity.currency} {abs(form.budget_increase)} was {direction} the opportunity budget."
        )

        redirect_url = reverse("opportunity:add_budget_existing_users", args=[org_slug, pk])
        redirect_url += "?active_tab=new_users"
        response = HttpResponse()
        response["HX-Redirect"] = redirect_url
        return response

    csrf_token = get_token(request)
    form_html = f"""
        <form id="form-content"
              hx-post="{reverse('opportunity:add_budget_new_users', args=[org_slug, pk])}"
              hx-trigger="submit"
              hx-headers='{{"X-CSRFToken": "{csrf_token}"}}'>
            <input type="hidden" name="csrfmiddlewaretoken" value="{csrf_token}">
            {render_crispy_form(form)}
        </form>
        """

    return HttpResponse(mark_safe(form_html))


class OpportunityUserStatusTableView(OrganizationUserMixin, OrgContextSingleTableView):
    model = OpportunityAccess
    paginate_by = 25
    table_class = UserStatusTable
    template_name = "tables/single_table.html"

    def get_queryset(self):
        opportunity_id = self.kwargs["pk"]
        org_slug = self.kwargs["org_slug"]
        opportunity = get_opportunity_or_404(org_slug=org_slug, pk=opportunity_id)
        access_objects = get_annotated_opportunity_access(opportunity)
        return access_objects


@org_member_required
def export_users_for_payment(request, org_slug, pk):
    get_opportunity_or_404(org_slug=request.org.slug, pk=pk)
    form = PaymentExportForm(data=request.POST)
    if not form.is_valid():
        messages.error(request, form.errors)
        return redirect(f"{reverse('opportunity:worker_list', args=[org_slug, pk])}?active_tab=payments")

    export_format = form.cleaned_data["format"]
    result = generate_payment_export.delay(pk, export_format)
    redirect_url = reverse("opportunity:worker_list", args=(request.org.slug, pk))
    return redirect(f"{redirect_url}?export_task_id={result.id}&active_tab=payments")


@org_member_required
@require_POST
def payment_import(request, org_slug=None, pk=None):
    opportunity = get_opportunity_or_404(org_slug=org_slug, pk=pk)
    file = request.FILES.get("payments")
    file_format = get_file_extension(file)
    if file_format not in ("csv", "xlsx"):
        raise ImportException(f"Invalid file format. Only 'CSV' and 'XLSX' are supported. Got {file_format}")

    file_path = f"{opportunity.pk}_{datetime.datetime.now().isoformat}_payment_import"
    saved_path = default_storage.save(file_path, ContentFile(file.read()))
    result = bulk_update_payments_task.delay(opportunity.pk, saved_path, file_format)

    return redirect(
        f"{reverse('opportunity:worker_list', args=[org_slug, pk])}?active_tab=payments&export_task_id={result.id}"
    )


@org_member_required
def add_payment_units(request, org_slug=None, pk=None):
    if request.POST:
        return add_payment_unit(request, org_slug=org_slug, pk=pk)
    opportunity = get_opportunity_or_404(org_slug=org_slug, pk=pk)
    paymentunit_count = PaymentUnit.objects.filter(opportunity=opportunity).count()
    return render(
        request,
        "opportunity/add_payment_units.html",
        dict(opportunity=opportunity, paymentunit_count=paymentunit_count),
    )


@org_member_required
def add_payment_unit(request, org_slug=None, pk=None):
    opportunity = get_opportunity_or_404(org_slug=org_slug, pk=pk)
    deliver_units = DeliverUnit.objects.filter(
        Q(payment_unit__isnull=True) | Q(payment_unit__opportunity__active=False), app=opportunity.deliver_app
    )
    form = PaymentUnitForm(
        deliver_units=deliver_units,
        data=request.POST or None,
        payment_units=opportunity.paymentunit_set.filter(parent_payment_unit__isnull=True).all(),
        org_slug=org_slug,
        opportunity_id=opportunity.pk,
    )
    if form.is_valid():
        form.instance.opportunity = opportunity
        form.save()
        required_deliver_units = form.cleaned_data["required_deliver_units"]
        DeliverUnit.objects.filter(id__in=required_deliver_units, payment_unit__isnull=True).update(
            payment_unit=form.instance.id
        )
        optional_deliver_units = form.cleaned_data["optional_deliver_units"]
        DeliverUnit.objects.filter(id__in=optional_deliver_units, payment_unit__isnull=True).update(
            payment_unit=form.instance.id, optional=True
        )
        sub_payment_units = form.cleaned_data["payment_units"]
        PaymentUnit.objects.filter(id__in=sub_payment_units, parent_payment_unit__isnull=True).update(
            parent_payment_unit=form.instance.id
        )
        messages.success(request, f"Payment unit {form.instance.name} created.")
        claims = OpportunityClaim.objects.filter(opportunity_access__opportunity=opportunity)
        for claim in claims:
            OpportunityClaimLimit.create_claim_limits(opportunity, claim)
        return redirect("opportunity:add_payment_units", org_slug=request.org.slug, pk=opportunity.id)
    elif request.POST:
        messages.error(request, "Invalid Data")
        return redirect("opportunity:add_payment_units", org_slug=request.org.slug, pk=opportunity.id)

    path = [
        {"title": "Opportunities", "url": reverse("opportunity:list", args=(request.org.slug,))},
        {"title": opportunity.name, "url": reverse("opportunity:detail", args=(request.org.slug, opportunity.pk))},
        {
            "title": "Payment unit",
        },
    ]
    return render(
        request,
        "partial_form.html" if request.GET.get("partial") == "True" else "form.html",
        dict(title=f"{request.org.slug} - {opportunity.name}", form_title="Payment Unit Create", form=form, path=path),
    )


@org_member_required
def edit_payment_unit(request, org_slug=None, opp_id=None, pk=None):
    opportunity = get_opportunity_or_404(pk=opp_id, org_slug=org_slug)
    payment_unit = get_object_or_404(PaymentUnit, id=pk, opportunity=opportunity)
    deliver_units = DeliverUnit.objects.filter(
        Q(payment_unit__isnull=True) | Q(payment_unit=payment_unit) | Q(payment_unit__opportunity__active=False),
        app=opportunity.deliver_app,
    )
    exclude_payment_units = [payment_unit.pk]
    if payment_unit.parent_payment_unit_id:
        exclude_payment_units.append(payment_unit.parent_payment_unit_id)
    payment_unit_deliver_units = {deliver_unit.pk for deliver_unit in payment_unit.deliver_units.all()}
    opportunity_payment_units = (
        opportunity.paymentunit_set.filter(
            Q(parent_payment_unit=payment_unit.pk) | Q(parent_payment_unit__isnull=True)
        )
        .exclude(pk__in=exclude_payment_units)
        .all()
    )
    form = PaymentUnitForm(
        deliver_units=deliver_units,
        instance=payment_unit,
        data=request.POST or None,
        payment_units=opportunity_payment_units,
        org_slug=org_slug,
        opportunity_id=opportunity.pk,
    )
    if form.is_valid():
        form.save()
        required_deliver_units = form.cleaned_data["required_deliver_units"]
        DeliverUnit.objects.filter(id__in=required_deliver_units).update(payment_unit=form.instance.id, optional=False)
        optional_deliver_units = form.cleaned_data["optional_deliver_units"]
        DeliverUnit.objects.filter(id__in=optional_deliver_units).update(payment_unit=form.instance.id, optional=True)
        sub_payment_units = form.cleaned_data["payment_units"]
        PaymentUnit.objects.filter(id__in=sub_payment_units, parent_payment_unit__isnull=True).update(
            parent_payment_unit=form.instance.id
        )
        # Remove deliver units which are not selected anymore
        deliver_units = required_deliver_units + optional_deliver_units
        removed_deliver_units = payment_unit_deliver_units - {int(deliver_unit) for deliver_unit in deliver_units}
        DeliverUnit.objects.filter(id__in=removed_deliver_units).update(payment_unit=None, optional=False)
        removed_payment_units = {payment_unit.id for payment_unit in opportunity_payment_units} - {
            int(payment_unit_id) for payment_unit_id in sub_payment_units
        }
        PaymentUnit.objects.filter(id__in=removed_payment_units, parent_payment_unit=form.instance.id).update(
            parent_payment_unit=None
        )
        messages.success(request, f"Payment unit {form.instance.name} updated. Please reset the budget")
        return redirect("opportunity:finalize", org_slug=request.org.slug, pk=opportunity.id)

    path = [
        {"title": "Opportunities", "url": reverse("opportunity:list", args=(request.org.slug,))},
        {"title": opportunity.name, "url": reverse("opportunity:detail", args=(request.org.slug, opportunity.pk))},
        {
            "title": "Payment unit",
        },
    ]
    return render(
        request,
        "form.html",
        dict(title=f"{request.org.slug} - {opportunity.name}", form_title="Payment Unit Edit", form=form, path=path),
    )


@org_member_required
def export_user_status(request, org_slug, pk):
    get_opportunity_or_404(org_slug=request.org.slug, pk=pk)
    form = PaymentExportForm(data=request.POST)
    if not form.is_valid():
        messages.error(request, form.errors)
        return redirect("opportunity:worker_list", request.org.slug, pk)

    export_format = form.cleaned_data["format"]
    result = generate_user_status_export.delay(pk, export_format)
    redirect_url = reverse("opportunity:worker_list", args=(request.org.slug, pk))
    return redirect(f"{redirect_url}?export_task_id={result.id}")


class OpportunityDeliverStatusTable(OrganizationUserMixin, OrgContextSingleTableView):
    model = OpportunityAccess
    paginate_by = 25
    table_class = DeliverStatusTable
    template_name = "tables/single_table.html"

    def get_queryset(self):
        opportunity_id = self.kwargs["pk"]
        org_slug = self.kwargs["org_slug"]
        opportunity = get_opportunity_or_404(pk=opportunity_id, org_slug=org_slug)
        access_objects = get_annotated_opportunity_access_deliver_status(opportunity)
        return access_objects


@org_member_required
def export_deliver_status(request, org_slug, pk):
    get_opportunity_or_404(pk=pk, org_slug=request.org.slug)
    form = PaymentExportForm(data=request.POST)
    if not form.is_valid():
        messages.error(request, form.errors)
        return redirect("opportunity:detail", request.org.slug, pk)

    export_format = form.cleaned_data["format"]
    result = generate_deliver_status_export.delay(pk, export_format)
    redirect_url = reverse("opportunity:detail", args=(request.org.slug, pk))
    return redirect(f"{redirect_url}?export_task_id={result.id}")


@org_member_required
@require_POST
def payment_delete(request, org_slug=None, opp_id=None, access_id=None, pk=None):
    opportunity = get_opportunity_or_404(pk=opp_id, org_slug=org_slug)
    opportunity_access = get_object_or_404(OpportunityAccess, pk=access_id, opportunity=opportunity)
    payment = get_object_or_404(Payment, opportunity_access=opportunity_access, pk=pk)
    payment.delete()
    redirect_url = reverse("opportunity:worker_list", args=(org_slug, opp_id))
    return redirect(f"{redirect_url}?active_tab=payments")


@org_viewer_required
def user_profile(request, org_slug=None, opp_id=None, pk=None):
    access = get_object_or_404(OpportunityAccess, pk=pk, accepted=True)
    user_visits = UserVisit.objects.filter(opportunity_access=access)
    user_catchments = CatchmentArea.objects.filter(opportunity_access=access)
    user_visit_data = []
    for user_visit in user_visits:
        if not user_visit.location:
            continue
        lat, lng, elevation, precision = list(map(float, user_visit.location.split(" ")))
        user_visit_data.append(
            dict(
                entity_name=user_visit.entity_name,
                visit_date=user_visit.visit_date.date(),
                lat=lat,
                lng=lng,
                precision=precision,
            )
        )
    # user for centering the User visits map
    lat_avg = 0.0
    lng_avg = 0.0
    if user_visit_data:
        lat_avg = reduce(lambda x, y: x + float(y["lat"]), user_visit_data, 0.0) / len(user_visit_data)
        lng_avg = reduce(lambda x, y: x + float(y["lng"]), user_visit_data, 0.0) / len(user_visit_data)

    pending_completed_work_count = len(
        [
            cw
            for cw in CompletedWork.objects.filter(opportunity_access=access, status=CompletedWorkStatus.pending)
            if cw.saved_approved_count
        ]
    )
    user_catchment_data = [
        {
            "name": catchment.name,
            "lat": float(catchment.latitude),
            "lng": float(catchment.longitude),
            "radius": catchment.radius,
            "active": catchment.active,
        }
        for catchment in user_catchments
    ]
    pending_payment = max(access.payment_accrued - access.total_paid, 0)
    return render(
        request,
        "opportunity/user_profile.html",
        context=dict(
            access=access,
            user_visits=user_visit_data,
            lat_avg=lat_avg,
            lng_avg=lng_avg,
            MAPBOX_TOKEN=settings.MAPBOX_TOKEN,
            pending_completed_work_count=pending_completed_work_count,
            pending_payment=pending_payment,
            user_catchments=user_catchment_data,
        ),
    )


@org_admin_required
def send_message_mobile_users(request, org_slug=None, pk=None):
    opportunity = get_opportunity_or_404(pk=pk, org_slug=org_slug)
    user_ids = OpportunityAccess.objects.filter(opportunity=opportunity, accepted=True).values_list(
        "user_id", flat=True
    )
    users = User.objects.filter(pk__in=user_ids)
    form = SendMessageMobileUsersForm(users=users, data=request.POST or None)

    if form.is_valid():
        selected_user_ids = form.cleaned_data["selected_users"]
        title = form.cleaned_data["title"]
        body = form.cleaned_data["body"]
        message_type = form.cleaned_data["message_type"]
        if "notification" in message_type:
            send_push_notification_task.delay(selected_user_ids, title, body)
        if "sms" in message_type:
            send_sms_task.delay(selected_user_ids, body)
        return redirect("opportunity:detail", org_slug=request.org.slug, pk=pk)

    path = [
        {"title": "Opportunities", "url": reverse("opportunity:list", args=(org_slug,))},
        {"title": opportunity.name, "url": reverse("opportunity:detail", args=(org_slug, opportunity.id))},
        {"title": "Send Message", "url": request.path},
    ]
    return render(
        request,
        "opportunity/send_message.html",
        context=dict(
            title=f"{request.org.slug} - {opportunity.name}",
            form_title="Send Message",
            form=form,
            users=users,
            user_ids=list(user_ids),
            path=path,
        ),
    )


# used for loading learn_app and deliver_app dropdowns
@org_member_required
def get_application(request, org_slug=None):
    domain = request.GET.get("learn_app_domain") or request.GET.get("deliver_app_domain")
    applications = get_applications_for_user_by_domain(request.user, domain)
    active_opps = Opportunity.objects.filter(
        Q(learn_app__cc_domain=domain) | Q(deliver_app__cc_domain=domain),
        active=True,
        end_date__lt=datetime.date.today(),
    ).select_related("learn_app", "deliver_app")
    existing_apps = set()
    for opp in active_opps:
        if opp.learn_app.cc_domain == domain:
            existing_apps.add(opp.learn_app.cc_app_id)
        if opp.deliver_app.cc_domain == domain:
            existing_apps.add(opp.deliver_app.cc_app_id)
    options = []
    for app in applications:
        if app["id"] not in existing_apps:
            value = json.dumps(app)
            name = app["name"]
            options.append(format_html("<option value='{}'>{}</option>", value, name))
    return HttpResponse("\n".join(options))


@org_member_required
@require_POST
def approve_visit(request, org_slug=None, pk=None):
    user_visit = UserVisit.objects.get(pk=pk)
    if user_visit.status != VisitValidationStatus.approved or user_visit.review_status == VisitReviewStatus.disagree:
        user_visit.status = VisitValidationStatus.approved
        if user_visit.opportunity.managed:
            user_visit.review_created_on = now()
            if user_visit.review_status == VisitReviewStatus.disagree:
                user_visit.review_status = VisitReviewStatus.pending

            if user_visit.flagged:
                justification = request.POST.get("justification")
                if not justification:
                    messages.error(request, "Justification is mandatory for flagged visits.")
                user_visit.justification = justification

        user_visit.save()
        update_payment_accrued(opportunity=user_visit.opportunity, users=[user_visit.user], incremental=True)

    return HttpResponse(status=200, headers={"HX-Trigger": "reload_table"})


@org_member_required
@require_POST
def reject_visit(request, org_slug=None, pk=None):
    user_visit = UserVisit.objects.get(pk=pk)
    reason = request.POST.get("reason")
    user_visit.status = VisitValidationStatus.rejected
    user_visit.reason = reason
    user_visit.save()
    access = OpportunityAccess.objects.get(user_id=user_visit.user_id, opportunity_id=user_visit.opportunity_id)
<<<<<<< HEAD
    update_payment_accrued(opportunity=access.opportunity, users=[access.user], incremental=True)
    return redirect("opportunity:user_visits_list", org_slug=org_slug, opp_id=user_visit.opportunity_id, pk=access.id)
=======
    update_payment_accrued(opportunity=access.opportunity, users=[access.user])
    return HttpResponse(status=200, headers={"HX-Trigger": "reload_table"})
>>>>>>> c6d773e2


@org_member_required
def fetch_attachment(self, org_slug, blob_id):
    blob_meta = BlobMeta.objects.get(blob_id=blob_id)
    attachment = storages["default"].open(blob_id)
    return FileResponse(attachment, filename=blob_meta.name, content_type=blob_meta.content_type)


@org_member_required
def verification_flags_config(request, org_slug=None, pk=None):
    opportunity = get_opportunity_or_404(pk=pk, org_slug=org_slug)
    if opportunity.managed and not is_program_manager_of_opportunity(request, opportunity):
        return redirect("opportunity:detail", org_slug=org_slug, pk=pk)
    verification_flags = OpportunityVerificationFlags.objects.filter(opportunity=opportunity).first()
    form = OpportunityVerificationFlagsConfigForm(instance=verification_flags, data=request.POST or None)
    deliver_unit_count = DeliverUnit.objects.filter(app=opportunity.deliver_app).count()
    DeliverUnitFlagsFormset = modelformset_factory(
        DeliverUnitFlagRules, DeliverUnitFlagsForm, extra=deliver_unit_count, max_num=deliver_unit_count
    )
    deliver_unit_flags = DeliverUnitFlagRules.objects.filter(opportunity=opportunity)
    deliver_unit_formset = DeliverUnitFlagsFormset(
        form_kwargs={"opportunity": opportunity},
        prefix="deliver_unit",
        queryset=deliver_unit_flags,
        data=request.POST or None,
        initial=[
            {"deliver_unit": du}
            for du in opportunity.deliver_app.deliver_units.exclude(
                id__in=deliver_unit_flags.values_list("deliver_unit")
            )
        ],
    )
    FormJsonValidationRulesFormset = modelformset_factory(
        FormJsonValidationRules,
        FormJsonValidationRulesForm,
        extra=1,
    )
    form_json_formset = FormJsonValidationRulesFormset(
        form_kwargs={"opportunity": opportunity},
        prefix="form_json",
        queryset=FormJsonValidationRules.objects.filter(opportunity=opportunity),
        data=request.POST or None,
    )
    if (
        request.method == "POST"
        and form.is_valid()
        and deliver_unit_formset.is_valid()
        and form_json_formset.is_valid()
    ):
        verification_flags = form.save(commit=False)
        verification_flags.opportunity = opportunity
        verification_flags.save()
        for du_form in deliver_unit_formset.forms:
            if du_form.is_valid() and du_form.cleaned_data != {}:
                du_form.instance.opportunity = opportunity
                du_form.save()
        for fj_form in form_json_formset.forms:
            if fj_form.is_valid() and fj_form.cleaned_data != {}:
                fj_form.instance.opportunity = opportunity
                fj_form.save()
        messages.success(request, "Verification flags saved successfully.")

    path = [
        {"title": "Opportunities", "url": reverse("opportunity:list", args=(org_slug,))},
        {"title": opportunity.name, "url": reverse("opportunity:detail", args=(org_slug, opportunity.id))},
        {"title": "Verification Flags Config", "url": request.path},
    ]
    return render(
        request,
        "opportunity/verification_flags_config.html",
        context=dict(
            opportunity=opportunity,
            title=f"{request.org.slug} - {opportunity.name}",
            form=form,
            deliver_unit_formset=deliver_unit_formset,
            form_json_formset=form_json_formset,
            path=path,
        ),
    )


@org_member_required
@csrf_exempt
@require_http_methods(["DELETE"])
def delete_form_json_rule(request, org_slug=None, opp_id=None, pk=None):
    form_json_rule = FormJsonValidationRules.objects.get(opportunity=opp_id, pk=pk)
    form_json_rule.delete()
    return HttpResponse(status=200)


class OpportunityCompletedWorkTable(OrganizationUserMixin, SingleTableView):
    model = CompletedWork
    paginate_by = 25
    table_class = CompletedWorkTable
    template_name = "tables/single_table.html"

    def get_queryset(self):
        opportunity_id = self.kwargs["pk"]
        org_slug = self.kwargs["org_slug"]
        opportunity = get_opportunity_or_404(org_slug=org_slug, pk=opportunity_id)
        access_objects = OpportunityAccess.objects.filter(opportunity=opportunity)
        return list(
            filter(lambda cw: cw.completed, CompletedWork.objects.filter(opportunity_access__in=access_objects))
        )


@org_member_required
def export_completed_work(request, org_slug, pk):
    get_opportunity_or_404(org_slug=request.org.slug, pk=pk)
    form = PaymentExportForm(data=request.POST)
    if not form.is_valid():
        messages.error(request, form.errors)
        return redirect("opportunity:detail", request.org.slug, pk)

    export_format = form.cleaned_data["format"]
    result = generate_work_status_export.delay(pk, export_format)
    redirect_url = reverse("opportunity:detail", args=(request.org.slug, pk))
    return redirect(f"{redirect_url}?export_task_id={result.id}")


@org_member_required
@require_POST
def update_completed_work_status_import(request, org_slug=None, pk=None):
    opportunity = get_opportunity_or_404(org_slug=org_slug, pk=pk)
    file = request.FILES.get("visits")
    try:
        status = bulk_update_completed_work_status(opportunity, file)
    except ImportException as e:
        messages.error(request, e.message)
    else:
        message = f"Payment Verification status updated successfully for {len(status)} completed works."
        if status.missing_completed_works:
            message += status.get_missing_message()
        messages.success(request, mark_safe(message))
    return redirect("opportunity:detail", org_slug, pk)


@org_member_required
@require_POST
def suspend_user(request, org_slug=None, opp_id=None, pk=None):
    access = get_object_or_404(OpportunityAccess, opportunity_id=opp_id, id=pk)
    access.suspended = True
    access.suspension_date = now()
    access.suspension_reason = request.POST.get("reason", "")
    access.save()

    # Clear the cached opportunity access for the suspended user
    remove_opportunity_access_cache(access.user, access.opportunity)

    return redirect("opportunity:user_visits_list", org_slug, opp_id, pk)


@org_member_required
def revoke_user_suspension(request, org_slug=None, opp_id=None, pk=None):
    access = get_object_or_404(OpportunityAccess, opportunity_id=opp_id, id=pk)
    access.suspended = False
    access.save()
    remove_opportunity_access_cache(access.user, access.opportunity)
    next = request.GET.get("next", "/")
    return redirect(next)


@org_member_required
def suspended_users_list(request, org_slug=None, pk=None):
    opportunity = get_opportunity_or_404(org_slug=org_slug, pk=pk)
    access_objects = OpportunityAccess.objects.filter(opportunity=opportunity, suspended=True)
    table = SuspendedUsersTable(access_objects)
    return render(request, "opportunity/suspended_users.html", dict(table=table, opportunity=opportunity))


@org_member_required
def export_catchment_area(request, org_slug, pk):
    get_opportunity_or_404(org_slug=request.org.slug, pk=pk)
    form = PaymentExportForm(data=request.POST)
    if not form.is_valid():
        messages.error(request, form.errors)
        return redirect("opportunity:detail", request.org.slug, pk)

    export_format = form.cleaned_data["format"]
    result = generate_catchment_area_export.delay(pk, export_format)
    redirect_url = reverse("opportunity:detail", args=(request.org.slug, pk))
    return redirect(f"{redirect_url}?export_task_id={result.id}")


@org_member_required
@require_POST
def import_catchment_area(request, org_slug=None, pk=None):
    opportunity = get_opportunity_or_404(org_slug=org_slug, pk=pk)
    file = request.FILES.get("catchments")
    try:
        status = bulk_update_catchments(opportunity, file)
    except ImportException as e:
        messages.error(request, e.message)
    else:
        message = f"{len(status)} catchment areas were updated successfully and {status.new_catchments} were created."
        messages.success(request, mark_safe(message))
    return redirect("opportunity:detail", org_slug, pk)


@org_member_required
def opportunity_user_invite(request, org_slug=None, pk=None):
    opportunity = get_opportunity_or_404(org_slug=request.org.slug, pk=pk)
    form = OpportunityUserInviteForm(data=request.POST or None, opportunity=opportunity)
    if form.is_valid():
        users = form.cleaned_data["users"]
        if users:
            add_connect_users.delay(users, opportunity.id)
        return redirect("opportunity:detail", request.org.slug, pk)
    return render(
        request,
        "form.html",
        dict(title=f"{request.org.slug} - {opportunity.name}", form_title="Invite Workers", form=form),
    )


@org_member_required
def user_visit_review(request, org_slug, opp_id):
    opportunity = get_opportunity_or_404(opp_id, org_slug)
    is_program_manager = is_program_manager_of_opportunity(request, opportunity)
    if request.POST and is_program_manager:
        review_status = request.POST.get("review_status").lower()
        updated_reviews = request.POST.getlist("pk")
        user_visits = UserVisit.objects.filter(pk__in=updated_reviews)
        if review_status in [VisitReviewStatus.agree.value, VisitReviewStatus.disagree.value]:
            user_visits.update(review_status=review_status)
<<<<<<< HEAD
            update_payment_accrued(
                opportunity=opportunity, users=[visit.user for visit in user_visits], incremental=True
            )
    RequestConfig(request, paginate={"per_page": 15}).configure(table)
    return render(
        request,
        "opportunity/user_visit_review.html",
        context=dict(table=table, review_filter=review_filter, opportunity=opportunity),
    )
=======
            update_payment_accrued(opportunity=opportunity, users=[visit.user for visit in user_visits])

    return HttpResponse(status=200, headers={"HX-Trigger": "reload_table"})
>>>>>>> c6d773e2


@org_member_required
def payment_report(request, org_slug, pk):
    opportunity = get_opportunity_or_404(pk, org_slug)
    if not opportunity.managed:
        return redirect("opportunity:detail", org_slug, pk)
    total_paid_users = Payment.objects.filter(
        opportunity_access__opportunity=opportunity, organization__isnull=True
    ).aggregate(total=Sum("amount"))["total"] or Decimal("0.00")
    total_paid_nm = Payment.objects.filter(
        organization=opportunity.organization, invoice__opportunity=opportunity
    ).aggregate(total=Sum("amount"))["total"] or Decimal("0.00")
    data, total_user_payment_accrued, total_nm_payment_accrued = get_payment_report_data(opportunity)
    table = PaymentReportTable(data)
    RequestConfig(request, paginate={"per_page": get_validated_page_size(request)}).configure(table)

    cards = [
        {
            "amount": f"{opportunity.currency} {total_user_payment_accrued}",
            "icon": "fa-user-friends",
            "label": "Worker",
            "subtext": "Total Accrued",
        },
        {
            "amount": f"{opportunity.currency} {total_paid_users}",
            "icon": "fa-user-friends",
            "label": "Worker",
            "subtext": "Total Paid",
        },
        {
            "amount": f"{opportunity.currency} {total_nm_payment_accrued}",
            "icon": "fa-building",
            "label": "Organization",
            "subtext": "Total Accrued",
        },
        {
            "amount": f"{opportunity.currency} {total_paid_nm}",
            "icon": "fa-building",
            "label": "Organization",
            "subtext": "Total Paid",
        },
    ]

    return render(
        request,
        "tailwind/pages/invoice_payment_report.html",
        context=dict(
            table=table,
            opportunity=opportunity,
            cards=cards,
        ),
    )


@org_member_required
def invoice_list(request, org_slug, pk):
    opportunity = get_opportunity_or_404(pk, org_slug)
    if not opportunity.managed:
        return redirect("opportunity:detail", org_slug, pk)

    program_manager = is_program_manager_of_opportunity(request, opportunity)

    filter_kwargs = dict(opportunity=opportunity)

    queryset = PaymentInvoice.objects.filter(**filter_kwargs).order_by("date")
    csrf_token = get_token(request)

    table = PaymentInvoiceTable(
        queryset,
        org_slug=org_slug,
        opp_id=pk,
        exclude=("actions",) if not program_manager else tuple(),
        csrf_token=csrf_token,
    )

    form = PaymentInvoiceForm(opportunity=opportunity)
    RequestConfig(request, paginate={"per_page": get_validated_page_size(request)}).configure(table)
    return render(
        request,
        "tailwind/pages/invoice_list.html",
        {
            "header_title": "Invoices",
            "opportunity": opportunity,
            "table": table,
            "form": form,
            "program_manager": program_manager,
            "path": [
                {"title": "Opportunities", "url": reverse("opportunity:list", args=(org_slug,))},
                {"title": opportunity.name, "url": reverse("opportunity:detail", args=(org_slug, pk))},
                {"title": "Invoices", "url": reverse("opportunity:invoice_list", args=(org_slug, pk))},
            ],
        },
    )


@org_member_required
def invoice_create(request, org_slug=None, pk=None):
    opportunity = get_opportunity_or_404(pk, org_slug)
    if not opportunity.managed or is_program_manager_of_opportunity(request, opportunity):
        return redirect("opportunity:detail", org_slug, pk)
    form = PaymentInvoiceForm(data=request.POST or None, opportunity=opportunity)
    if request.POST and form.is_valid():
        form.save()
        form = PaymentInvoiceForm(opportunity=opportunity)
        redirect_url = reverse("opportunity:invoice_list", args=[org_slug, pk])
        response = HttpResponse(status=200)
        response["HX-Redirect"] = redirect_url
        return response
    return HttpResponse(render_crispy_form(form))


@org_member_required
@require_POST
def invoice_approve(request, org_slug, pk):
    opportunity = get_opportunity_or_404(pk, org_slug)
    if not opportunity.managed or not (request.org_membership and request.org_membership.is_program_manager):
        return redirect("opportunity:detail", org_slug, pk)
    invoice_ids = request.POST.getlist("pk")
    invoices = PaymentInvoice.objects.filter(opportunity=opportunity, pk__in=invoice_ids, payment__isnull=True)
    rate = get_exchange_rate(opportunity.currency)
    for invoice in invoices:
        amount_in_usd = invoice.amount / rate
        payment = Payment(
            amount=invoice.amount,
            organization=opportunity.organization,
            amount_usd=amount_in_usd,
            invoice=invoice,
        )
        payment.save()
    return redirect("opportunity:invoice_list", org_slug, pk)


@org_member_required
@require_POST
@csrf_exempt
def user_invite_delete(request, org_slug, opp_id, pk):
    opportunity = get_opportunity_or_404(opp_id, org_slug)
    invite = get_object_or_404(UserInvite, pk=pk, opportunity=opportunity)
    if invite.status != UserInviteStatus.not_found:
        return HttpResponse(status=403, data="User Invite cannot be deleted.")
    invite.delete()
    return HttpResponse(status=200, headers={"HX-Trigger": "userStatusReload"})


@org_admin_required
@require_POST
def resend_user_invite(request, org_slug, opp_id, pk):
    user_invite = get_object_or_404(UserInvite, id=pk)

    if user_invite.notification_date and (now() - user_invite.notification_date) < datetime.timedelta(days=1):
        return HttpResponse("You can only send one invitation per user every 24 hours. Please try again later.")

    if user_invite.status == UserInviteStatus.not_found:
        found_user_list = fetch_users([user_invite.phone_number])
        if not found_user_list:
            return HttpResponse("The user is not registered on Connect ID yet. Please ask them to sign up first.")

        connect_user = found_user_list[0]
        update_user_and_send_invite(connect_user, opp_id=pk)
    else:
        user = User.objects.get(phone_number=user_invite.phone_number)
        access, _ = OpportunityAccess.objects.get_or_create(user=user, opportunity_id=opp_id)
        invite_user.delay(user.id, access.pk)

    return HttpResponse("The invitation has been successfully resent to the user.")


def sync_deliver_units(request, org_slug, opp_id):
    status = HTTPStatus.OK
    message = "Delivery unit sync completed."
    try:
        create_learn_modules_and_deliver_units(opp_id)
    except AppNoBuildException:
        status = HTTPStatus.BAD_REQUEST
        message = "Failed to retrieve updates. No available build at the moment."

    return HttpResponse(content=message, status=status)


@org_viewer_required
def user_visit_verification(request, org_slug, opp_id, pk):
    opportunity = get_opportunity_or_404(opp_id, org_slug)
    opportunity_access = get_object_or_404(OpportunityAccess, opportunity=opportunity, pk=pk)
    is_program_manager = is_program_manager_of_opportunity(request, opportunity)

    user_visit_counts = get_user_visit_counts(opportunity_access_id=pk)
    visits = UserVisit.objects.filter(opportunity_access=opportunity_access, flagged=True, flag_reason__isnull=False)
    flagged_info = defaultdict(lambda: {"name": "", "approved": 0, "pending": 0, "rejected": 0})
    for visit in visits:
        for flag, _description in visit.flag_reason.get("flags", []):
            flag_label = FlagLabels.get_label(flag)
            if visit.status == VisitValidationStatus.approved:
                flagged_info[flag_label]["approved"] += 1
            if visit.status == VisitValidationStatus.rejected:
                flagged_info[flag_label]["rejected"] += 1
            if visit.status in (VisitValidationStatus.pending, VisitValidationStatus.duplicate):
                flagged_info[flag_label]["pending"] += 1
            flagged_info[flag_label]["name"] = flag_label
    flagged_info = flagged_info.values()
    last_payment_details = Payment.objects.filter(opportunity_access=opportunity_access).order_by("-date_paid").first()
    pending_payment = max(opportunity_access.payment_accrued - opportunity_access.total_paid, 0)
    pending_completed_work_count = CompletedWork.objects.filter(
        opportunity_access=opportunity_access, status=CompletedWorkStatus.pending, saved_approved_count__gt=0
    ).count()

    path = []
    if opportunity.managed:
        path.append({"title": "Programs", "url": reverse("program:home", args=(org_slug,))})
        path.append(
            {"title": opportunity.managedopportunity.program.name, "url": reverse("program:home", args=(org_slug,))}
        )
    path.extend(
        [
            {"title": "Opportunities", "url": reverse("opportunity:list", args=(org_slug,))},
            {"title": opportunity.name, "url": reverse("opportunity:detail", args=(org_slug, opp_id))},
            {
                "title": "Workers",
                "url": reverse("opportunity:worker_list", args=(org_slug, opp_id)) + "?active_tab=delivery",
            },
            {"title": "Worker", "url": request.path},
        ]
    )

    response = render(
        request,
        "opportunity/user_visit_verification.html",
        context={
            "header_title": "Worker",
            "opportunity_access": opportunity_access,
            "counts": user_visit_counts,
            "flagged_info": flagged_info,
            "last_payment_details": last_payment_details,
            "MAPBOX_TOKEN": settings.MAPBOX_TOKEN,
            "opportunity": opportunity_access.opportunity,
            "is_program_manager": is_program_manager,
            "pending_completed_work_count": pending_completed_work_count,
            "pending_payment": pending_payment,
            "path": path,
        },
    )
    return response


def get_user_visit_counts(opportunity_access_id: int, date=None):
    opportunity_access = OpportunityAccess.objects.get(id=opportunity_access_id)
    visit_count_kwargs = {}
    if opportunity_access.opportunity.managed:
        visit_count_kwargs = dict(
            pending_review=Count(
                "id",
                filter=Q(
                    review_status=VisitReviewStatus.pending,
                    review_created_on__isnull=False,
                ),
            ),
            disagree=Count(
                "id",
                filter=Q(
                    review_status=VisitReviewStatus.disagree,
                    review_created_on__isnull=False,
                ),
            ),
            agree=Count(
                "id",
                filter=Q(
                    status=VisitValidationStatus.approved,
                    review_status=VisitReviewStatus.agree,
                    review_created_on__isnull=False,
                ),
            ),
        )

    filter_kwargs = {"opportunity_access": opportunity_access}
    if date:
        filter_kwargs.update({"visit_date__date": date})

    user_visit_counts = UserVisit.objects.filter(**filter_kwargs).aggregate(
        **visit_count_kwargs,
        approved=Count("id", filter=Q(status=VisitValidationStatus.approved)),
        pending=Count("id", filter=Q(status__in=[VisitValidationStatus.pending, VisitValidationStatus.duplicate])),
        rejected=Count("id", filter=Q(status=VisitValidationStatus.rejected)),
        flagged=Count("id", filter=Q(flagged=True)),
        total=Count("*"),
    )
    return user_visit_counts


class VisitVerificationTableView(OrganizationUserMixin, SingleTableView):
    model = UserVisit
    table_class = UserVisitVerificationTable
    template_name = "opportunity/user_visit_verification_table.html"
    exclude_columns = []

    def get_paginate_by(self, table_data):
        return get_validated_page_size(self.request)

    def get_table(self, **kwargs):
        kwargs["exclude"] = self.exclude_columns
        self.table = super().get_table(**kwargs)
        return self.table

    def dispatch(self, request, *args, **kwargs):
        response = super().dispatch(request, *args, **kwargs)
        url = reverse(
            "opportunity:user_visits_list",
            args=[request.org.slug, self.kwargs["opp_id"], self.kwargs["pk"]],
        )
        query_params = request.GET.urlencode()
        response["HX-Replace-Url"] = f"{url}?{query_params}"
        return response

    def get_table_kwargs(self):
        kwargs = super().get_table_kwargs()
        kwargs["organization"] = self.request.org
        return kwargs

    def get_context_data(self, **kwargs):
        user_visit_counts = get_user_visit_counts(self.kwargs["pk"], self.filter_date)

        if self.is_program_manager:
            tabs = [
                {
                    "name": "pending_review",
                    "label": "Pending PM Review",
                    "count": user_visit_counts.get("pending_review", 0),
                },
                {
                    "name": "disagree",
                    "label": "Disagree",
                    "count": user_visit_counts.get("disagree", 0),
                },
                {
                    "name": "agree",
                    "label": "Agree",
                    "count": user_visit_counts.get("agree", 0),
                },
                {"name": "all", "label": "All", "count": user_visit_counts.get("total", 0)},
            ]
        else:
            tabs = [
                {
                    "name": "pending",
                    "label": "Pending NM Review",
                    "count": user_visit_counts.get("pending", 0),
                }
            ]

            if self.opportunity.managed:
                dynamic_tabs = [
                    {
                        "name": "pending_review",
                        "label": "Pending PM Review",
                        "count": user_visit_counts.get("pending_review", 0),
                    },
                    {
                        "name": "disagree",
                        "label": "Revalidate",
                        "count": user_visit_counts.get("disagree", 0),
                    },
                    {
                        "name": "agree",
                        "label": "Approved",
                        "count": user_visit_counts.get("agree", 0),
                    },
                ]
            else:
                dynamic_tabs = [
                    {
                        "name": "approved",
                        "label": "Approved",
                        "count": user_visit_counts.get("approved", 0),
                    },
                ]

            tabs.extend(dynamic_tabs)
            tabs.extend(
                [
                    {
                        "name": "rejected",
                        "label": "Rejected",
                        "count": user_visit_counts.get("rejected", 0),
                    },
                    {"name": "all", "label": "All", "count": user_visit_counts.get("total", 0)},
                ]
            )

        context = super().get_context_data(**kwargs)
        context["opportunity_access"] = self.opportunity_access
        context["tabs"] = tabs
        return context

    def get_queryset(self):
        self.opportunity = get_opportunity_or_404(self.kwargs["opp_id"], self.kwargs["org_slug"])
        self.opportunity_access = get_object_or_404(
            OpportunityAccess, opportunity=self.opportunity, pk=self.kwargs["pk"]
        )
        self.is_program_manager = is_program_manager_of_opportunity(self.request, self.opportunity)

        self.filter_status = self.request.GET.get("filter_status")
        self.filter_date = self.request.GET.get("filter_date")
        filter_kwargs = {"opportunity_access": self.opportunity_access}
        if self.filter_date:
            date = datetime.datetime.strptime(self.filter_date, "%Y-%m-%d")
            filter_kwargs.update({"visit_date__date": date})

        if self.filter_status == "pending":
            filter_kwargs.update({"status__in": [VisitValidationStatus.pending, VisitValidationStatus.duplicate]})
            self.exclude_columns = ["last_activity"]
        if self.filter_status == "approved":
            filter_kwargs.update({"status": VisitValidationStatus.approved})
        if self.filter_status == "rejected":
            filter_kwargs.update({"status": VisitValidationStatus.rejected})

        if self.filter_status == "pending_review":
            filter_kwargs.update(
                {
                    "review_status": VisitReviewStatus.pending,
                    "review_created_on__isnull": False,
                }
            )
        if self.filter_status == "disagree":
            filter_kwargs.update(
                {
                    "review_status": VisitReviewStatus.disagree,
                    "review_created_on__isnull": False,
                }
            )
        if self.filter_status == "agree":
            filter_kwargs.update(
                {
                    "review_status": VisitReviewStatus.agree,
                    "status": VisitValidationStatus.approved,
                    "review_created_on__isnull": False,
                }
            )

        return UserVisit.objects.filter(**filter_kwargs).order_by("visit_date")


@org_viewer_required
def user_visit_details(request, org_slug, opp_id, pk):
    opportunity = get_opportunity_or_404(opp_id, org_slug)
    user_visit = get_object_or_404(UserVisit, pk=pk, opportunity=opportunity)
    verification_flags_config = opportunity.opportunityverificationflags
    deliver_unit_flags_config = DeliverUnitFlagRules.objects.filter(
        opportunity=opportunity, deliver_unit=user_visit.deliver_unit
    )

    serializer = XFormSerializer(data=user_visit.form_json)
    serializer.is_valid()
    xform = serializer.save()

    visit_data = {
        "entity_name": user_visit.entity_name,
        "user__name": user_visit.user.name,
        "status": user_visit.get_status_display(),
        "visit_date": user_visit.visit_date,
    }

    user_forms = []
    other_forms = []
    closest_distance = sys.maxsize

    if user_visit.location:
        lat, lon, _, precision = user_visit.location.split(" ")
        lat = float(lat)
        lon = float(lon)

        # Bounding box delta for 250m
        lat_delta = 0.00225
        lon_delta = 0.00225

        class SplitPart(Func):
            function = "SPLIT_PART"
            arity = 3

        # Fetch only points within 250m
        qs = (
            UserVisit.objects.filter(opportunity=opportunity)
            .exclude(pk=user_visit.pk)
            .annotate(
                lat_val=Cast(SplitPart("location", Value(" "), Value(1)), FloatField()),
                lon_val=Cast(SplitPart("location", Value(" "), Value(2)), FloatField()),
            )
            .filter(
                lat_val__range=(lat - lat_delta, lat + lat_delta),
                lon_val__range=(lon - lon_delta, lon + lon_delta),
            )
            .select_related("user")
        )

        for loc in qs:
            if not loc.location:
                continue
            try:
                other_lat, other_lon, *_ = loc.location.split()
                dist = distance.distance((lat, lon), (float(other_lat), float(other_lon))).m
                closest_distance = int(min(closest_distance, dist))
                if dist <= 250:
                    visit_info = {
                        "entity_name": loc.entity_name,
                        "user__name": loc.user.name,
                        "status": loc.get_status_display(),
                        "visit_date": loc.visit_date,
                        "url": reverse(
                            "opportunity:user_visit_details",
                            kwargs={"org_slug": request.org.slug, "opp_id": loc.opportunity_id, "pk": loc.pk},
                        ),
                    }
                    form = (visit_info, dist, other_lat, other_lon, precision)
                    if user_visit.user_id == loc.user_id:
                        user_forms.append(form)
                    else:
                        other_forms.append(form)
            except Exception:
                continue

        user_forms.sort(key=lambda x: x[1])
        other_forms.sort(key=lambda x: x[1])
        visit_data.update({"lat": lat, "lon": lon, "precision": precision})

    flags = []
    if user_visit.flagged and user_visit.flag_reason:
        flags = [
            (FlagLabels.get_label(flag), description) for flag, description in user_visit.flag_reason.get("flags", [])
        ]

    return render(
        request,
        "opportunity/user_visit_details.html",
        context=dict(
            user_visit=user_visit,
            xform=xform,
            user_forms=user_forms[:5],
            other_forms=other_forms[:5],
            visit_data=visit_data,
            is_program_manager=is_program_manager_of_opportunity(request, opportunity),
            closest_distance=closest_distance,
            verification_flags_config=verification_flags_config,
            deliver_unit_flags_config=deliver_unit_flags_config,
            flags=flags,
        ),
    )


@org_viewer_required
def opportunity_worker(request, org_slug=None, opp_id=None):
    opp = get_opportunity_or_404(opp_id, org_slug)
    base_kwargs = {"org_slug": org_slug, "opp_id": opp_id}
    export_form = PaymentExportForm()
    visit_export_form = VisitExportForm()
    review_visit_export_form = ReviewVisitExportForm()

    path = []
    if opp.managed:
        path.append({"title": "Programs", "url": reverse("program:home", args=(org_slug,))})
        path.append({"title": opp.managedopportunity.program.name, "url": reverse("program:home", args=(org_slug,))})
    path.extend(
        [
            {"title": "Opportunities", "url": reverse("opportunity:list", args=(org_slug,))},
            {"title": opp.name, "url": reverse("opportunity:detail", args=(org_slug, opp_id))},
            {"title": "Workers", "url": reverse("opportunity:worker_list", args=(org_slug, opp_id))},
        ]
    )

    raw_qs = request.GET.urlencode()
    query = f"?{raw_qs}" if raw_qs else ""

    workers_count = UserInvite.objects.filter(opportunity_id=opp_id).exclude(status=UserInviteStatus.not_found).count()
    tabs = [
        {
            "key": "workers",
            "label": f"Workers ({workers_count})",
            "url": reverse("opportunity:worker_table", kwargs=base_kwargs) + query,
            "trigger": "loadWorkers",
        },
        {
            "key": "learn",
            "label": "Learn",
            "url": reverse("opportunity:learn_table", kwargs=base_kwargs) + query,
            "trigger": "loadLearn",
        },
        {
            "key": "delivery",
            "label": "Delivery",
            "url": reverse("opportunity:delivery_table", kwargs=base_kwargs) + query,
            "trigger": "loadDelivery",
        },
        {
            "key": "payments",
            "label": "Payments",
            "url": reverse("opportunity:payments_table", kwargs=base_kwargs) + query,
            "trigger": "loadPayments",
        },
    ]

    is_program_manager = opp.managed and is_program_manager_of_opportunity(request, opp)

    import_export_delivery_urls = {
        "export_url_for_pm": reverse(
            "opportunity:review_visit_export",
            args=(request.org.slug, opp_id),
        ),
        "export_url_for_nm": reverse(
            "opportunity:visit_export",
            args=(request.org.slug, opp_id),
        ),
        "import_url": reverse(
            "opportunity:review_visit_import" if is_program_manager else "opportunity:visit_import",
            args=(request.org.slug, opp_id),
        ),
    }

    import_visit_helper_text = _(
        'The file must contain at least the "Visit ID"{extra} and "Status" column. The import is case-insensitive.'
    ).format(extra=_(', "Justification"') if opp.managed else "")

    export_user_visit_title = _("Import PM Review Sheet" if is_program_manager else "Import Verified Visits")

    return render(
        request,
        "tailwind/pages/opportunity_worker.html",
        {
            "opportunity": opp,
            "tabs": tabs,
            "visit_export_form": visit_export_form,
            # This same form is used for multiple types of export
            "export_form": export_form,
            "export_task_id": request.GET.get("export_task_id"),
            "path": path,
            "import_export_delivery_urls": import_export_delivery_urls,
            "import_visit_helper_text": import_visit_helper_text,
            "export_user_visit_title": export_user_visit_title,
            "review_visit_export_form": review_visit_export_form,
        },
    )


@org_viewer_required
def worker_main(request, org_slug=None, opp_id=None):
    opportunity = get_opportunity_or_404(opp_id, org_slug)
    data = get_worker_table_data(opportunity)
    table = WorkerStatusTable(data)
    RequestConfig(request, paginate={"per_page": get_validated_page_size(request)}).configure(table)
    return render(request, "tailwind/components/tables/table.html", {"table": table})


@org_viewer_required
def worker_learn(request, org_slug=None, opp_id=None):
    opp = get_opportunity_or_404(opp_id, org_slug)
    data = get_worker_learn_table_data(opp)
    table = WorkerLearnTable(data, org_slug=org_slug, opp_id=opp_id)
    RequestConfig(request, paginate={"per_page": get_validated_page_size(request)}).configure(table)
    return render(request, "tailwind/components/tables/table.html", {"table": table})


@org_viewer_required
def worker_delivery(request, org_slug=None, opp_id=None):
    opportunity = get_opportunity_or_404(opp_id, org_slug)
    data = get_annotated_opportunity_access_deliver_status(opportunity)
    table = WorkerDeliveryTable(data, org_slug=org_slug, opp_id=opp_id)
    RequestConfig(request, paginate={"per_page": get_validated_page_size(request)}).configure(table)
    return render(request, "tailwind/components/tables/table.html", {"table": table})


@org_viewer_required
def worker_payments(request, org_slug=None, opp_id=None):
    opportunity = get_opportunity_or_404(opp_id, org_slug)

    def get_payment_subquery(confirmed: bool = False) -> Subquery:
        qs = Payment.objects.filter(opportunity_access=OuterRef("pk"))
        if confirmed:
            qs = qs.filter(confirmed=True)
        subquery = qs.values("opportunity_access").annotate(total=Sum("amount")).values("total")[:1]
        return Coalesce(Subquery(subquery), Value(0), output_field=DecimalField())

    query_set = OpportunityAccess.objects.filter(
        opportunity=opportunity, payment_accrued__gte=0, accepted=True
    ).order_by("-payment_accrued")
    query_set = query_set.annotate(
        last_paid=Max("payment__date_paid"),
        total_paid_d=get_payment_subquery(),
        confirmed_paid_d=get_payment_subquery(True),
    )
    table = WorkerPaymentsTable(query_set, org_slug=org_slug, opp_id=opp_id)
    RequestConfig(request, paginate={"per_page": get_validated_page_size(request)}).configure(table)
    return render(request, "tailwind/components/tables/table.html", {"table": table})


@org_viewer_required
def worker_learn_status_view(request, org_slug, opp_id, access_id):
    access = get_object_or_404(OpportunityAccess, opportunity__id=opp_id, pk=access_id)
    completed_modules = CompletedModule.objects.filter(opportunity_access=access)
    total_duration = datetime.timedelta(0)
    for cm in completed_modules:
        total_duration += cm.duration
    total_duration = get_duration_min(total_duration.total_seconds())

    table = WorkerLearnStatusTable(completed_modules)

    return render(
        request,
        "tailwind/pages/opportunity_worker_learn.html",
        {"header_title": "Worker", "total_learn_duration": total_duration, "table": table, "access": access},
    )


@org_viewer_required
def worker_payment_history(request, org_slug, opp_id, access_id):
    access = get_object_or_404(OpportunityAccess, opportunity__id=opp_id, pk=access_id)
    queryset = Payment.objects.filter(opportunity_access=access).order_by("-date_paid")
    payments = queryset.values("date_paid", "amount")

    return render(
        request,
        "tailwind/components/worker_page/payment_history.html",
        context=dict(access=access, payments=payments, latest_payment=queryset.first()),
    )


@org_viewer_required
def worker_flag_counts(request, org_slug, opp_id):
    access_id = request.GET.get("access_id", None)
    filters = {}
    if access_id:
        access = get_object_or_404(OpportunityAccess, opportunity__id=opp_id, pk=access_id)
        filters["completed_work__opportunity_access"] = access
    else:
        opportunity = get_object_or_404(Opportunity, id=opp_id)
        filters["completed_work__opportunity_access__opportunity"] = opportunity

    status = request.GET.get("status", CompletedWorkStatus.pending)
    payment_unit_id = request.GET.get("payment_unit_id")
    filters["completed_work__status"] = status
    if payment_unit_id:
        filters["completed_work__payment_unit__id"] = payment_unit_id

    visits = UserVisit.objects.filter(**filters)
    all_flags = [flag for visit in visits.all() for flag in visit.flags]
    counts = dict(Counter(all_flags))

    completed_work_ids = visits.values_list("completed_work_id", flat=True)
    duplicate_count = CompletedWork.objects.filter(id__in=completed_work_ids, saved_completed_count__gt=1).count()
    if duplicate_count:
        counts["Duplicate"] = duplicate_count

    return render(
        request,
        "tailwind/components/worker_page/flag_counts.html",
        context=dict(
            flag_counts=counts.items(),
        ),
    )


@org_viewer_required
def learn_module_table(request, org_slug=None, opp_id=None):
    opp = get_opportunity_or_404(opp_id, org_slug)
    data = LearnModule.objects.filter(app=opp.learn_app)
    table = LearnModuleTable(data)
    return render(request, "tables/single_table.html", {"table": table})


@org_viewer_required
def deliver_unit_table(request, org_slug=None, opp_id=None):
    opp = get_opportunity_or_404(opp_id, org_slug)
    unit = DeliverUnit.objects.filter(app=opp.deliver_app)
    table = DeliverUnitTable(unit)
    return render(
        request,
        "tables/single_table.html",
        {
            "table": table,
        },
    )


class OpportunityPaymentUnitTableView(OrganizationUserMixin, OrgContextSingleTableView):
    model = PaymentUnit
    table_class = PaymentUnitTable
    template_name = "tables/single_table.html"

    def get_queryset(self):
        opportunity_id = self.kwargs["pk"]
        org_slug = self.kwargs["org_slug"]
        self.opportunity = get_opportunity_or_404(org_slug=org_slug, pk=opportunity_id)
        return PaymentUnit.objects.filter(opportunity=self.opportunity).prefetch_related("deliver_units")

    def get_table_kwargs(self):
        kwargs = super().get_table_kwargs()
        kwargs["org_slug"] = self.request.org.slug
        program_manager = is_program_manager_of_opportunity(self.request, self.opportunity)
        kwargs["can_edit"] = (
            not self.opportunity.managed and self.request.org_membership and not self.request.org_membership.is_viewer
        ) or program_manager
        if self.opportunity.managed:
            kwargs["org_pay_per_visit"] = self.opportunity.org_pay_per_visit
        return kwargs


@org_viewer_required
def opportunity_funnel_progress(request, org_slug, opp_id):
    result = get_opportunity_funnel_progress(opp_id)

    accepted = result.workers_invited - result.pending_invites

    funnel_progress = [
        {
            "stage": "Invited",
            "count": header_with_tooltip(
                result.workers_invited,
                "Number of phone numbers to whom an SMS or push notification was sent and ConnectID exists",
            ),
            "icon": "envelope",
        },
        {
            "stage": "Accepted",
            "count": header_with_tooltip(
                accepted, "Workers that have clicked on the SMS or push notification or gone into Learn app"
            ),
            "icon": "circle-check",
        },
        {
            "stage": "Started Learning",
            "count": header_with_tooltip(result.started_learning_count, "Started download of the Learn app"),
            "icon": "book-open-cover",
        },
        {
            "stage": "Completed Learning",
            "count": header_with_tooltip(
                result.completed_learning, "Workers that have completed all Learn modules but not assessment"
            ),
            "icon": "book-blank",
        },
        {
            "stage": "Completed Assessment",
            "count": header_with_tooltip(result.completed_assessments, "Workers that passed the assessment"),
            "icon": "award-simple",
        },
        {
            "stage": "Claimed Job",
            "count": header_with_tooltip(
                result.claimed_job,
                "Workers that have read the Opportunity terms and started download of the Deliver app",
            ),
            "icon": "user-check",
        },
        {
            "stage": "Started Delivery",
            "count": header_with_tooltip(
                result.started_deliveries, "Workers that have submitted at least 1 Learn form"
            ),
            "icon": "house-chimney-user",
        },
    ]

    return render(
        request,
        "tailwind/pages/opportunity_dashboard/opportunity_funnel_progress.html",
        {"funnel_progress": funnel_progress},
    )


@org_viewer_required
def opportunity_worker_progress(request, org_slug, opp_id):
    result = get_opportunity_worker_progress(opp_id)

    def safe_percent(numerator, denominator):
        return (numerator / denominator) * 100 if denominator else 0

    verified_percentage = safe_percent(result.approved_deliveries or 0, result.total_deliveries or 0)
    rejected_percentage = safe_percent(result.rejected_deliveries or 0, result.total_deliveries or 0)
    earned_percentage = safe_percent(result.total_accrued or 0, result.total_budget or 0)
    paid_percentage = safe_percent(result.total_paid or 0, result.total_accrued or 0)

    worker_progress = [
        {
            "title": "Verification",
            "progress": [
                {
                    "title": "Approved",
                    "total": header_with_tooltip(
                        result.approved_deliveries,
                        "Number of Service Deliveries Approved by both PM and NM or Auto-approved",
                    ),
                    "value": header_with_tooltip(
                        f"{verified_percentage:.2f}%", "Percentage Approved out of Delivered"
                    ),
                    "badge_type": True,
                    "percent": verified_percentage,
                },
                {
                    "title": "Rejected",
                    "total": header_with_tooltip(result.rejected_deliveries, "Number of Service Deliveries Rejected"),
                    "value": header_with_tooltip(
                        f"{rejected_percentage:.2f}%", "Percentage Rejected out of Delivered"
                    ),
                    "badge_type": True,
                    "percent": rejected_percentage,
                },
            ],
        },
        {
            "title": f"Payments to Workers ({result.currency})",
            "progress": [
                {
                    "title": "Earned",
                    "total": header_with_tooltip(result.total_accrued, "Earned Amount"),
                    "value": header_with_tooltip(
                        f"{earned_percentage:.2f}%",
                        "Percentage Earned by all workers out of Max Budget in the Opportunity",
                    ),
                    "badge_type": True,
                    "percent": earned_percentage,
                },
                {
                    "title": "Paid",
                    "total": header_with_tooltip(result.total_paid, "Paid Amount to All Workers"),
                    "value": header_with_tooltip(
                        f"{paid_percentage:.2f}%", "Percentage Paid to all  workers out of Earned amount"
                    ),
                    "badge_type": True,
                    "percent": paid_percentage,
                },
            ],
        },
    ]

    return render(
        request,
        "tailwind/pages/opportunity_dashboard/opportunity_worker_progress.html",
        {"worker_progress": worker_progress},
    )


@org_viewer_required
def opportunity_delivery_stats(request, org_slug, opp_id):
    panel_type_2 = {
        "body": "bg-brand-marigold/10 border border-brand-marigold",
        "icon_bg": "!bg-orange-300",
        "text_color": "!text-orange-500",
    }

    opportunity = get_opportunity_or_404(opp_id, org_slug)

    stats = get_opportunity_delivery_progress(opportunity.id)

    worker_list_url = reverse("opportunity:worker_list", args=(org_slug, opp_id))
    status_url = worker_list_url + "?active_tab=workers&sort=-last_active"
    delivery_url = worker_list_url + "?active_tab=delivery&sort=-pending"
    payment_url = worker_list_url + "?active_tab=payments"

    deliveries_panels = [
        {
            "icon": "fa-clipboard-list-check",
            "name": "Services Delivered",
            "status": "Total",
            "value": header_with_tooltip(stats.total_deliveries, "Total delivered so far excluding duplicates"),
            "url": delivery_url,
            "incr": stats.deliveries_from_yesterday,
        },
        {
            "icon": "fa-clipboard-list-check",
            "name": "Services Delivered",
            "status": "Pending NM Review",
            "value": header_with_tooltip(
                stats.flagged_deliveries_waiting_for_review, "Flagged and pending review with NM"
            ),
            "incr": stats.flagged_deliveries_waiting_for_review_since_yesterday,
        },
    ]

    if opportunity.managed:
        deliveries_panels.append(
            {
                "icon": "fa-clipboard-list-check",
                "name": "Services Delivered",
                "status": "Pending PM Review",
                "value": header_with_tooltip(stats.visits_pending_for_pm_review, "Flagged and pending review with PM"),
                "incr": stats.visits_pending_for_pm_review_since_yesterday,
            }
        )

    opp_stats = [
        {
            "title": "Workers",
            "sub_heading": "",
            "value": "",
            "panels": [
                {
                    "icon": "fa-user-group",
                    "name": "Workers",
                    "status": "Invited",
                    "value": stats.workers_invited,
                    "url": status_url,
                },
                {
                    "icon": "fa-user-check",
                    "name": "Workers",
                    "status": "Yet to Accept Invitation",
                    "value": stats.pending_invites,
                },
                {
                    "icon": "fa-clipboard-list",
                    "name": "Workers",
                    "status": "Inactive last 3 days",
                    "value": header_with_tooltip(
                        stats.inactive_workers, "Did not submit a Learn or Deliver form in the last 3 days"
                    ),
                    **panel_type_2,
                },
            ],
        },
        {
            "title": "Services Delivered",
            "sub_heading": "Last Delivery",
            "value": stats.most_recent_delivery or "--",
            "panels": deliveries_panels,
        },
        {
            "title": f"Worker Payments ({opportunity.currency})",
            "sub_heading": "Last Payment",
            "value": stats.recent_payment or "--",
            "panels": [
                {
                    "icon": "fa-hand-holding-dollar",
                    "name": "Payments",
                    "status": "Earned",
                    "value": header_with_tooltip(
                        intcomma(stats.total_accrued), "Worker payment accrued based on approved service deliveries"
                    ),
                    "url": payment_url,
                    "incr": stats.accrued_since_yesterday,
                },
                {
                    "icon": "fa-hand-holding-droplet",
                    "name": "Payments",
                    "status": "Due",
                    "value": header_with_tooltip(
                        intcomma(stats.payments_due), "Worker payments earned but yet unpaid"
                    ),
                },
            ],
        },
    ]

    return render(
        request, "tailwind/pages/opportunity_dashboard/opportunity_delivery_stat.html", {"opp_stats": opp_stats}
    )<|MERGE_RESOLUTION|>--- conflicted
+++ resolved
@@ -1024,13 +1024,8 @@
     user_visit.reason = reason
     user_visit.save()
     access = OpportunityAccess.objects.get(user_id=user_visit.user_id, opportunity_id=user_visit.opportunity_id)
-<<<<<<< HEAD
-    update_payment_accrued(opportunity=access.opportunity, users=[access.user], incremental=True)
-    return redirect("opportunity:user_visits_list", org_slug=org_slug, opp_id=user_visit.opportunity_id, pk=access.id)
-=======
     update_payment_accrued(opportunity=access.opportunity, users=[access.user])
     return HttpResponse(status=200, headers={"HX-Trigger": "reload_table"})
->>>>>>> c6d773e2
 
 
 @org_member_required
@@ -1257,21 +1252,9 @@
         user_visits = UserVisit.objects.filter(pk__in=updated_reviews)
         if review_status in [VisitReviewStatus.agree.value, VisitReviewStatus.disagree.value]:
             user_visits.update(review_status=review_status)
-<<<<<<< HEAD
-            update_payment_accrued(
-                opportunity=opportunity, users=[visit.user for visit in user_visits], incremental=True
-            )
-    RequestConfig(request, paginate={"per_page": 15}).configure(table)
-    return render(
-        request,
-        "opportunity/user_visit_review.html",
-        context=dict(table=table, review_filter=review_filter, opportunity=opportunity),
-    )
-=======
             update_payment_accrued(opportunity=opportunity, users=[visit.user for visit in user_visits])
 
     return HttpResponse(status=200, headers={"HX-Trigger": "reload_table"})
->>>>>>> c6d773e2
 
 
 @org_member_required
