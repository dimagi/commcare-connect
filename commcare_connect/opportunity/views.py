--- conflicted
+++ resolved
@@ -31,11 +31,7 @@
     Payment,
     UserVisit,
 )
-<<<<<<< HEAD
-from commcare_connect.opportunity.tables import OpportunityAccessTable, PaymentTable, UserVisitTable
-=======
-from commcare_connect.opportunity.tables import OpportunityAccessTable, UserStatusTable, UserVisitTable
->>>>>>> f708f0c7
+from commcare_connect.opportunity.tables import OpportunityAccessTable, PaymentTable, UserStatusTable, UserVisitTable
 from commcare_connect.opportunity.tasks import (
     add_connect_users,
     create_learn_modules_assessments,
@@ -270,7 +266,6 @@
     )
 
 
-<<<<<<< HEAD
 @org_member_required
 def add_payment(request, org_slug=None, pk=None):
     PaymentFormset = modelformset_factory(Payment, form=PaymentForm)
@@ -284,7 +279,8 @@
     else:
         formset = PaymentFormset(queryset=Payment.objects.none(), form_kwargs={"opportunity_id": pk})
     return render(request, "opportunity/add_payment.html", {"formset": formset})
-=======
+
+
 class OpportunityUserStatusTableView(OrganizationUserMixin, SingleTableView):
     model = OpportunityAccess
     paginate_by = 25
@@ -294,5 +290,4 @@
     def get_queryset(self):
         opportunity_id = self.kwargs["pk"]
         opportunity = get_object_or_404(Opportunity, organization=self.request.org, id=opportunity_id)
-        return OpportunityAccess.objects.filter(opportunity=opportunity).order_by("user__name")
->>>>>>> f708f0c7
+        return OpportunityAccess.objects.filter(opportunity=opportunity).order_by("user__name")