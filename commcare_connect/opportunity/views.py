import datetime
import sys
from collections import Counter, defaultdict
from datetime import timedelta
from decimal import Decimal, InvalidOperation
from http import HTTPStatus
from urllib.parse import urlencode, urlparse

from celery.result import AsyncResult
from crispy_forms.utils import render_crispy_form
from django.conf import settings
from django.contrib import messages
from django.contrib.auth.decorators import login_required
from django.contrib.humanize.templatetags.humanize import intcomma
from django.core.files.storage import default_storage, storages
from django.db.models import Count, DecimalField, FloatField, Func, Max, OuterRef, Q, Subquery, Sum, Value
from django.db.models.functions import Cast, Coalesce
from django.forms import modelformset_factory
from django.http import FileResponse, Http404, HttpResponse, HttpResponseBadRequest
from django.middleware.csrf import get_token
from django.shortcuts import get_object_or_404, redirect, render
from django.urls import reverse
from django.utils.html import format_html
from django.utils.safestring import mark_safe
from django.utils.text import slugify
from django.utils.timezone import now
from django.utils.translation import gettext as _
from django.views import View
from django.views.decorators.csrf import csrf_exempt
from django.views.decorators.http import require_GET, require_http_methods, require_POST
from django.views.generic import CreateView, DetailView, UpdateView
from django_tables2 import RequestConfig, SingleTableView
from django_tables2.export import TableExport
from geopy import distance

from commcare_connect.connect_id_client import fetch_users
from commcare_connect.form_receiver.serializers import XFormSerializer
from commcare_connect.opportunity.api.serializers import remove_opportunity_access_cache
from commcare_connect.opportunity.app_xml import AppNoBuildException
from commcare_connect.opportunity.filters import (
    DeliverFilterSet,
    FilterMixin,
    OpportunityListFilterSet,
    UserVisitFilterSet,
)
from commcare_connect.opportunity.forms import (
    AddBudgetExistingUsersForm,
    AddBudgetNewUsersForm,
    DateRanges,
    DeliverUnitFlagsForm,
    FormJsonValidationRulesForm,
    HQApiKeyCreateForm,
    OpportunityChangeForm,
    OpportunityFinalizeForm,
    OpportunityInitForm,
    OpportunityUserInviteForm,
    OpportunityVerificationFlagsConfigForm,
    PaymentExportForm,
    PaymentInvoiceForm,
    PaymentUnitForm,
    ReviewVisitExportForm,
    SendMessageMobileUsersForm,
    VisitExportForm,
)
from commcare_connect.opportunity.helpers import (
    OpportunityData,
    get_annotated_opportunity_access_deliver_status,
    get_opportunity_delivery_progress,
    get_opportunity_funnel_progress,
    get_opportunity_worker_progress,
    get_payment_report_data,
    get_worker_learn_table_data,
    get_worker_table_data,
)
from commcare_connect.opportunity.models import (
    BlobMeta,
    CompletedModule,
    CompletedWork,
    CompletedWorkStatus,
    DeliverUnit,
    DeliverUnitFlagRules,
    ExchangeRate,
    FormJsonValidationRules,
    LearnModule,
    Opportunity,
    OpportunityAccess,
    OpportunityClaim,
    OpportunityClaimLimit,
    OpportunityVerificationFlags,
    Payment,
    PaymentInvoice,
    PaymentUnit,
    UserInvite,
    UserInviteStatus,
    UserVisit,
    VisitReviewStatus,
    VisitValidationStatus,
)
from commcare_connect.opportunity.tables import (
    CompletedWorkTable,
    DeliverUnitTable,
    LearnModuleTable,
    OpportunityTable,
    PaymentInvoiceTable,
    PaymentReportTable,
    PaymentUnitTable,
    ProgramManagerOpportunityTable,
    SuspendedUsersTable,
    UserVisitVerificationTable,
    WorkerDeliveryTable,
    WorkerLearnStatusTable,
    WorkerLearnTable,
    WorkerPaymentsTable,
    WorkerStatusTable,
    header_with_tooltip,
)
from commcare_connect.opportunity.tasks import (
    add_connect_users,
    bulk_update_payments_task,
    bulk_update_visit_status_task,
    create_learn_modules_and_deliver_units,
    generate_catchment_area_export,
    generate_deliver_status_export,
    generate_payment_export,
    generate_review_visit_export,
    generate_user_status_export,
    generate_visit_export,
    generate_work_status_export,
    invite_user,
    send_push_notification_task,
    update_user_and_send_invite,
)
from commcare_connect.opportunity.visit_import import (
    ImportException,
    bulk_update_catchments,
    bulk_update_completed_work_status,
    bulk_update_visit_review_status,
    update_payment_accrued,
)
from commcare_connect.organization.decorators import (
    OrganizationUserMemberRoleMixin,
    OrganizationUserMixin,
    opportunity_required,
    org_admin_required,
    org_member_required,
    org_viewer_required,
)
from commcare_connect.program.models import ManagedOpportunity
from commcare_connect.program.utils import is_program_manager
from commcare_connect.users.models import User
from commcare_connect.utils.celery import CELERY_TASK_SUCCESS, get_task_progress_message
from commcare_connect.utils.file import get_file_extension
from commcare_connect.utils.flags import FlagLabels, Flags
from commcare_connect.utils.tables import get_duration_min, get_validated_page_size


def get_opportunity_or_404(pk, org_slug):
    opp = get_object_or_404(Opportunity, id=pk)

    if (opp.organization and opp.organization.slug == org_slug) or (
        opp.managed and opp.managedopportunity.program.organization.slug == org_slug
    ):
        return opp

    raise Http404("Opportunity not found.")


class OpportunityObjectMixin:
    def get_opportunity(self):
        if not hasattr(self, "_opportunity"):
            opp_id = self.kwargs.get("opp_id")
            org_slug = self.kwargs.get("org_slug")
            self._opportunity = get_opportunity_or_404(opp_id, org_slug)
        return self._opportunity

    def get_object(self, queryset=None):
        return self.get_opportunity()


class OrgContextSingleTableView(SingleTableView):
    def get_table_kwargs(self):
        kwargs = super().get_table_kwargs()
        kwargs["org_slug"] = self.request.org.slug
        return kwargs


class OpportunityList(OrganizationUserMixin, FilterMixin, SingleTableView):
    model = Opportunity
    table_class = ProgramManagerOpportunityTable
    template_name = "opportunity/opportunities_list.html"
    paginate_by = 15
    filter_class = OpportunityListFilterSet

    def get_context_data(self, *args, **kwargs):
        context = super().get_context_data(*args, **kwargs)
        context.update(self.get_filter_context())
        return context

    def get_table_class(self):
        if self.request.org.program_manager:
            return ProgramManagerOpportunityTable
        return OpportunityTable

    def get_paginate_by(self, table):
        return get_validated_page_size(self.request)

    def get_table_kwargs(self):
        kwargs = super().get_table_kwargs()
        kwargs["org_slug"] = self.request.org.slug
        return kwargs

    def get_table_data(self):
        org = self.request.org
        is_program_manager = org.program_manager
        return OpportunityData(org, is_program_manager, self.get_filter_values()).get_data()


class OpportunityInit(OrganizationUserMemberRoleMixin, CreateView):
    template_name = "opportunity/opportunity_init.html"
    form_class = OpportunityInitForm

    def get_success_url(self):
        return reverse("opportunity:add_payment_units", args=(self.request.org.slug, self.object.id))

    def get_form_kwargs(self):
        kwargs = super().get_form_kwargs()
        kwargs["user"] = self.request.user
        kwargs["org_slug"] = self.request.org.slug
        return kwargs

    def get_context_data(self, **kwargs):
        context = super().get_context_data(**kwargs)
        context["api_key_form"] = HQApiKeyCreateForm(auto_id="api_key_form_id_for_%s")
        return context

    def form_valid(self, form: OpportunityInitForm):
        response = super().form_valid(form)
        create_learn_modules_and_deliver_units(self.object.id)
        return response


class OpportunityEdit(OpportunityObjectMixin, OrganizationUserMemberRoleMixin, UpdateView):
    model = Opportunity
    template_name = "opportunity/opportunity_edit.html"
    form_class = OpportunityChangeForm

    def get_success_url(self):
        return reverse("opportunity:detail", args=(self.request.org.slug, self.object.id))

    def form_valid(self, form):
        opportunity = form.instance
        opportunity.modified_by = self.request.user.email
        users = form.cleaned_data["users"]
        if users:
            add_connect_users.delay(users, form.instance.id)

        end_date = form.cleaned_data["end_date"]
        if end_date:
            opportunity.end_date = end_date
        response = super().form_valid(form)
        return response


class OpportunityFinalize(OpportunityObjectMixin, OrganizationUserMemberRoleMixin, UpdateView):
    model = Opportunity
    template_name = "opportunity/opportunity_finalize.html"
    form_class = OpportunityFinalizeForm

    def dispatch(self, request, *args, **kwargs):
        self.object = self.get_object()
        if self.object.paymentunit_set.count() == 0:
            messages.warning(request, "Please configure payment units before setting budget")
            return redirect("opportunity:add_payment_units", org_slug=request.org.slug, opp_id=self.object.id)
        return super().dispatch(request, *args, **kwargs)

    def get_success_url(self):
        return reverse("opportunity:detail", args=(self.request.org.slug, self.object.id))

    def get_form_kwargs(self):
        kwargs = super().get_form_kwargs()
        opportunity = self.object
        payment_units = opportunity.paymentunit_set.all()
        budget_per_user = 0
        payment_units_max_total = 0
        for pu in payment_units:
            budget_per_user += pu.amount * pu.max_total
            payment_units_max_total += pu.max_total
        kwargs["budget_per_user"] = budget_per_user
        kwargs["current_start_date"] = opportunity.start_date
        kwargs["opportunity"] = opportunity
        kwargs["payment_units_max_total"] = payment_units_max_total
        return kwargs

    def form_valid(self, form):
        opportunity = form.instance
        opportunity.modified_by = self.request.user.email
        start_date = form.cleaned_data["start_date"]
        end_date = form.cleaned_data["end_date"]
        if end_date:
            opportunity.end_date = end_date
        if start_date:
            opportunity.start_date = start_date

        if opportunity.managed:
            ManagedOpportunity.objects.filter(id=opportunity.id).update(
                org_pay_per_visit=form.cleaned_data["org_pay_per_visit"]
            )
        response = super().form_valid(form)
        return response


class OpportunityDashboard(OpportunityObjectMixin, OrganizationUserMixin, DetailView):
    model = Opportunity
    template_name = "opportunity/dashboard.html"

    def get(self, request, *args, **kwargs):
        self.object = self.get_object()
        if not self.object.is_setup_complete:
            messages.warning(request, "Please complete the opportunity setup to view it")
            return redirect("opportunity:add_payment_units", org_slug=request.org.slug, opp_id=self.object.id)
        context = self.get_context_data(object=self.object, request=request)
        return self.render_to_response(context)

    def get_context_data(self, object, request, **kwargs):
        context = super().get_context_data(**kwargs)

        learn_module_count = LearnModule.objects.filter(app=object.learn_app).count()
        deliver_unit_count = DeliverUnit.objects.filter(app=object.deliver_app).count()
        payment_unit_count = object.paymentunit_set.count()

        def safe_display(value):
            if value is None:
                return "---"
            if isinstance(value, datetime.date):
                return value.strftime("%Y-%m-%d")
            return str(value)

        context["path"] = [
            {"title": "Opportunities", "url": reverse("opportunity:list", kwargs={"org_slug": request.org.slug})},
            {"title": object.name, "url": reverse("opportunity:detail", args=(request.org.slug, object.id))},
        ]

        context["resources"] = [
            {"name": "Learn App", "count": learn_module_count, "icon": "fa-book-open"},
            {"name": "Deliver App", "count": deliver_unit_count, "icon": "fa-clipboard-check"},
            {"name": "Payments Units", "count": payment_unit_count, "icon": "fa-hand-holding-dollar"},
        ]

        context["basic_details"] = [
            {
                "name": "Delivery Type",
                "count": safe_display(object.delivery_type and object.delivery_type.name),
                "icon": "fa-file-circle-check",
            },
            {
                "name": "Start Date",
                "count": safe_display(object.start_date),
                "icon": "fa-calendar-days",
            },
            {
                "name": "End Date",
                "count": safe_display(object.end_date),
                "icon": "fa-arrow-right !text-brand-mango",  # color is also changed",
            },
            {
                "name": "Max Connect Workers",
                "count": header_with_tooltip(
                    safe_display(int(object.number_of_users)), "Maximum allowed workers in the Opportunity"
                ),
                "icon": "fa-users",
            },
            {
                "name": "Max Service Deliveries",
                "count": header_with_tooltip(
                    safe_display(int(object.allotted_visits)),
                    "Maximum number of payment units that can be delivered. Each payment unit is a service delivery",
                ),
                "icon": "fa-gears",
            },
            {
                "name": "Max Budget",
                "count": header_with_tooltip(
                    f"{object.currency} {intcomma(object.total_budget)}",
                    "Maximum payments that can be made for workers and organization",
                ),
                "icon": "fa-money-bill",
            },
        ]
        context["export_form"] = PaymentExportForm()
        context["export_task_id"] = request.GET.get("export_task_id")
        return context


@org_member_required
@opportunity_required
def export_user_visits(request, org_slug, opp_id):
    form = VisitExportForm(data=request.POST)
    if not form.is_valid():
        messages.error(request, form.errors)
        return redirect("opportunity:worker_list", request.org.slug, opp_id)

    export_format = form.cleaned_data["format"]
    date_range = DateRanges(form.cleaned_data["date_range"])
    status = form.cleaned_data["status"]
    flatten = form.cleaned_data["flatten_form_data"]
    result = generate_visit_export.delay(opp_id, date_range, status, export_format, flatten)
    redirect_url = reverse("opportunity:worker_deliver", args=(request.org.slug, opp_id))
    return redirect(f"{redirect_url}?export_task_id={result.id}")


@org_member_required
@opportunity_required
def review_visit_export(request, org_slug, opp_id):
    form = ReviewVisitExportForm(data=request.POST)
    redirect_url = reverse("opportunity:worker_deliver", args=(org_slug, opp_id))
    if not form.is_valid():
        messages.error(request, form.errors)
        return redirect(redirect_url)

    export_format = form.cleaned_data["format"]
    date_range = DateRanges(form.cleaned_data["date_range"])
    status = form.cleaned_data["status"]

    result = generate_review_visit_export.delay(opp_id, date_range, status, export_format)
    return redirect(f"{redirect_url}?export_task_id={result.id}")


@org_member_required
@require_GET
def export_status(request, org_slug, task_id):
    task = AsyncResult(task_id)
    task_meta = task._get_task_meta()
    opportunity_id = task_meta.get("args")[0]
    # Make sure opportunity exists for the given org_slug
    get_opportunity_or_404(org_slug=org_slug, pk=opportunity_id)
    status = task_meta.get("status")
    progress = {"complete": status == CELERY_TASK_SUCCESS, "message": get_task_progress_message(task)}
    if status == "FAILURE":
        progress["error"] = task_meta.get("result")
    return render(
        request,
        "components/upload_progress_bar.html",
        {
            "task_id": task_id,
            "current_time": now().microsecond,
            "progress": progress,
        },
    )


@org_member_required
@require_GET
def download_export(request, org_slug, task_id):
    task_meta = AsyncResult(task_id)._get_task_meta()
    saved_filename = task_meta.get("result")
    opportunity_id = task_meta.get("args")[0]
    opportunity = get_opportunity_or_404(org_slug=org_slug, pk=opportunity_id)
    op_slug = slugify(opportunity.name)
    export_format = saved_filename.split(".")[-1]
    filename = f"{org_slug}_{op_slug}_export.{export_format}"

    export_file = storages["default"].open(saved_filename)
    return FileResponse(
        export_file, as_attachment=True, filename=filename, content_type=TableExport.FORMATS[export_format]
    )


@org_member_required
@opportunity_required
@require_POST
def update_visit_status_import(request, org_slug=None, opp_id=None):
    file = request.FILES.get("visits")
    file_format = get_file_extension(file)
    redirect_url = reverse("opportunity:worker_deliver", args=(org_slug, opp_id))

    if file_format not in ("csv", "xlsx"):
        messages.error(request, f"Invalid file format. Only 'CSV' and 'XLSX' are supported. Got {file_format}")
    else:
        file_path = f"{request.opportunity.pk}_{datetime.datetime.now().isoformat}_visit_import"
        saved_path = default_storage.save(file_path, file)
        result = bulk_update_visit_status_task.delay(request.opportunity.pk, saved_path, file_format)
        redirect_url = f"{redirect_url}?export_task_id={result.id}"
    return redirect(redirect_url)


@opportunity_required
def review_visit_import(request, org_slug=None, opp_id=None):
    file = request.FILES.get("visits")
    redirect_url = reverse("opportunity:worker_deliver", args=(org_slug, opp_id))
    try:
        status = bulk_update_visit_review_status(request.opportunity, file)
    except ImportException as e:
        messages.error(request, e.message)
    else:
        message = f"Visit review updated successfully for {len(status)} visits."
        if status.missing_visits:
            message += status.get_missing_message()
        messages.success(request, mark_safe(message))
    return redirect(redirect_url)


@org_member_required
@opportunity_required
def add_budget_existing_users(request, org_slug=None, opp_id=None):
    opportunity_access = OpportunityAccess.objects.filter(opportunity=request.opportunity)
    opportunity_claims = OpportunityClaim.objects.filter(opportunity_access__in=opportunity_access).annotate(
        total_max_visits=Coalesce(Sum("opportunityclaimlimit__max_visits"), Value(0))
    )

    form = AddBudgetExistingUsersForm(
        opportunity_claims=opportunity_claims,
        opportunity=request.opportunity,
        data=request.POST or None,
    )
    if form.is_valid():
        form.save()

        additional_visits = form.cleaned_data.get("additional_visits")
        selected_users = form.cleaned_data.get("selected_users")
        end_date = form.cleaned_data.get("end_date")
        message_parts = []

        if additional_visits and selected_users:
            visit_text = f"{additional_visits} visit{'s' if additional_visits != 1 else ''}"
            user_text = f"{len(selected_users)} worker{'s' if len(selected_users) != 1 else ''}"
            message_parts.append(f"Added {visit_text} to {user_text}.")
            if not request.opportunity.managed:
                message_parts.append(f"Budget increased by {form.budget_increase:.2f}.")

        if end_date:
            message_parts.append(f"Extended opportunity end date to {end_date} for selected workers.")

        messages.success(request, " ".join(message_parts))
        return redirect("opportunity:add_budget_existing_users", org_slug, opp_id)

    tabs = [
        {
            "key": "existing_workers",
            "label": "Existing Connect Workers",
        },
    ]
    # Nm are not allowed to increase the managed opportunity budget so do not provide that tab.
    if not request.opportunity.managed or request.is_opportunity_pm:
        tabs.append(
            {
                "key": "new_workers",
                "label": "New Connect Workers",
            }
        )

    path = [
        {"title": "Opportunities", "url": reverse("opportunity:list", args=(request.org.slug,))},
        {
            "title": request.opportunity.name,
            "url": reverse("opportunity:detail", args=(request.org.slug, request.opportunity.pk)),
        },
        {
            "title": "Add budget",
        },
    ]

    return render(
        request,
        "opportunity/add_visits_existing_users.html",
        {
            "form": form,
            "tabs": tabs,
            "path": path,
            "opportunity_claims": opportunity_claims,
            "budget_per_visit": request.opportunity.budget_per_visit,
            "opportunity": request.opportunity,
        },
    )


@org_member_required
@opportunity_required
def add_budget_new_users(request, org_slug=None, opp_id=None):
    program_manager = is_program_manager(request)

    form = AddBudgetNewUsersForm(
        opportunity=request.opportunity,
        program_manager=program_manager,
        data=request.POST or None,
    )

    if form.is_valid():
        form.save()
        budget_increase = form.budget_increase
        direction = "added to" if budget_increase >= 0 else "removed from"
        messages.success(
            request,
            f"{request.opportunity.currency} {abs(form.budget_increase)} was {direction} the opportunity budget.",
        )

        redirect_url = reverse("opportunity:add_budget_existing_users", args=[org_slug, opp_id])
        redirect_url += "?active_tab=new_users"
        response = HttpResponse()
        response["HX-Redirect"] = redirect_url
        return response

    csrf_token = get_token(request)
    form_html = f"""
        <form id="form-content"
              hx-post="{reverse('opportunity:add_budget_new_users', args=[org_slug, opp_id])}"
              hx-trigger="submit"
              hx-headers='{{"X-CSRFToken": "{csrf_token}"}}'>
            <input type="hidden" name="csrfmiddlewaretoken" value="{csrf_token}">
            {render_crispy_form(form)}
        </form>
        """

    return HttpResponse(mark_safe(form_html))


@org_member_required
@opportunity_required
def export_users_for_payment(request, org_slug, opp_id):
    form = PaymentExportForm(data=request.POST)
    if not form.is_valid():
        messages.error(request, form.errors)
        return redirect("opportunity:worker_payments", org_slug, opp_id)

    export_format = form.cleaned_data["format"]
    result = generate_payment_export.delay(opp_id, export_format)
    redirect_url = reverse("opportunity:worker_payments", args=(request.org.slug, opp_id))
    return redirect(f"{redirect_url}?export_task_id={result.id}")


@org_member_required
@opportunity_required
@require_POST
def payment_import(request, org_slug=None, opp_id=None):
    file = request.FILES.get("payments")
    file_format = get_file_extension(file)
    if file_format not in ("csv", "xlsx"):
        raise ImportException(f"Invalid file format. Only 'CSV' and 'XLSX' are supported. Got {file_format}")

    file_path = f"{request.opportunity.pk}_{datetime.datetime.now().isoformat}_payment_import"
    saved_path = default_storage.save(file_path, file)
    result = bulk_update_payments_task.delay(request.opportunity.pk, saved_path, file_format)
    redirect_url = reverse("opportunity:worker_payments", args=(org_slug, opp_id))
    return redirect(f"{redirect_url}?export_task_id={result.id}")


@org_member_required
@opportunity_required
def add_payment_units(request, org_slug=None, opp_id=None):
    if request.POST:
        return add_payment_unit(request, org_slug=org_slug, opp_id=opp_id)
    paymentunit_count = PaymentUnit.objects.filter(opportunity=request.opportunity).count()
    return render(
        request,
        "opportunity/add_payment_units.html",
        dict(opportunity=request.opportunity, paymentunit_count=paymentunit_count),
    )


@org_member_required
@opportunity_required
def add_payment_unit(request, org_slug=None, opp_id=None):
    deliver_units = DeliverUnit.objects.filter(
        Q(payment_unit__isnull=True) | Q(payment_unit__opportunity__active=False), app=request.opportunity.deliver_app
    )
    form = PaymentUnitForm(
        deliver_units=deliver_units,
        data=request.POST or None,
        payment_units=request.opportunity.paymentunit_set.filter(parent_payment_unit__isnull=True).all(),
        org_slug=org_slug,
        opportunity_id=request.opportunity.pk,
    )
    if form.is_valid():
        form.instance.opportunity = request.opportunity
        form.save()
        required_deliver_units = form.cleaned_data["required_deliver_units"]
        DeliverUnit.objects.filter(id__in=required_deliver_units, payment_unit__isnull=True).update(
            payment_unit=form.instance.id
        )
        optional_deliver_units = form.cleaned_data["optional_deliver_units"]
        DeliverUnit.objects.filter(id__in=optional_deliver_units, payment_unit__isnull=True).update(
            payment_unit=form.instance.id, optional=True
        )
        sub_payment_units = form.cleaned_data["payment_units"]
        PaymentUnit.objects.filter(id__in=sub_payment_units, parent_payment_unit__isnull=True).update(
            parent_payment_unit=form.instance.id
        )
        messages.success(request, f"Payment unit {form.instance.name} created.")
        claims = OpportunityClaim.objects.filter(opportunity_access__opportunity=request.opportunity)
        for claim in claims:
            OpportunityClaimLimit.create_claim_limits(request.opportunity, claim)
        return redirect("opportunity:add_payment_units", org_slug=request.org.slug, opp_id=request.opportunity.id)
    elif request.POST:
        messages.error(request, "Invalid Data")
        return redirect("opportunity:add_payment_units", org_slug=request.org.slug, opp_id=request.opportunity.id)

    path = [
        {"title": "Opportunities", "url": reverse("opportunity:list", args=(request.org.slug,))},
        {
            "title": request.opportunity.name,
            "url": reverse("opportunity:detail", args=(request.org.slug, request.opportunity.pk)),
        },
        {
            "title": "Payment unit",
        },
    ]
    return render(
        request,
        "components/partial_form.html" if request.GET.get("partial") == "True" else "components/form.html",
        dict(
            title=f"{request.org.slug} - {request.opportunity.name}",
            form_title="Payment Unit Create",
            form=form,
            path=path,
        ),
    )


@org_member_required
@opportunity_required
def edit_payment_unit(request, org_slug=None, opp_id=None, pk=None):
    payment_unit = get_object_or_404(PaymentUnit, id=pk, opportunity=request.opportunity)
    deliver_units = DeliverUnit.objects.filter(
        Q(payment_unit__isnull=True) | Q(payment_unit=payment_unit) | Q(payment_unit__opportunity__active=False),
        app=request.opportunity.deliver_app,
    )
    exclude_payment_units = [payment_unit.pk]
    if payment_unit.parent_payment_unit_id:
        exclude_payment_units.append(payment_unit.parent_payment_unit_id)
    payment_unit_deliver_units = {deliver_unit.pk for deliver_unit in payment_unit.deliver_units.all()}
    opportunity_payment_units = (
        request.opportunity.paymentunit_set.filter(
            Q(parent_payment_unit=payment_unit.pk) | Q(parent_payment_unit__isnull=True)
        )
        .exclude(pk__in=exclude_payment_units)
        .all()
    )
    form = PaymentUnitForm(
        deliver_units=deliver_units,
        instance=payment_unit,
        data=request.POST or None,
        payment_units=opportunity_payment_units,
        org_slug=org_slug,
        opportunity_id=request.opportunity.pk,
    )
    if form.is_valid():
        form.save()
        required_deliver_units = form.cleaned_data["required_deliver_units"]
        DeliverUnit.objects.filter(id__in=required_deliver_units).update(payment_unit=form.instance.id, optional=False)
        optional_deliver_units = form.cleaned_data["optional_deliver_units"]
        DeliverUnit.objects.filter(id__in=optional_deliver_units).update(payment_unit=form.instance.id, optional=True)
        sub_payment_units = form.cleaned_data["payment_units"]
        PaymentUnit.objects.filter(id__in=sub_payment_units, parent_payment_unit__isnull=True).update(
            parent_payment_unit=form.instance.id
        )
        # Remove deliver units which are not selected anymore
        deliver_units = required_deliver_units + optional_deliver_units
        removed_deliver_units = payment_unit_deliver_units - {int(deliver_unit) for deliver_unit in deliver_units}
        DeliverUnit.objects.filter(id__in=removed_deliver_units).update(payment_unit=None, optional=False)
        removed_payment_units = {payment_unit.id for payment_unit in opportunity_payment_units} - {
            int(payment_unit_id) for payment_unit_id in sub_payment_units
        }
        PaymentUnit.objects.filter(id__in=removed_payment_units, parent_payment_unit=form.instance.id).update(
            parent_payment_unit=None
        )
        messages.success(request, f"Payment unit {form.instance.name} updated. Please reset the budget")
        return redirect("opportunity:finalize", org_slug=request.org.slug, opp_id=request.opportunity.id)

    path = [
        {"title": "Opportunities", "url": reverse("opportunity:list", args=(request.org.slug,))},
        {
            "title": request.opportunity.name,
            "url": reverse("opportunity:detail", args=(request.org.slug, request.opportunity.pk)),
        },
        {
            "title": "Payment unit",
        },
    ]
    return render(
        request,
        "components/form.html",
        dict(
            title=f"{request.org.slug} - {request.opportunity.name}",
            form_title="Payment Unit Edit",
            form=form,
            path=path,
        ),
    )


@org_member_required
@opportunity_required
def export_user_status(request, org_slug, opp_id):
    form = PaymentExportForm(data=request.POST)
    if not form.is_valid():
        messages.error(request, form.errors)
        return redirect("opportunity:worker_list", request.org.slug, opp_id)

    export_format = form.cleaned_data["format"]
    result = generate_user_status_export.delay(opp_id, export_format)
    redirect_url = reverse("opportunity:worker_list", args=(request.org.slug, opp_id))
    return redirect(f"{redirect_url}?export_task_id={result.id}")


@org_member_required
@opportunity_required
def export_deliver_status(request, org_slug, opp_id):
    form = PaymentExportForm(data=request.POST)
    if not form.is_valid():
        messages.error(request, form.errors)
        return redirect("opportunity:detail", request.org.slug, opp_id)

    export_format = form.cleaned_data["format"]
    result = generate_deliver_status_export.delay(opp_id, export_format)
    redirect_url = reverse("opportunity:detail", args=(request.org.slug, opp_id))
    return redirect(f"{redirect_url}?export_task_id={result.id}")


@org_member_required
@opportunity_required
@require_POST
def payment_delete(request, org_slug=None, opp_id=None, access_id=None, pk=None):
    opportunity_access = get_object_or_404(OpportunityAccess, pk=access_id, opportunity=request.opportunity)
    payment = get_object_or_404(Payment, opportunity_access=opportunity_access, pk=pk)
    payment.delete()
    return redirect("opportunity:worker_payments", org_slug, opp_id)


@org_admin_required
@opportunity_required
def send_message_mobile_users(request, org_slug=None, opp_id=None):
    user_ids = OpportunityAccess.objects.filter(opportunity=request.opportunity, accepted=True).values_list(
        "user_id", flat=True
    )
    users = User.objects.filter(pk__in=user_ids)
    form = SendMessageMobileUsersForm(users=users, data=request.POST or None)

    if form.is_valid():
        selected_user_ids = form.cleaned_data["selected_users"]
        title = form.cleaned_data["title"]
        body = form.cleaned_data["body"]
        send_push_notification_task.delay(selected_user_ids, title, body)

        return redirect("opportunity:detail", org_slug=request.org.slug, opp_id=opp_id)

    path = [
        {"title": "Opportunities", "url": reverse("opportunity:list", args=(org_slug,))},
        {
            "title": request.opportunity.name,
            "url": reverse("opportunity:detail", args=(org_slug, request.opportunity.id)),
        },
        {"title": "Send Message", "url": request.path},
    ]
    return render(
        request,
        "opportunity/send_message.html",
        context=dict(
            title=f"{request.org.slug} - {request.opportunity.name}",
            form_title="Send Message",
            form=form,
            users=users,
            user_ids=list(user_ids),
            path=path,
        ),
    )


@org_member_required
@require_POST
@opportunity_required
def approve_visits(request, org_slug, opp_id):
    visit_ids = request.POST.getlist("visit_ids[]")

    visits = (
        UserVisit.objects.filter(id__in=visit_ids, opportunity=request.opportunity)
        .filter(~Q(status=VisitValidationStatus.approved) | Q(review_status=VisitReviewStatus.disagree))
        .prefetch_related("opportunity")
        .only("status", "review_status", "flagged", "justification", "review_created_on")
    )

    if len({visit.user_id for visit in visits}) > 1:
        return HttpResponseBadRequest(
            "All visits must belong to the same user.",
            headers={"HX-Trigger": "form_error"},
        )

    today = now()
    for visit in visits:
        visit.status = VisitValidationStatus.approved
        if visit.opportunity.managed:
            visit.review_created_on = today
            if visit.review_status == VisitReviewStatus.disagree:
                visit.review_status = VisitReviewStatus.pending
            if visit.flagged:
                justification = request.POST.get("justification")
                if not justification:
                    return HttpResponse(
                        "Justification is mandatory for flagged visits.",
                        status=400,
                        headers={"HX-Trigger": "form_error"},
                    )
                visit.justification = justification

    UserVisit.objects.bulk_update(visits, ["status", "review_created_on", "review_status", "justification"])
    if visits:
        update_payment_accrued(opportunity=visits[0].opportunity, users=[visits[0].user], incremental=True)

    return HttpResponse(status=200, headers={"HX-Trigger": "reload_table"})


@org_member_required
@opportunity_required
@require_POST
def reject_visits(request, org_slug=None, opp_id=None):
    visit_ids = request.POST.getlist("visit_ids[]")
    reason = request.POST.get("reason", "").strip()

    UserVisit.objects.filter(id__in=visit_ids, opportunity=request.opportunity).exclude(
        status=VisitValidationStatus.rejected
    ).update(status=VisitValidationStatus.rejected, reason=reason)
    if visit_ids:
        visit = UserVisit.objects.get(id=visit_ids[0])
        update_payment_accrued(opportunity=request.opportunity, users=[visit.user])
    return HttpResponse(status=200, headers={"HX-Trigger": "reload_table"})


@org_member_required
def fetch_attachment(self, org_slug, blob_id):
    blob_meta = BlobMeta.objects.get(blob_id=blob_id)
    attachment = storages["default"].open(blob_id)
    return FileResponse(attachment, filename=blob_meta.name, content_type=blob_meta.content_type)


@org_member_required
@opportunity_required
def verification_flags_config(request, org_slug=None, opp_id=None):
    if request.opportunity.managed and not request.is_opportunity_pm:
        return redirect("opportunity:detail", org_slug=org_slug, opp_id=opp_id)
    verification_flags = OpportunityVerificationFlags.objects.filter(opportunity=request.opportunity).first()
    form = OpportunityVerificationFlagsConfigForm(instance=verification_flags, data=request.POST or None)
    deliver_unit_count = DeliverUnit.objects.filter(app=request.opportunity.deliver_app).count()
    DeliverUnitFlagsFormset = modelformset_factory(
        DeliverUnitFlagRules, DeliverUnitFlagsForm, extra=deliver_unit_count, max_num=deliver_unit_count
    )
    deliver_unit_flags = DeliverUnitFlagRules.objects.filter(opportunity=request.opportunity)
    deliver_unit_formset = DeliverUnitFlagsFormset(
        form_kwargs={"opportunity": request.opportunity},
        prefix="deliver_unit",
        queryset=deliver_unit_flags,
        data=request.POST or None,
        initial=[
            {"deliver_unit": du}
            for du in request.opportunity.deliver_app.deliver_units.exclude(
                id__in=deliver_unit_flags.values_list("deliver_unit")
            )
        ],
    )
    FormJsonValidationRulesFormset = modelformset_factory(
        FormJsonValidationRules,
        FormJsonValidationRulesForm,
        extra=1,
    )
    form_json_formset = FormJsonValidationRulesFormset(
        form_kwargs={"opportunity": request.opportunity},
        prefix="form_json",
        queryset=FormJsonValidationRules.objects.filter(opportunity=request.opportunity),
        data=request.POST or None,
    )
    if (
        request.method == "POST"
        and form.is_valid()
        and deliver_unit_formset.is_valid()
        and form_json_formset.is_valid()
    ):
        verification_flags = form.save(commit=False)
        verification_flags.opportunity = request.opportunity
        verification_flags.save()
        for du_form in deliver_unit_formset.forms:
            if du_form.is_valid() and du_form.cleaned_data != {}:
                du_form.instance.opportunity = request.opportunity
                du_form.save()
        for fj_form in form_json_formset.forms:
            if fj_form.is_valid() and fj_form.cleaned_data != {}:
                fj_form.instance.opportunity = request.opportunity
                fj_form.save()
        messages.success(request, "Verification flags saved successfully.")

    path = [
        {"title": "Opportunities", "url": reverse("opportunity:list", args=(org_slug,))},
        {
            "title": request.opportunity.name,
            "url": reverse("opportunity:detail", args=(org_slug, request.opportunity.id)),
        },
        {"title": "Verification Flags Config", "url": request.path},
    ]
    return render(
        request,
        "opportunity/verification_flags_config.html",
        context=dict(
            opportunity=request.opportunity,
            title=f"{request.org.slug} - {request.opportunity.name}",
            form=form,
            deliver_unit_formset=deliver_unit_formset,
            form_json_formset=form_json_formset,
            path=path,
        ),
    )


@org_member_required
@csrf_exempt
@require_http_methods(["DELETE"])
@opportunity_required
def delete_form_json_rule(request, org_slug=None, opp_id=None, pk=None):
    form_json_rule = FormJsonValidationRules.objects.get(
        opportunity=opp_id, pk=pk, opportunity__organization=request.org
    )
    form_json_rule.delete()
    return HttpResponse(status=200)


class OpportunityCompletedWorkTable(OrganizationUserMixin, OpportunityObjectMixin, SingleTableView):
    model = CompletedWork
    paginate_by = 25
    table_class = CompletedWorkTable
    template_name = "tables/single_table.html"

    def get_queryset(self):
        access_objects = OpportunityAccess.objects.filter(opportunity=self.get_opportunity())
        return list(
            filter(lambda cw: cw.completed, CompletedWork.objects.filter(opportunity_access__in=access_objects))
        )


@org_member_required
@opportunity_required
def export_completed_work(request, org_slug, opp_id):
    form = PaymentExportForm(data=request.POST)
    if not form.is_valid():
        messages.error(request, form.errors)
        return redirect("opportunity:detail", request.org.slug, opp_id)

    export_format = form.cleaned_data["format"]
    result = generate_work_status_export.delay(opp_id, export_format)
    redirect_url = reverse("opportunity:detail", args=(request.org.slug, opp_id))
    return redirect(f"{redirect_url}?export_task_id={result.id}")


@org_member_required
@opportunity_required
@require_POST
def update_completed_work_status_import(request, org_slug=None, opp_id=None):
    file = request.FILES.get("visits")
    try:
        status = bulk_update_completed_work_status(request.opportunity, file)
    except ImportException as e:
        messages.error(request, e.message)
    else:
        message = f"Payment Verification status updated successfully for {len(status)} completed works."
        if status.missing_completed_works:
            message += status.get_missing_message()
        messages.success(request, mark_safe(message))
    return redirect("opportunity:detail", org_slug, opp_id)


@org_member_required
@opportunity_required
@require_POST
def suspend_user(request, org_slug=None, opp_id=None, pk=None):
    access = get_object_or_404(OpportunityAccess, opportunity=request.opportunity, id=pk)
    access.suspended = True
    access.suspension_date = now()
    access.suspension_reason = request.POST.get("reason", "")
    access.save()

    # Clear the cached opportunity access for the suspended user
    remove_opportunity_access_cache(access.user, access.opportunity)

    url = reverse("opportunity:user_visits_list", args=(org_slug, opp_id))
    return redirect(f"{url}?user={access.user_id}")


@require_POST
@org_member_required
@opportunity_required
def revoke_user_suspension(request, org_slug=None, opp_id=None, pk=None):
    access = get_object_or_404(OpportunityAccess, opportunity=request.opportunity, id=pk)
    access.suspended = False
    access.save()
    remove_opportunity_access_cache(access.user, access.opportunity)
    return HttpResponse(headers={"HX-Redirect": request.POST.get("next", "/")})


@org_member_required
@opportunity_required
def suspended_users_list(request, org_slug=None, opp_id=None):
    access_objects = OpportunityAccess.objects.filter(opportunity=request.opportunity, suspended=True)
    table = SuspendedUsersTable(access_objects)
    path = []
    if request.opportunity.managed:
        path.append({"title": "Programs", "url": reverse("program:home", args=(org_slug,))})
        path.append(
            {
                "title": request.opportunity.managedopportunity.program.name,
                "url": reverse("program:home", args=(org_slug,)),
            }
        )
    path.extend(
        [
            {"title": "Opportunities", "url": reverse("opportunity:list", args=(org_slug,))},
            {"title": request.opportunity.name, "url": reverse("opportunity:detail", args=(org_slug, opp_id))},
            {"title": "Suspended Users", "url": request.path},
        ]
    )
    return render(
        request, "opportunity/suspended_users.html", dict(table=table, opportunity=request.opportunity, path=path)
    )


@org_member_required
@opportunity_required
def export_catchment_area(request, org_slug, opp_id):
    form = PaymentExportForm(data=request.POST)
    if not form.is_valid():
        messages.error(request, form.errors)
        return redirect("opportunity:detail", request.org.slug, opp_id)

    export_format = form.cleaned_data["format"]
    result = generate_catchment_area_export.delay(opp_id, export_format)
    redirect_url = reverse("opportunity:detail", args=(request.org.slug, opp_id))
    return redirect(f"{redirect_url}?export_task_id={result.id}")


@org_member_required
@opportunity_required
@require_POST
def import_catchment_area(request, org_slug=None, opp_id=None):
    file = request.FILES.get("catchments")
    try:
        status = bulk_update_catchments(request.opportunity, file)
    except ImportException as e:
        messages.error(request, e.message)
    else:
        message = f"{len(status)} catchment areas were updated successfully and {status.new_catchments} were created."
        messages.success(request, mark_safe(message))
    return redirect("opportunity:detail", org_slug, opp_id)


@org_member_required
@opportunity_required
def opportunity_user_invite(request, org_slug=None, opp_id=None):
    form = OpportunityUserInviteForm(data=request.POST or None, opportunity=request.opportunity)
    if form.is_valid():
        users = form.cleaned_data["users"]
        if users:
            add_connect_users.delay(users, request.opportunity.id)
        return redirect("opportunity:detail", request.org.slug, opp_id)
    return render(
        request,
        "components/form.html",
        dict(title=f"{request.org.slug} - {request.opportunity.name}", form_title="Invite Connect Workers", form=form),
    )


@org_member_required
@opportunity_required
def user_visit_review(request, org_slug, opp_id):
    if request.POST and request.is_opportunity_pm:
        review_status = request.POST.get("review_status").lower()
        updated_reviews = request.POST.getlist("pk")
        user_visits = UserVisit.objects.filter(pk__in=updated_reviews)
        if review_status in [VisitReviewStatus.agree.value, VisitReviewStatus.disagree.value]:
            user_visits.update(review_status=review_status)
            update_payment_accrued(opportunity=request.opportunity, users=[visit.user for visit in user_visits])

    return HttpResponse(status=200, headers={"HX-Trigger": "reload_table"})


@org_member_required
@opportunity_required
def payment_report(request, org_slug, opp_id):
    usd = request.GET.get("usd", False)

    if not request.opportunity.managed:
        return redirect("opportunity:detail", org_slug, opp_id)

    amount_field = "amount"
    currency = request.opportunity.currency
    if usd:
        amount_field = "amount_usd"
        currency = "USD"

    total_paid_users = Payment.objects.filter(
        opportunity_access__opportunity=request.opportunity, organization__isnull=True
    ).aggregate(total=Sum(amount_field))["total"] or Decimal("0.00")
    total_paid_nm = Payment.objects.filter(
        organization=request.opportunity.organization, invoice__opportunity=request.opportunity
    ).aggregate(total=Sum(amount_field))["total"] or Decimal("0.00")
    data, total_user_payment_accrued, total_nm_payment_accrued = get_payment_report_data(request.opportunity, usd)
    table = PaymentReportTable(data)
    RequestConfig(request, paginate={"per_page": get_validated_page_size(request)}).configure(table)

    def render_amount(amount):
        return f"{currency} {intcomma(amount or 0)}"

    cards = [
        {
            "amount": render_amount(total_user_payment_accrued),
            "icon": "fa-user-friends",
            "label": "Connect Worker",
            "subtext": "Total Accrued",
        },
        {
            "amount": render_amount(total_paid_users),
            "icon": "fa-user-friends",
            "label": "Connect Worker",
            "subtext": "Total Paid",
        },
        {
            "amount": render_amount(total_nm_payment_accrued),
            "icon": "fa-building",
            "label": "Organization",
            "subtext": "Total Accrued",
        },
        {
            "amount": render_amount(total_paid_nm),
            "icon": "fa-building",
            "label": "Organization",
            "subtext": "Total Paid",
        },
    ]

    return render(
        request,
        "opportunity/invoice_payment_report.html",
        context=dict(
            table=table,
            opportunity=request.opportunity,
            cards=cards,
        ),
    )


@org_member_required
@opportunity_required
def invoice_list(request, org_slug, opp_id):
    if not request.opportunity.managed:
        return redirect("opportunity:detail", org_slug, opp_id)

    filter_kwargs = dict(opportunity=request.opportunity)

    queryset = PaymentInvoice.objects.filter(**filter_kwargs).order_by("date")
    csrf_token = get_token(request)

    table = PaymentInvoiceTable(
        queryset,
        org_slug=org_slug,
        opportunity=request.opportunity,
        exclude=("actions",) if not request.is_opportunity_pm else tuple(),
        csrf_token=csrf_token,
    )

    form = PaymentInvoiceForm(opportunity=request.opportunity)
    RequestConfig(request, paginate={"per_page": get_validated_page_size(request)}).configure(table)
    return render(
        request,
        "opportunity/invoice_list.html",
        {
            "opportunity": request.opportunity,
            "table": table,
            "form": form,
            "path": [
                {"title": "Opportunities", "url": reverse("opportunity:list", args=(org_slug,))},
                {"title": request.opportunity.name, "url": reverse("opportunity:detail", args=(org_slug, opp_id))},
                {"title": "Invoices", "url": reverse("opportunity:invoice_list", args=(org_slug, opp_id))},
            ],
        },
    )


@org_member_required
@opportunity_required
def invoice_create(request, org_slug=None, opp_id=None):
    if not request.opportunity.managed or request.is_opportunity_pm:
        return redirect("opportunity:detail", org_slug, opp_id)
    form = PaymentInvoiceForm(data=request.POST or None, opportunity=request.opportunity)
    if request.POST and form.is_valid():
        form.save()
        form = PaymentInvoiceForm(opportunity=request.opportunity)
        redirect_url = reverse("opportunity:invoice_list", args=[org_slug, opp_id])
        response = HttpResponse(status=200)
        response["HX-Redirect"] = redirect_url
        return response
    return HttpResponse(render_crispy_form(form))


@org_member_required
@opportunity_required
@require_POST
def invoice_approve(request, org_slug, opp_id):
    if not request.opportunity.managed or not (request.org_membership and request.org_membership.is_program_manager):
        return redirect("opportunity:detail", org_slug, opp_id)
    invoice_ids = request.POST.getlist("pk")
    invoices = PaymentInvoice.objects.filter(opportunity=request.opportunity, pk__in=invoice_ids, payment__isnull=True)

    for invoice in invoices:
        payment = Payment(
            amount=invoice.amount,
            organization=request.opportunity.organization,
            amount_usd=invoice.amount_usd,
            invoice=invoice,
        )
        payment.save()
    return redirect("opportunity:invoice_list", org_slug, opp_id)


@org_member_required
@require_POST
@csrf_exempt
@opportunity_required
def delete_user_invites(request, org_slug, opp_id):
    invite_ids = request.POST.getlist("user_invite_ids")
    if not invite_ids:
        return HttpResponseBadRequest()

    user_invites = (
        UserInvite.objects.filter(id__in=invite_ids, opportunity=request.opportunity)
        .exclude(status=UserInviteStatus.accepted)
        .select_related("opportunity_access")
    )

    opportunity_access_ids = [invite.opportunity_access.id for invite in user_invites if invite.opportunity_access]
    deleted_count = user_invites.count()
    cannot_delete_count = len(invite_ids) - deleted_count
    user_invites.delete()
    OpportunityAccess.objects.filter(id__in=opportunity_access_ids).delete()
    if deleted_count > 0:
        messages.success(request, mark_safe(f"Successfully deleted {deleted_count} invite(s)."))
    if cannot_delete_count > 0:
        messages.warning(
            request,
            mark_safe(f"Cannot delete {cannot_delete_count} invite(s). Accepted invites cannot be deleted."),
        )

    redirect_url = reverse("opportunity:worker_list", args=(request.org.slug, opp_id))
    return HttpResponse(headers={"HX-Redirect": redirect_url})


@org_admin_required
@require_POST
@opportunity_required
def resend_user_invites(request, org_slug, opp_id):
    invite_ids = request.POST.getlist("user_invite_ids")
    if not invite_ids:
        return HttpResponseBadRequest()

    user_invites = UserInvite.objects.filter(id__in=invite_ids, opportunity=request.opportunity).select_related(
        "opportunity_access__user"
    )

    recent_invites = []
    accepted_invites = []
    not_found_phone_numbers = set()
    valid_phone_numbers = []
    for user_invite in user_invites:
        if user_invite.status == UserInviteStatus.accepted:
            accepted_invites.append(user_invite.phone_number)
            continue
        if user_invite.notification_date and (now() - user_invite.notification_date) < timedelta(days=1):
            recent_invites.append(user_invite.phone_number)
            continue
        if user_invite.status == UserInviteStatus.not_found:
            not_found_phone_numbers.add(user_invite.phone_number)
            continue
        valid_phone_numbers.append(user_invite.phone_number)

    resent_count = 0
    if valid_phone_numbers:
        users = User.objects.filter(phone_number__in=valid_phone_numbers)
        for user in users:
            access, _ = OpportunityAccess.objects.get_or_create(user=user, opportunity=request.opportunity)
            invite_user.delay(user.id, access.pk)
            resent_count += 1

    if not_found_phone_numbers:
        found_user_list = fetch_users(not_found_phone_numbers)
        for found_user in found_user_list:
            not_found_phone_numbers.remove(found_user.phone_number)
            update_user_and_send_invite(found_user, opp_id)
            resent_count += 1

    if resent_count > 0:
        messages.success(request, mark_safe(f"Successfully resent {resent_count} invite(s)."))
    if recent_invites:
        messages.warning(
            request,
            mark_safe(
                "The following invites were skipped, as they were sent in the "
                f"last 24 hours: {', '.join(recent_invites)}"
            ),
        )
    if not_found_phone_numbers:
        messages.warning(
            request,
            mark_safe(
                "The following invites were skipped, as they are not "
                f"registered on PersonalID: {', '.join(not_found_phone_numbers)}"
            ),
        )
    if accepted_invites:
        messages.warning(
            request,
            mark_safe(
                f"The following invites were skipped, as they have already accepted: {', '.join(accepted_invites)}"
            ),
        )

    redirect_url = reverse("opportunity:worker_list", args=(request.org.slug, opp_id))
    return HttpResponse(headers={"HX-Redirect": redirect_url})


@require_POST
@opportunity_required
def sync_deliver_units(request, org_slug, opp_id):
    status = HTTPStatus.OK
    message = "Delivery unit sync completed."
    try:
        create_learn_modules_and_deliver_units(opp_id)
    except AppNoBuildException:
        status = HTTPStatus.BAD_REQUEST
        message = "Failed to retrieve updates. No available build at the moment."

    return HttpResponse(content=message, status=status)


@org_viewer_required
<<<<<<< HEAD
@opportunity_required
def user_visit_verification(request, org_slug, opp_id, pk):
    opportunity_access = get_object_or_404(OpportunityAccess, opportunity=request.opportunity, pk=pk)
=======
def user_visit_verification(request, org_slug, opp_id):
    opportunity = get_opportunity_or_404(opp_id, org_slug)
    base_queryset = UserVisit.objects.filter(opportunity=opportunity).order_by("visit_date")
    filter_set = UserVisitFilterSet(
        request.GET,
        queryset=base_queryset,
        request=request,
        opportunity=opportunity,
    )

    if filter_set.form.is_valid():
        cleaned_data = filter_set.form.cleaned_data
        filters_applied_count = len(
            [
                cleaned_data.get(name)
                for name in filter_set.filters.keys()
                if cleaned_data.get(name) not in (None, "", [], ())
            ]
        )
        filtered_queryset = filter_set.qs
        selected_user_id_raw = cleaned_data.get("user")
        selected_user_id = int(selected_user_id_raw) if selected_user_id_raw else None
        selected_flags = set(cleaned_data.get("flags") or [])
    else:
        filters_applied_count = 0
        filtered_queryset = base_queryset
        selected_user_id = None
        selected_flags = set()
>>>>>>> 69837b82

    user_visit_counts = get_user_visit_counts(opportunity, filtered_queryset)
    visits = filtered_queryset.filter(flagged=True, flag_reason__isnull=False)
    flagged_info = defaultdict(lambda: {"name": "", "approved": 0, "pending": 0, "rejected": 0})
    for visit in visits:
        for flag, _description in visit.flag_reason.get("flags", []):
            if selected_flags and flag not in selected_flags:
                continue
            flag_label = FlagLabels.get_label(flag)
            if visit.status == VisitValidationStatus.approved:
                if request.opportunity.managed and visit.review_created_on is not None:
                    if visit.review_status == VisitReviewStatus.agree:
                        flagged_info[flag_label]["approved"] += 1
                    else:
                        flagged_info[flag_label]["pending"] += 1
                else:
                    flagged_info[flag_label]["approved"] += 1
            if visit.status in (VisitValidationStatus.pending, VisitValidationStatus.duplicate):
                flagged_info[flag_label]["pending"] += 1
            if visit.status == VisitValidationStatus.rejected:
                flagged_info[flag_label]["rejected"] += 1
            flagged_info[flag_label]["name"] = flag_label
    flagged_info = flagged_info.values()

    selected_opportunity_access = None
    if selected_user_id:
        selected_opportunity_access = (
            OpportunityAccess.objects.filter(opportunity=opportunity, user_id=selected_user_id)
            .select_related("user")
            .first()
        )
    access_filter = Q(opportunity=opportunity)
    if selected_opportunity_access:
        access_filter &= Q(id=selected_opportunity_access.id)

    payment_accrued_total = OpportunityAccess.objects.filter(access_filter).aggregate(
        total_accrued=Sum("payment_accrued")
    ).get("total_accrued") or Decimal("0")

    payment_filter = Q(opportunity_access__opportunity=opportunity)
    if selected_opportunity_access:
        payment_filter &= Q(opportunity_access=selected_opportunity_access)

    last_payment_details = (
        Payment.objects.filter(payment_filter)
        .select_related("opportunity_access__user")
        .order_by("-date_paid")
        .first()
    )

    total_paid = Payment.objects.filter(payment_filter).aggregate(total_paid=Sum("amount")).get(
        "total_paid"
    ) or Decimal("0")
    pending_payment = max(payment_accrued_total - total_paid, Decimal("0"))
    pending_completed_work_count = CompletedWork.objects.filter(
        payment_filter,
        status=CompletedWorkStatus.pending,
        saved_approved_count__gt=0,
    ).count()

    path = []
    if request.opportunity.managed:
        path.append({"title": "Programs", "url": reverse("program:home", args=(org_slug,))})
        path.append(
            {
                "title": request.opportunity.managedopportunity.program.name,
                "url": reverse("program:home", args=(org_slug,)),
            }
        )
    path.extend(
        [
            {"title": "Opportunities", "url": reverse("opportunity:list", args=(org_slug,))},
            {"title": request.opportunity.name, "url": reverse("opportunity:detail", args=(org_slug, opp_id))},
            {
                "title": "Connect Workers",
                "url": reverse("opportunity:worker_deliver", args=(org_slug, opp_id)),
            },
            {"title": "Visits", "url": request.path},
        ]
    )

    response = render(
        request,
        "opportunity/user_visit_verification.html",
        context={
            "opportunity": opportunity,
            "counts": user_visit_counts,
            "flagged_info": flagged_info,
            "last_payment_details": last_payment_details,
            "MAPBOX_TOKEN": settings.MAPBOX_TOKEN,
            "payment_accrued_total": payment_accrued_total,
            "total_paid": total_paid,
            "pending_completed_work_count": pending_completed_work_count,
            "pending_payment": pending_payment,
            "selected_opportunity_access": selected_opportunity_access,
            "filter_form": filter_set.form,
            "filters_applied_count": filters_applied_count,
            "path": path,
        },
    )
    return response


def get_user_visit_counts(opportunity, queryset):
    visit_count_kwargs = {}
    if opportunity.managed:
        visit_count_kwargs = dict(
            pending_review=Count(
                "id",
                filter=Q(
                    review_status=VisitReviewStatus.pending,
                    status=VisitValidationStatus.approved,
                    review_created_on__isnull=False,
                ),
            ),
            disagree=Count(
                "id",
                filter=Q(
                    review_status=VisitReviewStatus.disagree,
                    review_created_on__isnull=False,
                ),
            ),
            agree=Count(
                "id",
                filter=Q(
                    status=VisitValidationStatus.approved,
                    review_status=VisitReviewStatus.agree,
                    review_created_on__isnull=False,
                ),
            ),
        )

    user_visit_counts = queryset.filter(opportunity=opportunity).aggregate(
        **visit_count_kwargs,
        approved=Count("id", filter=Q(status=VisitValidationStatus.approved)),
        pending=Count("id", filter=Q(status__in=[VisitValidationStatus.pending, VisitValidationStatus.duplicate])),
        rejected=Count("id", filter=Q(status=VisitValidationStatus.rejected)),
        flagged=Count("id", filter=Q(flagged=True)),
        total=Count("*"),
    )
    return user_visit_counts


<<<<<<< HEAD
class VisitVerificationTableView(OrganizationUserMixin, OpportunityObjectMixin, SingleTableView):
=======
class VisitVerificationTableView(OrganizationUserMixin, FilterMixin, SingleTableView):
>>>>>>> 69837b82
    model = UserVisit
    table_class = UserVisitVerificationTable
    template_name = "opportunity/user_visit_verification_table.html"
    exclude_columns = []
    filter_class = UserVisitFilterSet

    def get_paginate_by(self, table_data):
        return get_validated_page_size(self.request)

    def get_table(self, **kwargs):
        kwargs["exclude"] = self.exclude_columns
        self.table = super().get_table(**kwargs)
        return self.table

    def dispatch(self, request, *args, **kwargs):
        self.opportunity = get_opportunity_or_404(kwargs["opp_id"], kwargs["org_slug"])
        response = super().dispatch(request, *args, **kwargs)
        url = reverse("opportunity:user_visits_list", args=[request.org.slug, self.kwargs["opp_id"]])
        query_params = request.GET.urlencode()
        response["HX-Replace-Url"] = f"{url}?{query_params}" if query_params else url
        return response

    def get_filter_kwargs(self):
        queryset = UserVisit.objects.filter(opportunity=self.opportunity)
        return {
            "queryset": queryset,
            "request": self.request,
            "opportunity": self.opportunity,
        }

    def get_table_kwargs(self):
        kwargs = super().get_table_kwargs()
        kwargs["organization"] = self.request.org
        kwargs["is_opportunity_pm"] = self.request.is_opportunity_pm
        kwargs["hide_worker_name"] = bool(self.request.GET.get("user"))
        return kwargs

    def get_context_data(self, **kwargs):
        filter_queryset = getattr(self, "filter_queryset", None)
        user_visit_counts = get_user_visit_counts(self.opportunity, filter_queryset)

        if self.request.is_opportunity_pm:
            tabs = [
                {
                    "name": "pending_review",
                    "label": "Pending PM Review",
                    "count": user_visit_counts.get("pending_review", 0),
                },
                {
                    "name": "disagree",
                    "label": "Disagree",
                    "count": user_visit_counts.get("disagree", 0),
                },
                {
                    "name": "agree",
                    "label": "Agree",
                    "count": user_visit_counts.get("agree", 0),
                },
                {"name": "all", "label": "All", "count": user_visit_counts.get("total", 0)},
            ]
        else:
            tabs = [
                {
                    "name": "pending",
                    "label": "Pending NM Review",
                    "count": user_visit_counts.get("pending", 0),
                }
            ]

            if self.get_opportunity().managed:
                dynamic_tabs = [
                    {
                        "name": "pending_review",
                        "label": "Pending PM Review",
                        "count": user_visit_counts.get("pending_review", 0),
                    },
                    {
                        "name": "disagree",
                        "label": "Revalidate",
                        "count": user_visit_counts.get("disagree", 0),
                    },
                    {
                        "name": "agree",
                        "label": "Approved",
                        "count": user_visit_counts.get("agree", 0),
                    },
                ]
            else:
                dynamic_tabs = [
                    {
                        "name": "approved",
                        "label": "Approved",
                        "count": user_visit_counts.get("approved", 0),
                    },
                ]

            tabs.extend(dynamic_tabs)
            tabs.extend(
                [
                    {
                        "name": "rejected",
                        "label": "Rejected",
                        "count": user_visit_counts.get("rejected", 0),
                    },
                    {"name": "all", "label": "All", "count": user_visit_counts.get("total", 0)},
                ]
            )

        context = super().get_context_data(**kwargs)
        context["opportunity"] = self.opportunity
        context["tabs"] = tabs
        persisted_filters = []
        for name, values in self.request.GET.lists():
            if name in {"page", "filter_status", "sort"}:
                continue
            for value in values:
                if value in ("", None):
                    continue
                persisted_filters.append((name, value))
        context["persisted_filters"] = persisted_filters
        return context

    def get_queryset(self):
<<<<<<< HEAD
        self.opportunity_access = get_object_or_404(
            OpportunityAccess, opportunity=self.get_opportunity(), pk=self.kwargs["pk"]
        )

=======
        self.exclude_columns = []
        self.filter_set = self._get_filter()
        base_queryset = UserVisit.objects.filter(opportunity=self.opportunity)
        if self.filter_set is not None and self.filter_set.form.is_valid():
            self.filter_queryset = self.filter_set.qs
        else:
            self.filter_queryset = base_queryset
        queryset = self.filter_queryset
>>>>>>> 69837b82
        self.filter_status = self.request.GET.get("filter_status")
        if self.filter_status == "pending":
            queryset = queryset.filter(status__in=[VisitValidationStatus.pending, VisitValidationStatus.duplicate])
            self.exclude_columns = ["last_activity"]
        if self.filter_status == "approved":
            queryset = queryset.filter(status=VisitValidationStatus.approved)
        if self.filter_status == "rejected":
            queryset = queryset.filter(status=VisitValidationStatus.rejected)

        if self.filter_status == "pending_review":
            queryset = queryset.filter(
                review_status=VisitReviewStatus.pending,
                status=VisitValidationStatus.approved,
                review_created_on__isnull=False,
            )
        if self.filter_status == "disagree":
            queryset = queryset.filter(
                review_status=VisitReviewStatus.disagree,
                review_created_on__isnull=False,
            )
        if self.filter_status == "agree":
            queryset = queryset.filter(
                review_status=VisitReviewStatus.agree,
                status=VisitValidationStatus.approved,
                review_created_on__isnull=False,
            )
        return queryset.order_by("visit_date")


@org_viewer_required
@opportunity_required
def user_visit_details(request, org_slug, opp_id, pk):
    user_visit = get_object_or_404(UserVisit, pk=pk, opportunity=request.opportunity)
    verification_flags_config = request.opportunity.opportunityverificationflags

    serializer = XFormSerializer(data=user_visit.form_json)
    serializer.is_valid()
    xform = serializer.save()

    visit_data = {
        "entity_name": user_visit.entity_name,
        "user__name": user_visit.user.name,
        "status": user_visit.get_status_display(),
        "visit_date": user_visit.visit_date,
    }

    user_forms = []
    other_forms = []
    closest_distance = sys.maxsize

    if user_visit.location:
        lat, lon, _, precision = user_visit.location.split(" ")
        lat = float(lat)
        lon = float(lon)

        # Bounding box delta for 250m
        lat_delta = 0.00225
        lon_delta = 0.00225

        class SplitPart(Func):
            function = "SPLIT_PART"
            arity = 3

        # Fetch only points within 250m
        qs = (
            UserVisit.objects.filter(opportunity=request.opportunity)
            .exclude(pk=user_visit.pk)
            .annotate(
                lat_val=Cast(SplitPart("location", Value(" "), Value(1)), FloatField()),
                lon_val=Cast(SplitPart("location", Value(" "), Value(2)), FloatField()),
            )
            .filter(
                lat_val__range=(lat - lat_delta, lat + lat_delta),
                lon_val__range=(lon - lon_delta, lon + lon_delta),
            )
            .select_related("user")
        )

        for loc in qs:
            if not loc.location:
                continue
            try:
                other_lat, other_lon, *_ = loc.location.split()
                dist = distance.distance((lat, lon), (float(other_lat), float(other_lon))).m
                closest_distance = int(min(closest_distance, dist))
                if dist <= 250:
                    visit_info = {
                        "entity_name": loc.entity_name,
                        "user__name": loc.user.name,
                        "status": loc.get_status_display(),
                        "visit_date": loc.visit_date,
                        "url": reverse(
                            "opportunity:user_visit_details",
                            kwargs={"org_slug": request.org.slug, "opp_id": loc.opportunity_id, "pk": loc.pk},
                        ),
                    }
                    form = (visit_info, dist, other_lat, other_lon, precision)
                    if user_visit.user_id == loc.user_id:
                        user_forms.append(form)
                    else:
                        other_forms.append(form)
            except Exception:
                continue

        user_forms.sort(key=lambda x: x[1])
        other_forms.sort(key=lambda x: x[1])
        visit_data.update({"lat": lat, "lon": lon, "precision": precision})

    flags = []
    attachment_flagged = False
    if user_visit.flagged and user_visit.flag_reason:
        for flag, description in user_visit.flag_reason.get("flags", []):
            if flag == Flags.ATTACHMENT_MISSING.value:
                attachment_flagged = True
                continue
            flags.append((FlagLabels.get_label(flag), description))
    flag_count = len(flags) + attachment_flagged

    return render(
        request,
        "opportunity/user_visit_details.html",
        context=dict(
            user_visit=user_visit,
            xform=xform,
            user_forms=user_forms[:5],
            other_forms=other_forms[:5],
            visit_data=visit_data,
            closest_distance=closest_distance,
            verification_flags_config=verification_flags_config,
            flags=flags,
            flag_count=flag_count,
            attachment_flagged=attachment_flagged,
        ),
    )


class BaseWorkerListView(OrganizationUserMixin, OpportunityObjectMixin, View):
    template_name = "opportunity/opportunity_worker.html"
    hx_template_name = "opportunity/workers.html"
    active_tab = "workers"
    tabs = [
        {"key": "workers", "label": "Connect Workers", "url_name": "opportunity:worker_list"},
        {"key": "learn", "label": "Learn", "url_name": "opportunity:worker_learn"},
        {"key": "deliver", "label": "Deliver", "url_name": "opportunity:worker_deliver"},
        {"key": "payments", "label": "Payments", "url_name": "opportunity:worker_payments"},
    ]

    def _is_navigating_between_tabs(self, org_slug, opportunity):
        referer = self.request.headers.get("referer")
        is_tab_navigation = False
        if referer:
            path = urlparse(referer).path
            for tab in self.tabs:
                if path.endswith(reverse(tab["url_name"], args=(org_slug, opportunity.id))):
                    is_tab_navigation = True
                    break
        return is_tab_navigation

    def get_tabs(self, org_slug, opportunity):
        tabs_with_urls = []
        # Persist url-params when navigating in between tabs, but not other pages
        is_tab_navigation = self._is_navigating_between_tabs(org_slug, opportunity)
        session_key_prefix = "worker_tab_params"

        params = {}
        if not is_tab_navigation:
            # Clear url params
            for key in [t["key"] for t in self.tabs]:
                self.request.session.pop(f"{session_key_prefix}:{key}", None)
        if self.request.GET:
            # Save url params
            params = self.request.GET.dict()
            self.request.session[f"{session_key_prefix}:{self.active_tab}"] = params
        elif is_tab_navigation:
            # Persist
            params = self.request.session.get(f"{session_key_prefix}:{self.active_tab}", {})

        # build urls with params
        for tab in self.tabs:
            url = reverse(tab["url_name"], args=(org_slug, opportunity.id))
            if tab["key"] == self.active_tab:
                tab_params = params
            else:
                tab_params = self.request.session.get(f"worker_tab_params:{tab['key']}", {})
            if tab_params:
                url = f"{url}?{urlencode(tab_params)}"
            tabs_with_urls.append({**tab, "url": url})

        # Label with count for workers tab
        workers_count = (
            UserInvite.objects.filter(opportunity=opportunity).exclude(status=UserInviteStatus.not_found).count()
        )
        tabs_with_urls[0]["label"] = f"Connect Workers ({workers_count})"
        return tabs_with_urls

    def get(self, request, org_slug, opp_id):
        opportunity = self.get_opportunity()
        context = self.get_context_data(opportunity, org_slug)
        context.update(self.get_extra_context(opportunity, org_slug))
        return render(
            request,
            self.hx_template_name if request.htmx else self.template_name,
            context,
        )

    def get_context_data(self, opportunity, org_slug):
        path = []
        if opportunity.managed:
            path.append({"title": "Programs", "url": reverse("program:home", args=(org_slug,))})
            path.append(
                {
                    "title": opportunity.program_name,
                    "url": reverse("program:home", args=(org_slug,)),
                }
            )
        path.extend(
            [
                {"title": "Opportunities", "url": reverse("opportunity:list", args=(org_slug,))},
                {"title": opportunity.name, "url": reverse("opportunity:detail", args=(org_slug, opportunity.id))},
                {
                    "title": "Connect Workers",
                    "url": reverse("opportunity:worker_list", args=(org_slug, opportunity.id)),
                },
            ]
        )

        context = {
            "path": path,
            "opportunity": opportunity,
            "active_tab": self.active_tab,
            "tabs": self.get_tabs(org_slug, opportunity),
            "export_task_id": self.request.GET.get("export_task_id"),
        }
        if self.request.htmx:
            context["table"] = self.get_table(opportunity, org_slug)
        return context

    def get_extra_context(self, opportunity, org_slug):
        return {}

    def get_table(self, opportunity, org_slug):
        raise NotImplementedError


class WorkerView(BaseWorkerListView):
    hx_template_name = "opportunity/workers.html"
    active_tab = "workers"

    def get_extra_context(self, opportunity, org_slug):
        return {"export_form": PaymentExportForm()}

    def get_table(self, opportunity, org_slug):
        data = get_worker_table_data(opportunity)
        table = WorkerStatusTable(data)
        RequestConfig(self.request, paginate={"per_page": get_validated_page_size(self.request)}).configure(table)
        return table


class WorkerLearnView(BaseWorkerListView):
    hx_template_name = "opportunity/learn.html"
    active_tab = "learn"

    def get_table(self, opportunity, org_slug):
        data = get_worker_learn_table_data(opportunity)
        table = WorkerLearnTable(data, org_slug=org_slug, opp_id=opportunity.id)
        RequestConfig(self.request, paginate={"per_page": get_validated_page_size(self.request)}).configure(table)
        return table


class WorkerDeliverView(BaseWorkerListView, FilterMixin):
    hx_template_name = "opportunity/deliver.html"
    active_tab = "deliver"
    filter_class = DeliverFilterSet

    def get_extra_context(self, opportunity, org_slug):
        context = {
            "visit_export_form": VisitExportForm(),
            "review_visit_export_form": ReviewVisitExportForm(),
            "import_export_delivery_urls": {
                "export_url_for_pm": reverse(
                    "opportunity:review_visit_export",
                    args=(org_slug, opportunity.id),
                ),
                "export_url_for_nm": reverse(
                    "opportunity:visit_export",
                    args=(org_slug, opportunity.id),
                ),
                "import_url": reverse(
                    "opportunity:review_visit_import"
                    if (opportunity.managed and self.request.is_opportunity_pm)
                    else "opportunity:visit_import",
                    args=(org_slug, opportunity.id),
                ),
            },
            "import_visit_helper_text": _(
                'The file must contain at least the "Visit ID"{extra} and "Status" column. The import is case-insensitive.'  # noqa: E501
            ).format(extra=_(', "Justification"') if opportunity.managed else ""),
            "export_user_visit_title": _(
                "Import PM Review Sheet"
                if (opportunity.managed and self.request.is_opportunity_pm)
                else "Import Verified Visits"
            ),
        }
        context.update(self.get_filter_context())
        return context

    def get_table(self, opportunity, org_slug):
        data = get_annotated_opportunity_access_deliver_status(opportunity, self.get_filter_values())
        table = WorkerDeliveryTable(data, org_slug=org_slug, opp_id=opportunity.id)
        RequestConfig(self.request, paginate={"per_page": get_validated_page_size(self.request)}).configure(table)
        return table


class WorkerPaymentsView(BaseWorkerListView):
    hx_template_name = "opportunity/payments.html"
    active_tab = "payments"

    def get_extra_context(self, opportunity, org_slug):
        return {"export_form": PaymentExportForm()}

    def get_table(self, opportunity, org_slug):
        def get_payment_subquery(confirmed: bool = False) -> Subquery:
            qs = Payment.objects.filter(opportunity_access=OuterRef("pk"))
            if confirmed:
                qs = qs.filter(confirmed=True)
            subquery = qs.values("opportunity_access").annotate(total=Sum("amount")).values("total")[:1]
            return Coalesce(Subquery(subquery), Value(0), output_field=DecimalField())

        query_set = OpportunityAccess.objects.filter(
            opportunity=opportunity, payment_accrued__gte=0, accepted=True
        ).order_by("-payment_accrued")
        query_set = query_set.annotate(
            last_paid=Max("payment__date_paid"),
            total_paid_d=get_payment_subquery(),
            confirmed_paid_d=get_payment_subquery(True),
        )
        table = WorkerPaymentsTable(query_set, org_slug=org_slug, opp_id=opportunity.id)
        RequestConfig(self.request, paginate={"per_page": get_validated_page_size(self.request)}).configure(table)
        return table


@org_viewer_required
@opportunity_required
def worker_learn_status_view(request, org_slug, opp_id, access_id):
    access = get_object_or_404(OpportunityAccess, opportunity=request.opportunity, pk=access_id)
    completed_modules = CompletedModule.objects.filter(opportunity_access=access)
    total_duration = datetime.timedelta(0)
    for cm in completed_modules:
        total_duration += cm.duration
    total_duration = get_duration_min(total_duration.total_seconds())

    table = WorkerLearnStatusTable(completed_modules)

    return render(
        request,
        "opportunity/opportunity_worker_learn.html",
        {"total_learn_duration": total_duration, "table": table, "access": access},
    )


@org_viewer_required
@opportunity_required
def worker_payment_history(request, org_slug, opp_id, access_id):
    access = get_object_or_404(OpportunityAccess, opportunity=request.opportunity, pk=access_id)
    queryset = Payment.objects.filter(opportunity_access=access).order_by("-date_paid")
    payments = queryset.values("date_paid", "amount")

    return render(
        request,
        "components/worker_page/payment_history.html",
        context=dict(access=access, payments=payments, latest_payment=queryset.first()),
    )


@org_viewer_required
@opportunity_required
def worker_flag_counts(request, org_slug, opp_id):
    access_id = request.GET.get("access_id", None)
    filters = {}
    if access_id:
        access = get_object_or_404(OpportunityAccess, opportunity=request.opportunity, pk=access_id)
        filters["completed_work__opportunity_access"] = access
    else:
        filters["completed_work__opportunity_access__opportunity"] = request.opportunity

    status = request.GET.get("status", CompletedWorkStatus.pending)
    payment_unit_id = request.GET.get("payment_unit_id")
    filters["completed_work__status"] = status
    if payment_unit_id:
        filters["completed_work__payment_unit__id"] = payment_unit_id

    visits = UserVisit.objects.filter(**filters)
    all_flags = [flag for visit in visits.all() for flag in visit.flags]
    counts = dict(Counter(all_flags))

    completed_work_ids = visits.values_list("completed_work_id", flat=True)
    duplicate_count = CompletedWork.objects.filter(id__in=completed_work_ids, saved_completed_count__gt=1).count()
    if duplicate_count:
        counts["Duplicate"] = duplicate_count

    return render(
        request,
        "components/worker_page/flag_counts.html",
        context=dict(
            flag_counts=counts.items(),
        ),
    )


@org_viewer_required
@opportunity_required
def learn_module_table(request, org_slug=None, opp_id=None):
    data = LearnModule.objects.filter(app=request.opportunity.learn_app)
    table = LearnModuleTable(data)
    return render(request, "tables/single_table.html", {"table": table})


@org_viewer_required
@opportunity_required
def deliver_unit_table(request, org_slug=None, opp_id=None):
    unit = DeliverUnit.objects.filter(app=request.opportunity.deliver_app)
    table = DeliverUnitTable(unit)
    return render(
        request,
        "tables/single_table.html",
        {
            "table": table,
        },
    )


class OpportunityPaymentUnitTableView(OrganizationUserMixin, OpportunityObjectMixin, OrgContextSingleTableView):
    model = PaymentUnit
    table_class = PaymentUnitTable
    template_name = "tables/single_table.html"

    def get_queryset(self):
        return PaymentUnit.objects.filter(opportunity=self.get_opportunity()).prefetch_related("deliver_units")

    def get_table_kwargs(self):
        kwargs = super().get_table_kwargs()
        kwargs["org_slug"] = self.request.org.slug
        program_manager = self.request.is_opportunity_pm
        kwargs["can_edit"] = (
            not self.get_opportunity().managed
            and self.request.org_membership
            and not self.request.org_membership.is_viewer
        ) or program_manager
        if self.get_opportunity().managed:
            kwargs["org_pay_per_visit"] = self.get_opportunity().org_pay_per_visit
        return kwargs


@org_viewer_required
@opportunity_required
def opportunity_funnel_progress(request, org_slug, opp_id):
    result = get_opportunity_funnel_progress(opp_id)

    accepted = result.workers_invited - result.pending_invites

    funnel_progress = [
        {
            "stage": "Invited",
            "count": header_with_tooltip(
                result.workers_invited,
                "Number of phone numbers to whom an SMS or push notification was sent and ConnectID exists",
            ),
            "icon": "envelope",
        },
        {
            "stage": "Accepted",
            "count": header_with_tooltip(
                accepted, "Connect Workers that have clicked on the SMS or push notification or gone into Learn app"
            ),
            "icon": "circle-check",
        },
        {
            "stage": "Started Learning",
            "count": header_with_tooltip(result.started_learning_count, "Started download of the Learn app"),
            "icon": "book-open",
        },
        {
            "stage": "Completed Learning",
            "count": header_with_tooltip(
                result.completed_learning, "Connect Workers that have completed all Learn modules but not assessment"
            ),
            "icon": "book",
        },
        {
            "stage": "Completed Assessment",
            "count": header_with_tooltip(result.completed_assessments, "Connect Workers that passed the assessment"),
            "icon": "award",
        },
        {
            "stage": "Claimed Job",
            "count": header_with_tooltip(
                result.claimed_job,
                "Connect Workers that have read the Opportunity terms and started download of the Deliver app",
            ),
            "icon": "user-check",
        },
        {
            "stage": "Started Delivery",
            "count": header_with_tooltip(
                result.started_deliveries, "Connect Workers that have submitted at least 1 Learn form"
            ),
            "icon": "house-chimney-user",
        },
    ]

    return render(
        request,
        "opportunity/opportunity_funnel_progress.html",
        {"funnel_progress": funnel_progress},
    )


@org_viewer_required
@opportunity_required
def opportunity_worker_progress(request, org_slug, opp_id):
    result = get_opportunity_worker_progress(opp_id)

    def safe_percent(numerator, denominator):
        percent = (numerator / denominator) * 100 if denominator else 0
        return 100 if percent > 100 else percent

    verified_percentage = safe_percent(result.approved_deliveries or 0, result.total_deliveries or 0)
    rejected_percentage = safe_percent(result.rejected_deliveries or 0, result.total_deliveries or 0)
    earned_percentage = safe_percent(result.total_accrued or 0, result.total_budget or 0)
    paid_percentage = safe_percent(result.total_paid or 0, result.total_accrued or 0)

    def amount_with_currency(amount):
        return f"{result.currency + ' ' if result.currency else ''}{intcomma(amount or 0)}"

    worker_progress = [
        {
            "title": "Verification",
            "progress": [
                {
                    "title": "Approved",
                    "total": header_with_tooltip(
                        result.approved_deliveries,
                        "Number of Service Deliveries Approved by both PM and NM or Auto-approved",
                    ),
                    "value": header_with_tooltip(
                        f"{verified_percentage:.0f}%", "Percentage Approved out of Delivered"
                    ),
                    "badge_type": True,
                    "percent": verified_percentage,
                },
                {
                    "title": "Rejected",
                    "total": header_with_tooltip(result.rejected_deliveries, "Number of Service Deliveries Rejected"),
                    "value": header_with_tooltip(
                        f"{rejected_percentage:.0f}%", "Percentage Rejected out of Delivered"
                    ),
                    "badge_type": True,
                    "percent": rejected_percentage,
                },
            ],
        },
        {
            "title": "Payments to Connect Workers",
            "progress": [
                {
                    "title": "Earned",
                    "total": header_with_tooltip(amount_with_currency(result.total_accrued), "Earned Amount"),
                    "value": header_with_tooltip(
                        f"{earned_percentage:.0f}%",
                        "Percentage Earned by all workers out of Max Budget in the Opportunity",
                    ),
                    "badge_type": True,
                    "percent": earned_percentage,
                },
                {
                    "title": "Paid",
                    "total": header_with_tooltip(
                        amount_with_currency(result.total_paid), "Paid Amount to All Connect Workers"
                    ),
                    "value": header_with_tooltip(
                        f"{paid_percentage:.0f}%", "Percentage Paid to all  workers out of Earned amount"
                    ),
                    "badge_type": True,
                    "percent": paid_percentage,
                },
            ],
        },
    ]

    return render(
        request,
        "opportunity/opportunity_worker_progress.html",
        {"worker_progress": worker_progress},
    )


@org_viewer_required
@opportunity_required
def opportunity_delivery_stats(request, org_slug, opp_id):
    panel_type_2 = {
        "body": "bg-brand-marigold/10 border border-brand-marigold",
        "icon_bg": "!bg-orange-300",
        "text_color": "!text-orange-500",
    }

    stats = get_opportunity_delivery_progress(request.opportunity.id)

    worker_list_url = reverse("opportunity:worker_list", args=(org_slug, opp_id))
    status_url = f"{worker_list_url}?{urlencode({'sort': '-last_active'})}"
    delivery_url = reverse("opportunity:worker_deliver", args=(org_slug, opp_id))
    payment_url = reverse("opportunity:worker_payments", args=(org_slug, opp_id))

    deliveries_panels = [
        {
            "icon": "fa-clipboard-list",
            "name": "Services Delivered",
            "status": "Total",
            "value": header_with_tooltip(stats.total_deliveries, "Total delivered so far excluding duplicates"),
            "url": f"{delivery_url}?{urlencode({'sort': '-last_active'})}",
            "incr": stats.deliveries_from_yesterday,
        },
        {
            "icon": "fa-clipboard-list",
            "name": "Services Delivered",
            "status": "Pending NM Review",
            "value": header_with_tooltip(
                stats.flagged_deliveries_waiting_for_review, "Flagged and pending review with NM"
            ),
            "url": f"{delivery_url}?{urlencode({'review_pending': 'True'})}",
            "incr": stats.flagged_deliveries_waiting_for_review_since_yesterday,
        },
    ]

    if request.opportunity.managed:
        deliveries_panels.append(
            {
                "icon": "fa-clipboard-list",
                "name": "Services Delivered",
                "status": "Pending PM Review",
                "url": f"{delivery_url}?{urlencode({'review_pending': 'True'})}",
                "value": header_with_tooltip(
                    stats.deliveries_pending_for_pm_review, "Flagged and pending review with PM"
                ),
                "incr": stats.deliveries_pending_for_pm_review_since_yesterday,
            }
        )

    opp_stats = [
        {
            "title": "Connect Workers",
            "sub_heading": "",
            "value": "",
            "panels": [
                {
                    "icon": "fa-user-group",
                    "name": "Connect Workers",
                    "status": "Invited",
                    "value": stats.workers_invited,
                    "url": status_url,
                },
                {
                    "icon": "fa-user-check",
                    "name": "Connect Workers",
                    "status": "Yet to Accept Invitation",
                    "value": stats.pending_invites,
                },
                {
                    "icon": "fa-clipboard-list",
                    "name": "Connect Workers",
                    "status": "Inactive last 3 days",
                    "url": f"{delivery_url}?{urlencode({'last_active': '3'})}",
                    "value": header_with_tooltip(
                        stats.inactive_workers, "Did not submit a Learn or Deliver form in the last 3 days"
                    ),
                    **panel_type_2,
                },
            ],
        },
        {
            "title": "Services Delivered",
            "sub_heading": "Last Delivery",
            "value": stats.most_recent_delivery or "--",
            "panels": deliveries_panels,
        },
        {
            "title": f"Worker Payments ({request.opportunity.currency})",
            "sub_heading": "Last Payment",
            "value": stats.recent_payment or "--",
            "panels": [
                {
                    "icon": "fa-hand-holding-dollar",
                    "name": "Payments",
                    "status": "Earned",
                    "value": header_with_tooltip(
                        intcomma(stats.total_accrued), "Worker payment accrued based on approved service deliveries"
                    ),
                    "url": payment_url,
                    "incr": stats.accrued_since_yesterday,
                },
                {
                    "icon": "fa-hand-holding-droplet",
                    "name": "Payments",
                    "status": "Due",
                    "value": header_with_tooltip(
                        intcomma(stats.payments_due), "Worker payments earned but yet unpaid"
                    ),
                },
            ],
        },
    ]

    return render(request, "opportunity/opportunity_delivery_stat.html", {"opp_stats": opp_stats})


@require_POST
@opportunity_required
def exchange_rate_preview(request, org_slug, opp_id):
    rate_date = request.POST.get("date")
    usd_currency = request.POST.get("usd_currency", False) == "true"
    replace_amount = request.POST.get("should_replace_amount", False) == "true"  # condition when user toggles
    amount = None

    rate_date = datetime.datetime.strptime(rate_date, "%Y-%m-%d").date()
    try:
        amount = Decimal(request.POST.get("amount") or 0)
    except InvalidOperation:
        amount = Decimal(0)

    converted_amount = amount

    if not rate_date:
        exchange_info = "Please select a date for exchange rate."
        converted_amount_display = ""
    else:
        exchange_rate = ExchangeRate.latest_exchange_rate(request.opportunity.currency, rate_date)
        if exchange_rate:
            exchange_info = format_html(
                "Exchange Rate on {}: <b>{}</b>",
                rate_date.strftime("%d-%m-%Y"),
                exchange_rate.rate,
            )
            other_currency_amount = None
            currency = request.opportunity.currency

            if usd_currency:
                if replace_amount:
                    converted_amount = amount / exchange_rate.rate
                other_currency_amount = converted_amount * exchange_rate.rate
            else:
                if replace_amount:
                    converted_amount = amount * exchange_rate.rate
                other_currency_amount = converted_amount / exchange_rate.rate
                currency = "USD"

            converted_amount = round(converted_amount, 2)
            other_currency_amount = round(other_currency_amount, 2)

            converted_amount_display = format_html("Amount in {}: <b>{}</b>", currency, other_currency_amount)
        else:
            exchange_info = "Exchange rate not available for selected date."
            converted_amount_display = ""

    html = format_html(
        """
            <div id="exchange-rate-display" data-converted-amount="{converted_amount}">{exchange_info}</div>
            <div id="converted-amount">{converted_amount_display}</div>
        """,
        exchange_info=exchange_info,
        converted_amount_display=converted_amount_display,
        converted_amount=converted_amount,
    )
    return HttpResponse(html)


@login_required
@require_POST
def add_api_key(request, org_slug):
    form = HQApiKeyCreateForm(data=request.POST, auto_id="api_key_form_id_for_%s")

    if form.is_valid():
        api_key = form.save(commit=False)
        api_key.user = request.user
        api_key.save()
        form = HQApiKeyCreateForm(auto_id="api_key_form_id_for_%s")
    return HttpResponse(render_crispy_form(form))<|MERGE_RESOLUTION|>--- conflicted
+++ resolved
@@ -1433,19 +1433,14 @@
 
 
 @org_viewer_required
-<<<<<<< HEAD
-@opportunity_required
-def user_visit_verification(request, org_slug, opp_id, pk):
-    opportunity_access = get_object_or_404(OpportunityAccess, opportunity=request.opportunity, pk=pk)
-=======
+@opportunity_required
 def user_visit_verification(request, org_slug, opp_id):
-    opportunity = get_opportunity_or_404(opp_id, org_slug)
-    base_queryset = UserVisit.objects.filter(opportunity=opportunity).order_by("visit_date")
+    base_queryset = UserVisit.objects.filter(opportunity=request.opportunity).order_by("visit_date")
     filter_set = UserVisitFilterSet(
         request.GET,
         queryset=base_queryset,
         request=request,
-        opportunity=opportunity,
+        opportunity=request.opportunity,
     )
 
     if filter_set.form.is_valid():
@@ -1466,9 +1461,8 @@
         filtered_queryset = base_queryset
         selected_user_id = None
         selected_flags = set()
->>>>>>> 69837b82
-
-    user_visit_counts = get_user_visit_counts(opportunity, filtered_queryset)
+
+    user_visit_counts = get_user_visit_counts(request.opportunity, filtered_queryset)
     visits = filtered_queryset.filter(flagged=True, flag_reason__isnull=False)
     flagged_info = defaultdict(lambda: {"name": "", "approved": 0, "pending": 0, "rejected": 0})
     for visit in visits:
@@ -1494,11 +1488,11 @@
     selected_opportunity_access = None
     if selected_user_id:
         selected_opportunity_access = (
-            OpportunityAccess.objects.filter(opportunity=opportunity, user_id=selected_user_id)
+            OpportunityAccess.objects.filter(opportunity=request.opportunity, user_id=selected_user_id)
             .select_related("user")
             .first()
         )
-    access_filter = Q(opportunity=opportunity)
+    access_filter = Q(opportunity=request.opportunity)
     if selected_opportunity_access:
         access_filter &= Q(id=selected_opportunity_access.id)
 
@@ -1506,7 +1500,7 @@
         total_accrued=Sum("payment_accrued")
     ).get("total_accrued") or Decimal("0")
 
-    payment_filter = Q(opportunity_access__opportunity=opportunity)
+    payment_filter = Q(opportunity_access__opportunity=request.opportunity)
     if selected_opportunity_access:
         payment_filter &= Q(opportunity_access=selected_opportunity_access)
 
@@ -1552,7 +1546,7 @@
         request,
         "opportunity/user_visit_verification.html",
         context={
-            "opportunity": opportunity,
+            "opportunity": request.opportunity,
             "counts": user_visit_counts,
             "flagged_info": flagged_info,
             "last_payment_details": last_payment_details,
@@ -1610,11 +1604,7 @@
     return user_visit_counts
 
 
-<<<<<<< HEAD
-class VisitVerificationTableView(OrganizationUserMixin, OpportunityObjectMixin, SingleTableView):
-=======
-class VisitVerificationTableView(OrganizationUserMixin, FilterMixin, SingleTableView):
->>>>>>> 69837b82
+class VisitVerificationTableView(OrganizationUserMixin, OpportunityObjectMixin, FilterMixin, SingleTableView):
     model = UserVisit
     table_class = UserVisitVerificationTable
     template_name = "opportunity/user_visit_verification_table.html"
@@ -1630,7 +1620,6 @@
         return self.table
 
     def dispatch(self, request, *args, **kwargs):
-        self.opportunity = get_opportunity_or_404(kwargs["opp_id"], kwargs["org_slug"])
         response = super().dispatch(request, *args, **kwargs)
         url = reverse("opportunity:user_visits_list", args=[request.org.slug, self.kwargs["opp_id"]])
         query_params = request.GET.urlencode()
@@ -1638,11 +1627,11 @@
         return response
 
     def get_filter_kwargs(self):
-        queryset = UserVisit.objects.filter(opportunity=self.opportunity)
+        queryset = UserVisit.objects.filter(opportunity=self.get_opportunity())
         return {
             "queryset": queryset,
             "request": self.request,
-            "opportunity": self.opportunity,
+            "opportunity": self.get_opportunity(),
         }
 
     def get_table_kwargs(self):
@@ -1654,7 +1643,7 @@
 
     def get_context_data(self, **kwargs):
         filter_queryset = getattr(self, "filter_queryset", None)
-        user_visit_counts = get_user_visit_counts(self.opportunity, filter_queryset)
+        user_visit_counts = get_user_visit_counts(self.get_opportunity(), filter_queryset)
 
         if self.request.is_opportunity_pm:
             tabs = [
@@ -1724,7 +1713,7 @@
             )
 
         context = super().get_context_data(**kwargs)
-        context["opportunity"] = self.opportunity
+        context["opportunity"] = self.get_opportunity()
         context["tabs"] = tabs
         persisted_filters = []
         for name, values in self.request.GET.lists():
@@ -1738,21 +1727,14 @@
         return context
 
     def get_queryset(self):
-<<<<<<< HEAD
-        self.opportunity_access = get_object_or_404(
-            OpportunityAccess, opportunity=self.get_opportunity(), pk=self.kwargs["pk"]
-        )
-
-=======
         self.exclude_columns = []
         self.filter_set = self._get_filter()
-        base_queryset = UserVisit.objects.filter(opportunity=self.opportunity)
+        base_queryset = UserVisit.objects.filter(opportunity=self.get_opportunity())
         if self.filter_set is not None and self.filter_set.form.is_valid():
             self.filter_queryset = self.filter_set.qs
         else:
             self.filter_queryset = base_queryset
         queryset = self.filter_queryset
->>>>>>> 69837b82
         self.filter_status = self.request.GET.get("filter_status")
         if self.filter_status == "pending":
             queryset = queryset.filter(status__in=[VisitValidationStatus.pending, VisitValidationStatus.duplicate])
