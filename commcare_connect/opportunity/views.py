--- conflicted
+++ resolved
@@ -66,10 +66,7 @@
     PaymentInvoice,
     PaymentUnit,
     UserInvite,
-<<<<<<< HEAD
     UserInviteStatus,
-=======
->>>>>>> b47fc88c
     UserVisit,
     VisitReviewStatus,
     VisitValidationStatus,
@@ -1239,7 +1236,6 @@
     opportunity = get_opportunity_or_404(opp_id, org_slug)
     invite = get_object_or_404(UserInvite, pk=pk, opportunity=opportunity)
     invite.delete()
-<<<<<<< HEAD
     return HttpResponse(status=200, headers={"HX-Trigger": "userStatusReload"})
 
 
@@ -1263,7 +1259,4 @@
         access, _ = OpportunityAccess.objects.get_or_create(user=user, opportunity_id=opp_id)
         invite_user.delay(user.id, access.pk)
 
-    return HttpResponse("The invitation has been successfully resent to the user.")
-=======
-    return HttpResponse(status=200, headers={"HX-Trigger": "userStatusReload"})
->>>>>>> b47fc88c
+    return HttpResponse("The invitation has been successfully resent to the user.")