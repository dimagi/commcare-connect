import datetime
import json
from functools import reduce

from celery.result import AsyncResult
from crispy_forms.utils import render_crispy_form
from django.conf import settings
from django.contrib import messages
from django.contrib.auth.mixins import LoginRequiredMixin, UserPassesTestMixin
from django.core.files.storage import storages
from django.db.models import F, Q, Sum
from django.forms import modelformset_factory
from django.http import FileResponse, Http404, HttpResponse
from django.shortcuts import get_object_or_404, redirect, render
from django.urls import reverse
from django.utils.html import format_html
from django.utils.safestring import mark_safe
from django.utils.text import slugify
from django.utils.timezone import now
from django.views.decorators.csrf import csrf_exempt
from django.views.decorators.http import require_GET, require_http_methods, require_POST
from django.views.generic import CreateView, DetailView, ListView, UpdateView
from django_tables2 import SingleTableView
from django_tables2.export import TableExport
from geopy import distance

from commcare_connect.events.models import Event
from commcare_connect.form_receiver.serializers import XFormSerializer
from commcare_connect.opportunity.api.serializers import remove_opportunity_access_cache
from commcare_connect.opportunity.forms import (
    AddBudgetExistingUsersForm,
    DateRanges,
    DeliverUnitFlagsForm,
    FormJsonValidationRulesForm,
    OpportunityChangeForm,
    OpportunityCreationForm,
    OpportunityFinalizeForm,
    OpportunityInitForm,
    OpportunityUserInviteForm,
    OpportunityVerificationFlagsConfigForm,
    PaymentExportForm,
    PaymentInvoiceForm,
    PaymentUnitForm,
    SendMessageMobileUsersForm,
    VisitExportForm,
)
from commcare_connect.opportunity.helpers import (
    get_annotated_opportunity_access,
    get_annotated_opportunity_access_deliver_status,
    get_payment_report_data,
)
from commcare_connect.opportunity.models import (
    BlobMeta,
    CatchmentArea,
    CompletedWork,
    CompletedWorkStatus,
    DeliverUnit,
    DeliverUnitFlagRules,
    FormJsonValidationRules,
    Opportunity,
    OpportunityAccess,
    OpportunityClaim,
    OpportunityClaimLimit,
    OpportunityVerificationFlags,
    Payment,
    PaymentInvoice,
    PaymentUnit,
    UserVisit,
    VisitReviewStatus,
    VisitValidationStatus,
)
from commcare_connect.opportunity.tables import (
    CompletedWorkTable,
    DeliverStatusTable,
    LearnStatusTable,
    OpportunityPaymentTable,
    PaymentInvoiceTable,
    PaymentReportTable,
    PaymentUnitTable,
    SuspendedUsersTable,
    UserPaymentsTable,
    UserStatusTable,
    UserVisitReviewTable,
    UserVisitTable,
)
from commcare_connect.opportunity.tasks import (
    add_connect_users,
    create_learn_modules_and_deliver_units,
    generate_catchment_area_export,
    generate_deliver_status_export,
    generate_payment_export,
    generate_user_status_export,
    generate_visit_export,
    generate_work_status_export,
    send_push_notification_task,
    send_sms_task,
)
from commcare_connect.opportunity.visit_import import (
    ImportException,
    bulk_update_catchments,
    bulk_update_completed_work_status,
    bulk_update_payment_status,
    bulk_update_visit_status,
    update_payment_accrued,
)
from commcare_connect.organization.decorators import org_admin_required, org_member_required, org_viewer_required
from commcare_connect.program.models import ManagedOpportunity, ProgramApplication
from commcare_connect.program.tables import ProgramInvitationTable
from commcare_connect.users.models import User
from commcare_connect.utils.commcarehq_api import get_applications_for_user_by_domain, get_domains_for_user


class OrganizationUserMixin(LoginRequiredMixin, UserPassesTestMixin):
    def test_func(self):
        # request.org_membership is a SimpleLazyObject object so `is not None` is always `True`
        return self.request.org_membership != None or self.request.user.is_superuser  # noqa: E711


class OrganizationUserMemberRoleMixin(LoginRequiredMixin, UserPassesTestMixin):
    def test_func(self):
        return (
            self.request.org_membership != None and not self.request.org_membership.is_viewer  # noqa: E711
        ) or self.request.user.is_superuser


def get_opportunity_or_404(pk, org_slug):
    opp = get_object_or_404(Opportunity, id=pk)

    if (opp.organization and opp.organization.slug == org_slug) or (
        opp.managed and opp.managedopportunity.program.organization.slug == org_slug
    ):
        return opp

    raise Http404("Opportunity not found.")


class OrgContextSingleTableView(SingleTableView):
    def get_table_kwargs(self):
        kwargs = super().get_table_kwargs()
        kwargs["org_slug"] = self.request.org.slug
        return kwargs


class OpportunityList(OrganizationUserMixin, ListView):
    model = Opportunity
    paginate_by = 10

    def get_queryset(self):
        ordering = self.request.GET.get("sort", "name")
        if ordering not in ["name", "-name", "start_date", "-start_date", "end_date", "-end_date"]:
            ordering = "name"

        return Opportunity.objects.filter(organization=self.request.org).order_by(ordering)

    def get_context_data(self, **kwargs):
        context = super().get_context_data(**kwargs)
        context["opportunity_init_url"] = reverse("opportunity:init", kwargs={"org_slug": self.request.org.slug})

        program_invitation_table = None
        if self.request.org_membership and self.request.org_membership.is_admin or self.request.user.is_superuser:
            program_invitations = ProgramApplication.objects.filter(organization=self.request.org)
            program_invitation_table = ProgramInvitationTable(program_invitations)
        context["program_invitation_table"] = program_invitation_table
        context["base_template"] = "opportunity/base.html"
        return context


class OpportunityCreate(OrganizationUserMemberRoleMixin, CreateView):
    template_name = "opportunity/opportunity_create.html"
    form_class = OpportunityCreationForm

    def get_success_url(self):
        return reverse("opportunity:list", args=(self.request.org.slug,))

    def get_form_kwargs(self):
        kwargs = super().get_form_kwargs()
        kwargs["domains"] = get_domains_for_user(self.request.user)
        kwargs["user"] = self.request.user
        kwargs["org_slug"] = self.request.org.slug
        return kwargs

    def form_valid(self, form: OpportunityCreationForm) -> HttpResponse:
        response = super().form_valid(form)
        create_learn_modules_and_deliver_units.delay(self.object.id)
        return response


class OpportunityInit(OrganizationUserMemberRoleMixin, CreateView):
    template_name = "opportunity/opportunity_init.html"
    form_class = OpportunityInitForm

    def get_success_url(self):
        return reverse("opportunity:add_payment_units", args=(self.request.org.slug, self.object.id))

    def get_form_kwargs(self):
        kwargs = super().get_form_kwargs()
        kwargs["domains"] = get_domains_for_user(self.request.user)
        kwargs["user"] = self.request.user
        kwargs["org_slug"] = self.request.org.slug
        return kwargs

    def form_valid(self, form: OpportunityInitForm) -> HttpResponse:
        response = super().form_valid(form)
        create_learn_modules_and_deliver_units(self.object.id)
        return response


class OpportunityEdit(OrganizationUserMemberRoleMixin, UpdateView):
    model = Opportunity
    template_name = "opportunity/opportunity_edit.html"
    form_class = OpportunityChangeForm

    def get_success_url(self):
        return reverse("opportunity:detail", args=(self.request.org.slug, self.object.id))

    def get_form_kwargs(self):
        kwargs = super().get_form_kwargs()
        kwargs["org_slug"] = self.request.org.slug
        return kwargs

    def form_valid(self, form):
        opportunity = form.instance
        opportunity.modified_by = self.request.user.email
        users = form.cleaned_data["users"]
        filter_country = form.cleaned_data["filter_country"]
        filter_credential = form.cleaned_data["filter_credential"]
        if users or filter_country or filter_credential:
            add_connect_users.delay(users, form.instance.id, filter_country, filter_credential)

        additional_users = form.cleaned_data["additional_users"]
        if additional_users:
            for payment_unit in opportunity.paymentunit_set.all():
                opportunity.total_budget += payment_unit.amount * payment_unit.max_total * additional_users
        end_date = form.cleaned_data["end_date"]
        if end_date:
            opportunity.end_date = end_date
        response = super().form_valid(form)
        return response


class OpportunityFinalize(OrganizationUserMemberRoleMixin, UpdateView):
    model = Opportunity
    template_name = "opportunity/opportunity_finalize.html"
    form_class = OpportunityFinalizeForm

    def dispatch(self, request, *args, **kwargs):
        self.object = self.get_object()
        if self.object.paymentunit_set.count() == 0:
            messages.warning(request, "Please configure payment units before setting budget")
            return redirect("opportunity:add_payment_units", org_slug=request.org.slug, pk=self.object.id)
        return super().dispatch(request, *args, **kwargs)

    def get_success_url(self):
        return reverse("opportunity:detail", args=(self.request.org.slug, self.object.id))

    def get_form_kwargs(self):
        kwargs = super().get_form_kwargs()
        opportunity = self.object
        payment_units = opportunity.paymentunit_set.all()
        budget_per_user = 0
        payment_units_max_total = 0
        for pu in payment_units:
            budget_per_user += pu.amount * pu.max_total
            payment_units_max_total += pu.max_total
        kwargs["budget_per_user"] = budget_per_user
        kwargs["current_start_date"] = opportunity.start_date
        kwargs["opportunity"] = opportunity
        kwargs["payment_units_max_total"] = payment_units_max_total
        return kwargs

    def form_valid(self, form):
        opportunity = form.instance
        opportunity.modified_by = self.request.user.email
        start_date = form.cleaned_data["start_date"]
        end_date = form.cleaned_data["end_date"]
        if end_date:
            opportunity.end_date = end_date
        if start_date:
            opportunity.start_date = start_date

        if opportunity.managed:
            ManagedOpportunity.objects.filter(id=opportunity.id).update(
                org_pay_per_visit=form.cleaned_data["org_pay_per_visit"]
            )
        response = super().form_valid(form)
        return response


class OpportunityDetail(OrganizationUserMixin, DetailView):
    model = Opportunity
    template_name = "opportunity/opportunity_detail.html"

    def get(self, request, *args, **kwargs):
        self.object = self.get_object()
        if not self.object.is_setup_complete:
            messages.warning(request, "Please complete the opportunity setup to view it")
            return redirect("opportunity:add_payment_units", org_slug=request.org.slug, pk=self.object.id)
        context = self.get_context_data(object=self.object)
        return self.render_to_response(context)

    def get_context_data(self, object, **kwargs):
        context = super().get_context_data(**kwargs)
        context["export_task_id"] = self.request.GET.get("export_task_id")
        context["visit_export_form"] = VisitExportForm()
        context["export_form"] = PaymentExportForm()
        context["user_is_network_manager"] = object.managed and object.organization == self.request.org
        return context


class OpportunityLearnStatusTableView(OrganizationUserMixin, OrgContextSingleTableView):
    model = OpportunityAccess
    paginate_by = 25
    table_class = LearnStatusTable
    template_name = "tables/single_table.html"

    def get_queryset(self):
        opportunity_id = self.kwargs["pk"]
        opportunity = get_opportunity_or_404(org_slug=self.request.org.slug, pk=opportunity_id)
        return OpportunityAccess.objects.filter(opportunity=opportunity).order_by("user__name")


class OpportunityPaymentTableView(OrganizationUserMixin, OrgContextSingleTableView):
    model = OpportunityAccess
    paginate_by = 25
    table_class = OpportunityPaymentTable
    template_name = "tables/single_table.html"

    def get_queryset(self):
        opportunity_id = self.kwargs["pk"]
        org_slug = self.kwargs["org_slug"]
        opportunity = get_opportunity_or_404(org_slug=org_slug, pk=opportunity_id)
        return OpportunityAccess.objects.filter(opportunity=opportunity, payment_accrued__gte=0).order_by(
            "-payment_accrued"
        )


class UserPaymentsTableView(OrganizationUserMixin, SingleTableView):
    model = Payment
    paginate_by = 25
    table_class = UserPaymentsTable
    template_name = "opportunity/opportunity_user_payments_list.html"

    def get_context_data(self, **kwargs):
        context = super().get_context_data(**kwargs)
        context["latest_payment"] = self.object_list.all().first()
        context["access"] = self.access
        context["opportunity"] = self.opportunity
        return context

    def get_queryset(self):
        opportunity_id = self.kwargs["opp_id"]
        org_slug = self.kwargs["org_slug"]
        self.opportunity = get_opportunity_or_404(org_slug=org_slug, pk=opportunity_id)
        access_id = self.kwargs["pk"]
        self.access = get_object_or_404(OpportunityAccess, opportunity=self.opportunity, pk=access_id)
        return Payment.objects.filter(opportunity_access=self.access).order_by("-date_paid")


class OpportunityUserLearnProgress(OrganizationUserMixin, DetailView):
    template_name = "opportunity/user_learn_progress.html"

    def get_queryset(self):
        return OpportunityAccess.objects.filter(opportunity_id=self.kwargs.get("opp_id"))


@org_member_required
def export_user_visits(request, org_slug, pk):
    get_opportunity_or_404(org_slug=request.org.slug, pk=pk)
    form = VisitExportForm(data=request.POST)
    if not form.is_valid():
        messages.error(request, form.errors)
        return redirect("opportunity:detail", request.org.slug, pk)

    export_format = form.cleaned_data["format"]
    date_range = DateRanges(form.cleaned_data["date_range"])
    status = form.cleaned_data["status"]
    flatten = form.cleaned_data["flatten_form_data"]

    result = generate_visit_export.delay(pk, date_range, status, export_format, flatten)
    redirect_url = reverse("opportunity:detail", args=(request.org.slug, pk))
    return redirect(f"{redirect_url}?export_task_id={result.id}")


@org_member_required
@require_GET
def export_status(request, org_slug, task_id):
    task_meta = AsyncResult(task_id)._get_task_meta()
    status = task_meta.get("status")
    progress = {
        "complete": status == "SUCCESS",
    }
    if status == "FAILURE":
        progress["error"] = task_meta.get("result")
    return render(
        request,
        "opportunity/upload_progress.html",
        {
            "task_id": task_id,
            "current_time": now().microsecond,
            "progress": progress,
        },
    )


@org_member_required
@require_GET
def download_export(request, org_slug, task_id):
    task_meta = AsyncResult(task_id)._get_task_meta()
    saved_filename = task_meta.get("result")
    opportunity_id = task_meta.get("args")[0]
    opportunity = get_opportunity_or_404(org_slug=org_slug, pk=opportunity_id)
    op_slug = slugify(opportunity.name)
    export_format = saved_filename.split(".")[-1]
    filename = f"{org_slug}_{op_slug}_export.{export_format}"

    export_file = storages["default"].open(saved_filename)
    return FileResponse(
        export_file, as_attachment=True, filename=filename, content_type=TableExport.FORMATS[export_format]
    )


@org_member_required
@require_POST
def update_visit_status_import(request, org_slug=None, pk=None):
    opportunity = get_opportunity_or_404(org_slug=org_slug, pk=pk)
    file = request.FILES.get("visits")
    try:
        status = bulk_update_visit_status(opportunity, file)
    except ImportException as e:
        messages.error(request, e.message)
    else:
        message = f"Visit status updated successfully for {len(status)} visits."
        if status.missing_visits:
            message += status.get_missing_message()
        messages.success(request, mark_safe(message))
    if opportunity.managed:
        return redirect("opportunity:user_visit_review", org_slug, pk)
    return redirect("opportunity:detail", org_slug, pk)


@org_member_required
def add_budget_existing_users(request, org_slug=None, pk=None):
    opportunity = get_opportunity_or_404(org_slug=org_slug, pk=pk)
    opportunity_access = OpportunityAccess.objects.filter(opportunity=opportunity)
    opportunity_claims = OpportunityClaim.objects.filter(opportunity_access__in=opportunity_access)
    form = AddBudgetExistingUsersForm(opportunity_claims=opportunity_claims)

    if request.method == "POST":
        form = AddBudgetExistingUsersForm(opportunity_claims=opportunity_claims, data=request.POST)
        if form.is_valid():
            selected_users = form.cleaned_data["selected_users"]
            additional_visits = form.cleaned_data["additional_visits"]
            if form.cleaned_data["end_date"]:
                OpportunityClaim.objects.filter(pk__in=selected_users).update(end_date=form.cleaned_data["end_date"])
            if additional_visits:
                OpportunityClaimLimit.objects.filter(opportunity_claim__in=selected_users).update(
                    max_visits=F("max_visits") + additional_visits
                )

            for ocl in OpportunityClaimLimit.objects.filter(opportunity_claim__in=selected_users).all():
                opportunity.total_budget += ocl.payment_unit.amount * additional_visits
            opportunity.save()
            return redirect("opportunity:detail", org_slug, pk)
    Event(event_type=Event.Type.ADDITIONAL_BUDGET_ADDED, opportunity=opportunity).save()

    return render(
        request,
        "opportunity/add_visits_existing_users.html",
        {
            "form": form,
            "opportunity_claims": opportunity_claims,
            "budget_per_visit": opportunity.budget_per_visit_new,
            "opportunity": opportunity,
        },
    )


class OpportunityUserStatusTableView(OrganizationUserMixin, OrgContextSingleTableView):
    model = OpportunityAccess
    paginate_by = 25
    table_class = UserStatusTable
    template_name = "tables/single_table.html"

    def get_queryset(self):
        opportunity_id = self.kwargs["pk"]
        org_slug = self.kwargs["org_slug"]
        opportunity = get_opportunity_or_404(org_slug=org_slug, pk=opportunity_id)
        access_objects = get_annotated_opportunity_access(opportunity)
        return access_objects


@org_member_required
def export_users_for_payment(request, org_slug, pk):
    get_opportunity_or_404(org_slug=request.org.slug, pk=pk)
    form = PaymentExportForm(data=request.POST)
    if not form.is_valid():
        messages.error(request, form.errors)
        return redirect("opportunity:detail", request.org.slug, pk)

    export_format = form.cleaned_data["format"]
    result = generate_payment_export.delay(pk, export_format)
    redirect_url = reverse("opportunity:detail", args=(request.org.slug, pk))
    return redirect(f"{redirect_url}?export_task_id={result.id}")


@org_member_required
@require_POST
def payment_import(request, org_slug=None, pk=None):
    opportunity = get_opportunity_or_404(org_slug=org_slug, pk=pk)
    file = request.FILES.get("payments")
    try:
        status = bulk_update_payment_status(opportunity, file)
    except ImportException as e:
        messages.error(request, e.message)
    else:
        message = f"Payment status updated successfully for {len(status)} users."
        messages.success(request, mark_safe(message))
    return redirect("opportunity:detail", org_slug, pk)


@org_member_required
def add_payment_units(request, org_slug=None, pk=None):
    if request.POST:
        return add_payment_unit(request, org_slug=org_slug, pk=pk)
    opportunity = get_opportunity_or_404(org_slug=org_slug, pk=pk)
    return render(request, "opportunity/add_payment_units.html", dict(opportunity=opportunity))


@org_member_required
def add_payment_unit(request, org_slug=None, pk=None):
    opportunity = get_opportunity_or_404(org_slug=org_slug, pk=pk)
    deliver_units = DeliverUnit.objects.filter(
        Q(payment_unit__isnull=True) | Q(payment_unit__opportunity__active=False), app=opportunity.deliver_app
    )
    form = PaymentUnitForm(
        deliver_units=deliver_units,
        data=request.POST or None,
        payment_units=opportunity.paymentunit_set.filter(parent_payment_unit__isnull=True).all(),
    )
    if form.is_valid():
        form.instance.opportunity = opportunity
        form.save()
        required_deliver_units = form.cleaned_data["required_deliver_units"]
        DeliverUnit.objects.filter(id__in=required_deliver_units, payment_unit__isnull=True).update(
            payment_unit=form.instance.id
        )
        optional_deliver_units = form.cleaned_data["optional_deliver_units"]
        DeliverUnit.objects.filter(id__in=optional_deliver_units, payment_unit__isnull=True).update(
            payment_unit=form.instance.id, optional=True
        )
        sub_payment_units = form.cleaned_data["payment_units"]
        PaymentUnit.objects.filter(id__in=sub_payment_units, parent_payment_unit__isnull=True).update(
            parent_payment_unit=form.instance.id
        )
        messages.success(request, f"Payment unit {form.instance.name} created.")
        claims = OpportunityClaim.objects.filter(opportunity_access__opportunity=opportunity)
        for claim in claims:
            OpportunityClaimLimit.create_claim_limits(opportunity, claim)
        return redirect("opportunity:add_payment_units", org_slug=request.org.slug, pk=opportunity.id)
    elif request.POST:
        messages.error(request, "Invalid Data")
        return redirect("opportunity:add_payment_units", org_slug=request.org.slug, pk=opportunity.id)
    return render(
        request,
        "partial_form.html" if request.GET.get("partial") == "True" else "form.html",
        dict(title=f"{request.org.slug} - {opportunity.name}", form_title="Payment Unit Create", form=form),
    )


@org_member_required
def edit_payment_unit(request, org_slug=None, opp_id=None, pk=None):
    opportunity = get_opportunity_or_404(pk=opp_id, org_slug=org_slug)
    payment_unit = get_object_or_404(PaymentUnit, id=pk, opportunity=opportunity)
    deliver_units = DeliverUnit.objects.filter(
        Q(payment_unit__isnull=True) | Q(payment_unit=payment_unit) | Q(payment_unit__opportunity__active=False),
        app=opportunity.deliver_app,
    )
    exclude_payment_units = [payment_unit.pk]
    if payment_unit.parent_payment_unit_id:
        exclude_payment_units.append(payment_unit.parent_payment_unit_id)
    payment_unit_deliver_units = {deliver_unit.pk for deliver_unit in payment_unit.deliver_units.all()}
    opportunity_payment_units = (
        opportunity.paymentunit_set.filter(
            Q(parent_payment_unit=payment_unit.pk) | Q(parent_payment_unit__isnull=True)
        )
        .exclude(pk__in=exclude_payment_units)
        .all()
    )
    form = PaymentUnitForm(
        deliver_units=deliver_units,
        instance=payment_unit,
        data=request.POST or None,
        payment_units=opportunity_payment_units,
    )
    if form.is_valid():
        form.save()
        required_deliver_units = form.cleaned_data["required_deliver_units"]
        DeliverUnit.objects.filter(id__in=required_deliver_units).update(payment_unit=form.instance.id, optional=False)
        optional_deliver_units = form.cleaned_data["optional_deliver_units"]
        DeliverUnit.objects.filter(id__in=optional_deliver_units).update(payment_unit=form.instance.id, optional=True)
        sub_payment_units = form.cleaned_data["payment_units"]
        PaymentUnit.objects.filter(id__in=sub_payment_units, parent_payment_unit__isnull=True).update(
            parent_payment_unit=form.instance.id
        )
        # Remove deliver units which are not selected anymore
        deliver_units = required_deliver_units + optional_deliver_units
        removed_deliver_units = payment_unit_deliver_units - {int(deliver_unit) for deliver_unit in deliver_units}
        DeliverUnit.objects.filter(id__in=removed_deliver_units).update(payment_unit=None, optional=False)
        removed_payment_units = {payment_unit.id for payment_unit in opportunity_payment_units} - {
            int(payment_unit_id) for payment_unit_id in sub_payment_units
        }
        PaymentUnit.objects.filter(id__in=removed_payment_units, parent_payment_unit=form.instance.id).update(
            parent_payment_unit=None
        )
        messages.success(request, f"Payment unit {form.instance.name} updated. Please reset the budget")
        return redirect("opportunity:finalize", org_slug=request.org.slug, pk=opportunity.id)
    return render(
        request,
        "form.html",
        dict(title=f"{request.org.slug} - {opportunity.name}", form_title="Payment Unit Edit", form=form),
    )


class OpportunityPaymentUnitTableView(OrganizationUserMixin, OrgContextSingleTableView):
    model = PaymentUnit
    paginate_by = 25
    table_class = PaymentUnitTable
    template_name = "tables/single_table.html"

    def get_queryset(self):
        opportunity_id = self.kwargs["pk"]
        org_slug = self.kwargs["org_slug"]
        opportunity = get_opportunity_or_404(org_slug=org_slug, pk=opportunity_id)
        return PaymentUnit.objects.filter(opportunity=opportunity).order_by("name")


@org_member_required
def export_user_status(request, org_slug, pk):
    get_opportunity_or_404(org_slug=request.org.slug, pk=pk)
    form = PaymentExportForm(data=request.POST)
    if not form.is_valid():
        messages.error(request, form.errors)
        return redirect("opportunity:detail", request.org.slug, pk)

    export_format = form.cleaned_data["format"]
    result = generate_user_status_export.delay(pk, export_format)
    redirect_url = reverse("opportunity:detail", args=(request.org.slug, pk))
    return redirect(f"{redirect_url}?export_task_id={result.id}")


class OpportunityDeliverStatusTable(OrganizationUserMixin, OrgContextSingleTableView):
    model = OpportunityAccess
    paginate_by = 25
    table_class = DeliverStatusTable
    template_name = "tables/single_table.html"

    def get_queryset(self):
        opportunity_id = self.kwargs["pk"]
        org_slug = self.kwargs["org_slug"]
        opportunity = get_opportunity_or_404(pk=opportunity_id, org_slug=org_slug)
        access_objects = get_annotated_opportunity_access_deliver_status(opportunity)
        return access_objects


@org_member_required
def export_deliver_status(request, org_slug, pk):
    get_opportunity_or_404(pk=pk, org_slug=request.org.slug)
    form = PaymentExportForm(data=request.POST)
    if not form.is_valid():
        messages.error(request, form.errors)
        return redirect("opportunity:detail", request.org.slug, pk)

    export_format = form.cleaned_data["format"]
    result = generate_deliver_status_export.delay(pk, export_format)
    redirect_url = reverse("opportunity:detail", args=(request.org.slug, pk))
    return redirect(f"{redirect_url}?export_task_id={result.id}")


@org_viewer_required
def user_visits_list(request, org_slug=None, opp_id=None, pk=None):
    opportunity = get_opportunity_or_404(pk=opp_id, org_slug=org_slug)
    opportunity_access = get_object_or_404(OpportunityAccess, pk=pk, opportunity=opportunity)
    user_visits = opportunity_access.uservisit_set.order_by("visit_date")
    user_visits_table = UserVisitTable(user_visits, org_slug=request.org.slug)
    return render(
        request,
        "opportunity/user_visits_list.html",
        context=dict(opportunity=opportunity, table=user_visits_table, user_name=opportunity_access.display_name),
    )


@org_member_required
@require_POST
def payment_delete(request, org_slug=None, opp_id=None, access_id=None, pk=None):
    opportunity = get_opportunity_or_404(pk=opp_id, org_slug=org_slug)
    opportunity_access = get_object_or_404(OpportunityAccess, pk=access_id, opportunity=opportunity)
    payment = get_object_or_404(Payment, opportunity_access=opportunity_access, pk=pk)
    payment.delete()
    return redirect("opportunity:user_payments_table", org_slug=org_slug, opp_id=opp_id, pk=access_id)


@org_viewer_required
def user_profile(request, org_slug=None, opp_id=None, pk=None):
    access = get_object_or_404(OpportunityAccess, pk=pk, accepted=True)
    user_visits = UserVisit.objects.filter(opportunity_access=access)
    user_catchments = CatchmentArea.objects.filter(opportunity_access=access)
    user_visit_data = []
    for user_visit in user_visits:
        if not user_visit.location:
            continue
        lat, lng, elevation, precision = list(map(float, user_visit.location.split(" ")))
        user_visit_data.append(
            dict(
                entity_name=user_visit.entity_name,
                visit_date=user_visit.visit_date.date(),
                lat=lat,
                lng=lng,
                precision=precision,
            )
        )
    # user for centering the User visits map
    lat_avg = 0.0
    lng_avg = 0.0
    if user_visit_data:
        lat_avg = reduce(lambda x, y: x + float(y["lat"]), user_visit_data, 0.0) / len(user_visit_data)
        lng_avg = reduce(lambda x, y: x + float(y["lng"]), user_visit_data, 0.0) / len(user_visit_data)

    pending_completed_work_count = len(
        [
            cw
            for cw in CompletedWork.objects.filter(opportunity_access=access, status=CompletedWorkStatus.pending)
            if cw.approved_count
        ]
    )
    user_catchment_data = [
        {
            "name": catchment.name,
            "lat": float(catchment.latitude),
            "lng": float(catchment.longitude),
            "radius": catchment.radius,
            "active": catchment.active,
        }
        for catchment in user_catchments
    ]
    pending_payment = max(access.payment_accrued - access.total_paid, 0)
    return render(
        request,
        "opportunity/user_profile.html",
        context=dict(
            access=access,
            user_visits=user_visit_data,
            lat_avg=lat_avg,
            lng_avg=lng_avg,
            MAPBOX_TOKEN=settings.MAPBOX_TOKEN,
            pending_completed_work_count=pending_completed_work_count,
            pending_payment=pending_payment,
            user_catchments=user_catchment_data,
        ),
    )


@org_admin_required
def send_message_mobile_users(request, org_slug=None, pk=None):
    opportunity = get_opportunity_or_404(pk=pk, org_slug=org_slug)
    user_ids = OpportunityAccess.objects.filter(opportunity=opportunity, accepted=True).values_list(
        "user_id", flat=True
    )
    users = User.objects.filter(pk__in=user_ids)
    form = SendMessageMobileUsersForm(users=users, data=request.POST or None)

    if form.is_valid():
        selected_user_ids = form.cleaned_data["selected_users"]
        title = form.cleaned_data["title"]
        body = form.cleaned_data["body"]
        message_type = form.cleaned_data["message_type"]
        if "notification" in message_type:
            send_push_notification_task.delay(selected_user_ids, title, body)
        if "sms" in message_type:
            send_sms_task.delay(selected_user_ids, body)
        return redirect("opportunity:detail", org_slug=request.org.slug, pk=pk)

    return render(
        request,
        "opportunity/send_message.html",
        context=dict(
            title=f"{request.org.slug} - {opportunity.name}",
            form_title="Send Message",
            form=form,
            users=users,
            user_ids=list(user_ids),
        ),
    )


# used for loading learn_app and deliver_app dropdowns
@org_member_required
def get_application(request, org_slug=None):
    domain = request.GET.get("learn_app_domain") or request.GET.get("deliver_app_domain")
    applications = get_applications_for_user_by_domain(request.user, domain)
    active_opps = Opportunity.objects.filter(
        Q(learn_app__cc_domain=domain) | Q(deliver_app__cc_domain=domain),
        active=True,
        end_date__lt=datetime.date.today(),
    ).select_related("learn_app", "deliver_app")
    existing_apps = set()
    for opp in active_opps:
        if opp.learn_app.cc_domain == domain:
            existing_apps.add(opp.learn_app.cc_app_id)
        if opp.deliver_app.cc_domain == domain:
            existing_apps.add(opp.deliver_app.cc_app_id)
    options = []
    for app in applications:
        if app["id"] not in existing_apps:
            value = json.dumps(app)
            name = app["name"]
            options.append(format_html("<option value='{}'>{}</option>", value, name))
    return HttpResponse("\n".join(options))


@org_viewer_required
def visit_verification(request, org_slug=None, pk=None):
    user_visit = get_object_or_404(UserVisit, pk=pk)
    serializer = XFormSerializer(data=user_visit.form_json)
    access_id = OpportunityAccess.objects.get(user=user_visit.user, opportunity=user_visit.opportunity).id
    serializer.is_valid()
    xform = serializer.save()
    user_forms = []
    other_forms = []
    lat = None
    lon = None
    precision = None
    if user_visit.location:
        locations = UserVisit.objects.filter(opportunity=user_visit.opportunity).exclude(pk=pk).select_related("user")
        lat, lon, _, precision = user_visit.location.split(" ")
        for loc in locations:
            if loc.location is None:
                continue
            other_lat, other_lon, _, other_precision = loc.location.split(" ")
            dist = distance.distance((lat, lon), (other_lat, other_lon))
            if dist.m <= 250:
                if user_visit.user_id == loc.user_id:
                    user_forms.append((loc, dist.m, other_lat, other_lon, other_precision))
                else:
                    other_forms.append((loc, dist.m, other_lat, other_lon, other_precision))
        user_forms.sort(key=lambda x: x[1])
        other_forms.sort(key=lambda x: x[1])
    reason = user_visit.reason
    if user_visit.flag_reason and not reason:
        reason = "\n".join([flag[1] for flag in user_visit.flag_reason.get("flags", [])])
    return render(
        request,
        "opportunity/visit_verification.html",
        context={
            "visit": user_visit,
            "xform": xform,
            "access_id": access_id,
            "user_forms": user_forms[:5],
            "other_forms": other_forms[:5],
            "visit_lat": lat,
            "visit_lon": lon,
            "visit_precision": precision,
            "MAPBOX_TOKEN": settings.MAPBOX_TOKEN,
            "reason": reason,
        },
    )


@org_member_required
def approve_visit(request, org_slug=None, pk=None):
    user_visit = UserVisit.objects.get(pk=pk)
    user_visit.status = VisitValidationStatus.approved
    if user_visit.opportunity.managed:
        user_visit.review_created_on = now()
    user_visit.save()
    opp_id = user_visit.opportunity_id
    access = OpportunityAccess.objects.get(user_id=user_visit.user_id, opportunity_id=opp_id)
    update_payment_accrued(opportunity=access.opportunity, users=[access.user])
<<<<<<< HEAD
    Event(event_type=Event.Type.RECORDS_APPROVED, user=user_visit.user, opportunity=access.opportunity).save()
=======
    if user_visit.opportunity.managed:
        return redirect("opportunity:user_visit_review", org_slug, opp_id)
>>>>>>> cc340260
    return redirect("opportunity:user_visits_list", org_slug=org_slug, opp_id=user_visit.opportunity.id, pk=access.id)


@org_member_required
@require_POST
def reject_visit(request, org_slug=None, pk=None):
    user_visit = UserVisit.objects.get(pk=pk)
    reason = request.POST.get("reason")
    user_visit.status = VisitValidationStatus.rejected
    user_visit.reason = reason
    user_visit.save()
    access = OpportunityAccess.objects.get(user_id=user_visit.user_id, opportunity_id=user_visit.opportunity_id)
    update_payment_accrued(opportunity=access.opportunity, users=[access.user])
    Event(event_type=Event.Type.RECORDS_REJECTED, user=user_visit.user, opportunity=access.opportunity).save()
    return redirect("opportunity:user_visits_list", org_slug=org_slug, opp_id=user_visit.opportunity_id, pk=access.id)


@org_member_required
def fetch_attachment(self, org_slug, blob_id):
    blob_meta = BlobMeta.objects.get(blob_id=blob_id)
    attachment = storages["default"].open(blob_id)
    return FileResponse(attachment, filename=blob_meta.name, content_type=blob_meta.content_type)


@org_member_required
def verification_flags_config(request, org_slug=None, pk=None):
    opportunity = get_opportunity_or_404(pk=pk, org_slug=org_slug)
    verification_flags = OpportunityVerificationFlags.objects.filter(opportunity=opportunity).first()
    form = OpportunityVerificationFlagsConfigForm(instance=verification_flags, data=request.POST or None)
    deliver_unit_count = DeliverUnit.objects.filter(app=opportunity.deliver_app).count()
    DeliverUnitFlagsFormset = modelformset_factory(
        DeliverUnitFlagRules, DeliverUnitFlagsForm, extra=deliver_unit_count, max_num=deliver_unit_count
    )
    deliver_unit_flags = DeliverUnitFlagRules.objects.filter(opportunity=opportunity)
    deliver_unit_formset = DeliverUnitFlagsFormset(
        form_kwargs={"opportunity": opportunity},
        prefix="deliver_unit",
        queryset=deliver_unit_flags,
        data=request.POST or None,
        initial=[
            {"deliver_unit": du}
            for du in opportunity.deliver_app.deliver_units.exclude(
                id__in=deliver_unit_flags.values_list("deliver_unit")
            )
        ],
    )
    FormJsonValidationRulesFormset = modelformset_factory(
        FormJsonValidationRules,
        FormJsonValidationRulesForm,
        extra=1,
    )
    form_json_formset = FormJsonValidationRulesFormset(
        form_kwargs={"opportunity": opportunity},
        prefix="form_json",
        queryset=FormJsonValidationRules.objects.filter(opportunity=opportunity),
        data=request.POST or None,
    )
    if (
        request.method == "POST"
        and form.is_valid()
        and deliver_unit_formset.is_valid()
        and form_json_formset.is_valid()
    ):
        verification_flags = form.save(commit=False)
        verification_flags.opportunity = opportunity
        verification_flags.save()
        for du_form in deliver_unit_formset.forms:
            if du_form.is_valid() and du_form.cleaned_data != {}:
                du_form.instance.opportunity = opportunity
                du_form.save()
        for fj_form in form_json_formset.forms:
            if fj_form.is_valid() and fj_form.cleaned_data != {}:
                fj_form.instance.opportunity = opportunity
                fj_form.save()
        messages.success(request, "Verification flags saved successfully.")

    return render(
        request,
        "opportunity/verification_flags_config.html",
        context=dict(
            opportunity=opportunity,
            title=f"{request.org.slug} - {opportunity.name}",
            form=form,
            deliver_unit_formset=deliver_unit_formset,
            form_json_formset=form_json_formset,
        ),
    )


@org_member_required
@csrf_exempt
@require_http_methods(["DELETE"])
def delete_form_json_rule(request, org_slug=None, opp_id=None, pk=None):
    form_json_rule = FormJsonValidationRules.objects.get(opportunity=opp_id, pk=pk)
    form_json_rule.delete()
    return HttpResponse(status=200)


class OpportunityCompletedWorkTable(OrganizationUserMixin, SingleTableView):
    model = CompletedWork
    paginate_by = 25
    table_class = CompletedWorkTable
    template_name = "tables/single_table.html"

    def get_queryset(self):
        opportunity_id = self.kwargs["pk"]
        org_slug = self.kwargs["org_slug"]
        opportunity = get_opportunity_or_404(org_slug=org_slug, pk=opportunity_id)
        access_objects = OpportunityAccess.objects.filter(opportunity=opportunity)
        return list(
            filter(lambda cw: cw.completed, CompletedWork.objects.filter(opportunity_access__in=access_objects))
        )


@org_member_required
def export_completed_work(request, org_slug, pk):
    get_opportunity_or_404(org_slug=request.org.slug, pk=pk)
    form = PaymentExportForm(data=request.POST)
    if not form.is_valid():
        messages.error(request, form.errors)
        return redirect("opportunity:detail", request.org.slug, pk)

    export_format = form.cleaned_data["format"]
    result = generate_work_status_export.delay(pk, export_format)
    redirect_url = reverse("opportunity:detail", args=(request.org.slug, pk))
    return redirect(f"{redirect_url}?export_task_id={result.id}")


@org_member_required
@require_POST
def update_completed_work_status_import(request, org_slug=None, pk=None):
    opportunity = get_opportunity_or_404(org_slug=org_slug, pk=pk)
    file = request.FILES.get("visits")
    try:
        status = bulk_update_completed_work_status(opportunity, file)
    except ImportException as e:
        messages.error(request, e.message)
    else:
        message = f"Payment Verification status updated successfully for {len(status)} completed works."
        if status.missing_completed_works:
            message += status.get_missing_message()
        messages.success(request, mark_safe(message))
    return redirect("opportunity:detail", org_slug, pk)


@org_member_required
@require_POST
def suspend_user(request, org_slug=None, opp_id=None, pk=None):
    access = get_object_or_404(OpportunityAccess, opportunity_id=opp_id, id=pk)
    access.suspended = True
    access.suspension_date = now()
    access.suspension_reason = request.POST.get("reason", "")
    access.save()

    # Clear the cached opportunity access for the suspended user
    remove_opportunity_access_cache(access.user, access.opportunity)

    return redirect("opportunity:user_profile", org_slug, opp_id, pk)


@org_member_required
def revoke_user_suspension(request, org_slug=None, opp_id=None, pk=None):
    access = get_object_or_404(OpportunityAccess, opportunity_id=opp_id, id=pk)
    access.suspended = False
    access.save()
    remove_opportunity_access_cache(access.user, access.opportunity)
    next = request.GET.get("next", "/")
    return redirect(next)


@org_member_required
def suspended_users_list(request, org_slug=None, pk=None):
    opportunity = get_opportunity_or_404(org_slug=org_slug, pk=pk)
    access_objects = OpportunityAccess.objects.filter(opportunity=opportunity, suspended=True)
    table = SuspendedUsersTable(access_objects)
    return render(request, "opportunity/suspended_users.html", dict(table=table, opportunity=opportunity))


@org_member_required
def export_catchment_area(request, org_slug, pk):
    get_opportunity_or_404(org_slug=request.org.slug, pk=pk)
    form = PaymentExportForm(data=request.POST)
    if not form.is_valid():
        messages.error(request, form.errors)
        return redirect("opportunity:detail", request.org.slug, pk)

    export_format = form.cleaned_data["format"]
    result = generate_catchment_area_export.delay(pk, export_format)
    redirect_url = reverse("opportunity:detail", args=(request.org.slug, pk))
    return redirect(f"{redirect_url}?export_task_id={result.id}")


@org_member_required
@require_POST
def import_catchment_area(request, org_slug=None, pk=None):
    opportunity = get_opportunity_or_404(org_slug=org_slug, pk=pk)
    file = request.FILES.get("catchments")
    try:
        status = bulk_update_catchments(opportunity, file)
    except ImportException as e:
        messages.error(request, e.message)
    else:
        message = f"{len(status)} catchment areas were updated successfully and {status.new_catchments} were created."
        messages.success(request, mark_safe(message))
    return redirect("opportunity:detail", org_slug, pk)


@org_member_required
def opportunity_user_invite(request, org_slug=None, pk=None):
    opportunity = get_object_or_404(Opportunity, organization=request.org, id=pk)
    form = OpportunityUserInviteForm(data=request.POST or None, org_slug=request.org.slug)
    if form.is_valid():
        users = form.cleaned_data["users"]
        filter_country = form.cleaned_data["filter_country"]
        filter_credential = form.cleaned_data["filter_credential"]
        if users or filter_country or filter_credential:
            add_connect_users.delay(users, opportunity.id, filter_country, filter_credential)
        return redirect("opportunity:detail", request.org.slug, pk)
    return render(
        request,
        "form.html",
        dict(title=f"{request.org.slug} - {opportunity.name}", form_title="Invite Users", form=form),
    )


@org_member_required
def user_visit_review(request, org_slug, opp_id):
    opportunity = get_opportunity_or_404(opp_id, org_slug)
    if not opportunity.managed:
        return redirect("opportunity:detail", org_slug, opp_id)
    is_program_manager = (
        request.org_membership != None  # noqa: E711
        and request.org_membership.is_admin
        and request.org.program_manager
    )
    user_visit_reviews = UserVisit.objects.filter(opportunity=opportunity, review_created_on__isnull=False).order_by(
        "visit_date"
    )
    table = UserVisitReviewTable(user_visit_reviews)
    if not is_program_manager:
        table.exclude = ("pk",)
    if request.POST and is_program_manager:
        review_status = request.POST.get("review_status").lower()
        updated_reviews = request.POST.getlist("pk")
        user_visits = UserVisit.objects.filter(pk__in=updated_reviews)
        if review_status in [VisitReviewStatus.agree.value, VisitReviewStatus.disagree.value]:
            user_visits.update(review_status=review_status)
            update_payment_accrued(opportunity=opportunity, users=[visit.user for visit in user_visits])

    return render(
        request,
        "opportunity/user_visit_review.html",
        context=dict(table=table, user_visit_ids=[v.pk for v in user_visit_reviews], opportunity=opportunity),
    )


@org_member_required
def payment_report(request, org_slug, pk):
    opportunity = get_opportunity_or_404(pk, org_slug)
    if not opportunity.managed:
        return redirect("opportunity:detail", org_slug, pk)
    total_paid_users = (
        Payment.objects.filter(opportunity_access__opportunity=opportunity).aggregate(total=Sum("amount"))["total"]
        or 0
    )
    total_paid_nm = (
        Payment.objects.filter(organization=opportunity.organization).aggregate(total=Sum("amount"))["total"] or 0
    )
    data, total_user_payment_accrued, total_nm_payment_accrued = get_payment_report_data(opportunity)
    table = PaymentReportTable(data)
    return render(
        request,
        "opportunity/payment_report.html",
        context=dict(
            table=table,
            opportunity=opportunity,
            total_paid_users=total_paid_users,
            total_user_payment_accrued=total_user_payment_accrued,
            total_paid_nm=total_paid_nm,
            total_nm_payment_accrued=total_nm_payment_accrued,
        ),
    )


class PaymentInvoiceTableView(OrganizationUserMixin, SingleTableView):
    model = PaymentInvoice
    paginate_by = 25
    table_class = PaymentInvoiceTable
    template_name = "tables/single_table.html"

    def get_table_kwargs(self):
        kwargs = super().get_table_kwargs()
        if self.request.org_membership != None and not self.request.org_membership.is_program_manager:  # noqa: E711
            kwargs["exclude"] = ("pk",)
        return kwargs

    def get_queryset(self):
        opportunity_id = self.kwargs["pk"]
        opportunity = get_opportunity_or_404(org_slug=self.request.org.slug, pk=opportunity_id)
        filter_kwargs = dict(opportunity=opportunity)
        table_filter = self.request.GET.get("filter")
        if table_filter is not None and table_filter in ["paid", "pending"]:
            filter_kwargs["payment__isnull"] = table_filter == "pending"
        return PaymentInvoice.objects.filter(**filter_kwargs).order_by("date")


@org_member_required
def invoice_list(request, org_slug, pk):
    opportunity = get_opportunity_or_404(pk, org_slug)
    if not opportunity.managed:
        return redirect("opportunity:detail", org_slug, pk)
    form = PaymentInvoiceForm(opportunity=opportunity)
    return render(
        request,
        "opportunity/invoice_list.html",
        context=dict(opportunity=opportunity, form=form),
    )


@org_member_required
def invoice_create(request, org_slug, pk):
    opportunity = get_opportunity_or_404(pk, org_slug)
    if not opportunity.managed or request.org_membership.is_program_manager:
        return redirect("opportunity:detail", org_slug, pk)
    form = PaymentInvoiceForm(data=request.POST or None, opportunity=opportunity)
    if request.POST and form.is_valid():
        form.save()
        form = PaymentInvoiceForm(opportunity=opportunity)
        return HttpResponse(render_crispy_form(form), headers={"HX-Trigger": "newInvoice"})
    return HttpResponse(render_crispy_form(form))


@org_member_required
@require_POST
def invoice_approve(request, org_slug, pk):
    opportunity = get_opportunity_or_404(pk, org_slug)
    if not opportunity.managed or not request.org_membership.is_program_manager:
        return redirect("opportunity:detail", org_slug, pk)
    invoice_ids = request.POST.getlist("pk")
    invoices = PaymentInvoice.objects.filter(opportunity=opportunity, pk__in=invoice_ids, payment__isnull=True)
    for invoice in invoices:
        payment = Payment(
            amount=invoice.amount,
            organization=opportunity.organization,
            invoice=invoice,
        )
        payment.save()
    return HttpResponse(headers={"HX-Trigger": "newInvoice"})<|MERGE_RESOLUTION|>--- conflicted
+++ resolved
@@ -875,12 +875,9 @@
     opp_id = user_visit.opportunity_id
     access = OpportunityAccess.objects.get(user_id=user_visit.user_id, opportunity_id=opp_id)
     update_payment_accrued(opportunity=access.opportunity, users=[access.user])
-<<<<<<< HEAD
     Event(event_type=Event.Type.RECORDS_APPROVED, user=user_visit.user, opportunity=access.opportunity).save()
-=======
     if user_visit.opportunity.managed:
         return redirect("opportunity:user_visit_review", org_slug, opp_id)
->>>>>>> cc340260
     return redirect("opportunity:user_visits_list", org_slug=org_slug, opp_id=user_visit.opportunity.id, pk=access.id)
 
 
