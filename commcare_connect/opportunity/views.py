import datetime
import json
from collections import defaultdict
from functools import reduce
from http import HTTPStatus

from celery.result import AsyncResult
from crispy_forms.utils import render_crispy_form
from django.conf import settings
from django.contrib import messages
from django.contrib.auth.mixins import LoginRequiredMixin, UserPassesTestMixin
from django.core.files.base import ContentFile
from django.core.files.storage import default_storage, storages
from django.db.models import Count, Max, Q, Sum
from django.db.models.functions import Greatest
from django.forms import modelformset_factory
from django.http import FileResponse, Http404, HttpResponse
from django.middleware.csrf import get_token
from django.shortcuts import get_object_or_404, redirect, render
from django.urls import reverse
from django.utils.html import format_html
from django.utils.safestring import mark_safe
from django.utils.text import slugify
from django.utils.timezone import now
from django.utils.translation import gettext as _
from django.views.decorators.csrf import csrf_exempt
from django.views.decorators.http import require_GET, require_http_methods, require_POST
from django.views.generic import CreateView, DetailView, TemplateView, UpdateView
from django_tables2 import RequestConfig, SingleTableMixin, SingleTableView
from django_tables2.export import TableExport
from geopy import distance

from commcare_connect.connect_id_client import fetch_users
from commcare_connect.form_receiver.serializers import XFormSerializer
from commcare_connect.opportunity.api.serializers import remove_opportunity_access_cache
from commcare_connect.opportunity.app_xml import AppNoBuildException
from commcare_connect.opportunity.forms import (
    AddBudgetExistingUsersForm,
    AddBudgetNewUsersForm,
    DateRanges,
    DeliverUnitFlagsForm,
    FormJsonValidationRulesForm,
    OpportunityChangeForm,
    OpportunityCreationForm,
    OpportunityFinalizeForm,
    OpportunityInitForm,
    OpportunityUserInviteForm,
    OpportunityVerificationFlagsConfigForm,
    PaymentExportForm,
    PaymentInvoiceForm,
    PaymentUnitForm,
    ReviewVisitExportForm,
    SendMessageMobileUsersForm,
    VisitExportForm,
)
from commcare_connect.opportunity.helpers import (
    get_annotated_opportunity_access,
    get_annotated_opportunity_access_deliver_status,
    get_opportunity_list_data,
    get_payment_report_data,
    get_worker_learn_table_data,
    get_worker_table_data,
)
from commcare_connect.opportunity.models import (
    BlobMeta,
    CatchmentArea,
    CompletedModule,
    CompletedWork,
    CompletedWorkStatus,
    DeliverUnit,
    DeliverUnitFlagRules,
    FormJsonValidationRules,
    Opportunity,
    OpportunityAccess,
    OpportunityClaim,
    OpportunityClaimLimit,
    OpportunityVerificationFlags,
    Payment,
    PaymentInvoice,
    PaymentUnit,
    UserInvite,
    UserInviteStatus,
    UserVisit,
    VisitReviewStatus,
    VisitValidationStatus,
)
from commcare_connect.opportunity.tables import (
    CompletedWorkTable,
    DeliverStatusTable,
    LearnStatusTable,
    OpportunityPaymentTable,
    OpportunityTable,
    PaymentInvoiceTable,
    PaymentReportTable,
    PaymentUnitTable,
    ProgramManagerOpportunityTable,
    SuspendedUsersTable,
    UserPaymentsTable,
    UserStatusTable,
    UserVisitVerificationTable,
    WorkerDeliveryTable,
    WorkerLearnStatusTable,
    WorkerLearnTable,
    WorkerPaymentsTable,
    WorkerStatusTable,
    get_duration_min,
)
from commcare_connect.opportunity.tasks import (
    add_connect_users,
    bulk_update_payments_task,
    create_learn_modules_and_deliver_units,
    generate_catchment_area_export,
    generate_deliver_status_export,
    generate_payment_export,
    generate_review_visit_export,
    generate_user_status_export,
    generate_visit_export,
    generate_work_status_export,
    invite_user,
    send_push_notification_task,
    send_sms_task,
    update_user_and_send_invite,
)
from commcare_connect.opportunity.visit_import import (
    ImportException,
    bulk_update_catchments,
    bulk_update_completed_work_status,
    bulk_update_visit_review_status,
    bulk_update_visit_status,
    get_exchange_rate,
    update_payment_accrued,
)
from commcare_connect.organization.decorators import org_admin_required, org_member_required, org_viewer_required
from commcare_connect.program.models import ManagedOpportunity
from commcare_connect.program.utils import is_program_manager, is_program_manager_of_opportunity
from commcare_connect.users.models import User
from commcare_connect.utils.celery import CELERY_TASK_SUCCESS, get_task_progress_message
from commcare_connect.utils.commcarehq_api import get_applications_for_user_by_domain, get_domains_for_user
from commcare_connect.utils.file import get_file_extension


class OrganizationUserMixin(LoginRequiredMixin, UserPassesTestMixin):
    def test_func(self):
        # request.org_membership is a SimpleLazyObject object so `is not None` is always `True`
        return self.request.org_membership != None or self.request.user.is_superuser  # noqa: E711


class OrganizationUserMemberRoleMixin(LoginRequiredMixin, UserPassesTestMixin):
    def test_func(self):
        return (
            self.request.org_membership != None and not self.request.org_membership.is_viewer  # noqa: E711
        ) or self.request.user.is_superuser


def get_opportunity_or_404(pk, org_slug):
    opp = get_object_or_404(Opportunity, id=pk)

    if (opp.organization and opp.organization.slug == org_slug) or (
        opp.managed and opp.managedopportunity.program.organization.slug == org_slug
    ):
        return opp

    raise Http404("Opportunity not found.")


<<<<<<< HEAD
=======
def is_program_manager_of_opportunity(request, opportunity):
    return (
        opportunity.managed
        and opportunity.managedopportunity.program.organization.slug == request.org.slug
        and (
            request.org.program_manager
            and ((request.org_membership and request.org_membership.is_admin) or request.user.is_superuser)
        )
    )


>>>>>>> c954c4b1
class OrgContextSingleTableView(SingleTableView):
    def get_table_kwargs(self):
        kwargs = super().get_table_kwargs()
        kwargs["org_slug"] = self.request.org.slug
        return kwargs


class OpportunityList(OrganizationUserMixin, SingleTableMixin, TemplateView):
    template_name = "tailwind/pages/opportunities_list.html"
    paginate_by = 15

    def get_table_class(self):
        if self.request.org.program_manager:
            return ProgramManagerOpportunityTable
        return OpportunityTable

    def get_table_kwargs(self):
        kwargs = super().get_table_kwargs()
        kwargs["org_slug"] = self.request.org.slug
        return kwargs

    def get_table_data(self):
        org = self.request.org
        query_set = get_opportunity_list_data(org, self.request.org.program_manager)
        query_set = query_set.order_by("status", "start_date", "end_date")
        return query_set


class OpportunityCreate(OrganizationUserMemberRoleMixin, CreateView):
    template_name = "opportunity/opportunity_create.html"
    form_class = OpportunityCreationForm

    def get_success_url(self):
        return reverse("opportunity:list", args=(self.request.org.slug,))

    def get_form_kwargs(self):
        kwargs = super().get_form_kwargs()
        kwargs["domains"] = get_domains_for_user(self.request.user)
        kwargs["user"] = self.request.user
        kwargs["org_slug"] = self.request.org.slug
        return kwargs

    def form_valid(self, form: OpportunityCreationForm) -> HttpResponse:
        response = super().form_valid(form)
        create_learn_modules_and_deliver_units.delay(self.object.id)
        return response


class OpportunityInit(OrganizationUserMemberRoleMixin, CreateView):
    template_name = "opportunity/opportunity_init.html"
    form_class = OpportunityInitForm

    def get_success_url(self):
        return reverse("opportunity:add_payment_units", args=(self.request.org.slug, self.object.id))

    def get_form_kwargs(self):
        kwargs = super().get_form_kwargs()
        kwargs["domains"] = get_domains_for_user(self.request.user)
        kwargs["user"] = self.request.user
        kwargs["org_slug"] = self.request.org.slug
        return kwargs

    def form_valid(self, form: OpportunityInitForm):
        response = super().form_valid(form)
        create_learn_modules_and_deliver_units(self.object.id)
        return response


class OpportunityEdit(OrganizationUserMemberRoleMixin, UpdateView):
    model = Opportunity
    template_name = "opportunity/opportunity_edit.html"
    form_class = OpportunityChangeForm

    def get_success_url(self):
        return reverse("opportunity:detail", args=(self.request.org.slug, self.object.id))

    def get_form_kwargs(self):
        kwargs = super().get_form_kwargs()
        kwargs["org_slug"] = self.request.org.slug
        return kwargs

    def form_valid(self, form):
        opportunity = form.instance
        opportunity.modified_by = self.request.user.email
        users = form.cleaned_data["users"]
        filter_country = form.cleaned_data["filter_country"]
        filter_credential = form.cleaned_data["filter_credential"]
        if users or filter_country or filter_credential:
            add_connect_users.delay(users, form.instance.id, filter_country, filter_credential)

        end_date = form.cleaned_data["end_date"]
        if end_date:
            opportunity.end_date = end_date
        response = super().form_valid(form)
        return response


class OpportunityFinalize(OrganizationUserMemberRoleMixin, UpdateView):
    model = Opportunity
    template_name = "opportunity/opportunity_finalize.html"
    form_class = OpportunityFinalizeForm

    def dispatch(self, request, *args, **kwargs):
        self.object = self.get_object()
        if self.object.paymentunit_set.count() == 0:
            messages.warning(request, "Please configure payment units before setting budget")
            return redirect("opportunity:add_payment_units", org_slug=request.org.slug, pk=self.object.id)
        return super().dispatch(request, *args, **kwargs)

    def get_success_url(self):
        return reverse("opportunity:detail", args=(self.request.org.slug, self.object.id))

    def get_form_kwargs(self):
        kwargs = super().get_form_kwargs()
        opportunity = self.object
        payment_units = opportunity.paymentunit_set.all()
        budget_per_user = 0
        payment_units_max_total = 0
        for pu in payment_units:
            budget_per_user += pu.amount * pu.max_total
            payment_units_max_total += pu.max_total
        kwargs["budget_per_user"] = budget_per_user
        kwargs["current_start_date"] = opportunity.start_date
        kwargs["opportunity"] = opportunity
        kwargs["payment_units_max_total"] = payment_units_max_total
        return kwargs

    def form_valid(self, form):
        opportunity = form.instance
        opportunity.modified_by = self.request.user.email
        start_date = form.cleaned_data["start_date"]
        end_date = form.cleaned_data["end_date"]
        if end_date:
            opportunity.end_date = end_date
        if start_date:
            opportunity.start_date = start_date

        if opportunity.managed:
            ManagedOpportunity.objects.filter(id=opportunity.id).update(
                org_pay_per_visit=form.cleaned_data["org_pay_per_visit"]
            )
        response = super().form_valid(form)
        return response


class OpportunityDetail(OrganizationUserMixin, DetailView):
    model = Opportunity
    template_name = "opportunity/opportunity_detail.html"

    def get(self, request, *args, **kwargs):
        self.object = self.get_object()
        if not self.object.is_setup_complete:
            messages.warning(request, "Please complete the opportunity setup to view it")
            return redirect("opportunity:add_payment_units", org_slug=request.org.slug, pk=self.object.id)
        context = self.get_context_data(object=self.object)
        return self.render_to_response(context)

    def get_context_data(self, object, **kwargs):
        context = super().get_context_data(**kwargs)
        context["export_task_id"] = self.request.GET.get("export_task_id")
        context["visit_export_form"] = VisitExportForm()
        context["export_form"] = PaymentExportForm()
        context["review_visit_export_form"] = ReviewVisitExportForm()
        context["user_is_network_manager"] = object.managed and object.organization == self.request.org
        import_visit_helper_text = _(
            'The file must contain at least the "Visit ID"{extra} and "Status" column. The import is case-insensitive.'
        ).format(extra=_(', "Justification"') if object.managed else "")
        context["import_visit_helper_text"] = import_visit_helper_text
        return context


class OpportunityLearnStatusTableView(OrganizationUserMixin, OrgContextSingleTableView):
    model = OpportunityAccess
    paginate_by = 25
    table_class = LearnStatusTable
    template_name = "tables/single_table.html"

    def get_queryset(self):
        opportunity_id = self.kwargs["pk"]
        opportunity = get_opportunity_or_404(org_slug=self.request.org.slug, pk=opportunity_id)
        return OpportunityAccess.objects.filter(opportunity=opportunity).order_by("user__name")


class OpportunityPaymentTableView(OrganizationUserMixin, OrgContextSingleTableView):
    model = OpportunityAccess
    paginate_by = 25
    table_class = OpportunityPaymentTable
    template_name = "tables/single_table.html"

    def get_queryset(self):
        opportunity_id = self.kwargs["pk"]
        org_slug = self.kwargs["org_slug"]
        opportunity = get_opportunity_or_404(org_slug=org_slug, pk=opportunity_id)
        return OpportunityAccess.objects.filter(opportunity=opportunity, payment_accrued__gte=0).order_by(
            "-payment_accrued"
        )


class UserPaymentsTableView(OrganizationUserMixin, SingleTableView):
    model = Payment
    paginate_by = 25
    table_class = UserPaymentsTable
    template_name = "opportunity/opportunity_user_payments_list.html"

    def get_context_data(self, **kwargs):
        context = super().get_context_data(**kwargs)
        context["latest_payment"] = self.object_list.all().first()
        context["access"] = self.access
        context["opportunity"] = self.opportunity
        return context

    def get_queryset(self):
        opportunity_id = self.kwargs["opp_id"]
        org_slug = self.kwargs["org_slug"]
        self.opportunity = get_opportunity_or_404(org_slug=org_slug, pk=opportunity_id)
        access_id = self.kwargs["pk"]
        self.access = get_object_or_404(OpportunityAccess, opportunity=self.opportunity, pk=access_id)
        return Payment.objects.filter(opportunity_access=self.access).order_by("-date_paid")


class OpportunityUserLearnProgress(OrganizationUserMixin, DetailView):
    template_name = "opportunity/user_learn_progress.html"

    def get_queryset(self):
        return OpportunityAccess.objects.filter(opportunity_id=self.kwargs.get("opp_id"))


@org_member_required
def export_user_visits(request, org_slug, pk):
    get_opportunity_or_404(org_slug=request.org.slug, pk=pk)
    form = VisitExportForm(data=request.POST)
    if not form.is_valid():
        messages.error(request, form.errors)
        return redirect("opportunity:worker_list", request.org.slug, pk)

    export_format = form.cleaned_data["format"]
    date_range = DateRanges(form.cleaned_data["date_range"])
    status = form.cleaned_data["status"]
    flatten = form.cleaned_data["flatten_form_data"]
    result = generate_visit_export.delay(pk, date_range, status, export_format, flatten)
    redirect_url = reverse("opportunity:worker_list", args=(request.org.slug, pk))
    return redirect(f"{redirect_url}?active_tab=delivery&export_task_id={result.id}")


@org_member_required
def review_visit_export(request, org_slug, pk):
    get_opportunity_or_404(org_slug=request.org.slug, pk=pk)
    form = ReviewVisitExportForm(data=request.POST)
    redirect_url = reverse("opportunity:worker_list", args=(org_slug, pk))
    redirect_url = f"{redirect_url}?active_tab=delivery"
    if not form.is_valid():
        messages.error(request, form.errors)
        return redirect(redirect_url)

    export_format = form.cleaned_data["format"]
    date_range = DateRanges(form.cleaned_data["date_range"])
    status = form.cleaned_data["status"]

    result = generate_review_visit_export.delay(pk, date_range, status, export_format)
    return redirect(f"{redirect_url}&export_task_id={result.id}")


@org_member_required
@require_GET
def export_status(request, org_slug, task_id):
    task = AsyncResult(task_id)
    task_meta = task._get_task_meta()
    status = task_meta.get("status")
    progress = {"complete": status == CELERY_TASK_SUCCESS, "message": get_task_progress_message(task)}
    if status == "FAILURE":
        progress["error"] = task_meta.get("result")
    return render(
        request,
        "tailwind/components/upload_progress_bar.html",
        {
            "task_id": task_id,
            "current_time": now().microsecond,
            "progress": progress,
        },
    )


@org_member_required
@require_GET
def download_export(request, org_slug, task_id):
    task_meta = AsyncResult(task_id)._get_task_meta()
    saved_filename = task_meta.get("result")
    opportunity_id = task_meta.get("args")[0]
    opportunity = get_opportunity_or_404(org_slug=org_slug, pk=opportunity_id)
    op_slug = slugify(opportunity.name)
    export_format = saved_filename.split(".")[-1]
    filename = f"{org_slug}_{op_slug}_export.{export_format}"

    export_file = storages["default"].open(saved_filename)
    return FileResponse(
        export_file, as_attachment=True, filename=filename, content_type=TableExport.FORMATS[export_format]
    )


@org_member_required
@require_POST
def update_visit_status_import(request, org_slug=None, pk=None):
    opportunity = get_opportunity_or_404(org_slug=org_slug, pk=pk)
    file = request.FILES.get("visits")
    try:
        status = bulk_update_visit_status(opportunity, file)
    except ImportException as e:
        messages.error(request, e.message)
    else:
        message = f"Visit status updated successfully for {len(status)} visits."
        if status.missing_visits:
            message += status.get_missing_message()
        messages.success(request, mark_safe(message))
    url = reverse("opportunity:worker_list", args=(org_slug, pk)) + "?active_tab=delivery"
    return redirect(url)


def review_visit_import(request, org_slug=None, pk=None):
    opportunity = get_opportunity_or_404(org_slug=org_slug, pk=pk)
    file = request.FILES.get("visits")
    redirect_url = reverse("opportunity:worker_list", args=(org_slug, pk))
    redirect_url = f"{redirect_url}?active_tab=delivery"
    try:
        status = bulk_update_visit_review_status(opportunity, file)
    except ImportException as e:
        messages.error(request, e.message)
    else:
        message = f"Visit review updated successfully for {len(status)} visits."
        if status.missing_visits:
            message += status.get_missing_message()
        messages.success(request, mark_safe(message))
    return redirect(redirect_url)


@org_member_required
def add_budget_existing_users(request, org_slug=None, pk=None):
    opportunity = get_opportunity_or_404(org_slug=org_slug, pk=pk)
    opportunity_access = OpportunityAccess.objects.filter(opportunity=opportunity)
    opportunity_claims = OpportunityClaim.objects.filter(opportunity_access__in=opportunity_access)
    program_manager = is_program_manager(request)

    form = AddBudgetExistingUsersForm(
        opportunity_claims=opportunity_claims,
        opportunity=opportunity,
        data=request.POST or None,
    )
    if form.is_valid():
        form.save()
        return redirect("opportunity:detail", org_slug, pk)

    return render(
        request,
        "opportunity/add_visits_existing_users.html",
        {
            "form": form,
            "opportunity_claims": opportunity_claims,
            "budget_per_visit": opportunity.budget_per_visit_new,
            "opportunity": opportunity,
            "disable_add_budget_for_new_users": opportunity.managed and not program_manager,
        },
    )


@org_member_required
def add_budget_new_users(request, org_slug=None, pk=None):
    opportunity = get_opportunity_or_404(org_slug=org_slug, pk=pk)
    program_manager = is_program_manager(request)

    form = AddBudgetNewUsersForm(
        opportunity=opportunity,
        program_manager=program_manager,
        data=request.POST or None,
    )

    if form.is_valid():
        form.save()
        redirect_url = reverse("opportunity:detail", args=[org_slug, pk])
        response = HttpResponse()
        response["HX-Redirect"] = redirect_url
        return response

    csrf_token = get_token(request)
    form_html = f"""
        <form id="form-content"
              hx-post="{reverse('opportunity:add_budget_new_users', args=[org_slug, pk])}"
              hx-trigger="submit"
              hx-headers='{{"X-CSRFToken": "{csrf_token}"}}'>
            <input type="hidden" name="csrfmiddlewaretoken" value="{csrf_token}">
            {render_crispy_form(form)}
        </form>
        """

    return HttpResponse(mark_safe(form_html))


class OpportunityUserStatusTableView(OrganizationUserMixin, OrgContextSingleTableView):
    model = OpportunityAccess
    paginate_by = 25
    table_class = UserStatusTable
    template_name = "tables/single_table.html"

    def get_queryset(self):
        opportunity_id = self.kwargs["pk"]
        org_slug = self.kwargs["org_slug"]
        opportunity = get_opportunity_or_404(org_slug=org_slug, pk=opportunity_id)
        access_objects = get_annotated_opportunity_access(opportunity)
        return access_objects


@org_member_required
def export_users_for_payment(request, org_slug, pk):
    get_opportunity_or_404(org_slug=request.org.slug, pk=pk)
    form = PaymentExportForm(data=request.POST)
    if not form.is_valid():
        messages.error(request, form.errors)
        return redirect(f"{reverse('opportunity:worker_list', args=[org_slug, pk])}?active_tab=payments")

    export_format = form.cleaned_data["format"]
    result = generate_payment_export.delay(pk, export_format)
    redirect_url = reverse("opportunity:worker_list", args=(request.org.slug, pk))
    return redirect(f"{redirect_url}?export_task_id={result.id}&active_tab=payments")


@org_member_required
@require_POST
def payment_import(request, org_slug=None, pk=None):
    opportunity = get_opportunity_or_404(org_slug=org_slug, pk=pk)
    file = request.FILES.get("payments")
    file_format = get_file_extension(file)
    if file_format not in ("csv", "xlsx"):
        raise ImportException(f"Invalid file format. Only 'CSV' and 'XLSX' are supported. Got {file_format}")

    file_path = f"{opportunity.pk}_{datetime.datetime.now().isoformat}_payment_import"
    saved_path = default_storage.save(file_path, ContentFile(file.read()))
    result = bulk_update_payments_task.delay(opportunity.pk, saved_path, file_format)

    return redirect(
        f"{reverse('opportunity:worker_list', args=[org_slug, pk])}?active_tab=payments&export_task_id={result.id}"
    )


@org_member_required
def add_payment_units(request, org_slug=None, pk=None):
    if request.POST:
        return add_payment_unit(request, org_slug=org_slug, pk=pk)
    opportunity = get_opportunity_or_404(org_slug=org_slug, pk=pk)
    return render(request, "opportunity/add_payment_units.html", dict(opportunity=opportunity))


@org_member_required
def add_payment_unit(request, org_slug=None, pk=None):
    opportunity = get_opportunity_or_404(org_slug=org_slug, pk=pk)
    deliver_units = DeliverUnit.objects.filter(
        Q(payment_unit__isnull=True) | Q(payment_unit__opportunity__active=False), app=opportunity.deliver_app
    )
    form = PaymentUnitForm(
        deliver_units=deliver_units,
        data=request.POST or None,
        payment_units=opportunity.paymentunit_set.filter(parent_payment_unit__isnull=True).all(),
        org_slug=org_slug,
        opportunity_id=opportunity.pk,
    )
    if form.is_valid():
        form.instance.opportunity = opportunity
        form.save()
        required_deliver_units = form.cleaned_data["required_deliver_units"]
        DeliverUnit.objects.filter(id__in=required_deliver_units, payment_unit__isnull=True).update(
            payment_unit=form.instance.id
        )
        optional_deliver_units = form.cleaned_data["optional_deliver_units"]
        DeliverUnit.objects.filter(id__in=optional_deliver_units, payment_unit__isnull=True).update(
            payment_unit=form.instance.id, optional=True
        )
        sub_payment_units = form.cleaned_data["payment_units"]
        PaymentUnit.objects.filter(id__in=sub_payment_units, parent_payment_unit__isnull=True).update(
            parent_payment_unit=form.instance.id
        )
        messages.success(request, f"Payment unit {form.instance.name} created.")
        claims = OpportunityClaim.objects.filter(opportunity_access__opportunity=opportunity)
        for claim in claims:
            OpportunityClaimLimit.create_claim_limits(opportunity, claim)
        return redirect("opportunity:add_payment_units", org_slug=request.org.slug, pk=opportunity.id)
    elif request.POST:
        messages.error(request, "Invalid Data")
        return redirect("opportunity:add_payment_units", org_slug=request.org.slug, pk=opportunity.id)
    return render(
        request,
        "partial_form.html" if request.GET.get("partial") == "True" else "form.html",
        dict(title=f"{request.org.slug} - {opportunity.name}", form_title="Payment Unit Create", form=form),
    )


@org_member_required
def edit_payment_unit(request, org_slug=None, opp_id=None, pk=None):
    opportunity = get_opportunity_or_404(pk=opp_id, org_slug=org_slug)
    payment_unit = get_object_or_404(PaymentUnit, id=pk, opportunity=opportunity)
    deliver_units = DeliverUnit.objects.filter(
        Q(payment_unit__isnull=True) | Q(payment_unit=payment_unit) | Q(payment_unit__opportunity__active=False),
        app=opportunity.deliver_app,
    )
    exclude_payment_units = [payment_unit.pk]
    if payment_unit.parent_payment_unit_id:
        exclude_payment_units.append(payment_unit.parent_payment_unit_id)
    payment_unit_deliver_units = {deliver_unit.pk for deliver_unit in payment_unit.deliver_units.all()}
    opportunity_payment_units = (
        opportunity.paymentunit_set.filter(
            Q(parent_payment_unit=payment_unit.pk) | Q(parent_payment_unit__isnull=True)
        )
        .exclude(pk__in=exclude_payment_units)
        .all()
    )
    form = PaymentUnitForm(
        deliver_units=deliver_units,
        instance=payment_unit,
        data=request.POST or None,
        payment_units=opportunity_payment_units,
        org_slug=org_slug,
        opportunity_id=opportunity.pk,
    )
    if form.is_valid():
        form.save()
        required_deliver_units = form.cleaned_data["required_deliver_units"]
        DeliverUnit.objects.filter(id__in=required_deliver_units).update(payment_unit=form.instance.id, optional=False)
        optional_deliver_units = form.cleaned_data["optional_deliver_units"]
        DeliverUnit.objects.filter(id__in=optional_deliver_units).update(payment_unit=form.instance.id, optional=True)
        sub_payment_units = form.cleaned_data["payment_units"]
        PaymentUnit.objects.filter(id__in=sub_payment_units, parent_payment_unit__isnull=True).update(
            parent_payment_unit=form.instance.id
        )
        # Remove deliver units which are not selected anymore
        deliver_units = required_deliver_units + optional_deliver_units
        removed_deliver_units = payment_unit_deliver_units - {int(deliver_unit) for deliver_unit in deliver_units}
        DeliverUnit.objects.filter(id__in=removed_deliver_units).update(payment_unit=None, optional=False)
        removed_payment_units = {payment_unit.id for payment_unit in opportunity_payment_units} - {
            int(payment_unit_id) for payment_unit_id in sub_payment_units
        }
        PaymentUnit.objects.filter(id__in=removed_payment_units, parent_payment_unit=form.instance.id).update(
            parent_payment_unit=None
        )
        messages.success(request, f"Payment unit {form.instance.name} updated. Please reset the budget")
        return redirect("opportunity:finalize", org_slug=request.org.slug, pk=opportunity.id)
    return render(
        request,
        "form.html",
        dict(title=f"{request.org.slug} - {opportunity.name}", form_title="Payment Unit Edit", form=form),
    )


class OpportunityPaymentUnitTableView(OrganizationUserMixin, OrgContextSingleTableView):
    model = PaymentUnit
    paginate_by = 25
    table_class = PaymentUnitTable
    template_name = "tables/single_table.html"

    def get_queryset(self):
        opportunity_id = self.kwargs["pk"]
        org_slug = self.kwargs["org_slug"]
        opportunity = get_opportunity_or_404(org_slug=org_slug, pk=opportunity_id)
        return PaymentUnit.objects.filter(opportunity=opportunity).order_by("name")


@org_member_required
def export_user_status(request, org_slug, pk):
    get_opportunity_or_404(org_slug=request.org.slug, pk=pk)
    form = PaymentExportForm(data=request.POST)
    if not form.is_valid():
        messages.error(request, form.errors)
        return redirect("opportunity:worker_list", request.org.slug, pk)

    export_format = form.cleaned_data["format"]
    result = generate_user_status_export.delay(pk, export_format)
    redirect_url = reverse("opportunity:worker_list", args=(request.org.slug, pk))
    return redirect(f"{redirect_url}?export_task_id={result.id}")


class OpportunityDeliverStatusTable(OrganizationUserMixin, OrgContextSingleTableView):
    model = OpportunityAccess
    paginate_by = 25
    table_class = DeliverStatusTable
    template_name = "tables/single_table.html"

    def get_queryset(self):
        opportunity_id = self.kwargs["pk"]
        org_slug = self.kwargs["org_slug"]
        opportunity = get_opportunity_or_404(pk=opportunity_id, org_slug=org_slug)
        access_objects = get_annotated_opportunity_access_deliver_status(opportunity)
        return access_objects


@org_member_required
def export_deliver_status(request, org_slug, pk):
    get_opportunity_or_404(pk=pk, org_slug=request.org.slug)
    form = PaymentExportForm(data=request.POST)
    if not form.is_valid():
        messages.error(request, form.errors)
        return redirect("opportunity:detail", request.org.slug, pk)

    export_format = form.cleaned_data["format"]
    result = generate_deliver_status_export.delay(pk, export_format)
    redirect_url = reverse("opportunity:detail", args=(request.org.slug, pk))
    return redirect(f"{redirect_url}?export_task_id={result.id}")


@org_member_required
@require_POST
def payment_delete(request, org_slug=None, opp_id=None, access_id=None, pk=None):
    opportunity = get_opportunity_or_404(pk=opp_id, org_slug=org_slug)
    opportunity_access = get_object_or_404(OpportunityAccess, pk=access_id, opportunity=opportunity)
    payment = get_object_or_404(Payment, opportunity_access=opportunity_access, pk=pk)
    payment.delete()
    return redirect("opportunity:user_payments_table", org_slug=org_slug, opp_id=opp_id, pk=access_id)


@org_viewer_required
def user_profile(request, org_slug=None, opp_id=None, pk=None):
    access = get_object_or_404(OpportunityAccess, pk=pk, accepted=True)
    user_visits = UserVisit.objects.filter(opportunity_access=access)
    user_catchments = CatchmentArea.objects.filter(opportunity_access=access)
    user_visit_data = []
    for user_visit in user_visits:
        if not user_visit.location:
            continue
        lat, lng, elevation, precision = list(map(float, user_visit.location.split(" ")))
        user_visit_data.append(
            dict(
                entity_name=user_visit.entity_name,
                visit_date=user_visit.visit_date.date(),
                lat=lat,
                lng=lng,
                precision=precision,
            )
        )
    # user for centering the User visits map
    lat_avg = 0.0
    lng_avg = 0.0
    if user_visit_data:
        lat_avg = reduce(lambda x, y: x + float(y["lat"]), user_visit_data, 0.0) / len(user_visit_data)
        lng_avg = reduce(lambda x, y: x + float(y["lng"]), user_visit_data, 0.0) / len(user_visit_data)

    pending_completed_work_count = len(
        [
            cw
            for cw in CompletedWork.objects.filter(opportunity_access=access, status=CompletedWorkStatus.pending)
            if cw.approved_count
        ]
    )
    user_catchment_data = [
        {
            "name": catchment.name,
            "lat": float(catchment.latitude),
            "lng": float(catchment.longitude),
            "radius": catchment.radius,
            "active": catchment.active,
        }
        for catchment in user_catchments
    ]
    pending_payment = max(access.payment_accrued - access.total_paid, 0)
    return render(
        request,
        "opportunity/user_profile.html",
        context=dict(
            access=access,
            user_visits=user_visit_data,
            lat_avg=lat_avg,
            lng_avg=lng_avg,
            MAPBOX_TOKEN=settings.MAPBOX_TOKEN,
            pending_completed_work_count=pending_completed_work_count,
            pending_payment=pending_payment,
            user_catchments=user_catchment_data,
        ),
    )


@org_admin_required
def send_message_mobile_users(request, org_slug=None, pk=None):
    opportunity = get_opportunity_or_404(pk=pk, org_slug=org_slug)
    user_ids = OpportunityAccess.objects.filter(opportunity=opportunity, accepted=True).values_list(
        "user_id", flat=True
    )
    users = User.objects.filter(pk__in=user_ids)
    form = SendMessageMobileUsersForm(users=users, data=request.POST or None)

    if form.is_valid():
        selected_user_ids = form.cleaned_data["selected_users"]
        title = form.cleaned_data["title"]
        body = form.cleaned_data["body"]
        message_type = form.cleaned_data["message_type"]
        if "notification" in message_type:
            send_push_notification_task.delay(selected_user_ids, title, body)
        if "sms" in message_type:
            send_sms_task.delay(selected_user_ids, body)
        return redirect("opportunity:detail", org_slug=request.org.slug, pk=pk)

    path = [
        {"title": "Opportunities", "url": reverse("opportunity:list", args=(org_slug,))},
        {"title": opportunity.name, "url": reverse("opportunity:detail", args=(org_slug, opportunity.id))},
        {"title": "Send Message", "url": request.path},
    ]
    return render(
        request,
        "opportunity/send_message.html",
        context=dict(
            title=f"{request.org.slug} - {opportunity.name}",
            form_title="Send Message",
            form=form,
            users=users,
            user_ids=list(user_ids),
            path=path,
        ),
    )


# used for loading learn_app and deliver_app dropdowns
@org_member_required
def get_application(request, org_slug=None):
    domain = request.GET.get("learn_app_domain") or request.GET.get("deliver_app_domain")
    applications = get_applications_for_user_by_domain(request.user, domain)
    active_opps = Opportunity.objects.filter(
        Q(learn_app__cc_domain=domain) | Q(deliver_app__cc_domain=domain),
        active=True,
        end_date__lt=datetime.date.today(),
    ).select_related("learn_app", "deliver_app")
    existing_apps = set()
    for opp in active_opps:
        if opp.learn_app.cc_domain == domain:
            existing_apps.add(opp.learn_app.cc_app_id)
        if opp.deliver_app.cc_domain == domain:
            existing_apps.add(opp.deliver_app.cc_app_id)
    options = []
    for app in applications:
        if app["id"] not in existing_apps:
            value = json.dumps(app)
            name = app["name"]
            options.append(format_html("<option value='{}'>{}</option>", value, name))
    return HttpResponse("\n".join(options))


@org_member_required
@require_POST
def approve_visit(request, org_slug=None, pk=None):
    user_visit = UserVisit.objects.get(pk=pk)
    if user_visit.status != VisitValidationStatus.approved:
        user_visit.status = VisitValidationStatus.approved
        if user_visit.opportunity.managed:
            user_visit.review_created_on = now()

            if user_visit.flagged:
                justification = request.POST.get("justification")
                if not justification:
                    messages.error(request, "Justification is mandatory for flagged visits.")
                user_visit.justification = justification

        user_visit.save()
        update_payment_accrued(opportunity=user_visit.opportunity, users=[user_visit.user])

    return HttpResponse(status=200, headers={"HX-Trigger": "reload_table"})


@org_member_required
@require_POST
def reject_visit(request, org_slug=None, pk=None):
    user_visit = UserVisit.objects.get(pk=pk)
    reason = request.POST.get("reason")
    user_visit.status = VisitValidationStatus.rejected
    user_visit.reason = reason
    user_visit.save()
    access = OpportunityAccess.objects.get(user_id=user_visit.user_id, opportunity_id=user_visit.opportunity_id)
    update_payment_accrued(opportunity=access.opportunity, users=[access.user])
    return HttpResponse(status=200, headers={"HX-Trigger": "reload_table"})


@org_member_required
def fetch_attachment(self, org_slug, blob_id):
    blob_meta = BlobMeta.objects.get(blob_id=blob_id)
    attachment = storages["default"].open(blob_id)
    return FileResponse(attachment, filename=blob_meta.name, content_type=blob_meta.content_type)


@org_member_required
def verification_flags_config(request, org_slug=None, pk=None):
    opportunity = get_opportunity_or_404(pk=pk, org_slug=org_slug)
    verification_flags = OpportunityVerificationFlags.objects.filter(opportunity=opportunity).first()
    form = OpportunityVerificationFlagsConfigForm(instance=verification_flags, data=request.POST or None)
    deliver_unit_count = DeliverUnit.objects.filter(app=opportunity.deliver_app).count()
    DeliverUnitFlagsFormset = modelformset_factory(
        DeliverUnitFlagRules, DeliverUnitFlagsForm, extra=deliver_unit_count, max_num=deliver_unit_count
    )
    deliver_unit_flags = DeliverUnitFlagRules.objects.filter(opportunity=opportunity)
    deliver_unit_formset = DeliverUnitFlagsFormset(
        form_kwargs={"opportunity": opportunity},
        prefix="deliver_unit",
        queryset=deliver_unit_flags,
        data=request.POST or None,
        initial=[
            {"deliver_unit": du}
            for du in opportunity.deliver_app.deliver_units.exclude(
                id__in=deliver_unit_flags.values_list("deliver_unit")
            )
        ],
    )
    FormJsonValidationRulesFormset = modelformset_factory(
        FormJsonValidationRules,
        FormJsonValidationRulesForm,
        extra=1,
    )
    form_json_formset = FormJsonValidationRulesFormset(
        form_kwargs={"opportunity": opportunity},
        prefix="form_json",
        queryset=FormJsonValidationRules.objects.filter(opportunity=opportunity),
        data=request.POST or None,
    )
    if (
        request.method == "POST"
        and form.is_valid()
        and deliver_unit_formset.is_valid()
        and form_json_formset.is_valid()
    ):
        verification_flags = form.save(commit=False)
        verification_flags.opportunity = opportunity
        verification_flags.save()
        for du_form in deliver_unit_formset.forms:
            if du_form.is_valid() and du_form.cleaned_data != {}:
                du_form.instance.opportunity = opportunity
                du_form.save()
        for fj_form in form_json_formset.forms:
            if fj_form.is_valid() and fj_form.cleaned_data != {}:
                fj_form.instance.opportunity = opportunity
                fj_form.save()
        messages.success(request, "Verification flags saved successfully.")

    path = [
        {"title": "Opportunities", "url": reverse("opportunity:list", args=(org_slug,))},
        {"title": opportunity.name, "url": reverse("opportunity:detail", args=(org_slug, opportunity.id))},
        {"title": "Verification Flags Config", "url": request.path},
    ]
    return render(
        request,
        "opportunity/verification_flags_config.html",
        context=dict(
            opportunity=opportunity,
            title=f"{request.org.slug} - {opportunity.name}",
            form=form,
            deliver_unit_formset=deliver_unit_formset,
            form_json_formset=form_json_formset,
            path=path,
        ),
    )


@org_member_required
@csrf_exempt
@require_http_methods(["DELETE"])
def delete_form_json_rule(request, org_slug=None, opp_id=None, pk=None):
    form_json_rule = FormJsonValidationRules.objects.get(opportunity=opp_id, pk=pk)
    form_json_rule.delete()
    return HttpResponse(status=200)


class OpportunityCompletedWorkTable(OrganizationUserMixin, SingleTableView):
    model = CompletedWork
    paginate_by = 25
    table_class = CompletedWorkTable
    template_name = "tables/single_table.html"

    def get_queryset(self):
        opportunity_id = self.kwargs["pk"]
        org_slug = self.kwargs["org_slug"]
        opportunity = get_opportunity_or_404(org_slug=org_slug, pk=opportunity_id)
        access_objects = OpportunityAccess.objects.filter(opportunity=opportunity)
        return list(
            filter(lambda cw: cw.completed, CompletedWork.objects.filter(opportunity_access__in=access_objects))
        )


@org_member_required
def export_completed_work(request, org_slug, pk):
    get_opportunity_or_404(org_slug=request.org.slug, pk=pk)
    form = PaymentExportForm(data=request.POST)
    if not form.is_valid():
        messages.error(request, form.errors)
        return redirect("opportunity:detail", request.org.slug, pk)

    export_format = form.cleaned_data["format"]
    result = generate_work_status_export.delay(pk, export_format)
    redirect_url = reverse("opportunity:detail", args=(request.org.slug, pk))
    return redirect(f"{redirect_url}?export_task_id={result.id}")


@org_member_required
@require_POST
def update_completed_work_status_import(request, org_slug=None, pk=None):
    opportunity = get_opportunity_or_404(org_slug=org_slug, pk=pk)
    file = request.FILES.get("visits")
    try:
        status = bulk_update_completed_work_status(opportunity, file)
    except ImportException as e:
        messages.error(request, e.message)
    else:
        message = f"Payment Verification status updated successfully for {len(status)} completed works."
        if status.missing_completed_works:
            message += status.get_missing_message()
        messages.success(request, mark_safe(message))
    return redirect("opportunity:detail", org_slug, pk)


@org_member_required
@require_POST
def suspend_user(request, org_slug=None, opp_id=None, pk=None):
    access = get_object_or_404(OpportunityAccess, opportunity_id=opp_id, id=pk)
    access.suspended = True
    access.suspension_date = now()
    access.suspension_reason = request.POST.get("reason", "")
    access.save()

    # Clear the cached opportunity access for the suspended user
    remove_opportunity_access_cache(access.user, access.opportunity)

    return redirect("opportunity:user_visits_list", org_slug, opp_id, pk)


@org_member_required
def revoke_user_suspension(request, org_slug=None, opp_id=None, pk=None):
    access = get_object_or_404(OpportunityAccess, opportunity_id=opp_id, id=pk)
    access.suspended = False
    access.save()
    remove_opportunity_access_cache(access.user, access.opportunity)
    next = request.GET.get("next", "/")
    return redirect(next)


@org_member_required
def suspended_users_list(request, org_slug=None, pk=None):
    opportunity = get_opportunity_or_404(org_slug=org_slug, pk=pk)
    access_objects = OpportunityAccess.objects.filter(opportunity=opportunity, suspended=True)
    table = SuspendedUsersTable(access_objects)
    return render(request, "opportunity/suspended_users.html", dict(table=table, opportunity=opportunity))


@org_member_required
def export_catchment_area(request, org_slug, pk):
    get_opportunity_or_404(org_slug=request.org.slug, pk=pk)
    form = PaymentExportForm(data=request.POST)
    if not form.is_valid():
        messages.error(request, form.errors)
        return redirect("opportunity:detail", request.org.slug, pk)

    export_format = form.cleaned_data["format"]
    result = generate_catchment_area_export.delay(pk, export_format)
    redirect_url = reverse("opportunity:detail", args=(request.org.slug, pk))
    return redirect(f"{redirect_url}?export_task_id={result.id}")


@org_member_required
@require_POST
def import_catchment_area(request, org_slug=None, pk=None):
    opportunity = get_opportunity_or_404(org_slug=org_slug, pk=pk)
    file = request.FILES.get("catchments")
    try:
        status = bulk_update_catchments(opportunity, file)
    except ImportException as e:
        messages.error(request, e.message)
    else:
        message = f"{len(status)} catchment areas were updated successfully and {status.new_catchments} were created."
        messages.success(request, mark_safe(message))
    return redirect("opportunity:detail", org_slug, pk)


@org_member_required
def opportunity_user_invite(request, org_slug=None, pk=None):
    opportunity = get_object_or_404(Opportunity, organization=request.org, id=pk)
    form = OpportunityUserInviteForm(data=request.POST or None, org_slug=request.org.slug, opportunity=opportunity)
    if form.is_valid():
        users = form.cleaned_data["users"]
        filter_country = form.cleaned_data["filter_country"]
        filter_credential = form.cleaned_data["filter_credential"]
        if users or filter_country or filter_credential:
            add_connect_users.delay(users, opportunity.id, filter_country, filter_credential)
        return redirect("opportunity:detail", request.org.slug, pk)
    return render(
        request,
        "form.html",
        dict(title=f"{request.org.slug} - {opportunity.name}", form_title="Invite Users", form=form),
    )


@org_member_required
def user_visit_review(request, org_slug, opp_id):
    opportunity = get_opportunity_or_404(opp_id, org_slug)
    is_program_manager = is_program_manager_of_opportunity(request, opportunity)
    if request.POST and is_program_manager:
        review_status = request.POST.get("review_status").lower()
        updated_reviews = request.POST.getlist("pk")
        user_visits = UserVisit.objects.filter(pk__in=updated_reviews)
        if review_status in [VisitReviewStatus.agree.value, VisitReviewStatus.disagree.value]:
            user_visits.update(review_status=review_status)
            update_payment_accrued(opportunity=opportunity, users=[visit.user for visit in user_visits])

    return HttpResponse(status=200, headers={"HX-Trigger": "reload_table"})


@org_member_required
def payment_report(request, org_slug, pk):
    opportunity = get_opportunity_or_404(pk, org_slug)
    if not opportunity.managed:
        return redirect("opportunity:detail", org_slug, pk)
    total_paid_users = (
        Payment.objects.filter(opportunity_access__opportunity=opportunity).aggregate(total=Sum("amount"))["total"]
        or 0
    )
    total_paid_nm = (
        Payment.objects.filter(organization=opportunity.organization).aggregate(total=Sum("amount"))["total"] or 0
    )
    data, total_user_payment_accrued, total_nm_payment_accrued = get_payment_report_data(opportunity)
    table = PaymentReportTable(data)
    RequestConfig(request, paginate={"per_page": 15}).configure(table)

    cards = [
        {
            "amount": f"{opportunity.currency} {total_user_payment_accrued}",
            "icon": "fa-user-friends",
            "label": "Worker",
            "subtext": "Total Accrued",
        },
        {
            "amount": f"{opportunity.currency} {total_paid_users}",
            "icon": "fa-user-friends",
            "label": "Worker",
            "subtext": "Total Paid",
        },
        {
            "amount": f"{opportunity.currency} {total_nm_payment_accrued}",
            "icon": "fa-building",
            "label": "Organization",
            "subtext": "Total Accrued",
        },
        {
            "amount": f"{opportunity.currency} {total_paid_nm}",
            "icon": "fa-building",
            "label": "Organization",
            "subtext": "Total Paid",
        },
    ]

    return render(
        request,
        "tailwind/pages/invoice_payment_report.html",
        context=dict(
            table=table,
            opportunity=opportunity,
            cards=cards,
        ),
    )


<<<<<<< HEAD
class PaymentInvoiceTableView(OrganizationUserMixin, SingleTableView):
    model = PaymentInvoice
    paginate_by = 25
    table_class = PaymentInvoiceTable
    template_name = "tables/single_table.html"

    def get_table_kwargs(self):
        kwargs = super().get_table_kwargs()
        if not is_program_manager(self.request):  # noqa: E711
            kwargs["exclude"] = ("pk",)
        return kwargs

    def get_queryset(self):
        opportunity_id = self.kwargs["pk"]
        opportunity = get_opportunity_or_404(org_slug=self.request.org.slug, pk=opportunity_id)
        filter_kwargs = dict(opportunity=opportunity)
        table_filter = self.request.GET.get("filter")
        if table_filter is not None and table_filter in ["paid", "pending"]:
            filter_kwargs["payment__isnull"] = table_filter == "pending"
        return PaymentInvoice.objects.filter(**filter_kwargs).order_by("date")


=======
>>>>>>> c954c4b1
@org_member_required
def invoice_list(request, org_slug, pk):
    opportunity = get_opportunity_or_404(pk, org_slug)
    if not opportunity.managed:
        return redirect("opportunity:detail", org_slug, pk)

    program_manager = is_program_manager_of_opportunity(request, opportunity)

    filter_kwargs = dict(opportunity=opportunity)

    queryset = PaymentInvoice.objects.filter(**filter_kwargs).order_by("date")
    csrf_token = get_token(request)

    table = PaymentInvoiceTable(
        queryset,
        org_slug=org_slug,
        opp_id=pk,
        exclude=("actions",) if not program_manager else tuple(),
        csrf_token=csrf_token,
    )

    form = PaymentInvoiceForm(opportunity=opportunity)
    RequestConfig(request, paginate={"per_page": 10}).configure(table)
    return render(
        request,
        "tailwind/pages/invoice_list.html",
        {
            "header_title": "Invoices",
            "opportunity": opportunity,
            "table": table,
            "form": form,
            "program_manager": program_manager,
            "path": [
                {"title": "Opportunities", "url": reverse("opportunity:list", args=(org_slug,))},
                {"title": opportunity.name, "url": reverse("opportunity:detail", args=(org_slug, pk))},
                {"title": "Invoices", "url": reverse("opportunity:invoice_list", args=(org_slug, pk))},
            ],
        },
    )


@org_member_required
def invoice_create(request, org_slug=None, pk=None):
    opportunity = get_opportunity_or_404(pk, org_slug)
    if not opportunity.managed or is_program_manager_of_opportunity(request, opportunity):
        return redirect("opportunity:detail", org_slug, pk)
    form = PaymentInvoiceForm(data=request.POST or None, opportunity=opportunity)
    if request.POST and form.is_valid():
        form.save()
        form = PaymentInvoiceForm(opportunity=opportunity)
        redirect_url = reverse("opportunity:invoice_list", args=[org_slug, pk])
        response = HttpResponse(status=200)
        response["HX-Redirect"] = redirect_url
        return response
    return HttpResponse(render_crispy_form(form))


@org_member_required
@require_POST
def invoice_approve(request, org_slug, pk):
    opportunity = get_opportunity_or_404(pk, org_slug)
    if not opportunity.managed or not (request.org_membership and request.org_membership.is_program_manager):
        return redirect("opportunity:detail", org_slug, pk)
    invoice_ids = request.POST.getlist("pk")
    invoices = PaymentInvoice.objects.filter(opportunity=opportunity, pk__in=invoice_ids, payment__isnull=True)
    rate = get_exchange_rate(opportunity.currency)
    for invoice in invoices:
        amount_in_usd = invoice.amount / rate
        payment = Payment(
            amount=invoice.amount,
            organization=opportunity.organization,
            amount_usd=amount_in_usd,
            invoice=invoice,
        )
        payment.save()
    return redirect("opportunity:invoice_list", org_slug, pk)


@org_member_required
@require_POST
@csrf_exempt
def user_invite_delete(request, org_slug, opp_id, pk):
    opportunity = get_opportunity_or_404(opp_id, org_slug)
    invite = get_object_or_404(UserInvite, pk=pk, opportunity=opportunity)
    if invite.status != UserInviteStatus.not_found:
        return HttpResponse(status=403, data="User Invite cannot be deleted.")
    invite.delete()
    return HttpResponse(status=200, headers={"HX-Trigger": "userStatusReload"})


@org_admin_required
@require_POST
def resend_user_invite(request, org_slug, opp_id, pk):
    user_invite = get_object_or_404(UserInvite, id=pk)

    if user_invite.notification_date and (now() - user_invite.notification_date) < datetime.timedelta(days=1):
        return HttpResponse("You can only send one invitation per user every 24 hours. Please try again later.")

    if user_invite.status == UserInviteStatus.not_found:
        found_user_list = fetch_users([user_invite.phone_number])
        if not found_user_list:
            return HttpResponse("The user is not registered on Connect ID yet. Please ask them to sign up first.")

        connect_user = found_user_list[0]
        update_user_and_send_invite(connect_user, opp_id=pk)
    else:
        user = User.objects.get(phone_number=user_invite.phone_number)
        access, _ = OpportunityAccess.objects.get_or_create(user=user, opportunity_id=opp_id)
        invite_user.delay(user.id, access.pk)

    return HttpResponse("The invitation has been successfully resent to the user.")


def sync_deliver_units(request, org_slug, opp_id):
    status = HTTPStatus.OK
    message = "Delivery unit sync completed."
    try:
        create_learn_modules_and_deliver_units(opp_id)
    except AppNoBuildException:
        status = HTTPStatus.BAD_REQUEST
        message = "Failed to retrieve updates. No available build at the moment."

    return HttpResponse(content=message, status=status)


@org_member_required
def user_visit_verification(request, org_slug, opp_id, pk):
    opportunity = get_opportunity_or_404(opp_id, org_slug)
    opportunity_access = get_object_or_404(OpportunityAccess, opportunity=opportunity, pk=pk)
    is_program_manager = is_program_manager_of_opportunity(request, opportunity)

    user_visit_counts = get_user_visit_counts(opportunity_access_id=pk)
    visits = UserVisit.objects.filter(opportunity_access=opportunity_access)
    flagged_info = defaultdict(lambda: {"name": "", "approved": 0, "rejected": 0})
    for visit in visits:
        for flag in visit.flags:
            if visit.status in (VisitValidationStatus.approved, VisitValidationStatus.rejected):
                flagged_info[flag][visit.status] += 1
                flagged_info[flag]["name"] = flag
    flagged_info = flagged_info.values()
    last_payment_details = Payment.objects.filter(opportunity_access=opportunity_access).order_by("-date_paid").first()
    pending_payment = max(opportunity_access.payment_accrued - opportunity_access.total_paid, 0)
    pending_completed_work_count = CompletedWork.objects.filter(
        opportunity_access=opportunity_access, status=CompletedWorkStatus.pending, saved_approved_count__gt=0
    ).count()

    response = render(
        request,
        "opportunity/user_visit_verification.html",
        context={
            "header_title": "Worker",
            "opportunity_access": opportunity_access,
            "counts": user_visit_counts,
            "flagged_info": flagged_info,
            "last_payment_details": last_payment_details,
            "MAPBOX_TOKEN": settings.MAPBOX_TOKEN,
            "opportunity": opportunity_access.opportunity,
            "is_program_manager": is_program_manager,
            "pending_completed_work_count": pending_completed_work_count,
            "pending_payment": pending_payment,
        },
    )
    return response


def get_user_visit_counts(opportunity_access_id: int, date=None):
    opportunity_access = OpportunityAccess.objects.get(id=opportunity_access_id)
    visit_count_kwargs = {}
    if opportunity_access.opportunity.managed:
        visit_count_kwargs = dict(
            pending_review=Count(
                "id",
                filter=Q(
                    status=VisitValidationStatus.approved,
                    review_status=VisitReviewStatus.pending,
                    review_created_on__isnull=False,
                ),
            ),
            disagree=Count(
                "id",
                filter=Q(
                    status=VisitValidationStatus.approved,
                    review_status=VisitReviewStatus.disagree,
                    review_created_on__isnull=False,
                ),
            ),
            agree=Count(
                "id",
                filter=Q(
                    status=VisitValidationStatus.approved,
                    review_status=VisitReviewStatus.agree,
                    review_created_on__isnull=False,
                ),
            ),
        )

    filter_kwargs = {"opportunity_access": opportunity_access}
    if date:
        filter_kwargs.update({"visit_date__date": date})

    user_visit_counts = UserVisit.objects.filter(**filter_kwargs).aggregate(
        **visit_count_kwargs,
        approved=Count("id", filter=Q(status=VisitValidationStatus.approved)),
        pending=Count("id", filter=Q(status=VisitValidationStatus.pending)),
        rejected=Count("id", filter=Q(status=VisitValidationStatus.rejected)),
        flagged=Count("id", filter=Q(flagged=True)),
        total=Count("*"),
    )
    return user_visit_counts


class VisitVerificationTableView(OrganizationUserMixin, SingleTableView):
    model = UserVisit
    table_class = UserVisitVerificationTable
    template_name = "opportunity/user_visit_verification_table.html"
    exclude_columns = []

    def get_paginate_by(self, table_data):
        return self.request.GET.get("per_page", 10)

    def get_table(self, **kwargs):
        kwargs["exclude"] = self.exclude_columns
        self.table = super().get_table(**kwargs)
        return self.table

    def dispatch(self, request, *args, **kwargs):
        response = super().dispatch(request, *args, **kwargs)
        url = reverse(
            "opportunity:user_visits_list",
            args=[request.org.slug, self.kwargs["opp_id"], self.kwargs["pk"]],
        )
        query_params = request.GET.urlencode()
        response["HX-Replace-Url"] = f"{url}?{query_params}"
        return response

    def get_table_kwargs(self):
        kwargs = super().get_table_kwargs()
        kwargs["organization"] = self.request.org
        return kwargs

    def get_context_data(self, **kwargs):
        user_visit_counts = get_user_visit_counts(self.kwargs["pk"], self.filter_date)

        if self.is_program_manager:
            tabs = [
                {
                    "name": "pending_review",
                    "label": "Pending",
                    "count": user_visit_counts.get("pending_review", 0),
                },
                {
                    "name": "disagree",
                    "label": "Disagree",
                    "count": user_visit_counts.get("disagree", 0),
                },
                {
                    "name": "agree",
                    "label": "Agree",
                    "count": user_visit_counts.get("agree", 0),
                },
                {"name": "all", "label": "All", "count": user_visit_counts.get("total", 0)},
            ]
        else:
            tabs = [
                {
                    "name": "pending",
                    "label": "Pending",
                    "count": user_visit_counts.get("pending", 0),
                }
            ]

            if self.opportunity.managed:
                dynamic_tabs = [
                    {
                        "name": "pending_review",
                        "label": "Review",
                        "count": user_visit_counts.get("pending_review", 0),
                    },
                    {
                        "name": "disagree",
                        "label": "Revalidate",
                        "count": user_visit_counts.get("disagree", 0),
                    },
                    {
                        "name": "agree",
                        "label": "Approved",
                        "count": user_visit_counts.get("agree", 0),
                    },
                ]
            else:
                dynamic_tabs = [
                    {
                        "name": "approved",
                        "label": "Approved",
                        "count": user_visit_counts.get("approved", 0),
                    },
                ]

            tabs.extend(dynamic_tabs)
            tabs.extend(
                [
                    {
                        "name": "rejected",
                        "label": "Rejected",
                        "count": user_visit_counts.get("rejected", 0),
                    },
                    {"name": "all", "label": "All", "count": user_visit_counts.get("total", 0)},
                ]
            )

        context = super().get_context_data(**kwargs)
        context["opportunity_access"] = self.opportunity_access
        context["tabs"] = tabs
        return context

    def get_queryset(self):
        self.opportunity = get_opportunity_or_404(self.kwargs["opp_id"], self.kwargs["org_slug"])
        self.opportunity_access = get_object_or_404(
            OpportunityAccess, opportunity=self.opportunity, pk=self.kwargs["pk"]
        )
        self.is_program_manager = is_program_manager_of_opportunity(self.request, self.opportunity)

        self.filter_status = self.request.GET.get("filter_status")
        self.filter_date = self.request.GET.get("filter_date")
        filter_kwargs = {"opportunity_access": self.opportunity_access}
        if self.filter_date:
            date = datetime.datetime.strptime(self.filter_date, "%Y-%m-%d")
            filter_kwargs.update({"visit_date__date": date})

        if self.filter_status == "pending":
            filter_kwargs.update({"status": VisitValidationStatus.pending})
            self.exclude_columns = ["last_activity"]
        if self.filter_status == "approved":
            filter_kwargs.update({"status": VisitValidationStatus.approved})
        if self.filter_status == "rejected":
            filter_kwargs.update({"status": VisitValidationStatus.rejected})

        if self.filter_status == "pending_review":
            filter_kwargs.update(
                {
                    "review_status": VisitReviewStatus.pending,
                    "status": VisitValidationStatus.approved,
                    "review_created_on__isnull": False,
                }
            )
        if self.filter_status == "disagree":
            filter_kwargs.update(
                {
                    "review_status": VisitReviewStatus.disagree,
                    "status": VisitValidationStatus.approved,
                    "review_created_on__isnull": False,
                }
            )
        if self.filter_status == "agree":
            filter_kwargs.update(
                {
                    "review_status": VisitReviewStatus.agree,
                    "status": VisitValidationStatus.approved,
                    "review_created_on__isnull": False,
                }
            )

        return UserVisit.objects.filter(**filter_kwargs).order_by("visit_date")


@org_member_required
def user_visit_details(request, org_slug, opp_id, pk):
    opportunity = get_opportunity_or_404(opp_id, org_slug)

    user_visit = get_object_or_404(UserVisit, pk=pk, opportunity=opportunity)
    serializer = XFormSerializer(data=user_visit.form_json)
    serializer.is_valid()
    xform = serializer.save()

    visit_data = {}
    user_forms = []
    other_forms = []
    lat = None
    lon = None
    precision = None
    visit_data = {
        "entity_name": user_visit.entity_name,
        "user__name": user_visit.user.name,
        "status": user_visit.get_status_display(),
        "visit_date": user_visit.visit_date,
    }
    if user_visit.location:
        locations = UserVisit.objects.filter(opportunity=user_visit.opportunity).exclude(pk=pk).select_related("user")
        lat, lon, _, precision = user_visit.location.split(" ")
        for loc in locations:
            if loc.location is None:
                continue
            other_lat, other_lon, _, other_precision = loc.location.split(" ")
            dist = distance.distance((lat, lon), (other_lat, other_lon))
            if dist.m <= 250:
                visit_data = {
                    "entity_name": loc.entity_name,
                    "user__name": loc.user.name,
                    "status": loc.get_status_display(),
                    "visit_date": loc.visit_date,
                    "url": reverse(
                        "opportunity:user_visit_details",
                        kwargs={"org_slug": request.org.slug, "opp_id": loc.opportunity_id, "pk": loc.pk},
                    ),
                }
                if user_visit.user_id == loc.user_id:
                    user_forms.append((visit_data, dist.m, other_lat, other_lon, other_precision))
                else:
                    other_forms.append((visit_data, dist.m, other_lat, other_lon, other_precision))
        user_forms.sort(key=lambda x: x[1])
        other_forms.sort(key=lambda x: x[1])
        visit_data.update({"lat": lat, "lon": lon, "precision": precision})
    return render(
        request,
        "opportunity/user_visit_details.html",
        context=dict(
            user_visit=user_visit,
            xform=xform,
            user_forms=user_forms[:5],
            other_forms=other_forms[:5],
            visit_data=visit_data,
            is_program_manager=is_program_manager_of_opportunity(request, opportunity),
        ),
    )


def opportunity_worker(request, org_slug=None, opp_id=None):
    opp = get_opportunity_or_404(opp_id, org_slug)
    base_kwargs = {"org_slug": org_slug, "opp_id": opp_id}
    export_form = PaymentExportForm()

    path = [
        {"title": "Opportunities", "url": reverse("opportunity:list", args=(org_slug,))},
        {"title": opp.name, "url": reverse("opportunity:detail", args=(org_slug, opp_id))},
        {"title": "Workers", "url": reverse("opportunity:worker_list", args=(org_slug, opp_id))},
    ]

    raw_qs = request.GET.urlencode()
    query = f"?{raw_qs}" if raw_qs else ""

    tabs = [
        {
            "key": "workers",
            "label": "Workers",
            "url": reverse("opportunity:worker_table", kwargs=base_kwargs) + query,
            "trigger": "loadWorkers",
        },
        {
            "key": "learn",
            "label": "Learn",
            "url": reverse("opportunity:learn_table", kwargs=base_kwargs) + query,
            "trigger": "loadLearn",
        },
        {
            "key": "delivery",
            "label": "Delivery",
            "url": reverse("opportunity:delivery_table", kwargs=base_kwargs) + query,
            "trigger": "loadDelivery",
        },
        {
            "key": "payments",
            "label": "Payments",
            "url": reverse("opportunity:payments_table", kwargs=base_kwargs) + query,
            "trigger": "loadPayments",
        },
    ]

    is_program_manager = opp.managed and is_program_manager_of_opportunity(request, opp)

    import_export_delivery_urls = {
        "export_url": reverse(
            "opportunity:review_visit_export" if is_program_manager else "opportunity:visit_export",
            args=(request.org.slug, opp_id)
        ),
        "import_url": reverse(
            "opportunity:review_visit_import" if is_program_manager else "opportunity:visit_import",
            args=(request.org.slug, opp_id)
        )
    }

    visit_export_form = ReviewVisitExportForm() if is_program_manager else VisitExportForm()



    return render(
        request,
        "tailwind/pages/opportunity_worker.html",
        {
            "opportunity": opp,
            "tabs": tabs,
            "visit_export_form": visit_export_form,
            # This same form is used for multiple types of export
            "export_form": export_form,
            "export_task_id": request.GET.get("export_task_id"),
            "path": path,
            "import_export_delivery_urls": import_export_delivery_urls
        },
    )


@org_member_required
def worker_main(request, org_slug=None, opp_id=None):
    opportunity = get_opportunity_or_404(opp_id, org_slug)
    data = get_worker_table_data(opportunity)
    table = WorkerStatusTable(data)
    RequestConfig(request, paginate={"per_page": 10}).configure(table)
    return render(request, "tailwind/components/tables/table.html", {"table": table})


@org_member_required
def worker_learn(request, org_slug=None, opp_id=None):
    opp = get_opportunity_or_404(opp_id, org_slug)
    data = get_worker_learn_table_data(opp)
    table = WorkerLearnTable(data, org_slug=org_slug, opp_id=opp_id)
    RequestConfig(request, paginate={"per_page": 10}).configure(table)
    return render(request, "tailwind/components/tables/table.html", {"table": table})


@org_member_required
def worker_delivery(request, org_slug=None, opp_id=None):
    opportunity = get_opportunity_or_404(opp_id, org_slug)
    data = get_annotated_opportunity_access_deliver_status(opportunity)
    table = WorkerDeliveryTable(data, org_slug=org_slug, opp_id=opp_id)
    RequestConfig(request, paginate={"per_page": 10}).configure(table)
    return render(request, "tailwind/components/tables/table.html", {"table": table})


@org_member_required
def worker_payments(request, org_slug=None, opp_id=None):
    opportunity = get_opportunity_or_404(opp_id, org_slug)
    query_set = OpportunityAccess.objects.filter(opportunity=opportunity, payment_accrued__gte=0).order_by(
        "-payment_accrued"
    )
    query_set = query_set.annotate(
        last_active=Greatest(Max("uservisit__visit_date"), Max("completedmodule__date"), "date_learn_started"),
        last_paid=Max("payment__date_paid"),
        confirmed_paid=Sum("payment__amount", filter=Q(payment__confirmed=True)),
        total_paid_d=Sum("payment__amount"),
    )
    table = WorkerPaymentsTable(query_set)
    RequestConfig(request, paginate={"per_page": 10}).configure(table)
    return render(request, "tailwind/components/tables/table.html", {"table": table})


@org_member_required
def worker_learn_status_view(request, org_slug, opp_id, access_id):
    access = get_object_or_404(OpportunityAccess, opportunity__id=opp_id, pk=access_id)
    completed_modules = CompletedModule.objects.filter(opportunity_access=access)
    total_duration = datetime.timedelta(0)
    for cm in completed_modules:
        total_duration += cm.duration
    total_duration = get_duration_min(total_duration.total_seconds())

    table = WorkerLearnStatusTable(completed_modules)

    return render(
        request,
        "tailwind/pages/opportunity_worker_learn.html",
        {"header_title": "Worker", "total_learn_duration": total_duration, "table": table, "access": access},
    )<|MERGE_RESOLUTION|>--- conflicted
+++ resolved
@@ -163,20 +163,6 @@
     raise Http404("Opportunity not found.")
 
 
-<<<<<<< HEAD
-=======
-def is_program_manager_of_opportunity(request, opportunity):
-    return (
-        opportunity.managed
-        and opportunity.managedopportunity.program.organization.slug == request.org.slug
-        and (
-            request.org.program_manager
-            and ((request.org_membership and request.org_membership.is_admin) or request.user.is_superuser)
-        )
-    )
-
-
->>>>>>> c954c4b1
 class OrgContextSingleTableView(SingleTableView):
     def get_table_kwargs(self):
         kwargs = super().get_table_kwargs()
@@ -1231,7 +1217,6 @@
     )
 
 
-<<<<<<< HEAD
 class PaymentInvoiceTableView(OrganizationUserMixin, SingleTableView):
     model = PaymentInvoice
     paginate_by = 25
@@ -1254,8 +1239,6 @@
         return PaymentInvoice.objects.filter(**filter_kwargs).order_by("date")
 
 
-=======
->>>>>>> c954c4b1
 @org_member_required
 def invoice_list(request, org_slug, pk):
     opportunity = get_opportunity_or_404(pk, org_slug)
@@ -1728,17 +1711,15 @@
     import_export_delivery_urls = {
         "export_url": reverse(
             "opportunity:review_visit_export" if is_program_manager else "opportunity:visit_export",
-            args=(request.org.slug, opp_id)
+            args=(request.org.slug, opp_id),
         ),
         "import_url": reverse(
             "opportunity:review_visit_import" if is_program_manager else "opportunity:visit_import",
-            args=(request.org.slug, opp_id)
-        )
+            args=(request.org.slug, opp_id),
+        ),
     }
 
     visit_export_form = ReviewVisitExportForm() if is_program_manager else VisitExportForm()
-
-
 
     return render(
         request,
@@ -1751,7 +1732,7 @@
             "export_form": export_form,
             "export_task_id": request.GET.get("export_task_id"),
             "path": path,
-            "import_export_delivery_urls": import_export_delivery_urls
+            "import_export_delivery_urls": import_export_delivery_urls,
         },
     )
 
