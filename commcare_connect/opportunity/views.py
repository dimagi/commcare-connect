import datetime
import json
from functools import reduce
from http import HTTPStatus

from celery.result import AsyncResult
from crispy_forms.utils import render_crispy_form
from django.conf import settings
from django.contrib import messages
from django.contrib.auth.mixins import LoginRequiredMixin, UserPassesTestMixin
from django.core.files.storage import storages
from django.db.models import Q, Sum
from django.forms import modelformset_factory
from django.http import FileResponse, Http404, HttpResponse
from django.middleware.csrf import get_token
from django.shortcuts import get_object_or_404, redirect, render
from django.urls import reverse
from django.utils.html import format_html
from django.utils.safestring import mark_safe
from django.utils.text import slugify
from django.utils.timezone import now
from django.utils.translation import gettext as _
from django.views.decorators.csrf import csrf_exempt
from django.views.decorators.http import require_GET, require_http_methods, require_POST
from django.views.generic import CreateView, DetailView, ListView, UpdateView
from django_tables2 import RequestConfig, SingleTableView
from django_tables2.export import TableExport
from geopy import distance

from commcare_connect.connect_id_client import fetch_users
from commcare_connect.form_receiver.serializers import XFormSerializer
from commcare_connect.opportunity.api.serializers import remove_opportunity_access_cache
from commcare_connect.opportunity.app_xml import AppNoBuildException
from commcare_connect.opportunity.forms import (
    AddBudgetExistingUsersForm,
    AddBudgetNewUsersForm,
    DateRanges,
    DeliverUnitFlagsForm,
    FormJsonValidationRulesForm,
    OpportunityChangeForm,
    OpportunityCreationForm,
    OpportunityFinalizeForm,
    OpportunityInitForm,
    OpportunityUserInviteForm,
    OpportunityVerificationFlagsConfigForm,
    PaymentExportForm,
    PaymentInvoiceForm,
    PaymentUnitForm,
    ReviewVisitExportForm,
    SendMessageMobileUsersForm,
    VisitExportForm,
)
from commcare_connect.opportunity.helpers import (
    get_annotated_opportunity_access,
    get_annotated_opportunity_access_deliver_status,
    get_payment_report_data,
)
from commcare_connect.opportunity.models import (
    BlobMeta,
    CatchmentArea,
    CompletedWork,
    CompletedWorkStatus,
    DeliverUnit,
    DeliverUnitFlagRules,
    FormJsonValidationRules,
    Opportunity,
    OpportunityAccess,
    OpportunityClaim,
    OpportunityClaimLimit,
    OpportunityVerificationFlags,
    Payment,
    PaymentInvoice,
    PaymentUnit,
    UserInvite,
    UserInviteStatus,
    UserVisit,
    VisitReviewStatus,
    VisitValidationStatus,
)
from commcare_connect.opportunity.tables import (
    CompletedWorkTable,
    DeliverStatusTable,
    LearnStatusTable,
    OpportunityPaymentTable,
    PaymentInvoiceTable,
    PaymentReportTable,
    PaymentUnitTable,
    SuspendedUsersTable,
    UserPaymentsTable,
    UserStatusTable,
    UserVisitFilter,
    UserVisitReviewFilter,
    UserVisitReviewTable,
    UserVisitTable,
)
from commcare_connect.opportunity.tasks import (
    add_connect_users,
    create_learn_modules_and_deliver_units,
    generate_catchment_area_export,
    generate_deliver_status_export,
    generate_payment_export,
    generate_review_visit_export,
    generate_user_status_export,
    generate_visit_export,
    generate_work_status_export,
    invite_user,
    send_push_notification_task,
    send_sms_task,
    update_user_and_send_invite,
)
from commcare_connect.opportunity.visit_import import (
    ImportException,
    bulk_update_catchments,
    bulk_update_completed_work_status,
    bulk_update_payment_status,
    bulk_update_visit_review_status,
    bulk_update_visit_status,
    get_exchange_rate,
    update_payment_accrued,
)
from commcare_connect.organization.decorators import org_admin_required, org_member_required, org_viewer_required
from commcare_connect.program.models import ManagedOpportunity, ProgramApplication
from commcare_connect.program.tables import ProgramInvitationTable
from commcare_connect.users.models import User
from commcare_connect.utils.commcarehq_api import get_applications_for_user_by_domain, get_domains_for_user


class OrganizationUserMixin(LoginRequiredMixin, UserPassesTestMixin):
    def test_func(self):
        # request.org_membership is a SimpleLazyObject object so `is not None` is always `True`
        return self.request.org_membership != None or self.request.user.is_superuser  # noqa: E711


class OrganizationUserMemberRoleMixin(LoginRequiredMixin, UserPassesTestMixin):
    def test_func(self):
        return (
            self.request.org_membership != None and not self.request.org_membership.is_viewer  # noqa: E711
        ) or self.request.user.is_superuser


def get_opportunity_or_404(pk, org_slug):
    opp = get_object_or_404(Opportunity, id=pk)

    if (opp.organization and opp.organization.slug == org_slug) or (
        opp.managed and opp.managedopportunity.program.organization.slug == org_slug
    ):
        return opp

    raise Http404("Opportunity not found.")


class OrgContextSingleTableView(SingleTableView):
    def get_table_kwargs(self):
        kwargs = super().get_table_kwargs()
        kwargs["org_slug"] = self.request.org.slug
        return kwargs


class OpportunityList(OrganizationUserMixin, ListView):
    model = Opportunity
    paginate_by = 10

    def get_queryset(self):
        ordering = self.request.GET.get("sort", "name")
        if ordering not in ["name", "-name", "start_date", "-start_date", "end_date", "-end_date"]:
            ordering = "name"

        return Opportunity.objects.filter(organization=self.request.org).order_by(ordering)

    def get_context_data(self, **kwargs):
        context = super().get_context_data(**kwargs)
        context["opportunity_init_url"] = reverse("opportunity:init", kwargs={"org_slug": self.request.org.slug})

        program_invitation_table = None
        if self.request.org_membership and self.request.org_membership.is_admin or self.request.user.is_superuser:
            program_invitations = ProgramApplication.objects.filter(organization=self.request.org)
            program_invitation_table = ProgramInvitationTable(program_invitations)
        context["program_invitation_table"] = program_invitation_table
        context["base_template"] = "opportunity/base.html"
        return context


class OpportunityCreate(OrganizationUserMemberRoleMixin, CreateView):
    template_name = "opportunity/opportunity_create.html"
    form_class = OpportunityCreationForm

    def get_success_url(self):
        return reverse("opportunity:list", args=(self.request.org.slug,))

    def get_form_kwargs(self):
        kwargs = super().get_form_kwargs()
        kwargs["domains"] = get_domains_for_user(self.request.user)
        kwargs["user"] = self.request.user
        kwargs["org_slug"] = self.request.org.slug
        return kwargs

    def form_valid(self, form: OpportunityCreationForm) -> HttpResponse:
        response = super().form_valid(form)
        create_learn_modules_and_deliver_units.delay(self.object.id)
        return response


class OpportunityInit(OrganizationUserMemberRoleMixin, CreateView):
    template_name = "opportunity/opportunity_init.html"
    form_class = OpportunityInitForm

    def get_success_url(self):
        return reverse("opportunity:add_payment_units", args=(self.request.org.slug, self.object.id))

    def get_form_kwargs(self):
        kwargs = super().get_form_kwargs()
        kwargs["domains"] = get_domains_for_user(self.request.user)
        kwargs["user"] = self.request.user
        kwargs["org_slug"] = self.request.org.slug
        return kwargs

    def form_valid(self, form: OpportunityInitForm) -> HttpResponse:
        response = super().form_valid(form)
        create_learn_modules_and_deliver_units(self.object.id)
        return response


class OpportunityEdit(OrganizationUserMemberRoleMixin, UpdateView):
    model = Opportunity
    template_name = "opportunity/opportunity_edit.html"
    form_class = OpportunityChangeForm

    def get_success_url(self):
        return reverse("opportunity:detail", args=(self.request.org.slug, self.object.id))

    def get_form_kwargs(self):
        kwargs = super().get_form_kwargs()
        kwargs["org_slug"] = self.request.org.slug
        return kwargs

    def form_valid(self, form):
        opportunity = form.instance
        opportunity.modified_by = self.request.user.email
        users = form.cleaned_data["users"]
        filter_country = form.cleaned_data["filter_country"]
        filter_credential = form.cleaned_data["filter_credential"]
        if users or filter_country or filter_credential:
            add_connect_users.delay(users, form.instance.id, filter_country, filter_credential)

        end_date = form.cleaned_data["end_date"]
        if end_date:
            opportunity.end_date = end_date
        response = super().form_valid(form)
        return response


class OpportunityFinalize(OrganizationUserMemberRoleMixin, UpdateView):
    model = Opportunity
    template_name = "opportunity/opportunity_finalize.html"
    form_class = OpportunityFinalizeForm

    def dispatch(self, request, *args, **kwargs):
        self.object = self.get_object()
        if self.object.paymentunit_set.count() == 0:
            messages.warning(request, "Please configure payment units before setting budget")
            return redirect("opportunity:add_payment_units", org_slug=request.org.slug, pk=self.object.id)
        return super().dispatch(request, *args, **kwargs)

    def get_success_url(self):
        return reverse("opportunity:detail", args=(self.request.org.slug, self.object.id))

    def get_form_kwargs(self):
        kwargs = super().get_form_kwargs()
        opportunity = self.object
        payment_units = opportunity.paymentunit_set.all()
        budget_per_user = 0
        payment_units_max_total = 0
        for pu in payment_units:
            budget_per_user += pu.amount * pu.max_total
            payment_units_max_total += pu.max_total
        kwargs["budget_per_user"] = budget_per_user
        kwargs["current_start_date"] = opportunity.start_date
        kwargs["opportunity"] = opportunity
        kwargs["payment_units_max_total"] = payment_units_max_total
        return kwargs

    def form_valid(self, form):
        opportunity = form.instance
        opportunity.modified_by = self.request.user.email
        start_date = form.cleaned_data["start_date"]
        end_date = form.cleaned_data["end_date"]
        if end_date:
            opportunity.end_date = end_date
        if start_date:
            opportunity.start_date = start_date

        if opportunity.managed:
            ManagedOpportunity.objects.filter(id=opportunity.id).update(
                org_pay_per_visit=form.cleaned_data["org_pay_per_visit"]
            )
        response = super().form_valid(form)
        return response


class OpportunityDetail(OrganizationUserMixin, DetailView):
    model = Opportunity
    template_name = "opportunity/opportunity_detail.html"

    def get(self, request, *args, **kwargs):
        self.object = self.get_object()
        if not self.object.is_setup_complete:
            messages.warning(request, "Please complete the opportunity setup to view it")
            return redirect("opportunity:add_payment_units", org_slug=request.org.slug, pk=self.object.id)
        context = self.get_context_data(object=self.object)
        return self.render_to_response(context)

    def get_context_data(self, object, **kwargs):
        context = super().get_context_data(**kwargs)
        context["export_task_id"] = self.request.GET.get("export_task_id")
        context["visit_export_form"] = VisitExportForm()
        context["export_form"] = PaymentExportForm()
        context["review_visit_export_form"] = ReviewVisitExportForm()
        context["user_is_network_manager"] = object.managed and object.organization == self.request.org
        import_visit_helper_text = _(
            'The file must contain at least the "Visit ID"{extra} and "Status" column. The import is case-insensitive.'
        ).format(extra=_(', "Justification"') if object.managed else "")
        context["import_visit_helper_text"] = import_visit_helper_text
        return context


class OpportunityLearnStatusTableView(OrganizationUserMixin, OrgContextSingleTableView):
    model = OpportunityAccess
    paginate_by = 25
    table_class = LearnStatusTable
    template_name = "tables/single_table.html"

    def get_queryset(self):
        opportunity_id = self.kwargs["pk"]
        opportunity = get_opportunity_or_404(org_slug=self.request.org.slug, pk=opportunity_id)
        return OpportunityAccess.objects.filter(opportunity=opportunity).order_by("user__name")


class OpportunityPaymentTableView(OrganizationUserMixin, OrgContextSingleTableView):
    model = OpportunityAccess
    paginate_by = 25
    table_class = OpportunityPaymentTable
    template_name = "tables/single_table.html"

    def get_queryset(self):
        opportunity_id = self.kwargs["pk"]
        org_slug = self.kwargs["org_slug"]
        opportunity = get_opportunity_or_404(org_slug=org_slug, pk=opportunity_id)
        return OpportunityAccess.objects.filter(opportunity=opportunity, payment_accrued__gte=0).order_by(
            "-payment_accrued"
        )


class UserPaymentsTableView(OrganizationUserMixin, SingleTableView):
    model = Payment
    paginate_by = 25
    table_class = UserPaymentsTable
    template_name = "opportunity/opportunity_user_payments_list.html"

    def get_context_data(self, **kwargs):
        context = super().get_context_data(**kwargs)
        context["latest_payment"] = self.object_list.all().first()
        context["access"] = self.access
        context["opportunity"] = self.opportunity
        return context

    def get_queryset(self):
        opportunity_id = self.kwargs["opp_id"]
        org_slug = self.kwargs["org_slug"]
        self.opportunity = get_opportunity_or_404(org_slug=org_slug, pk=opportunity_id)
        access_id = self.kwargs["pk"]
        self.access = get_object_or_404(OpportunityAccess, opportunity=self.opportunity, pk=access_id)
        return Payment.objects.filter(opportunity_access=self.access).order_by("-date_paid")


class OpportunityUserLearnProgress(OrganizationUserMixin, DetailView):
    template_name = "opportunity/user_learn_progress.html"

    def get_queryset(self):
        return OpportunityAccess.objects.filter(opportunity_id=self.kwargs.get("opp_id"))


@org_member_required
def export_user_visits(request, org_slug, pk):
    get_opportunity_or_404(org_slug=request.org.slug, pk=pk)
    form = VisitExportForm(data=request.POST)
    if not form.is_valid():
        messages.error(request, form.errors)
        return redirect("opportunity:detail", request.org.slug, pk)

    export_format = form.cleaned_data["format"]
    date_range = DateRanges(form.cleaned_data["date_range"])
    status = form.cleaned_data["status"]
    flatten = form.cleaned_data["flatten_form_data"]

    result = generate_visit_export.delay(pk, date_range, status, export_format, flatten)
    redirect_url = reverse("opportunity:detail", args=(request.org.slug, pk))
    return redirect(f"{redirect_url}?export_task_id={result.id}")


@org_member_required
def review_visit_export(request, org_slug, pk):
    get_opportunity_or_404(org_slug=request.org.slug, pk=pk)
    form = ReviewVisitExportForm(data=request.POST)
    if not form.is_valid():
        messages.error(request, form.errors)
        return redirect("opportunity:detail", request.org.slug, pk)

    export_format = form.cleaned_data["format"]
    date_range = DateRanges(form.cleaned_data["date_range"])
    status = form.cleaned_data["status"]

    result = generate_review_visit_export.delay(pk, date_range, status, export_format)
    redirect_url = reverse("opportunity:detail", args=(request.org.slug, pk))
    return redirect(f"{redirect_url}?export_task_id={result.id}")


@org_member_required
@require_GET
def export_status(request, org_slug, task_id):
    task_meta = AsyncResult(task_id)._get_task_meta()
    status = task_meta.get("status")
    progress = {
        "complete": status == "SUCCESS",
    }
    if status == "FAILURE":
        progress["error"] = task_meta.get("result")
    return render(
        request,
        "opportunity/upload_progress.html",
        {
            "task_id": task_id,
            "current_time": now().microsecond,
            "progress": progress,
        },
    )


@org_member_required
@require_GET
def download_export(request, org_slug, task_id):
    task_meta = AsyncResult(task_id)._get_task_meta()
    saved_filename = task_meta.get("result")
    opportunity_id = task_meta.get("args")[0]
    opportunity = get_opportunity_or_404(org_slug=org_slug, pk=opportunity_id)
    op_slug = slugify(opportunity.name)
    export_format = saved_filename.split(".")[-1]
    filename = f"{org_slug}_{op_slug}_export.{export_format}"

    export_file = storages["default"].open(saved_filename)
    return FileResponse(
        export_file, as_attachment=True, filename=filename, content_type=TableExport.FORMATS[export_format]
    )


@org_member_required
@require_POST
def update_visit_status_import(request, org_slug=None, pk=None):
    opportunity = get_opportunity_or_404(org_slug=org_slug, pk=pk)
    file = request.FILES.get("visits")
    try:
        status = bulk_update_visit_status(opportunity, file)
    except ImportException as e:
        messages.error(request, e.message)
    else:
        message = f"Visit status updated successfully for {len(status)} visits."
        if status.missing_visits:
            message += status.get_missing_message()
        messages.success(request, mark_safe(message))
    if opportunity.managed:
        return redirect("opportunity:user_visit_review", org_slug, pk)
    return redirect("opportunity:detail", org_slug, pk)


def review_visit_import(request, org_slug=None, pk=None):
    opportunity = get_opportunity_or_404(org_slug=org_slug, pk=pk)
    file = request.FILES.get("visits")
    try:
        status = bulk_update_visit_review_status(opportunity, file)
    except ImportException as e:
        messages.error(request, e.message)
        return redirect("opportunity:detail", org_slug, pk)
    else:
        message = f"Visit review updated successfully for {len(status)} visits."
        if status.missing_visits:
            message += status.get_missing_message()
        messages.success(request, mark_safe(message))
        return redirect("opportunity:user_visit_review", org_slug, pk)


@org_member_required
def add_budget_existing_users(request, org_slug=None, pk=None):
    opportunity = get_opportunity_or_404(org_slug=org_slug, pk=pk)
    opportunity_access = OpportunityAccess.objects.filter(opportunity=opportunity)
    opportunity_claims = OpportunityClaim.objects.filter(opportunity_access__in=opportunity_access)
    program_manager = (
        getattr(request, "org_membership", None) and request.org_membership.is_program_manager
    ) or request.user.is_superuser

    form = AddBudgetExistingUsersForm(
        opportunity_claims=opportunity_claims,
        opportunity=opportunity,
        data=request.POST or None,
    )
    if form.is_valid():
        form.save()
        return redirect("opportunity:detail", org_slug, pk)

    return render(
        request,
        "opportunity/add_visits_existing_users.html",
        {
            "form": form,
            "opportunity_claims": opportunity_claims,
            "budget_per_visit": opportunity.budget_per_visit_new,
            "opportunity": opportunity,
            "disable_add_budget_for_new_users": opportunity.managed and not program_manager,
        },
    )


@org_member_required
def add_budget_new_users(request, org_slug=None, pk=None):
    opportunity = get_opportunity_or_404(org_slug=org_slug, pk=pk)
    program_manager = (
        getattr(request, "org_membership", None) and request.org_membership.is_program_manager
    ) or request.user.is_superuser

    form = AddBudgetNewUsersForm(
        opportunity=opportunity,
        program_manager=program_manager,
        data=request.POST or None,
    )

    if form.is_valid():
        form.save()
        redirect_url = reverse("opportunity:detail", args=[org_slug, pk])
        response = HttpResponse()
        response["HX-Redirect"] = redirect_url
        return response

    csrf_token = get_token(request)
    form_html = f"""
        <form id="form-content"
              hx-post="{reverse('opportunity:add_budget_new_users', args=[org_slug, pk])}"
              hx-trigger="submit"
              hx-headers='{{"X-CSRFToken": "{csrf_token}"}}'>
            <input type="hidden" name="csrfmiddlewaretoken" value="{csrf_token}">
            {render_crispy_form(form)}
        </form>
        """

    return HttpResponse(mark_safe(form_html))


class OpportunityUserStatusTableView(OrganizationUserMixin, OrgContextSingleTableView):
    model = OpportunityAccess
    paginate_by = 25
    table_class = UserStatusTable
    template_name = "tables/single_table.html"

    def get_queryset(self):
        opportunity_id = self.kwargs["pk"]
        org_slug = self.kwargs["org_slug"]
        opportunity = get_opportunity_or_404(org_slug=org_slug, pk=opportunity_id)
        access_objects = get_annotated_opportunity_access(opportunity)
        return access_objects


@org_member_required
def export_users_for_payment(request, org_slug, pk):
    get_opportunity_or_404(org_slug=request.org.slug, pk=pk)
    form = PaymentExportForm(data=request.POST)
    if not form.is_valid():
        messages.error(request, form.errors)
        return redirect("opportunity:detail", request.org.slug, pk)

    export_format = form.cleaned_data["format"]
    result = generate_payment_export.delay(pk, export_format)
    redirect_url = reverse("opportunity:detail", args=(request.org.slug, pk))
    return redirect(f"{redirect_url}?export_task_id={result.id}")


@org_member_required
@require_POST
def payment_import(request, org_slug=None, pk=None):
    opportunity = get_opportunity_or_404(org_slug=org_slug, pk=pk)
    file = request.FILES.get("payments")
    try:
        status = bulk_update_payment_status(opportunity, file)
    except ImportException as e:
        messages.error(request, e.message)
    else:
        message = f"Payment status updated successfully for {len(status)} users."
        messages.success(request, mark_safe(message))
    return redirect("opportunity:detail", org_slug, pk)


@org_member_required
def add_payment_units(request, org_slug=None, pk=None):
    if request.POST:
        return add_payment_unit(request, org_slug=org_slug, pk=pk)
    opportunity = get_opportunity_or_404(org_slug=org_slug, pk=pk)
    return render(request, "opportunity/add_payment_units.html", dict(opportunity=opportunity))


@org_member_required
def add_payment_unit(request, org_slug=None, pk=None):
    opportunity = get_opportunity_or_404(org_slug=org_slug, pk=pk)
    deliver_units = DeliverUnit.objects.filter(
        Q(payment_unit__isnull=True) | Q(payment_unit__opportunity__active=False), app=opportunity.deliver_app
    )
    form = PaymentUnitForm(
        deliver_units=deliver_units,
        data=request.POST or None,
        payment_units=opportunity.paymentunit_set.filter(parent_payment_unit__isnull=True).all(),
        org_slug=org_slug,
        opportunity_id=opportunity.pk,
    )
    if form.is_valid():
        form.instance.opportunity = opportunity
        form.save()
        required_deliver_units = form.cleaned_data["required_deliver_units"]
        DeliverUnit.objects.filter(id__in=required_deliver_units, payment_unit__isnull=True).update(
            payment_unit=form.instance.id
        )
        optional_deliver_units = form.cleaned_data["optional_deliver_units"]
        DeliverUnit.objects.filter(id__in=optional_deliver_units, payment_unit__isnull=True).update(
            payment_unit=form.instance.id, optional=True
        )
        sub_payment_units = form.cleaned_data["payment_units"]
        PaymentUnit.objects.filter(id__in=sub_payment_units, parent_payment_unit__isnull=True).update(
            parent_payment_unit=form.instance.id
        )
        messages.success(request, f"Payment unit {form.instance.name} created.")
        claims = OpportunityClaim.objects.filter(opportunity_access__opportunity=opportunity)
        for claim in claims:
            OpportunityClaimLimit.create_claim_limits(opportunity, claim)
        return redirect("opportunity:add_payment_units", org_slug=request.org.slug, pk=opportunity.id)
    elif request.POST:
        messages.error(request, "Invalid Data")
        return redirect("opportunity:add_payment_units", org_slug=request.org.slug, pk=opportunity.id)
    return render(
        request,
        "partial_form.html" if request.GET.get("partial") == "True" else "form.html",
        dict(title=f"{request.org.slug} - {opportunity.name}", form_title="Payment Unit Create", form=form),
    )


@org_member_required
def edit_payment_unit(request, org_slug=None, opp_id=None, pk=None):
    opportunity = get_opportunity_or_404(pk=opp_id, org_slug=org_slug)
    payment_unit = get_object_or_404(PaymentUnit, id=pk, opportunity=opportunity)
    deliver_units = DeliverUnit.objects.filter(
        Q(payment_unit__isnull=True) | Q(payment_unit=payment_unit) | Q(payment_unit__opportunity__active=False),
        app=opportunity.deliver_app,
    )
    exclude_payment_units = [payment_unit.pk]
    if payment_unit.parent_payment_unit_id:
        exclude_payment_units.append(payment_unit.parent_payment_unit_id)
    payment_unit_deliver_units = {deliver_unit.pk for deliver_unit in payment_unit.deliver_units.all()}
    opportunity_payment_units = (
        opportunity.paymentunit_set.filter(
            Q(parent_payment_unit=payment_unit.pk) | Q(parent_payment_unit__isnull=True)
        )
        .exclude(pk__in=exclude_payment_units)
        .all()
    )
    form = PaymentUnitForm(
        deliver_units=deliver_units,
        instance=payment_unit,
        data=request.POST or None,
        payment_units=opportunity_payment_units,
        org_slug=org_slug,
        opportunity_id=opportunity.pk,
    )
    if form.is_valid():
        form.save()
        required_deliver_units = form.cleaned_data["required_deliver_units"]
        DeliverUnit.objects.filter(id__in=required_deliver_units).update(payment_unit=form.instance.id, optional=False)
        optional_deliver_units = form.cleaned_data["optional_deliver_units"]
        DeliverUnit.objects.filter(id__in=optional_deliver_units).update(payment_unit=form.instance.id, optional=True)
        sub_payment_units = form.cleaned_data["payment_units"]
        PaymentUnit.objects.filter(id__in=sub_payment_units, parent_payment_unit__isnull=True).update(
            parent_payment_unit=form.instance.id
        )
        # Remove deliver units which are not selected anymore
        deliver_units = required_deliver_units + optional_deliver_units
        removed_deliver_units = payment_unit_deliver_units - {int(deliver_unit) for deliver_unit in deliver_units}
        DeliverUnit.objects.filter(id__in=removed_deliver_units).update(payment_unit=None, optional=False)
        removed_payment_units = {payment_unit.id for payment_unit in opportunity_payment_units} - {
            int(payment_unit_id) for payment_unit_id in sub_payment_units
        }
        PaymentUnit.objects.filter(id__in=removed_payment_units, parent_payment_unit=form.instance.id).update(
            parent_payment_unit=None
        )
        messages.success(request, f"Payment unit {form.instance.name} updated. Please reset the budget")
        return redirect("opportunity:finalize", org_slug=request.org.slug, pk=opportunity.id)
    return render(
        request,
        "form.html",
        dict(title=f"{request.org.slug} - {opportunity.name}", form_title="Payment Unit Edit", form=form),
    )


class OpportunityPaymentUnitTableView(OrganizationUserMixin, OrgContextSingleTableView):
    model = PaymentUnit
    paginate_by = 25
    table_class = PaymentUnitTable
    template_name = "tables/single_table.html"

    def get_queryset(self):
        opportunity_id = self.kwargs["pk"]
        org_slug = self.kwargs["org_slug"]
        opportunity = get_opportunity_or_404(org_slug=org_slug, pk=opportunity_id)
        return PaymentUnit.objects.filter(opportunity=opportunity).order_by("name")


@org_member_required
def export_user_status(request, org_slug, pk):
    get_opportunity_or_404(org_slug=request.org.slug, pk=pk)
    form = PaymentExportForm(data=request.POST)
    if not form.is_valid():
        messages.error(request, form.errors)
        return redirect("opportunity:detail", request.org.slug, pk)

    export_format = form.cleaned_data["format"]
    result = generate_user_status_export.delay(pk, export_format)
    redirect_url = reverse("opportunity:detail", args=(request.org.slug, pk))
    return redirect(f"{redirect_url}?export_task_id={result.id}")


class OpportunityDeliverStatusTable(OrganizationUserMixin, OrgContextSingleTableView):
    model = OpportunityAccess
    paginate_by = 25
    table_class = DeliverStatusTable
    template_name = "tables/single_table.html"

    def get_queryset(self):
        opportunity_id = self.kwargs["pk"]
        org_slug = self.kwargs["org_slug"]
        opportunity = get_opportunity_or_404(pk=opportunity_id, org_slug=org_slug)
        access_objects = get_annotated_opportunity_access_deliver_status(opportunity)
        return access_objects


@org_member_required
def export_deliver_status(request, org_slug, pk):
    get_opportunity_or_404(pk=pk, org_slug=request.org.slug)
    form = PaymentExportForm(data=request.POST)
    if not form.is_valid():
        messages.error(request, form.errors)
        return redirect("opportunity:detail", request.org.slug, pk)

    export_format = form.cleaned_data["format"]
    result = generate_deliver_status_export.delay(pk, export_format)
    redirect_url = reverse("opportunity:detail", args=(request.org.slug, pk))
    return redirect(f"{redirect_url}?export_task_id={result.id}")


@org_viewer_required
def user_visits_list(request, org_slug=None, opp_id=None, pk=None):
    opportunity = get_opportunity_or_404(pk=opp_id, org_slug=org_slug)
    opportunity_access = get_object_or_404(OpportunityAccess, pk=pk, opportunity=opportunity)
    user_visits = opportunity_access.uservisit_set.order_by("visit_date")
    visit_filter = UserVisitFilter(request.GET, queryset=user_visits, managed_opportunity=opportunity.managed)
    user_visits_table = UserVisitTable(visit_filter.qs, org_slug=request.org.slug)
    if not opportunity.managed:
        user_visits_table.exclude = ("review_status",)
    RequestConfig(request, paginate={"per_page": 15}).configure(user_visits_table)
    return render(
        request,
        "opportunity/user_visits_list.html",
        context=dict(
            opportunity=opportunity,
            table=user_visits_table,
            user_name=opportunity_access.display_name,
            visit_filter=visit_filter,
        ),
    )


@org_member_required
@require_POST
def payment_delete(request, org_slug=None, opp_id=None, access_id=None, pk=None):
    opportunity = get_opportunity_or_404(pk=opp_id, org_slug=org_slug)
    opportunity_access = get_object_or_404(OpportunityAccess, pk=access_id, opportunity=opportunity)
    payment = get_object_or_404(Payment, opportunity_access=opportunity_access, pk=pk)
    payment.delete()
    return redirect("opportunity:user_payments_table", org_slug=org_slug, opp_id=opp_id, pk=access_id)


@org_viewer_required
def user_profile(request, org_slug=None, opp_id=None, pk=None):
    access = get_object_or_404(OpportunityAccess, pk=pk, accepted=True)
    user_visits = UserVisit.objects.filter(opportunity_access=access)
    user_catchments = CatchmentArea.objects.filter(opportunity_access=access)
    user_visit_data = []
    for user_visit in user_visits:
        if not user_visit.location:
            continue
        lat, lng, elevation, precision = list(map(float, user_visit.location.split(" ")))
        user_visit_data.append(
            dict(
                entity_name=user_visit.entity_name,
                visit_date=user_visit.visit_date.date(),
                lat=lat,
                lng=lng,
                precision=precision,
            )
        )
    # user for centering the User visits map
    lat_avg = 0.0
    lng_avg = 0.0
    if user_visit_data:
        lat_avg = reduce(lambda x, y: x + float(y["lat"]), user_visit_data, 0.0) / len(user_visit_data)
        lng_avg = reduce(lambda x, y: x + float(y["lng"]), user_visit_data, 0.0) / len(user_visit_data)

    pending_completed_work_count = len(
        [
            cw
            for cw in CompletedWork.objects.filter(opportunity_access=access, status=CompletedWorkStatus.pending)
            if cw.approved_count
        ]
    )
    user_catchment_data = [
        {
            "name": catchment.name,
            "lat": float(catchment.latitude),
            "lng": float(catchment.longitude),
            "radius": catchment.radius,
            "active": catchment.active,
        }
        for catchment in user_catchments
    ]
    pending_payment = max(access.payment_accrued - access.total_paid, 0)
    return render(
        request,
        "opportunity/user_profile.html",
        context=dict(
            access=access,
            user_visits=user_visit_data,
            lat_avg=lat_avg,
            lng_avg=lng_avg,
            MAPBOX_TOKEN=settings.MAPBOX_TOKEN,
            pending_completed_work_count=pending_completed_work_count,
            pending_payment=pending_payment,
            user_catchments=user_catchment_data,
        ),
    )


@org_admin_required
def send_message_mobile_users(request, org_slug=None, pk=None):
    opportunity = get_opportunity_or_404(pk=pk, org_slug=org_slug)
    user_ids = OpportunityAccess.objects.filter(opportunity=opportunity, accepted=True).values_list(
        "user_id", flat=True
    )
    users = User.objects.filter(pk__in=user_ids)
    form = SendMessageMobileUsersForm(users=users, data=request.POST or None)

    if form.is_valid():
        selected_user_ids = form.cleaned_data["selected_users"]
        title = form.cleaned_data["title"]
        body = form.cleaned_data["body"]
        message_type = form.cleaned_data["message_type"]
        if "notification" in message_type:
            send_push_notification_task.delay(selected_user_ids, title, body)
        if "sms" in message_type:
            send_sms_task.delay(selected_user_ids, body)
        return redirect("opportunity:detail", org_slug=request.org.slug, pk=pk)

    return render(
        request,
        "opportunity/send_message.html",
        context=dict(
            title=f"{request.org.slug} - {opportunity.name}",
            form_title="Send Message",
            form=form,
            users=users,
            user_ids=list(user_ids),
        ),
    )


# used for loading learn_app and deliver_app dropdowns
@org_member_required
def get_application(request, org_slug=None):
    domain = request.GET.get("learn_app_domain") or request.GET.get("deliver_app_domain")
    applications = get_applications_for_user_by_domain(request.user, domain)
    active_opps = Opportunity.objects.filter(
        Q(learn_app__cc_domain=domain) | Q(deliver_app__cc_domain=domain),
        active=True,
        end_date__lt=datetime.date.today(),
    ).select_related("learn_app", "deliver_app")
    existing_apps = set()
    for opp in active_opps:
        if opp.learn_app.cc_domain == domain:
            existing_apps.add(opp.learn_app.cc_app_id)
        if opp.deliver_app.cc_domain == domain:
            existing_apps.add(opp.deliver_app.cc_app_id)
    options = []
    for app in applications:
        if app["id"] not in existing_apps:
            value = json.dumps(app)
            name = app["name"]
            options.append(format_html("<option value='{}'>{}</option>", value, name))
    return HttpResponse("\n".join(options))


@org_viewer_required
def visit_verification(request, org_slug=None, pk=None):
    user_visit = get_object_or_404(UserVisit, pk=pk)
    serializer = XFormSerializer(data=user_visit.form_json)
    access_id = OpportunityAccess.objects.get(user=user_visit.user, opportunity=user_visit.opportunity).id
    serializer.is_valid()
    xform = serializer.save()
    user_forms = []
    other_forms = []
    lat = None
    lon = None
    precision = None
    if user_visit.location:
        locations = UserVisit.objects.filter(opportunity=user_visit.opportunity).exclude(pk=pk).select_related("user")
        lat, lon, _, precision = user_visit.location.split(" ")
        for loc in locations:
            if loc.location is None:
                continue
            other_lat, other_lon, _, other_precision = loc.location.split(" ")
            dist = distance.distance((lat, lon), (other_lat, other_lon))
            if dist.m <= 250:
                if user_visit.user_id == loc.user_id:
                    user_forms.append((loc, dist.m, other_lat, other_lon, other_precision))
                else:
                    other_forms.append((loc, dist.m, other_lat, other_lon, other_precision))
        user_forms.sort(key=lambda x: x[1])
        other_forms.sort(key=lambda x: x[1])
    reason = user_visit.reason
    if user_visit.flag_reason and not reason:
        reason = "\n".join([flag[1] for flag in user_visit.flag_reason.get("flags", [])])
    return render(
        request,
        "opportunity/visit_verification.html",
        context={
            "visit": user_visit,
            "xform": xform,
            "access_id": access_id,
            "user_forms": user_forms[:5],
            "other_forms": other_forms[:5],
            "visit_lat": lat,
            "visit_lon": lon,
            "visit_precision": precision,
            "MAPBOX_TOKEN": settings.MAPBOX_TOKEN,
            "reason": reason,
        },
    )


@org_member_required
@require_POST
def approve_visit(request, org_slug=None, pk=None):
    user_visit = UserVisit.objects.get(pk=pk)
    opp_id = user_visit.opportunity_id
    if user_visit.status != VisitValidationStatus.approved:
        user_visit.status = VisitValidationStatus.approved
        if user_visit.opportunity.managed:
            user_visit.review_created_on = now()

            if user_visit.flagged:
                justification = request.POST.get("justification")
                if not justification:
                    messages.error(request, "Justification is mandatory for flagged visits.")
                user_visit.justification = justification

        user_visit.save()
        update_payment_accrued(opportunity=user_visit.opportunity, users=[user_visit.user])

    if user_visit.opportunity.managed:
        return redirect("opportunity:user_visit_review", org_slug, opp_id)

    return redirect(
        "opportunity:user_visits_list", org_slug=org_slug, opp_id=opp_id, pk=user_visit.opportunity_access_id
    )


@org_member_required
@require_POST
def reject_visit(request, org_slug=None, pk=None):
    user_visit = UserVisit.objects.get(pk=pk)
    reason = request.POST.get("reason")
    user_visit.status = VisitValidationStatus.rejected
    user_visit.reason = reason
    user_visit.save()
    access = OpportunityAccess.objects.get(user_id=user_visit.user_id, opportunity_id=user_visit.opportunity_id)
    update_payment_accrued(opportunity=access.opportunity, users=[access.user])
    return redirect("opportunity:user_visits_list", org_slug=org_slug, opp_id=user_visit.opportunity_id, pk=access.id)


@org_member_required
def fetch_attachment(self, org_slug, blob_id):
    blob_meta = BlobMeta.objects.get(blob_id=blob_id)
    attachment = storages["default"].open(blob_id)
    return FileResponse(attachment, filename=blob_meta.name, content_type=blob_meta.content_type)


@org_member_required
def verification_flags_config(request, org_slug=None, pk=None):
    opportunity = get_opportunity_or_404(pk=pk, org_slug=org_slug)
    verification_flags = OpportunityVerificationFlags.objects.filter(opportunity=opportunity).first()
    form = OpportunityVerificationFlagsConfigForm(instance=verification_flags, data=request.POST or None)
    deliver_unit_count = DeliverUnit.objects.filter(app=opportunity.deliver_app).count()
    DeliverUnitFlagsFormset = modelformset_factory(
        DeliverUnitFlagRules, DeliverUnitFlagsForm, extra=deliver_unit_count, max_num=deliver_unit_count
    )
    deliver_unit_flags = DeliverUnitFlagRules.objects.filter(opportunity=opportunity)
    deliver_unit_formset = DeliverUnitFlagsFormset(
        form_kwargs={"opportunity": opportunity},
        prefix="deliver_unit",
        queryset=deliver_unit_flags,
        data=request.POST or None,
        initial=[
            {"deliver_unit": du}
            for du in opportunity.deliver_app.deliver_units.exclude(
                id__in=deliver_unit_flags.values_list("deliver_unit")
            )
        ],
    )
    FormJsonValidationRulesFormset = modelformset_factory(
        FormJsonValidationRules,
        FormJsonValidationRulesForm,
        extra=1,
    )
    form_json_formset = FormJsonValidationRulesFormset(
        form_kwargs={"opportunity": opportunity},
        prefix="form_json",
        queryset=FormJsonValidationRules.objects.filter(opportunity=opportunity),
        data=request.POST or None,
    )
    if (
        request.method == "POST"
        and form.is_valid()
        and deliver_unit_formset.is_valid()
        and form_json_formset.is_valid()
    ):
        verification_flags = form.save(commit=False)
        verification_flags.opportunity = opportunity
        verification_flags.save()
        for du_form in deliver_unit_formset.forms:
            if du_form.is_valid() and du_form.cleaned_data != {}:
                du_form.instance.opportunity = opportunity
                du_form.save()
        for fj_form in form_json_formset.forms:
            if fj_form.is_valid() and fj_form.cleaned_data != {}:
                fj_form.instance.opportunity = opportunity
                fj_form.save()
        messages.success(request, "Verification flags saved successfully.")

    return render(
        request,
        "opportunity/verification_flags_config.html",
        context=dict(
            opportunity=opportunity,
            title=f"{request.org.slug} - {opportunity.name}",
            form=form,
            deliver_unit_formset=deliver_unit_formset,
            form_json_formset=form_json_formset,
        ),
    )


@org_member_required
@csrf_exempt
@require_http_methods(["DELETE"])
def delete_form_json_rule(request, org_slug=None, opp_id=None, pk=None):
    form_json_rule = FormJsonValidationRules.objects.get(opportunity=opp_id, pk=pk)
    form_json_rule.delete()
    return HttpResponse(status=200)


class OpportunityCompletedWorkTable(OrganizationUserMixin, SingleTableView):
    model = CompletedWork
    paginate_by = 25
    table_class = CompletedWorkTable
    template_name = "tables/single_table.html"

    def get_queryset(self):
        opportunity_id = self.kwargs["pk"]
        org_slug = self.kwargs["org_slug"]
        opportunity = get_opportunity_or_404(org_slug=org_slug, pk=opportunity_id)
        access_objects = OpportunityAccess.objects.filter(opportunity=opportunity)
        return list(
            filter(lambda cw: cw.completed, CompletedWork.objects.filter(opportunity_access__in=access_objects))
        )


@org_member_required
def export_completed_work(request, org_slug, pk):
    get_opportunity_or_404(org_slug=request.org.slug, pk=pk)
    form = PaymentExportForm(data=request.POST)
    if not form.is_valid():
        messages.error(request, form.errors)
        return redirect("opportunity:detail", request.org.slug, pk)

    export_format = form.cleaned_data["format"]
    result = generate_work_status_export.delay(pk, export_format)
    redirect_url = reverse("opportunity:detail", args=(request.org.slug, pk))
    return redirect(f"{redirect_url}?export_task_id={result.id}")


@org_member_required
@require_POST
def update_completed_work_status_import(request, org_slug=None, pk=None):
    opportunity = get_opportunity_or_404(org_slug=org_slug, pk=pk)
    file = request.FILES.get("visits")
    try:
        status = bulk_update_completed_work_status(opportunity, file)
    except ImportException as e:
        messages.error(request, e.message)
    else:
        message = f"Payment Verification status updated successfully for {len(status)} completed works."
        if status.missing_completed_works:
            message += status.get_missing_message()
        messages.success(request, mark_safe(message))
    return redirect("opportunity:detail", org_slug, pk)


@org_member_required
@require_POST
def suspend_user(request, org_slug=None, opp_id=None, pk=None):
    access = get_object_or_404(OpportunityAccess, opportunity_id=opp_id, id=pk)
    access.suspended = True
    access.suspension_date = now()
    access.suspension_reason = request.POST.get("reason", "")
    access.save()

    # Clear the cached opportunity access for the suspended user
    remove_opportunity_access_cache(access.user, access.opportunity)

    return redirect("opportunity:user_profile", org_slug, opp_id, pk)


@org_member_required
def revoke_user_suspension(request, org_slug=None, opp_id=None, pk=None):
    access = get_object_or_404(OpportunityAccess, opportunity_id=opp_id, id=pk)
    access.suspended = False
    access.save()
    remove_opportunity_access_cache(access.user, access.opportunity)
    next = request.GET.get("next", "/")
    return redirect(next)


@org_member_required
def suspended_users_list(request, org_slug=None, pk=None):
    opportunity = get_opportunity_or_404(org_slug=org_slug, pk=pk)
    access_objects = OpportunityAccess.objects.filter(opportunity=opportunity, suspended=True)
    table = SuspendedUsersTable(access_objects)
    return render(request, "opportunity/suspended_users.html", dict(table=table, opportunity=opportunity))


@org_member_required
def export_catchment_area(request, org_slug, pk):
    get_opportunity_or_404(org_slug=request.org.slug, pk=pk)
    form = PaymentExportForm(data=request.POST)
    if not form.is_valid():
        messages.error(request, form.errors)
        return redirect("opportunity:detail", request.org.slug, pk)

    export_format = form.cleaned_data["format"]
    result = generate_catchment_area_export.delay(pk, export_format)
    redirect_url = reverse("opportunity:detail", args=(request.org.slug, pk))
    return redirect(f"{redirect_url}?export_task_id={result.id}")


@org_member_required
@require_POST
def import_catchment_area(request, org_slug=None, pk=None):
    opportunity = get_opportunity_or_404(org_slug=org_slug, pk=pk)
    file = request.FILES.get("catchments")
    try:
        status = bulk_update_catchments(opportunity, file)
    except ImportException as e:
        messages.error(request, e.message)
    else:
        message = f"{len(status)} catchment areas were updated successfully and {status.new_catchments} were created."
        messages.success(request, mark_safe(message))
    return redirect("opportunity:detail", org_slug, pk)


@org_member_required
def opportunity_user_invite(request, org_slug=None, pk=None):
    opportunity = get_object_or_404(Opportunity, organization=request.org, id=pk)
    form = OpportunityUserInviteForm(data=request.POST or None, org_slug=request.org.slug, opportunity=opportunity)
    if form.is_valid():
        users = form.cleaned_data["users"]
        filter_country = form.cleaned_data["filter_country"]
        filter_credential = form.cleaned_data["filter_credential"]
        if users or filter_country or filter_credential:
            add_connect_users.delay(users, opportunity.id, filter_country, filter_credential)
        return redirect("opportunity:detail", request.org.slug, pk)
    return render(
        request,
        "form.html",
        dict(title=f"{request.org.slug} - {opportunity.name}", form_title="Invite Users", form=form),
    )


@org_member_required
def user_visit_review(request, org_slug, opp_id):
    opportunity = get_opportunity_or_404(opp_id, org_slug)
    if not opportunity.managed:
        return redirect("opportunity:detail", org_slug, opp_id)
    is_program_manager = (
        request.org_membership != None  # noqa: E711
        and request.org_membership.is_admin
        and request.org.program_manager
    )
    user_visit_reviews = UserVisit.objects.filter(opportunity=opportunity, review_created_on__isnull=False).order_by(
        "visit_date"
    )
    review_filter = UserVisitReviewFilter(request.GET, queryset=user_visit_reviews)
    table = UserVisitReviewTable(review_filter.qs, org_slug=request.org.slug)
    if not is_program_manager:
        table.exclude = ("pk",)
    if request.POST and is_program_manager:
        review_status = request.POST.get("review_status").lower()
        updated_reviews = request.POST.getlist("pk")
        user_visits = UserVisit.objects.filter(pk__in=updated_reviews)
        if review_status in [VisitReviewStatus.agree.value, VisitReviewStatus.disagree.value]:
            user_visits.update(review_status=review_status)
            update_payment_accrued(opportunity=opportunity, users=[visit.user for visit in user_visits])
    RequestConfig(request, paginate={"per_page": 15}).configure(table)
    return render(
        request,
        "opportunity/user_visit_review.html",
        context=dict(table=table, review_filter=review_filter, opportunity=opportunity),
    )


@org_member_required
def payment_report(request, org_slug, pk):
    opportunity = get_opportunity_or_404(pk, org_slug)
    if not opportunity.managed:
        return redirect("opportunity:detail", org_slug, pk)
    total_paid_users = (
        Payment.objects.filter(opportunity_access__opportunity=opportunity).aggregate(total=Sum("amount"))["total"]
        or 0
    )
    total_paid_nm = (
        Payment.objects.filter(organization=opportunity.organization).aggregate(total=Sum("amount"))["total"] or 0
    )
    data, total_user_payment_accrued, total_nm_payment_accrued = get_payment_report_data(opportunity)
    table = PaymentReportTable(data)
    return render(
        request,
        "opportunity/payment_report.html",
        context=dict(
            table=table,
            opportunity=opportunity,
            total_paid_users=total_paid_users,
            total_user_payment_accrued=total_user_payment_accrued,
            total_paid_nm=total_paid_nm,
            total_nm_payment_accrued=total_nm_payment_accrued,
        ),
    )


class PaymentInvoiceTableView(OrganizationUserMixin, SingleTableView):
    model = PaymentInvoice
    paginate_by = 25
    table_class = PaymentInvoiceTable
    template_name = "tables/single_table.html"

    def get_table_kwargs(self):
        kwargs = super().get_table_kwargs()
        if self.request.org_membership != None and not self.request.org_membership.is_program_manager:  # noqa: E711
            kwargs["exclude"] = ("pk",)
        return kwargs

    def get_queryset(self):
        opportunity_id = self.kwargs["pk"]
        opportunity = get_opportunity_or_404(org_slug=self.request.org.slug, pk=opportunity_id)
        filter_kwargs = dict(opportunity=opportunity)
        table_filter = self.request.GET.get("filter")
        if table_filter is not None and table_filter in ["paid", "pending"]:
            filter_kwargs["payment__isnull"] = table_filter == "pending"
        return PaymentInvoice.objects.filter(**filter_kwargs).order_by("date")


@org_member_required
def invoice_list(request, org_slug, pk):
    opportunity = get_opportunity_or_404(pk, org_slug)
    if not opportunity.managed:
        return redirect("opportunity:detail", org_slug, pk)
    form = PaymentInvoiceForm(opportunity=opportunity)
    return render(
        request,
        "opportunity/invoice_list.html",
        context=dict(opportunity=opportunity, form=form),
    )


@org_member_required
def invoice_create(request, org_slug, pk):
    opportunity = get_opportunity_or_404(pk, org_slug)
    if not opportunity.managed or request.org_membership.is_program_manager:
        return redirect("opportunity:detail", org_slug, pk)
    form = PaymentInvoiceForm(data=request.POST or None, opportunity=opportunity)
    if request.POST and form.is_valid():
        form.save()
        form = PaymentInvoiceForm(opportunity=opportunity)
        return HttpResponse(render_crispy_form(form), headers={"HX-Trigger": "newInvoice"})
    return HttpResponse(render_crispy_form(form))


@org_member_required
@require_POST
def invoice_approve(request, org_slug, pk):
    opportunity = get_opportunity_or_404(pk, org_slug)
    if not opportunity.managed or not request.org_membership.is_program_manager:
        return redirect("opportunity:detail", org_slug, pk)
    invoice_ids = request.POST.getlist("pk")
    invoices = PaymentInvoice.objects.filter(opportunity=opportunity, pk__in=invoice_ids, payment__isnull=True)
    rate = get_exchange_rate(opportunity.currency)
    for invoice in invoices:
        amount_in_usd = invoice.amount / rate
        payment = Payment(
            amount=invoice.amount,
            organization=opportunity.organization,
            amount_usd=amount_in_usd,
            invoice=invoice,
        )
        payment.save()
    return HttpResponse(headers={"HX-Trigger": "newInvoice"})


@org_member_required
@require_POST
@csrf_exempt
def user_invite_delete(request, org_slug, opp_id, pk):
    opportunity = get_opportunity_or_404(opp_id, org_slug)
    invite = get_object_or_404(UserInvite, pk=pk, opportunity=opportunity)
    if invite.status != UserInviteStatus.not_found:
        return HttpResponse(status=403, data="User Invite cannot be deleted.")
    invite.delete()
    return HttpResponse(status=200, headers={"HX-Trigger": "userStatusReload"})


@org_admin_required
@require_POST
def resend_user_invite(request, org_slug, opp_id, pk):
    user_invite = get_object_or_404(UserInvite, id=pk)

    if user_invite.notification_date and (now() - user_invite.notification_date) < datetime.timedelta(days=1):
        return HttpResponse("You can only send one invitation per user every 24 hours. Please try again later.")

    if user_invite.status == UserInviteStatus.not_found:
        found_user_list = fetch_users([user_invite.phone_number])
        if not found_user_list:
            return HttpResponse("The user is not registered on Connect ID yet. Please ask them to sign up first.")

        connect_user = found_user_list[0]
        update_user_and_send_invite(connect_user, opp_id=pk)
    else:
        user = User.objects.get(phone_number=user_invite.phone_number)
        access, _ = OpportunityAccess.objects.get_or_create(user=user, opportunity_id=opp_id)
        invite_user.delay(user.id, access.pk)

    return HttpResponse("The invitation has been successfully resent to the user.")


<<<<<<< HEAD
def worker_list(request, org_slug=None, opp_id=None):
    return render(request, "opportunity/tailwind/workers.html")


def worker_learn(request, org_slug=None, opp_id=None):
    return render(request, "opportunity/tailwind/learn.html")


def worker_deliver(request, org_slug=None, opp_id=None):
    return render(request, "opportunity/tailwind/deliver.html")


def worker_verify(request, org_slug=None, opp_id=None):
    return render(request, "opportunity/tailwind/verify.html")
=======
def sync_deliver_units(request, org_slug, opp_id):
    status = HTTPStatus.OK
    message = "Delivery unit sync completed."
    try:
        create_learn_modules_and_deliver_units(opp_id)
    except AppNoBuildException:
        status = HTTPStatus.BAD_REQUEST
        message = "Failed to retrieve updates. No available build at the moment."

    return HttpResponse(content=message, status=status)
>>>>>>> 6f65092f
<|MERGE_RESOLUTION|>--- conflicted
+++ resolved
@@ -1366,8 +1366,6 @@
 
     return HttpResponse("The invitation has been successfully resent to the user.")
 
-
-<<<<<<< HEAD
 def worker_list(request, org_slug=None, opp_id=None):
     return render(request, "opportunity/tailwind/workers.html")
 
@@ -1382,7 +1380,8 @@
 
 def worker_verify(request, org_slug=None, opp_id=None):
     return render(request, "opportunity/tailwind/verify.html")
-=======
+
+
 def sync_deliver_units(request, org_slug, opp_id):
     status = HTTPStatus.OK
     message = "Delivery unit sync completed."
@@ -1393,4 +1392,3 @@
         message = "Failed to retrieve updates. No available build at the moment."
 
     return HttpResponse(content=message, status=status)
->>>>>>> 6f65092f
