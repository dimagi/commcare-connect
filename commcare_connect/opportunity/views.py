--- conflicted
+++ resolved
@@ -2352,10 +2352,7 @@
         },
     ]
 
-<<<<<<< HEAD
-    return render(
-        request, "tailwind/pages/opportunity_dashboard/opportunity_delivery_stat.html", {"opp_stats": opp_stats}
-    )
+    return render(request, "opportunity/opportunity_delivery_stat.html", {"opp_stats": opp_stats})
 
 
 @login_required
@@ -2368,7 +2365,4 @@
         api_key.user = request.user
         api_key.save()
         form = HQApiKeyCreateForm(auto_id="api_key_form_id_for_%s")
-    return HttpResponse(render_crispy_form(form))
-=======
-    return render(request, "opportunity/opportunity_delivery_stat.html", {"opp_stats": opp_stats})
->>>>>>> c4651f11
+    return HttpResponse(render_crispy_form(form))