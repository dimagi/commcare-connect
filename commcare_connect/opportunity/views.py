--- conflicted
+++ resolved
@@ -1848,7 +1848,6 @@
             access=access,
             flag_counts=counts.items(),
         ),
-<<<<<<< HEAD
     )
 
 
@@ -2095,6 +2094,4 @@
 
     return render(
         request, "tailwind/pages/opportunity_dashboard/opportunity_delivery_stat.html", {"opp_stats": opp_stats}
-=======
->>>>>>> b784039f
     )