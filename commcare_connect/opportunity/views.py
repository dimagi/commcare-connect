--- conflicted
+++ resolved
@@ -67,14 +67,9 @@
     bulk_update_payment_status,
     bulk_update_visit_status,
 )
-<<<<<<< HEAD
 from commcare_connect.organization.decorators import org_admin_required, org_member_required
 from commcare_connect.users.models import User
-from commcare_connect.utils.commcarehq_api import get_applications_for_user
-=======
-from commcare_connect.organization.decorators import org_member_required
 from commcare_connect.utils.commcarehq_api import get_applications_for_user_by_domain, get_domains_for_user
->>>>>>> 299b9bb5
 
 
 class OrganizationUserMixin(LoginRequiredMixin, UserPassesTestMixin):
@@ -486,7 +481,6 @@
     return redirect("opportunity:user_payments_table", org_slug=org_slug, opp_id=opp_id, pk=access_id)
 
 
-<<<<<<< HEAD
 @org_admin_required
 def send_message_mobile_users(request, org_slug=None, pk=None):
     opportunity = get_object_or_404(Opportunity, pk=pk, organization=request.org)
@@ -518,7 +512,8 @@
             user_ids=list(user_ids),
         ),
     )
-=======
+
+
 # used for loading learn_app and deliver_app dropdowns
 @org_member_required
 def get_application(request, org_slug=None):
@@ -563,5 +558,4 @@
     user_visit.save()
     opp_id = user_visit.opportunity_id
     access_id = OpportunityAccess.objects.get(user_id=user_visit.user_id, opportunity_id=opp_id).id
-    return redirect("opportunity:user_visits_list", org_slug=org_slug, opp_id=user_visit.opportunity.id, pk=access_id)
->>>>>>> 299b9bb5
+    return redirect("opportunity:user_visits_list", org_slug=org_slug, opp_id=user_visit.opportunity.id, pk=access_id)