--- conflicted
+++ resolved
@@ -42,11 +42,7 @@
 )
 from commcare_connect.opportunity.models import (
     BlobMeta,
-<<<<<<< HEAD
-=======
     CatchmentArea,
-    CompletedModule,
->>>>>>> cc44a156
     CompletedWork,
     CompletedWorkStatus,
     DeliverUnit,
@@ -635,12 +631,8 @@
 @org_viewer_required
 def user_profile(request, org_slug=None, opp_id=None, pk=None):
     access = get_object_or_404(OpportunityAccess, pk=pk, accepted=True)
-<<<<<<< HEAD
     user_visits = UserVisit.objects.filter(opportunity_access=access)
-=======
-    user_visits = UserVisit.objects.filter(user=access.user, opportunity=access.opportunity)
     user_catchments = CatchmentArea.objects.filter(opportunity_access=access)
->>>>>>> cc44a156
     user_visit_data = []
     for user_visit in user_visits:
         if not user_visit.location:
