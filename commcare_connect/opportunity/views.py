import datetime
import sys
from collections import Counter, defaultdict
from decimal import Decimal, InvalidOperation
from functools import reduce
from http import HTTPStatus

from celery.result import AsyncResult
from crispy_forms.utils import render_crispy_form
from django.conf import settings
from django.contrib import messages
from django.contrib.auth.decorators import login_required
from django.contrib.auth.mixins import LoginRequiredMixin, UserPassesTestMixin
from django.contrib.humanize.templatetags.humanize import intcomma
from django.core.files.base import ContentFile
from django.core.files.storage import default_storage, storages
from django.db.models import Count, DecimalField, FloatField, Func, Max, OuterRef, Q, Subquery, Sum, Value
from django.db.models.functions import Cast, Coalesce
from django.forms import modelformset_factory
from django.http import FileResponse, Http404, HttpResponse
from django.middleware.csrf import get_token
from django.shortcuts import get_object_or_404, redirect, render
from django.urls import reverse
from django.utils.html import format_html
from django.utils.safestring import mark_safe
from django.utils.text import slugify
from django.utils.timezone import now
from django.utils.translation import gettext as _
from django.views.decorators.csrf import csrf_exempt
from django.views.decorators.http import require_GET, require_http_methods, require_POST
from django.views.generic import CreateView, DetailView, UpdateView
from django_tables2 import RequestConfig, SingleTableView
from django_tables2.export import TableExport
from geopy import distance

from commcare_connect.connect_id_client import fetch_users
from commcare_connect.form_receiver.serializers import XFormSerializer
from commcare_connect.opportunity.api.serializers import remove_opportunity_access_cache
from commcare_connect.opportunity.app_xml import AppNoBuildException
from commcare_connect.opportunity.forms import (
    AddBudgetExistingUsersForm,
    AddBudgetNewUsersForm,
    DateRanges,
    DeliverUnitFlagsForm,
    FormJsonValidationRulesForm,
    HQApiKeyCreateForm,
    OpportunityChangeForm,
    OpportunityFinalizeForm,
    OpportunityInitForm,
    OpportunityUserInviteForm,
    OpportunityVerificationFlagsConfigForm,
    PaymentExportForm,
    PaymentInvoiceForm,
    PaymentUnitForm,
    ReviewVisitExportForm,
    SendMessageMobileUsersForm,
    VisitExportForm,
)
from commcare_connect.opportunity.helpers import (
    get_annotated_opportunity_access,
    get_annotated_opportunity_access_deliver_status,
    get_opportunity_delivery_progress,
    get_opportunity_funnel_progress,
    get_opportunity_list_data_lite,
    get_opportunity_worker_progress,
    get_payment_report_data,
    get_worker_learn_table_data,
    get_worker_table_data,
)
from commcare_connect.opportunity.models import (
    BlobMeta,
    CatchmentArea,
    CompletedModule,
    CompletedWork,
    CompletedWorkStatus,
    DeliverUnit,
    DeliverUnitFlagRules,
    ExchangeRate,
    FormJsonValidationRules,
    LearnModule,
    Opportunity,
    OpportunityAccess,
    OpportunityClaim,
    OpportunityClaimLimit,
    OpportunityVerificationFlags,
    Payment,
    PaymentInvoice,
    PaymentUnit,
    UserInvite,
    UserInviteStatus,
    UserVisit,
    VisitReviewStatus,
    VisitValidationStatus,
)
from commcare_connect.opportunity.tables import (
    BaseOpportunityList,
    CompletedWorkTable,
    DeliverStatusTable,
    DeliverUnitTable,
    LearnModuleTable,
    LearnStatusTable,
    OpportunityPaymentTable,
    PaymentInvoiceTable,
    PaymentReportTable,
    PaymentUnitTable,
    SuspendedUsersTable,
    UserStatusTable,
    UserVisitVerificationTable,
    WorkerDeliveryTable,
    WorkerLearnStatusTable,
    WorkerLearnTable,
    WorkerPaymentsTable,
    WorkerStatusTable,
    header_with_tooltip,
)
from commcare_connect.opportunity.tasks import (
    add_connect_users,
    bulk_update_payments_task,
    bulk_update_visit_status_task,
    create_learn_modules_and_deliver_units,
    generate_catchment_area_export,
    generate_deliver_status_export,
    generate_payment_export,
    generate_review_visit_export,
    generate_user_status_export,
    generate_visit_export,
    generate_work_status_export,
    invite_user,
    send_push_notification_task,
    send_sms_task,
    update_user_and_send_invite,
)
from commcare_connect.opportunity.visit_import import (
    ImportException,
    bulk_update_catchments,
    bulk_update_completed_work_status,
    bulk_update_visit_review_status,
<<<<<<< HEAD
    get_exchange_rate,
=======
    bulk_update_visit_status,
>>>>>>> b89ea52b
    update_payment_accrued,
)
from commcare_connect.organization.decorators import org_admin_required, org_member_required, org_viewer_required
from commcare_connect.program.models import ManagedOpportunity
from commcare_connect.program.utils import is_program_manager
from commcare_connect.users.models import User
from commcare_connect.utils.celery import CELERY_TASK_SUCCESS, get_task_progress_message
from commcare_connect.utils.file import get_file_extension
from commcare_connect.utils.flags import FlagLabels
from commcare_connect.utils.tables import get_duration_min, get_validated_page_size


class OrganizationUserMixin(LoginRequiredMixin, UserPassesTestMixin):
    def test_func(self):
        # request.org_membership is a SimpleLazyObject object so `is not None` is always `True`
        return self.request.org_membership != None or self.request.user.is_superuser  # noqa: E711


class OrganizationUserMemberRoleMixin(LoginRequiredMixin, UserPassesTestMixin):
    def test_func(self):
        return (
            self.request.org_membership != None and not self.request.org_membership.is_viewer  # noqa: E711
        ) or self.request.user.is_superuser


def get_opportunity_or_404(pk, org_slug):
    opp = get_object_or_404(Opportunity, id=pk)

    if (opp.organization and opp.organization.slug == org_slug) or (
        opp.managed and opp.managedopportunity.program.organization.slug == org_slug
    ):
        return opp

    raise Http404("Opportunity not found.")


class OpportunityObjectMixin:
    def get_opportunity(self):
        if not hasattr(self, "_opportunity"):
            opp_id = self.kwargs.get("opp_id")
            org_slug = self.kwargs.get("org_slug")
            self._opportunity = get_opportunity_or_404(opp_id, org_slug)
        return self._opportunity

    def get_object(self, queryset=None):
        return self.get_opportunity()


class OrgContextSingleTableView(SingleTableView):
    def get_table_kwargs(self):
        kwargs = super().get_table_kwargs()
        kwargs["org_slug"] = self.request.org.slug
        return kwargs


class OpportunityList(OrganizationUserMixin, SingleTableView):
    model = Opportunity
    table_class = BaseOpportunityList
    template_name = "opportunity/opportunities_list.html"
    paginate_by = 15

    def get_paginate_by(self, table):
        return get_validated_page_size(self.request)

    def get_table_kwargs(self):
        kwargs = super().get_table_kwargs()
        kwargs["org_slug"] = self.request.org.slug
        return kwargs

    def get_table_data(self):
        org = self.request.org
        is_program_manager = self.request.org.program_manager
        return get_opportunity_list_data_lite(org, is_program_manager)


class OpportunityInit(OrganizationUserMemberRoleMixin, CreateView):
    template_name = "opportunity/opportunity_init.html"
    form_class = OpportunityInitForm

    def get_success_url(self):
        return reverse("opportunity:add_payment_units", args=(self.request.org.slug, self.object.id))

    def get_form_kwargs(self):
        kwargs = super().get_form_kwargs()
        kwargs["user"] = self.request.user
        kwargs["org_slug"] = self.request.org.slug
        return kwargs

    def get_context_data(self, **kwargs):
        context = super().get_context_data(**kwargs)
        context["api_key_form"] = HQApiKeyCreateForm(auto_id="api_key_form_id_for_%s")
        return context

    def form_valid(self, form: OpportunityInitForm):
        response = super().form_valid(form)
        create_learn_modules_and_deliver_units(self.object.id)
        return response


class OpportunityEdit(OpportunityObjectMixin, OrganizationUserMemberRoleMixin, UpdateView):
    model = Opportunity
    template_name = "opportunity/opportunity_edit.html"
    form_class = OpportunityChangeForm

    def get_success_url(self):
        return reverse("opportunity:detail", args=(self.request.org.slug, self.object.id))

    def form_valid(self, form):
        opportunity = form.instance
        opportunity.modified_by = self.request.user.email
        users = form.cleaned_data["users"]
        if users:
            add_connect_users.delay(users, form.instance.id)

        end_date = form.cleaned_data["end_date"]
        if end_date:
            opportunity.end_date = end_date
        response = super().form_valid(form)
        return response


class OpportunityFinalize(OpportunityObjectMixin, OrganizationUserMemberRoleMixin, UpdateView):
    model = Opportunity
    template_name = "opportunity/opportunity_finalize.html"
    form_class = OpportunityFinalizeForm

    def dispatch(self, request, *args, **kwargs):
        self.object = self.get_object()
        if self.object.paymentunit_set.count() == 0:
            messages.warning(request, "Please configure payment units before setting budget")
            return redirect("opportunity:add_payment_units", org_slug=request.org.slug, opp_id=self.object.id)
        return super().dispatch(request, *args, **kwargs)

    def get_success_url(self):
        return reverse("opportunity:detail", args=(self.request.org.slug, self.object.id))

    def get_form_kwargs(self):
        kwargs = super().get_form_kwargs()
        opportunity = self.object
        payment_units = opportunity.paymentunit_set.all()
        budget_per_user = 0
        payment_units_max_total = 0
        for pu in payment_units:
            budget_per_user += pu.amount * pu.max_total
            payment_units_max_total += pu.max_total
        kwargs["budget_per_user"] = budget_per_user
        kwargs["current_start_date"] = opportunity.start_date
        kwargs["opportunity"] = opportunity
        kwargs["payment_units_max_total"] = payment_units_max_total
        return kwargs

    def form_valid(self, form):
        opportunity = form.instance
        opportunity.modified_by = self.request.user.email
        start_date = form.cleaned_data["start_date"]
        end_date = form.cleaned_data["end_date"]
        if end_date:
            opportunity.end_date = end_date
        if start_date:
            opportunity.start_date = start_date

        if opportunity.managed:
            ManagedOpportunity.objects.filter(id=opportunity.id).update(
                org_pay_per_visit=form.cleaned_data["org_pay_per_visit"]
            )
        response = super().form_valid(form)
        return response


class OpportunityDashboard(OpportunityObjectMixin, OrganizationUserMixin, DetailView):
    model = Opportunity
    template_name = "opportunity/dashboard.html"

    def get(self, request, *args, **kwargs):
        self.object = self.get_object()
        print(request.is_opportunity_pm)
        if not self.object.is_setup_complete:
            messages.warning(request, "Please complete the opportunity setup to view it")
            return redirect("opportunity:add_payment_units", org_slug=request.org.slug, opp_id=self.object.id)
        context = self.get_context_data(object=self.object, request=request)
        return self.render_to_response(context)

    def get_context_data(self, object, request, **kwargs):
        context = super().get_context_data(**kwargs)

        learn_module_count = LearnModule.objects.filter(app=object.learn_app).count()
        deliver_unit_count = DeliverUnit.objects.filter(app=object.deliver_app).count()
        payment_unit_count = object.paymentunit_set.count()

        def safe_display(value):
            if value is None:
                return "---"
            if isinstance(value, datetime.date):
                return value.strftime("%Y-%m-%d")
            return str(value)

        context["path"] = [
            {"title": "Opportunities", "url": reverse("opportunity:list", kwargs={"org_slug": request.org.slug})},
            {"title": object.name, "url": reverse("opportunity:detail", args=(request.org.slug, object.id))},
        ]

        context["resources"] = [
            {"name": "Learn App", "count": learn_module_count, "icon": "fa-book-open-cover"},
            {"name": "Deliver App", "count": deliver_unit_count, "icon": "fa-clipboard-check"},
            {"name": "Payments Units", "count": payment_unit_count, "icon": "fa-hand-holding-dollar"},
        ]

        context["basic_details"] = [
            {
                "name": "Delivery Type",
                "count": safe_display(object.delivery_type and object.delivery_type.name),
                "icon": "fa-file-check",
            },
            {
                "name": "Start Date",
                "count": safe_display(object.start_date),
                "icon": "fa-calendar-range",
            },
            {
                "name": "End Date",
                "count": safe_display(object.end_date),
                "icon": "fa-arrow-right !text-brand-mango",  # color is also changed",
            },
            {
                "name": "Max Workers",
                "count": header_with_tooltip(
                    safe_display(object.number_of_users), "Maximum allowed workers in the Opportunity"
                ),
                "icon": "fa-users",
            },
            {
                "name": "Max Service Deliveries",
                "count": header_with_tooltip(
                    safe_display(object.allotted_visits),
                    "Maximum number of payment units that can be delivered. Each payment unit is a service delivery",
                ),
                "icon": "fa-gears",
            },
            {
                "name": "Max Budget",
                "count": header_with_tooltip(
                    f"{object.currency} {intcomma(object.total_budget)}",
                    "Maximum payments that can be made for workers and organization",
                ),
                "icon": "fa-money-bill",
            },
        ]
        context["export_form"] = PaymentExportForm()
        context["export_task_id"] = request.GET.get("export_task_id")
        return context


class OpportunityLearnStatusTableView(OrganizationUserMixin, OrgContextSingleTableView):
    model = OpportunityAccess
    paginate_by = 25
    table_class = LearnStatusTable
    template_name = "tables/single_table.html"

    def get_queryset(self):
        opportunity_id = self.kwargs["opp_id"]
        opportunity = get_opportunity_or_404(org_slug=self.request.org.slug, pk=opportunity_id)
        return OpportunityAccess.objects.filter(opportunity=opportunity).order_by("user__name")


class OpportunityPaymentTableView(OrganizationUserMixin, OrgContextSingleTableView):
    model = OpportunityAccess
    paginate_by = 25
    table_class = OpportunityPaymentTable
    template_name = "tables/single_table.html"

    def get_queryset(self):
        opportunity_id = self.kwargs["opp_id"]
        org_slug = self.kwargs["org_slug"]
        opportunity = get_opportunity_or_404(org_slug=org_slug, pk=opportunity_id)
        return OpportunityAccess.objects.filter(opportunity=opportunity, payment_accrued__gte=0).order_by(
            "-payment_accrued"
        )


@org_member_required
def export_user_visits(request, org_slug, opp_id):
    get_opportunity_or_404(org_slug=request.org.slug, pk=opp_id)
    form = VisitExportForm(data=request.POST)
    if not form.is_valid():
        messages.error(request, form.errors)
        return redirect("opportunity:worker_list", request.org.slug, opp_id)

    export_format = form.cleaned_data["format"]
    date_range = DateRanges(form.cleaned_data["date_range"])
    status = form.cleaned_data["status"]
    flatten = form.cleaned_data["flatten_form_data"]
    result = generate_visit_export.delay(opp_id, date_range, status, export_format, flatten)
    redirect_url = reverse("opportunity:worker_list", args=(request.org.slug, opp_id))
    return redirect(f"{redirect_url}?active_tab=delivery&export_task_id={result.id}")


@org_member_required
def review_visit_export(request, org_slug, opp_id):
    get_opportunity_or_404(org_slug=request.org.slug, pk=opp_id)
    form = ReviewVisitExportForm(data=request.POST)
    redirect_url = reverse("opportunity:worker_list", args=(org_slug, opp_id))
    redirect_url = f"{redirect_url}?active_tab=delivery"
    if not form.is_valid():
        messages.error(request, form.errors)
        return redirect(redirect_url)

    export_format = form.cleaned_data["format"]
    date_range = DateRanges(form.cleaned_data["date_range"])
    status = form.cleaned_data["status"]

    result = generate_review_visit_export.delay(opp_id, date_range, status, export_format)
    return redirect(f"{redirect_url}&export_task_id={result.id}")


@org_member_required
@require_GET
def export_status(request, org_slug, task_id):
    task = AsyncResult(task_id)
    task_meta = task._get_task_meta()
    status = task_meta.get("status")
    progress = {"complete": status == CELERY_TASK_SUCCESS, "message": get_task_progress_message(task)}
    if status == "FAILURE":
        progress["error"] = task_meta.get("result")
    return render(
        request,
        "components/upload_progress_bar.html",
        {
            "task_id": task_id,
            "current_time": now().microsecond,
            "progress": progress,
        },
    )


@org_member_required
@require_GET
def download_export(request, org_slug, task_id):
    task_meta = AsyncResult(task_id)._get_task_meta()
    saved_filename = task_meta.get("result")
    opportunity_id = task_meta.get("args")[0]
    opportunity = get_opportunity_or_404(org_slug=org_slug, pk=opportunity_id)
    op_slug = slugify(opportunity.name)
    export_format = saved_filename.split(".")[-1]
    filename = f"{org_slug}_{op_slug}_export.{export_format}"

    export_file = storages["default"].open(saved_filename)
    return FileResponse(
        export_file, as_attachment=True, filename=filename, content_type=TableExport.FORMATS[export_format]
    )


@org_member_required
@require_POST
def update_visit_status_import(request, org_slug=None, opp_id=None):
    opportunity = get_opportunity_or_404(org_slug=org_slug, pk=opp_id)
    file = request.FILES.get("visits")
    redirect_url = reverse("opportunity:worker_list", args=(org_slug, pk))

    file_format = get_file_extension(file)
    if file_format not in ("csv", "xlsx"):
        messages.error(request, f"Invalid file format. Only 'CSV' and 'XLSX' are supported. Got {file_format}")
        return redirect(redirect_url + "?active_tab=delivery")
    else:
<<<<<<< HEAD
        file_path = f"{opportunity.pk}_{datetime.datetime.now().isoformat}_visit_import"
        saved_path = default_storage.save(file_path, ContentFile(file.read()))
        result = bulk_update_visit_status_task.delay(opportunity.pk, saved_path, file_format)
        return redirect(f"{redirect_url}?active_tab=delivery&export_task_id={result.id}")
=======
        message = f"Visit status updated successfully for {len(status)} visits."
        if status.missing_visits:
            message += status.get_missing_message()
        messages.success(request, mark_safe(message))
    url = reverse("opportunity:worker_list", args=(org_slug, opp_id)) + "?active_tab=delivery"
    return redirect(url)
>>>>>>> b89ea52b


def review_visit_import(request, org_slug=None, opp_id=None):
    opportunity = get_opportunity_or_404(org_slug=org_slug, pk=opp_id)
    file = request.FILES.get("visits")
    redirect_url = reverse("opportunity:worker_list", args=(org_slug, opp_id))
    redirect_url = f"{redirect_url}?active_tab=delivery"
    try:
        status = bulk_update_visit_review_status(opportunity, file)
    except ImportException as e:
        messages.error(request, e.message)
    else:
        message = f"Visit review updated successfully for {len(status)} visits."
        if status.missing_visits:
            message += status.get_missing_message()
        messages.success(request, mark_safe(message))
    return redirect(redirect_url)


@org_member_required
def add_budget_existing_users(request, org_slug=None, opp_id=None):
    opportunity = get_opportunity_or_404(org_slug=org_slug, pk=opp_id)
    opportunity_access = OpportunityAccess.objects.filter(opportunity=opportunity)
    opportunity_claims = OpportunityClaim.objects.filter(opportunity_access__in=opportunity_access)

    form = AddBudgetExistingUsersForm(
        opportunity_claims=opportunity_claims,
        opportunity=opportunity,
        data=request.POST or None,
    )
    if form.is_valid():
        form.save()

        additional_visits = form.cleaned_data.get("additional_visits")
        selected_users = form.cleaned_data.get("selected_users")
        end_date = form.cleaned_data.get("end_date")
        message_parts = []

        if additional_visits and selected_users:
            visit_text = f"{additional_visits} visit{'s' if additional_visits != 1 else ''}"
            user_text = f"{len(selected_users)} worker{'s' if len(selected_users) != 1 else ''}"
            message_parts.append(f"Added {visit_text} to {user_text}.")
            if not opportunity.managed:
                message_parts.append(f"Budget increased by {form.budget_increase:.2f}.")

        if end_date:
            message_parts.append(f"Extended opportunity end date to {end_date} for selected workers.")

        messages.success(request, " ".join(message_parts))
        return redirect("opportunity:add_budget_existing_users", org_slug, opp_id)

    tabs = [
        {
            "key": "existing_workers",
            "label": "Existing Workers",
        },
    ]
    # Nm are not allowed to increase the managed opportunity budget so do not provide that tab.
    if not opportunity.managed or request.is_opportunity_pm:
        tabs.append(
            {
                "key": "new_workers",
                "label": "New Workers",
            }
        )

    path = [
        {"title": "Opportunities", "url": reverse("opportunity:list", args=(request.org.slug,))},
        {"title": opportunity.name, "url": reverse("opportunity:detail", args=(request.org.slug, opportunity.pk))},
        {
            "title": "Add budget",
        },
    ]

    return render(
        request,
        "opportunity/add_visits_existing_users.html",
        {
            "form": form,
            "tabs": tabs,
            "path": path,
            "opportunity_claims": opportunity_claims,
            "budget_per_visit": opportunity.budget_per_visit,
            "opportunity": opportunity,
        },
    )


@org_member_required
def add_budget_new_users(request, org_slug=None, opp_id=None):
    opportunity = get_opportunity_or_404(org_slug=org_slug, pk=opp_id)
    program_manager = is_program_manager(request)

    form = AddBudgetNewUsersForm(
        opportunity=opportunity,
        program_manager=program_manager,
        data=request.POST or None,
    )

    if form.is_valid():
        form.save()
        budget_increase = form.budget_increase
        direction = "added to" if budget_increase >= 0 else "removed from"
        messages.success(
            request, f"{opportunity.currency} {abs(form.budget_increase)} was {direction} the opportunity budget."
        )

        redirect_url = reverse("opportunity:add_budget_existing_users", args=[org_slug, opp_id])
        redirect_url += "?active_tab=new_users"
        response = HttpResponse()
        response["HX-Redirect"] = redirect_url
        return response

    csrf_token = get_token(request)
    form_html = f"""
        <form id="form-content"
              hx-post="{reverse('opportunity:add_budget_new_users', args=[org_slug, opp_id])}"
              hx-trigger="submit"
              hx-headers='{{"X-CSRFToken": "{csrf_token}"}}'>
            <input type="hidden" name="csrfmiddlewaretoken" value="{csrf_token}">
            {render_crispy_form(form)}
        </form>
        """

    return HttpResponse(mark_safe(form_html))


class OpportunityUserStatusTableView(OrganizationUserMixin, OrgContextSingleTableView):
    model = OpportunityAccess
    paginate_by = 25
    table_class = UserStatusTable
    template_name = "tables/single_table.html"

    def get_queryset(self):
        opportunity_id = self.kwargs["opp_id"]
        org_slug = self.kwargs["org_slug"]
        opportunity = get_opportunity_or_404(org_slug=org_slug, pk=opportunity_id)
        access_objects = get_annotated_opportunity_access(opportunity)
        return access_objects


@org_member_required
def export_users_for_payment(request, org_slug, opp_id):
    get_opportunity_or_404(org_slug=request.org.slug, pk=opp_id)
    form = PaymentExportForm(data=request.POST)
    if not form.is_valid():
        messages.error(request, form.errors)
        return redirect(f"{reverse('opportunity:worker_list', args=[org_slug, opp_id])}?active_tab=payments")

    export_format = form.cleaned_data["format"]
    result = generate_payment_export.delay(opp_id, export_format)
    redirect_url = reverse("opportunity:worker_list", args=(request.org.slug, opp_id))
    return redirect(f"{redirect_url}?export_task_id={result.id}&active_tab=payments")


@org_member_required
@require_POST
def payment_import(request, org_slug=None, opp_id=None):
    opportunity = get_opportunity_or_404(org_slug=org_slug, pk=opp_id)
    file = request.FILES.get("payments")
    file_format = get_file_extension(file)
    if file_format not in ("csv", "xlsx"):
        raise ImportException(f"Invalid file format. Only 'CSV' and 'XLSX' are supported. Got {file_format}")

    file_path = f"{opportunity.pk}_{datetime.datetime.now().isoformat}_payment_import"
    saved_path = default_storage.save(file_path, ContentFile(file.read()))
    result = bulk_update_payments_task.delay(opportunity.pk, saved_path, file_format)

    return redirect(
        f"{reverse('opportunity:worker_list', args=[org_slug, opp_id])}?active_tab=payments&export_task_id={result.id}"
    )


@org_member_required
def add_payment_units(request, org_slug=None, opp_id=None):
    if request.POST:
        return add_payment_unit(request, org_slug=org_slug, opp_id=opp_id)
    opportunity = get_opportunity_or_404(org_slug=org_slug, pk=opp_id)
    paymentunit_count = PaymentUnit.objects.filter(opportunity=opportunity).count()
    return render(
        request,
        "opportunity/add_payment_units.html",
        dict(opportunity=opportunity, paymentunit_count=paymentunit_count),
    )


@org_member_required
def add_payment_unit(request, org_slug=None, opp_id=None):
    opportunity = get_opportunity_or_404(org_slug=org_slug, pk=opp_id)
    deliver_units = DeliverUnit.objects.filter(
        Q(payment_unit__isnull=True) | Q(payment_unit__opportunity__active=False), app=opportunity.deliver_app
    )
    form = PaymentUnitForm(
        deliver_units=deliver_units,
        data=request.POST or None,
        payment_units=opportunity.paymentunit_set.filter(parent_payment_unit__isnull=True).all(),
        org_slug=org_slug,
        opportunity_id=opportunity.pk,
    )
    if form.is_valid():
        form.instance.opportunity = opportunity
        form.save()
        required_deliver_units = form.cleaned_data["required_deliver_units"]
        DeliverUnit.objects.filter(id__in=required_deliver_units, payment_unit__isnull=True).update(
            payment_unit=form.instance.id
        )
        optional_deliver_units = form.cleaned_data["optional_deliver_units"]
        DeliverUnit.objects.filter(id__in=optional_deliver_units, payment_unit__isnull=True).update(
            payment_unit=form.instance.id, optional=True
        )
        sub_payment_units = form.cleaned_data["payment_units"]
        PaymentUnit.objects.filter(id__in=sub_payment_units, parent_payment_unit__isnull=True).update(
            parent_payment_unit=form.instance.id
        )
        messages.success(request, f"Payment unit {form.instance.name} created.")
        claims = OpportunityClaim.objects.filter(opportunity_access__opportunity=opportunity)
        for claim in claims:
            OpportunityClaimLimit.create_claim_limits(opportunity, claim)
        return redirect("opportunity:add_payment_units", org_slug=request.org.slug, opp_id=opportunity.id)
    elif request.POST:
        messages.error(request, "Invalid Data")
        return redirect("opportunity:add_payment_units", org_slug=request.org.slug, opp_id=opportunity.id)

    path = [
        {"title": "Opportunities", "url": reverse("opportunity:list", args=(request.org.slug,))},
        {"title": opportunity.name, "url": reverse("opportunity:detail", args=(request.org.slug, opportunity.pk))},
        {
            "title": "Payment unit",
        },
    ]
    return render(
        request,
        "components/partial_form.html" if request.GET.get("partial") == "True" else "components/form.html",
        dict(title=f"{request.org.slug} - {opportunity.name}", form_title="Payment Unit Create", form=form, path=path),
    )


@org_member_required
def edit_payment_unit(request, org_slug=None, opp_id=None, pk=None):
    opportunity = get_opportunity_or_404(pk=opp_id, org_slug=org_slug)
    payment_unit = get_object_or_404(PaymentUnit, id=pk, opportunity=opportunity)
    deliver_units = DeliverUnit.objects.filter(
        Q(payment_unit__isnull=True) | Q(payment_unit=payment_unit) | Q(payment_unit__opportunity__active=False),
        app=opportunity.deliver_app,
    )
    exclude_payment_units = [payment_unit.pk]
    if payment_unit.parent_payment_unit_id:
        exclude_payment_units.append(payment_unit.parent_payment_unit_id)
    payment_unit_deliver_units = {deliver_unit.pk for deliver_unit in payment_unit.deliver_units.all()}
    opportunity_payment_units = (
        opportunity.paymentunit_set.filter(
            Q(parent_payment_unit=payment_unit.pk) | Q(parent_payment_unit__isnull=True)
        )
        .exclude(pk__in=exclude_payment_units)
        .all()
    )
    form = PaymentUnitForm(
        deliver_units=deliver_units,
        instance=payment_unit,
        data=request.POST or None,
        payment_units=opportunity_payment_units,
        org_slug=org_slug,
        opportunity_id=opportunity.pk,
    )
    if form.is_valid():
        form.save()
        required_deliver_units = form.cleaned_data["required_deliver_units"]
        DeliverUnit.objects.filter(id__in=required_deliver_units).update(payment_unit=form.instance.id, optional=False)
        optional_deliver_units = form.cleaned_data["optional_deliver_units"]
        DeliverUnit.objects.filter(id__in=optional_deliver_units).update(payment_unit=form.instance.id, optional=True)
        sub_payment_units = form.cleaned_data["payment_units"]
        PaymentUnit.objects.filter(id__in=sub_payment_units, parent_payment_unit__isnull=True).update(
            parent_payment_unit=form.instance.id
        )
        # Remove deliver units which are not selected anymore
        deliver_units = required_deliver_units + optional_deliver_units
        removed_deliver_units = payment_unit_deliver_units - {int(deliver_unit) for deliver_unit in deliver_units}
        DeliverUnit.objects.filter(id__in=removed_deliver_units).update(payment_unit=None, optional=False)
        removed_payment_units = {payment_unit.id for payment_unit in opportunity_payment_units} - {
            int(payment_unit_id) for payment_unit_id in sub_payment_units
        }
        PaymentUnit.objects.filter(id__in=removed_payment_units, parent_payment_unit=form.instance.id).update(
            parent_payment_unit=None
        )
        messages.success(request, f"Payment unit {form.instance.name} updated. Please reset the budget")
        return redirect("opportunity:finalize", org_slug=request.org.slug, opp_id=opportunity.id)

    path = [
        {"title": "Opportunities", "url": reverse("opportunity:list", args=(request.org.slug,))},
        {"title": opportunity.name, "url": reverse("opportunity:detail", args=(request.org.slug, opportunity.pk))},
        {
            "title": "Payment unit",
        },
    ]
    return render(
        request,
        "components/form.html",
        dict(title=f"{request.org.slug} - {opportunity.name}", form_title="Payment Unit Edit", form=form, path=path),
    )


@org_member_required
def export_user_status(request, org_slug, opp_id):
    get_opportunity_or_404(org_slug=request.org.slug, pk=opp_id)
    form = PaymentExportForm(data=request.POST)
    if not form.is_valid():
        messages.error(request, form.errors)
        return redirect("opportunity:worker_list", request.org.slug, opp_id)

    export_format = form.cleaned_data["format"]
    result = generate_user_status_export.delay(opp_id, export_format)
    redirect_url = reverse("opportunity:worker_list", args=(request.org.slug, opp_id))
    return redirect(f"{redirect_url}?export_task_id={result.id}")


class OpportunityDeliverStatusTable(OrganizationUserMixin, OrgContextSingleTableView):
    model = OpportunityAccess
    paginate_by = 25
    table_class = DeliverStatusTable
    template_name = "tables/single_table.html"

    def get_queryset(self):
        opportunity_id = self.kwargs["opp_id"]
        org_slug = self.kwargs["org_slug"]
        opportunity = get_opportunity_or_404(pk=opportunity_id, org_slug=org_slug)
        access_objects = get_annotated_opportunity_access_deliver_status(opportunity)
        return access_objects


@org_member_required
def export_deliver_status(request, org_slug, opp_id):
    get_opportunity_or_404(pk=opp_id, org_slug=request.org.slug)
    form = PaymentExportForm(data=request.POST)
    if not form.is_valid():
        messages.error(request, form.errors)
        return redirect("opportunity:detail", request.org.slug, opp_id)

    export_format = form.cleaned_data["format"]
    result = generate_deliver_status_export.delay(opp_id, export_format)
    redirect_url = reverse("opportunity:detail", args=(request.org.slug, opp_id))
    return redirect(f"{redirect_url}?export_task_id={result.id}")


@org_member_required
@require_POST
def payment_delete(request, org_slug=None, opp_id=None, access_id=None, pk=None):
    opportunity = get_opportunity_or_404(pk=opp_id, org_slug=org_slug)
    opportunity_access = get_object_or_404(OpportunityAccess, pk=access_id, opportunity=opportunity)
    payment = get_object_or_404(Payment, opportunity_access=opportunity_access, pk=pk)
    payment.delete()
    redirect_url = reverse("opportunity:worker_list", args=(org_slug, opp_id))
    return redirect(f"{redirect_url}?active_tab=payments")


@org_viewer_required
def user_profile(request, org_slug=None, opp_id=None, pk=None):
    access = get_object_or_404(OpportunityAccess, pk=pk, accepted=True)
    user_visits = UserVisit.objects.filter(opportunity_access=access)
    user_catchments = CatchmentArea.objects.filter(opportunity_access=access)
    user_visit_data = []
    for user_visit in user_visits:
        if not user_visit.location:
            continue
        lat, lng, elevation, precision = list(map(float, user_visit.location.split(" ")))
        user_visit_data.append(
            dict(
                entity_name=user_visit.entity_name,
                visit_date=user_visit.visit_date.date(),
                lat=lat,
                lng=lng,
                precision=precision,
            )
        )
    # user for centering the User visits map
    lat_avg = 0.0
    lng_avg = 0.0
    if user_visit_data:
        lat_avg = reduce(lambda x, y: x + float(y["lat"]), user_visit_data, 0.0) / len(user_visit_data)
        lng_avg = reduce(lambda x, y: x + float(y["lng"]), user_visit_data, 0.0) / len(user_visit_data)

    pending_completed_work_count = len(
        [
            cw
            for cw in CompletedWork.objects.filter(opportunity_access=access, status=CompletedWorkStatus.pending)
            if cw.saved_approved_count
        ]
    )
    user_catchment_data = [
        {
            "name": catchment.name,
            "lat": float(catchment.latitude),
            "lng": float(catchment.longitude),
            "radius": catchment.radius,
            "active": catchment.active,
        }
        for catchment in user_catchments
    ]
    pending_payment = max(access.payment_accrued - access.total_paid, 0)
    return render(
        request,
        "opportunity/user_profile.html",
        context=dict(
            access=access,
            user_visits=user_visit_data,
            lat_avg=lat_avg,
            lng_avg=lng_avg,
            MAPBOX_TOKEN=settings.MAPBOX_TOKEN,
            pending_completed_work_count=pending_completed_work_count,
            pending_payment=pending_payment,
            user_catchments=user_catchment_data,
        ),
    )


@org_admin_required
def send_message_mobile_users(request, org_slug=None, opp_id=None):
    opportunity = get_opportunity_or_404(pk=opp_id, org_slug=org_slug)
    user_ids = OpportunityAccess.objects.filter(opportunity=opportunity, accepted=True).values_list(
        "user_id", flat=True
    )
    users = User.objects.filter(pk__in=user_ids)
    form = SendMessageMobileUsersForm(users=users, data=request.POST or None)

    if form.is_valid():
        selected_user_ids = form.cleaned_data["selected_users"]
        title = form.cleaned_data["title"]
        body = form.cleaned_data["body"]
        message_type = form.cleaned_data["message_type"]
        if "notification" in message_type:
            send_push_notification_task.delay(selected_user_ids, title, body)
        if "sms" in message_type:
            send_sms_task.delay(selected_user_ids, body)
        return redirect("opportunity:detail", org_slug=request.org.slug, opp_id=opp_id)

    path = [
        {"title": "Opportunities", "url": reverse("opportunity:list", args=(org_slug,))},
        {"title": opportunity.name, "url": reverse("opportunity:detail", args=(org_slug, opportunity.id))},
        {"title": "Send Message", "url": request.path},
    ]
    return render(
        request,
        "opportunity/send_message.html",
        context=dict(
            title=f"{request.org.slug} - {opportunity.name}",
            form_title="Send Message",
            form=form,
            users=users,
            user_ids=list(user_ids),
            path=path,
        ),
    )


@org_member_required
@require_POST
def approve_visit(request, org_slug=None, pk=None):
    user_visit = UserVisit.objects.get(pk=pk)
    if user_visit.status != VisitValidationStatus.approved or user_visit.review_status == VisitReviewStatus.disagree:
        user_visit.status = VisitValidationStatus.approved
        if user_visit.opportunity.managed:
            user_visit.review_created_on = now()
            if user_visit.review_status == VisitReviewStatus.disagree:
                user_visit.review_status = VisitReviewStatus.pending

            if user_visit.flagged:
                justification = request.POST.get("justification")
                if not justification:
                    messages.error(request, "Justification is mandatory for flagged visits.")
                user_visit.justification = justification

        user_visit.save()
        update_payment_accrued(opportunity=user_visit.opportunity, users=[user_visit.user], incremental=True)

    return HttpResponse(status=200, headers={"HX-Trigger": "reload_table"})


@org_member_required
@require_POST
def reject_visit(request, org_slug=None, pk=None):
    user_visit = UserVisit.objects.get(pk=pk)
    reason = request.POST.get("reason")
    user_visit.status = VisitValidationStatus.rejected
    user_visit.reason = reason
    user_visit.save()
    access = OpportunityAccess.objects.get(user_id=user_visit.user_id, opportunity_id=user_visit.opportunity_id)
    update_payment_accrued(opportunity=access.opportunity, users=[access.user])
    return HttpResponse(status=200, headers={"HX-Trigger": "reload_table"})


@org_member_required
def fetch_attachment(self, org_slug, blob_id):
    blob_meta = BlobMeta.objects.get(blob_id=blob_id)
    attachment = storages["default"].open(blob_id)
    return FileResponse(attachment, filename=blob_meta.name, content_type=blob_meta.content_type)


@org_member_required
def verification_flags_config(request, org_slug=None, opp_id=None):
    opportunity = get_opportunity_or_404(pk=opp_id, org_slug=org_slug)
    if opportunity.managed and not request.is_opportunity_pm:
        return redirect("opportunity:detail", org_slug=org_slug, opp_id=opp_id)
    verification_flags = OpportunityVerificationFlags.objects.filter(opportunity=opportunity).first()
    form = OpportunityVerificationFlagsConfigForm(instance=verification_flags, data=request.POST or None)
    deliver_unit_count = DeliverUnit.objects.filter(app=opportunity.deliver_app).count()
    DeliverUnitFlagsFormset = modelformset_factory(
        DeliverUnitFlagRules, DeliverUnitFlagsForm, extra=deliver_unit_count, max_num=deliver_unit_count
    )
    deliver_unit_flags = DeliverUnitFlagRules.objects.filter(opportunity=opportunity)
    deliver_unit_formset = DeliverUnitFlagsFormset(
        form_kwargs={"opportunity": opportunity},
        prefix="deliver_unit",
        queryset=deliver_unit_flags,
        data=request.POST or None,
        initial=[
            {"deliver_unit": du}
            for du in opportunity.deliver_app.deliver_units.exclude(
                id__in=deliver_unit_flags.values_list("deliver_unit")
            )
        ],
    )
    FormJsonValidationRulesFormset = modelformset_factory(
        FormJsonValidationRules,
        FormJsonValidationRulesForm,
        extra=1,
    )
    form_json_formset = FormJsonValidationRulesFormset(
        form_kwargs={"opportunity": opportunity},
        prefix="form_json",
        queryset=FormJsonValidationRules.objects.filter(opportunity=opportunity),
        data=request.POST or None,
    )
    if (
        request.method == "POST"
        and form.is_valid()
        and deliver_unit_formset.is_valid()
        and form_json_formset.is_valid()
    ):
        verification_flags = form.save(commit=False)
        verification_flags.opportunity = opportunity
        verification_flags.save()
        for du_form in deliver_unit_formset.forms:
            if du_form.is_valid() and du_form.cleaned_data != {}:
                du_form.instance.opportunity = opportunity
                du_form.save()
        for fj_form in form_json_formset.forms:
            if fj_form.is_valid() and fj_form.cleaned_data != {}:
                fj_form.instance.opportunity = opportunity
                fj_form.save()
        messages.success(request, "Verification flags saved successfully.")

    path = [
        {"title": "Opportunities", "url": reverse("opportunity:list", args=(org_slug,))},
        {"title": opportunity.name, "url": reverse("opportunity:detail", args=(org_slug, opportunity.id))},
        {"title": "Verification Flags Config", "url": request.path},
    ]
    return render(
        request,
        "opportunity/verification_flags_config.html",
        context=dict(
            opportunity=opportunity,
            title=f"{request.org.slug} - {opportunity.name}",
            form=form,
            deliver_unit_formset=deliver_unit_formset,
            form_json_formset=form_json_formset,
            path=path,
        ),
    )


@org_member_required
@csrf_exempt
@require_http_methods(["DELETE"])
def delete_form_json_rule(request, org_slug=None, opp_id=None, pk=None):
    form_json_rule = FormJsonValidationRules.objects.get(opportunity=opp_id, pk=pk)
    form_json_rule.delete()
    return HttpResponse(status=200)


class OpportunityCompletedWorkTable(OrganizationUserMixin, SingleTableView):
    model = CompletedWork
    paginate_by = 25
    table_class = CompletedWorkTable
    template_name = "tables/single_table.html"

    def get_queryset(self):
        opportunity_id = self.kwargs["opp_id"]
        org_slug = self.kwargs["org_slug"]
        opportunity = get_opportunity_or_404(org_slug=org_slug, pk=opportunity_id)
        access_objects = OpportunityAccess.objects.filter(opportunity=opportunity)
        return list(
            filter(lambda cw: cw.completed, CompletedWork.objects.filter(opportunity_access__in=access_objects))
        )


@org_member_required
def export_completed_work(request, org_slug, opp_id):
    get_opportunity_or_404(org_slug=request.org.slug, pk=opp_id)
    form = PaymentExportForm(data=request.POST)
    if not form.is_valid():
        messages.error(request, form.errors)
        return redirect("opportunity:detail", request.org.slug, opp_id)

    export_format = form.cleaned_data["format"]
    result = generate_work_status_export.delay(opp_id, export_format)
    redirect_url = reverse("opportunity:detail", args=(request.org.slug, opp_id))
    return redirect(f"{redirect_url}?export_task_id={result.id}")


@org_member_required
@require_POST
def update_completed_work_status_import(request, org_slug=None, opp_id=None):
    opportunity = get_opportunity_or_404(org_slug=org_slug, pk=opp_id)
    file = request.FILES.get("visits")
    try:
        status = bulk_update_completed_work_status(opportunity, file)
    except ImportException as e:
        messages.error(request, e.message)
    else:
        message = f"Payment Verification status updated successfully for {len(status)} completed works."
        if status.missing_completed_works:
            message += status.get_missing_message()
        messages.success(request, mark_safe(message))
    return redirect("opportunity:detail", org_slug, opp_id)


@org_member_required
@require_POST
def suspend_user(request, org_slug=None, opp_id=None, pk=None):
    access = get_object_or_404(OpportunityAccess, opportunity_id=opp_id, id=pk)
    access.suspended = True
    access.suspension_date = now()
    access.suspension_reason = request.POST.get("reason", "")
    access.save()

    # Clear the cached opportunity access for the suspended user
    remove_opportunity_access_cache(access.user, access.opportunity)

    return redirect("opportunity:user_visits_list", org_slug, opp_id, pk)


@org_member_required
def revoke_user_suspension(request, org_slug=None, opp_id=None, pk=None):
    access = get_object_or_404(OpportunityAccess, opportunity_id=opp_id, id=pk)
    access.suspended = False
    access.save()
    remove_opportunity_access_cache(access.user, access.opportunity)
    next = request.GET.get("next", "/")
    return redirect(next)


@org_member_required
def suspended_users_list(request, org_slug=None, opp_id=None):
    opportunity = get_opportunity_or_404(org_slug=org_slug, pk=opp_id)
    access_objects = OpportunityAccess.objects.filter(opportunity=opportunity, suspended=True)
    table = SuspendedUsersTable(access_objects)
    return render(request, "opportunity/suspended_users.html", dict(table=table, opportunity=opportunity))


@org_member_required
def export_catchment_area(request, org_slug, opp_id):
    get_opportunity_or_404(org_slug=request.org.slug, pk=opp_id)
    form = PaymentExportForm(data=request.POST)
    if not form.is_valid():
        messages.error(request, form.errors)
        return redirect("opportunity:detail", request.org.slug, opp_id)

    export_format = form.cleaned_data["format"]
    result = generate_catchment_area_export.delay(opp_id, export_format)
    redirect_url = reverse("opportunity:detail", args=(request.org.slug, opp_id))
    return redirect(f"{redirect_url}?export_task_id={result.id}")


@org_member_required
@require_POST
def import_catchment_area(request, org_slug=None, opp_id=None):
    opportunity = get_opportunity_or_404(org_slug=org_slug, pk=opp_id)
    file = request.FILES.get("catchments")
    try:
        status = bulk_update_catchments(opportunity, file)
    except ImportException as e:
        messages.error(request, e.message)
    else:
        message = f"{len(status)} catchment areas were updated successfully and {status.new_catchments} were created."
        messages.success(request, mark_safe(message))
    return redirect("opportunity:detail", org_slug, opp_id)


@org_member_required
def opportunity_user_invite(request, org_slug=None, opp_id=None):
    opportunity = get_opportunity_or_404(org_slug=request.org.slug, pk=opp_id)
    form = OpportunityUserInviteForm(data=request.POST or None, opportunity=opportunity)
    if form.is_valid():
        users = form.cleaned_data["users"]
        if users:
            add_connect_users.delay(users, opportunity.id)
        return redirect("opportunity:detail", request.org.slug, opp_id)
    return render(
        request,
        "components/form.html",
        dict(title=f"{request.org.slug} - {opportunity.name}", form_title="Invite Workers", form=form),
    )


@org_member_required
def user_visit_review(request, org_slug, opp_id):
    opportunity = get_opportunity_or_404(opp_id, org_slug)
    if request.POST and request.is_opportunity_pm:
        review_status = request.POST.get("review_status").lower()
        updated_reviews = request.POST.getlist("pk")
        user_visits = UserVisit.objects.filter(pk__in=updated_reviews)
        if review_status in [VisitReviewStatus.agree.value, VisitReviewStatus.disagree.value]:
            user_visits.update(review_status=review_status)
            update_payment_accrued(opportunity=opportunity, users=[visit.user for visit in user_visits])

    return HttpResponse(status=200, headers={"HX-Trigger": "reload_table"})


@org_member_required
def payment_report(request, org_slug, opp_id):
    opportunity = get_opportunity_or_404(opp_id, org_slug)
    usd = request.GET.get("usd", False)

    if not opportunity.managed:
        return redirect("opportunity:detail", org_slug, opp_id)

    amount_field = "amount"
    currency = opportunity.currency
    if usd:
        amount_field = "amount_usd"
        currency = "USD"

    total_paid_users = Payment.objects.filter(
        opportunity_access__opportunity=opportunity, organization__isnull=True
    ).aggregate(total=Sum(amount_field))["total"] or Decimal("0.00")
    total_paid_nm = Payment.objects.filter(
        organization=opportunity.organization, invoice__opportunity=opportunity
    ).aggregate(total=Sum(amount_field))["total"] or Decimal("0.00")
    data, total_user_payment_accrued, total_nm_payment_accrued = get_payment_report_data(opportunity, usd)
    table = PaymentReportTable(data)
    RequestConfig(request, paginate={"per_page": get_validated_page_size(request)}).configure(table)

    def render_amount(amount):
        return f"{currency} {intcomma(amount or 0)}"

    cards = [
        {
            "amount": render_amount(total_user_payment_accrued),
            "icon": "fa-user-friends",
            "label": "Worker",
            "subtext": "Total Accrued",
        },
        {
            "amount": render_amount(total_paid_users),
            "icon": "fa-user-friends",
            "label": "Worker",
            "subtext": "Total Paid",
        },
        {
            "amount": render_amount(total_nm_payment_accrued),
            "icon": "fa-building",
            "label": "Organization",
            "subtext": "Total Accrued",
        },
        {
            "amount": render_amount(total_paid_nm),
            "icon": "fa-building",
            "label": "Organization",
            "subtext": "Total Paid",
        },
    ]

    return render(
        request,
        "opportunity/invoice_payment_report.html",
        context=dict(
            table=table,
            opportunity=opportunity,
            cards=cards,
        ),
    )


@org_member_required
def invoice_list(request, org_slug, opp_id):
    opportunity = get_opportunity_or_404(opp_id, org_slug)
    if not opportunity.managed:
        return redirect("opportunity:detail", org_slug, opp_id)

    filter_kwargs = dict(opportunity=opportunity)

    queryset = PaymentInvoice.objects.filter(**filter_kwargs).order_by("date")
    csrf_token = get_token(request)

    table = PaymentInvoiceTable(
        queryset,
        org_slug=org_slug,
        opportunity=opportunity,
        exclude=("actions",) if not request.is_opportunity_pm else tuple(),
        csrf_token=csrf_token,
    )

    form = PaymentInvoiceForm(opportunity=opportunity)
    RequestConfig(request, paginate={"per_page": get_validated_page_size(request)}).configure(table)
    return render(
        request,
        "opportunity/invoice_list.html",
        {
            "header_title": "Invoices",
            "opportunity": opportunity,
            "table": table,
            "form": form,
            "path": [
                {"title": "Opportunities", "url": reverse("opportunity:list", args=(org_slug,))},
                {"title": opportunity.name, "url": reverse("opportunity:detail", args=(org_slug, opp_id))},
                {"title": "Invoices", "url": reverse("opportunity:invoice_list", args=(org_slug, opp_id))},
            ],
        },
    )


@org_member_required
def invoice_create(request, org_slug=None, opp_id=None):
    opportunity = get_opportunity_or_404(opp_id, org_slug)
    if not opportunity.managed or request.is_opportunity_pm:
        return redirect("opportunity:detail", org_slug, opp_id)
    form = PaymentInvoiceForm(data=request.POST or None, opportunity=opportunity)
    if request.POST and form.is_valid():
        form.save()
        form = PaymentInvoiceForm(opportunity=opportunity)
        redirect_url = reverse("opportunity:invoice_list", args=[org_slug, opp_id])
        response = HttpResponse(status=200)
        response["HX-Redirect"] = redirect_url
        return response
    return HttpResponse(render_crispy_form(form))


@org_member_required
@require_POST
def invoice_approve(request, org_slug, opp_id):
    opportunity = get_opportunity_or_404(opp_id, org_slug)
    if not opportunity.managed or not (request.org_membership and request.org_membership.is_program_manager):
        return redirect("opportunity:detail", org_slug, opp_id)
    invoice_ids = request.POST.getlist("pk")
    invoices = PaymentInvoice.objects.filter(opportunity=opportunity, pk__in=invoice_ids, payment__isnull=True)

    for invoice in invoices:
        payment = Payment(
            amount=invoice.amount,
            organization=opportunity.organization,
            amount_usd=invoice.amount_usd,
            invoice=invoice,
        )
        payment.save()
    return redirect("opportunity:invoice_list", org_slug, opp_id)


@org_member_required
@require_POST
@csrf_exempt
def user_invite_delete(request, org_slug, opp_id, pk):
    opportunity = get_opportunity_or_404(opp_id, org_slug)
    invite = get_object_or_404(UserInvite, pk=pk, opportunity=opportunity)
    if invite.status != UserInviteStatus.not_found:
        return HttpResponse(status=403, data="User Invite cannot be deleted.")
    invite.delete()
    return HttpResponse(status=200, headers={"HX-Trigger": "userStatusReload"})


@org_admin_required
@require_POST
def resend_user_invite(request, org_slug, opp_id, pk):
    user_invite = get_object_or_404(UserInvite, id=pk)

    if user_invite.notification_date and (now() - user_invite.notification_date) < datetime.timedelta(days=1):
        return HttpResponse("You can only send one invitation per user every 24 hours. Please try again later.")

    if user_invite.status == UserInviteStatus.not_found:
        found_user_list = fetch_users([user_invite.phone_number])
        if not found_user_list:
            return HttpResponse("The user is not registered on Connect ID yet. Please ask them to sign up first.")

        connect_user = found_user_list[0]
        update_user_and_send_invite(connect_user, opp_id=pk)
    else:
        user = User.objects.get(phone_number=user_invite.phone_number)
        access, _ = OpportunityAccess.objects.get_or_create(user=user, opportunity_id=opp_id)
        invite_user.delay(user.id, access.pk)

    return HttpResponse("The invitation has been successfully resent to the user.")


def sync_deliver_units(request, org_slug, opp_id):
    status = HTTPStatus.OK
    message = "Delivery unit sync completed."
    try:
        create_learn_modules_and_deliver_units(opp_id)
    except AppNoBuildException:
        status = HTTPStatus.BAD_REQUEST
        message = "Failed to retrieve updates. No available build at the moment."

    return HttpResponse(content=message, status=status)


@org_viewer_required
def user_visit_verification(request, org_slug, opp_id, pk):
    opportunity = get_opportunity_or_404(opp_id, org_slug)
    opportunity_access = get_object_or_404(OpportunityAccess, opportunity=opportunity, pk=pk)

    user_visit_counts = get_user_visit_counts(opportunity_access_id=pk)
    visits = UserVisit.objects.filter(opportunity_access=opportunity_access, flagged=True, flag_reason__isnull=False)
    flagged_info = defaultdict(lambda: {"name": "", "approved": 0, "pending": 0, "rejected": 0})
    for visit in visits:
        for flag, _description in visit.flag_reason.get("flags", []):
            flag_label = FlagLabels.get_label(flag)
            if visit.status == VisitValidationStatus.approved:
                if opportunity.managed and visit.review_created_on is not None:
                    if visit.review_status == VisitReviewStatus.agree:
                        flagged_info[flag_label]["approved"] += 1
                    else:
                        flagged_info[flag_label]["pending"] += 1
                else:
                    flagged_info[flag_label]["approved"] += 1
            if visit.status in (VisitValidationStatus.pending, VisitValidationStatus.duplicate):
                flagged_info[flag_label]["pending"] += 1
            if visit.status == VisitValidationStatus.rejected:
                flagged_info[flag_label]["rejected"] += 1
            flagged_info[flag_label]["name"] = flag_label
    flagged_info = flagged_info.values()
    last_payment_details = Payment.objects.filter(opportunity_access=opportunity_access).order_by("-date_paid").first()
    pending_payment = max(opportunity_access.payment_accrued - opportunity_access.total_paid, 0)
    pending_completed_work_count = CompletedWork.objects.filter(
        opportunity_access=opportunity_access, status=CompletedWorkStatus.pending, saved_approved_count__gt=0
    ).count()

    path = []
    if opportunity.managed:
        path.append({"title": "Programs", "url": reverse("program:home", args=(org_slug,))})
        path.append(
            {"title": opportunity.managedopportunity.program.name, "url": reverse("program:home", args=(org_slug,))}
        )
    path.extend(
        [
            {"title": "Opportunities", "url": reverse("opportunity:list", args=(org_slug,))},
            {"title": opportunity.name, "url": reverse("opportunity:detail", args=(org_slug, opp_id))},
            {
                "title": "Workers",
                "url": reverse("opportunity:worker_list", args=(org_slug, opp_id)) + "?active_tab=delivery",
            },
            {"title": "Worker", "url": request.path},
        ]
    )

    response = render(
        request,
        "opportunity/user_visit_verification.html",
        context={
            "header_title": "Worker",
            "opportunity_access": opportunity_access,
            "counts": user_visit_counts,
            "flagged_info": flagged_info,
            "last_payment_details": last_payment_details,
            "MAPBOX_TOKEN": settings.MAPBOX_TOKEN,
            "opportunity": opportunity_access.opportunity,
            "pending_completed_work_count": pending_completed_work_count,
            "pending_payment": pending_payment,
            "path": path,
        },
    )
    return response


def get_user_visit_counts(opportunity_access_id: int, date=None):
    opportunity_access = OpportunityAccess.objects.get(id=opportunity_access_id)
    visit_count_kwargs = {}
    if opportunity_access.opportunity.managed:
        visit_count_kwargs = dict(
            pending_review=Count(
                "id",
                filter=Q(
                    review_status=VisitReviewStatus.pending,
                    review_created_on__isnull=False,
                ),
            ),
            disagree=Count(
                "id",
                filter=Q(
                    review_status=VisitReviewStatus.disagree,
                    review_created_on__isnull=False,
                ),
            ),
            agree=Count(
                "id",
                filter=Q(
                    status=VisitValidationStatus.approved,
                    review_status=VisitReviewStatus.agree,
                    review_created_on__isnull=False,
                ),
            ),
        )

    filter_kwargs = {"opportunity_access": opportunity_access}
    if date:
        filter_kwargs.update({"visit_date__date": date})

    user_visit_counts = UserVisit.objects.filter(**filter_kwargs).aggregate(
        **visit_count_kwargs,
        approved=Count("id", filter=Q(status=VisitValidationStatus.approved)),
        pending=Count("id", filter=Q(status__in=[VisitValidationStatus.pending, VisitValidationStatus.duplicate])),
        rejected=Count("id", filter=Q(status=VisitValidationStatus.rejected)),
        flagged=Count("id", filter=Q(flagged=True)),
        total=Count("*"),
    )
    return user_visit_counts


class VisitVerificationTableView(OrganizationUserMixin, SingleTableView):
    model = UserVisit
    table_class = UserVisitVerificationTable
    template_name = "opportunity/user_visit_verification_table.html"
    exclude_columns = []

    def get_paginate_by(self, table_data):
        return get_validated_page_size(self.request)

    def get_table(self, **kwargs):
        kwargs["exclude"] = self.exclude_columns
        self.table = super().get_table(**kwargs)
        return self.table

    def dispatch(self, request, *args, **kwargs):
        response = super().dispatch(request, *args, **kwargs)
        url = reverse(
            "opportunity:user_visits_list",
            args=[request.org.slug, self.kwargs["opp_id"], self.kwargs["pk"]],
        )
        query_params = request.GET.urlencode()
        response["HX-Replace-Url"] = f"{url}?{query_params}"
        return response

    def get_table_kwargs(self):
        kwargs = super().get_table_kwargs()
        kwargs["organization"] = self.request.org
        return kwargs

    def get_context_data(self, **kwargs):
        user_visit_counts = get_user_visit_counts(self.kwargs["pk"], self.filter_date)

        if self.request.is_opportunity_pm:
            tabs = [
                {
                    "name": "pending_review",
                    "label": "Pending PM Review",
                    "count": user_visit_counts.get("pending_review", 0),
                },
                {
                    "name": "disagree",
                    "label": "Disagree",
                    "count": user_visit_counts.get("disagree", 0),
                },
                {
                    "name": "agree",
                    "label": "Agree",
                    "count": user_visit_counts.get("agree", 0),
                },
                {"name": "all", "label": "All", "count": user_visit_counts.get("total", 0)},
            ]
        else:
            tabs = [
                {
                    "name": "pending",
                    "label": "Pending NM Review",
                    "count": user_visit_counts.get("pending", 0),
                }
            ]

            if self.opportunity.managed:
                dynamic_tabs = [
                    {
                        "name": "pending_review",
                        "label": "Pending PM Review",
                        "count": user_visit_counts.get("pending_review", 0),
                    },
                    {
                        "name": "disagree",
                        "label": "Revalidate",
                        "count": user_visit_counts.get("disagree", 0),
                    },
                    {
                        "name": "agree",
                        "label": "Approved",
                        "count": user_visit_counts.get("agree", 0),
                    },
                ]
            else:
                dynamic_tabs = [
                    {
                        "name": "approved",
                        "label": "Approved",
                        "count": user_visit_counts.get("approved", 0),
                    },
                ]

            tabs.extend(dynamic_tabs)
            tabs.extend(
                [
                    {
                        "name": "rejected",
                        "label": "Rejected",
                        "count": user_visit_counts.get("rejected", 0),
                    },
                    {"name": "all", "label": "All", "count": user_visit_counts.get("total", 0)},
                ]
            )

        context = super().get_context_data(**kwargs)
        context["opportunity_access"] = self.opportunity_access
        context["tabs"] = tabs
        return context

    def get_queryset(self):
        self.opportunity = get_opportunity_or_404(self.kwargs["opp_id"], self.kwargs["org_slug"])
        self.opportunity_access = get_object_or_404(
            OpportunityAccess, opportunity=self.opportunity, pk=self.kwargs["pk"]
        )

        self.filter_status = self.request.GET.get("filter_status")
        self.filter_date = self.request.GET.get("filter_date")
        filter_kwargs = {"opportunity_access": self.opportunity_access}
        if self.filter_date:
            date = datetime.datetime.strptime(self.filter_date, "%Y-%m-%d")
            filter_kwargs.update({"visit_date__date": date})

        if self.filter_status == "pending":
            filter_kwargs.update({"status__in": [VisitValidationStatus.pending, VisitValidationStatus.duplicate]})
            self.exclude_columns = ["last_activity"]
        if self.filter_status == "approved":
            filter_kwargs.update({"status": VisitValidationStatus.approved})
        if self.filter_status == "rejected":
            filter_kwargs.update({"status": VisitValidationStatus.rejected})

        if self.filter_status == "pending_review":
            filter_kwargs.update(
                {
                    "review_status": VisitReviewStatus.pending,
                    "review_created_on__isnull": False,
                }
            )
        if self.filter_status == "disagree":
            filter_kwargs.update(
                {
                    "review_status": VisitReviewStatus.disagree,
                    "review_created_on__isnull": False,
                }
            )
        if self.filter_status == "agree":
            filter_kwargs.update(
                {
                    "review_status": VisitReviewStatus.agree,
                    "status": VisitValidationStatus.approved,
                    "review_created_on__isnull": False,
                }
            )

        return UserVisit.objects.filter(**filter_kwargs).order_by("visit_date")


@org_viewer_required
def user_visit_details(request, org_slug, opp_id, pk):
    opportunity = get_opportunity_or_404(opp_id, org_slug)
    user_visit = get_object_or_404(UserVisit, pk=pk, opportunity=opportunity)
    verification_flags_config = opportunity.opportunityverificationflags
    deliver_unit_flags_config = DeliverUnitFlagRules.objects.filter(
        opportunity=opportunity, deliver_unit=user_visit.deliver_unit
    )

    serializer = XFormSerializer(data=user_visit.form_json)
    serializer.is_valid()
    xform = serializer.save()

    visit_data = {
        "entity_name": user_visit.entity_name,
        "user__name": user_visit.user.name,
        "status": user_visit.get_status_display(),
        "visit_date": user_visit.visit_date,
    }

    user_forms = []
    other_forms = []
    closest_distance = sys.maxsize

    if user_visit.location:
        lat, lon, _, precision = user_visit.location.split(" ")
        lat = float(lat)
        lon = float(lon)

        # Bounding box delta for 250m
        lat_delta = 0.00225
        lon_delta = 0.00225

        class SplitPart(Func):
            function = "SPLIT_PART"
            arity = 3

        # Fetch only points within 250m
        qs = (
            UserVisit.objects.filter(opportunity=opportunity)
            .exclude(pk=user_visit.pk)
            .annotate(
                lat_val=Cast(SplitPart("location", Value(" "), Value(1)), FloatField()),
                lon_val=Cast(SplitPart("location", Value(" "), Value(2)), FloatField()),
            )
            .filter(
                lat_val__range=(lat - lat_delta, lat + lat_delta),
                lon_val__range=(lon - lon_delta, lon + lon_delta),
            )
            .select_related("user")
        )

        for loc in qs:
            if not loc.location:
                continue
            try:
                other_lat, other_lon, *_ = loc.location.split()
                dist = distance.distance((lat, lon), (float(other_lat), float(other_lon))).m
                closest_distance = int(min(closest_distance, dist))
                if dist <= 250:
                    visit_info = {
                        "entity_name": loc.entity_name,
                        "user__name": loc.user.name,
                        "status": loc.get_status_display(),
                        "visit_date": loc.visit_date,
                        "url": reverse(
                            "opportunity:user_visit_details",
                            kwargs={"org_slug": request.org.slug, "opp_id": loc.opportunity_id, "pk": loc.pk},
                        ),
                    }
                    form = (visit_info, dist, other_lat, other_lon, precision)
                    if user_visit.user_id == loc.user_id:
                        user_forms.append(form)
                    else:
                        other_forms.append(form)
            except Exception:
                continue

        user_forms.sort(key=lambda x: x[1])
        other_forms.sort(key=lambda x: x[1])
        visit_data.update({"lat": lat, "lon": lon, "precision": precision})

    flags = []
    if user_visit.flagged and user_visit.flag_reason:
        flags = [
            (FlagLabels.get_label(flag), description) for flag, description in user_visit.flag_reason.get("flags", [])
        ]

    return render(
        request,
        "opportunity/user_visit_details.html",
        context=dict(
            user_visit=user_visit,
            xform=xform,
            user_forms=user_forms[:5],
            other_forms=other_forms[:5],
            visit_data=visit_data,
            closest_distance=closest_distance,
            verification_flags_config=verification_flags_config,
            deliver_unit_flags_config=deliver_unit_flags_config,
            flags=flags,
        ),
    )


@org_viewer_required
def opportunity_worker(request, org_slug=None, opp_id=None):
    opp = get_opportunity_or_404(opp_id, org_slug)
    base_kwargs = {"org_slug": org_slug, "opp_id": opp_id}
    export_form = PaymentExportForm()
    visit_export_form = VisitExportForm()
    review_visit_export_form = ReviewVisitExportForm()

    path = []
    if opp.managed:
        path.append({"title": "Programs", "url": reverse("program:home", args=(org_slug,))})
        path.append({"title": opp.managedopportunity.program.name, "url": reverse("program:home", args=(org_slug,))})
    path.extend(
        [
            {"title": "Opportunities", "url": reverse("opportunity:list", args=(org_slug,))},
            {"title": opp.name, "url": reverse("opportunity:detail", args=(org_slug, opp_id))},
            {"title": "Workers", "url": reverse("opportunity:worker_list", args=(org_slug, opp_id))},
        ]
    )

    raw_qs = request.GET.urlencode()
    query = f"?{raw_qs}" if raw_qs else ""

    workers_count = UserInvite.objects.filter(opportunity_id=opp_id).exclude(status=UserInviteStatus.not_found).count()
    tabs = [
        {
            "key": "workers",
            "label": f"Workers ({workers_count})",
            "url": reverse("opportunity:worker_table", kwargs=base_kwargs) + query,
            "trigger": "loadWorkers",
        },
        {
            "key": "learn",
            "label": "Learn",
            "url": reverse("opportunity:learn_table", kwargs=base_kwargs) + query,
            "trigger": "loadLearn",
        },
        {
            "key": "delivery",
            "label": "Delivery",
            "url": reverse("opportunity:delivery_table", kwargs=base_kwargs) + query,
            "trigger": "loadDelivery",
        },
        {
            "key": "payments",
            "label": "Payments",
            "url": reverse("opportunity:payments_table", kwargs=base_kwargs) + query,
            "trigger": "loadPayments",
        },
    ]

    is_program_manager = opp.managed and request.is_opportunity_pm

    import_export_delivery_urls = {
        "export_url_for_pm": reverse(
            "opportunity:review_visit_export",
            args=(request.org.slug, opp_id),
        ),
        "export_url_for_nm": reverse(
            "opportunity:visit_export",
            args=(request.org.slug, opp_id),
        ),
        "import_url": reverse(
            "opportunity:review_visit_import" if is_program_manager else "opportunity:visit_import",
            args=(request.org.slug, opp_id),
        ),
    }

    import_visit_helper_text = _(
        'The file must contain at least the "Visit ID"{extra} and "Status" column. The import is case-insensitive.'
    ).format(extra=_(', "Justification"') if opp.managed else "")

    export_user_visit_title = _("Import PM Review Sheet" if is_program_manager else "Import Verified Visits")

    return render(
        request,
        "opportunity/opportunity_worker.html",
        {
            "opportunity": opp,
            "tabs": tabs,
            "visit_export_form": visit_export_form,
            # This same form is used for multiple types of export
            "export_form": export_form,
            "export_task_id": request.GET.get("export_task_id"),
            "path": path,
            "import_export_delivery_urls": import_export_delivery_urls,
            "import_visit_helper_text": import_visit_helper_text,
            "export_user_visit_title": export_user_visit_title,
            "review_visit_export_form": review_visit_export_form,
        },
    )


@org_viewer_required
def worker_main(request, org_slug=None, opp_id=None):
    opportunity = get_opportunity_or_404(opp_id, org_slug)
    data = get_worker_table_data(opportunity)
    table = WorkerStatusTable(data)
    RequestConfig(request, paginate={"per_page": get_validated_page_size(request)}).configure(table)
    return render(request, "components/tables/table.html", {"table": table})


@org_viewer_required
def worker_learn(request, org_slug=None, opp_id=None):
    opp = get_opportunity_or_404(opp_id, org_slug)
    data = get_worker_learn_table_data(opp)
    table = WorkerLearnTable(data, org_slug=org_slug, opp_id=opp_id)
    RequestConfig(request, paginate={"per_page": get_validated_page_size(request)}).configure(table)
    return render(request, "components/tables/table.html", {"table": table})


@org_viewer_required
def worker_delivery(request, org_slug=None, opp_id=None):
    opportunity = get_opportunity_or_404(opp_id, org_slug)
    data = get_annotated_opportunity_access_deliver_status(opportunity)
    table = WorkerDeliveryTable(data, org_slug=org_slug, opp_id=opp_id)
    RequestConfig(request, paginate={"per_page": get_validated_page_size(request)}).configure(table)
    return render(request, "components/tables/table.html", {"table": table})


@org_viewer_required
def worker_payments(request, org_slug=None, opp_id=None):
    opportunity = get_opportunity_or_404(opp_id, org_slug)

    def get_payment_subquery(confirmed: bool = False) -> Subquery:
        qs = Payment.objects.filter(opportunity_access=OuterRef("pk"))
        if confirmed:
            qs = qs.filter(confirmed=True)
        subquery = qs.values("opportunity_access").annotate(total=Sum("amount")).values("total")[:1]
        return Coalesce(Subquery(subquery), Value(0), output_field=DecimalField())

    query_set = OpportunityAccess.objects.filter(
        opportunity=opportunity, payment_accrued__gte=0, accepted=True
    ).order_by("-payment_accrued")
    query_set = query_set.annotate(
        last_paid=Max("payment__date_paid"),
        total_paid_d=get_payment_subquery(),
        confirmed_paid_d=get_payment_subquery(True),
    )
    table = WorkerPaymentsTable(query_set, org_slug=org_slug, opp_id=opp_id)
    RequestConfig(request, paginate={"per_page": get_validated_page_size(request)}).configure(table)
    return render(request, "components/tables/table.html", {"table": table})


@org_viewer_required
def worker_learn_status_view(request, org_slug, opp_id, access_id):
    access = get_object_or_404(OpportunityAccess, opportunity__id=opp_id, pk=access_id)
    completed_modules = CompletedModule.objects.filter(opportunity_access=access)
    total_duration = datetime.timedelta(0)
    for cm in completed_modules:
        total_duration += cm.duration
    total_duration = get_duration_min(total_duration.total_seconds())

    table = WorkerLearnStatusTable(completed_modules)

    return render(
        request,
        "opportunity/opportunity_worker_learn.html",
        {"header_title": "Worker", "total_learn_duration": total_duration, "table": table, "access": access},
    )


@org_viewer_required
def worker_payment_history(request, org_slug, opp_id, access_id):
    access = get_object_or_404(OpportunityAccess, opportunity__id=opp_id, pk=access_id)
    queryset = Payment.objects.filter(opportunity_access=access).order_by("-date_paid")
    payments = queryset.values("date_paid", "amount")

    return render(
        request,
        "components/worker_page/payment_history.html",
        context=dict(access=access, payments=payments, latest_payment=queryset.first()),
    )


@org_viewer_required
def worker_flag_counts(request, org_slug, opp_id):
    access_id = request.GET.get("access_id", None)
    filters = {}
    if access_id:
        access = get_object_or_404(OpportunityAccess, opportunity__id=opp_id, pk=access_id)
        filters["completed_work__opportunity_access"] = access
    else:
        opportunity = get_object_or_404(Opportunity, id=opp_id)
        filters["completed_work__opportunity_access__opportunity"] = opportunity

    status = request.GET.get("status", CompletedWorkStatus.pending)
    payment_unit_id = request.GET.get("payment_unit_id")
    filters["completed_work__status"] = status
    if payment_unit_id:
        filters["completed_work__payment_unit__id"] = payment_unit_id

    visits = UserVisit.objects.filter(**filters)
    all_flags = [flag for visit in visits.all() for flag in visit.flags]
    counts = dict(Counter(all_flags))

    completed_work_ids = visits.values_list("completed_work_id", flat=True)
    duplicate_count = CompletedWork.objects.filter(id__in=completed_work_ids, saved_completed_count__gt=1).count()
    if duplicate_count:
        counts["Duplicate"] = duplicate_count

    return render(
        request,
        "components/worker_page/flag_counts.html",
        context=dict(
            flag_counts=counts.items(),
        ),
    )


@org_viewer_required
def learn_module_table(request, org_slug=None, opp_id=None):
    opp = get_opportunity_or_404(opp_id, org_slug)
    data = LearnModule.objects.filter(app=opp.learn_app)
    table = LearnModuleTable(data)
    return render(request, "tables/single_table.html", {"table": table})


@org_viewer_required
def deliver_unit_table(request, org_slug=None, opp_id=None):
    opp = get_opportunity_or_404(opp_id, org_slug)
    unit = DeliverUnit.objects.filter(app=opp.deliver_app)
    table = DeliverUnitTable(unit)
    return render(
        request,
        "tables/single_table.html",
        {
            "table": table,
        },
    )


class OpportunityPaymentUnitTableView(OrganizationUserMixin, OrgContextSingleTableView):
    model = PaymentUnit
    table_class = PaymentUnitTable
    template_name = "tables/single_table.html"

    def get_queryset(self):
        opportunity_id = self.kwargs["opp_id"]
        org_slug = self.kwargs["org_slug"]
        self.opportunity = get_opportunity_or_404(org_slug=org_slug, pk=opportunity_id)
        return PaymentUnit.objects.filter(opportunity=self.opportunity).prefetch_related("deliver_units")

    def get_table_kwargs(self):
        kwargs = super().get_table_kwargs()
        kwargs["org_slug"] = self.request.org.slug
        program_manager = self.request.is_opportunity_pm
        kwargs["can_edit"] = (
            not self.opportunity.managed and self.request.org_membership and not self.request.org_membership.is_viewer
        ) or program_manager
        if self.opportunity.managed:
            kwargs["org_pay_per_visit"] = self.opportunity.org_pay_per_visit
        return kwargs


@org_viewer_required
def opportunity_funnel_progress(request, org_slug, opp_id):
    result = get_opportunity_funnel_progress(opp_id)

    accepted = result.workers_invited - result.pending_invites

    funnel_progress = [
        {
            "stage": "Invited",
            "count": header_with_tooltip(
                result.workers_invited,
                "Number of phone numbers to whom an SMS or push notification was sent and ConnectID exists",
            ),
            "icon": "envelope",
        },
        {
            "stage": "Accepted",
            "count": header_with_tooltip(
                accepted, "Workers that have clicked on the SMS or push notification or gone into Learn app"
            ),
            "icon": "circle-check",
        },
        {
            "stage": "Started Learning",
            "count": header_with_tooltip(result.started_learning_count, "Started download of the Learn app"),
            "icon": "book-open-cover",
        },
        {
            "stage": "Completed Learning",
            "count": header_with_tooltip(
                result.completed_learning, "Workers that have completed all Learn modules but not assessment"
            ),
            "icon": "book-blank",
        },
        {
            "stage": "Completed Assessment",
            "count": header_with_tooltip(result.completed_assessments, "Workers that passed the assessment"),
            "icon": "award-simple",
        },
        {
            "stage": "Claimed Job",
            "count": header_with_tooltip(
                result.claimed_job,
                "Workers that have read the Opportunity terms and started download of the Deliver app",
            ),
            "icon": "user-check",
        },
        {
            "stage": "Started Delivery",
            "count": header_with_tooltip(
                result.started_deliveries, "Workers that have submitted at least 1 Learn form"
            ),
            "icon": "house-chimney-user",
        },
    ]

    return render(
        request,
        "opportunity/opportunity_funnel_progress.html",
        {"funnel_progress": funnel_progress},
    )


@org_viewer_required
def opportunity_worker_progress(request, org_slug, opp_id):
    result = get_opportunity_worker_progress(opp_id)

    def safe_percent(numerator, denominator):
        percent = (numerator / denominator) * 100 if denominator else 0
        return 100 if percent > 100 else percent

    verified_percentage = safe_percent(result.approved_deliveries or 0, result.total_deliveries or 0)
    rejected_percentage = safe_percent(result.rejected_deliveries or 0, result.total_deliveries or 0)
    earned_percentage = safe_percent(result.total_accrued or 0, result.total_budget or 0)
    paid_percentage = safe_percent(result.total_paid or 0, result.total_accrued or 0)

    def amount_with_currency(amount):
        return f"{result.currency + ' ' if result.currency else ''}{intcomma(amount or 0)}"

    worker_progress = [
        {
            "title": "Verification",
            "progress": [
                {
                    "title": "Approved",
                    "total": header_with_tooltip(
                        result.approved_deliveries,
                        "Number of Service Deliveries Approved by both PM and NM or Auto-approved",
                    ),
                    "value": header_with_tooltip(
                        f"{verified_percentage:.2f}%", "Percentage Approved out of Delivered"
                    ),
                    "badge_type": True,
                    "percent": verified_percentage,
                },
                {
                    "title": "Rejected",
                    "total": header_with_tooltip(result.rejected_deliveries, "Number of Service Deliveries Rejected"),
                    "value": header_with_tooltip(
                        f"{rejected_percentage:.2f}%", "Percentage Rejected out of Delivered"
                    ),
                    "badge_type": True,
                    "percent": rejected_percentage,
                },
            ],
        },
        {
            "title": "Payments to Workers",
            "progress": [
                {
                    "title": "Earned",
                    "total": header_with_tooltip(amount_with_currency(result.total_accrued), "Earned Amount"),
                    "value": header_with_tooltip(
                        f"{earned_percentage:.2f}%",
                        "Percentage Earned by all workers out of Max Budget in the Opportunity",
                    ),
                    "badge_type": True,
                    "percent": earned_percentage,
                },
                {
                    "title": "Paid",
                    "total": header_with_tooltip(
                        amount_with_currency(result.total_paid), "Paid Amount to All Workers"
                    ),
                    "value": header_with_tooltip(
                        f"{paid_percentage:.2f}%", "Percentage Paid to all  workers out of Earned amount"
                    ),
                    "badge_type": True,
                    "percent": paid_percentage,
                },
            ],
        },
    ]

    return render(
        request,
        "opportunity/opportunity_worker_progress.html",
        {"worker_progress": worker_progress},
    )


@org_viewer_required
def opportunity_delivery_stats(request, org_slug, opp_id):
    panel_type_2 = {
        "body": "bg-brand-marigold/10 border border-brand-marigold",
        "icon_bg": "!bg-orange-300",
        "text_color": "!text-orange-500",
    }

    opportunity = get_opportunity_or_404(opp_id, org_slug)

    stats = get_opportunity_delivery_progress(opportunity.id)

    worker_list_url = reverse("opportunity:worker_list", args=(org_slug, opp_id))
    status_url = worker_list_url + "?active_tab=workers&sort=-last_active"
    delivery_url = worker_list_url + "?active_tab=delivery&sort=-last_active"
    payment_url = worker_list_url + "?active_tab=payments"

    deliveries_panels = [
        {
            "icon": "fa-clipboard-list-check",
            "name": "Services Delivered",
            "status": "Total",
            "value": header_with_tooltip(stats.total_deliveries, "Total delivered so far excluding duplicates"),
            "url": delivery_url,
            "incr": stats.deliveries_from_yesterday,
        },
        {
            "icon": "fa-clipboard-list-check",
            "name": "Services Delivered",
            "status": "Pending NM Review",
            "value": header_with_tooltip(
                stats.flagged_deliveries_waiting_for_review, "Flagged and pending review with NM"
            ),
            "incr": stats.flagged_deliveries_waiting_for_review_since_yesterday,
        },
    ]

    if opportunity.managed:
        deliveries_panels.append(
            {
                "icon": "fa-clipboard-list-check",
                "name": "Services Delivered",
                "status": "Pending PM Review",
                "value": header_with_tooltip(stats.visits_pending_for_pm_review, "Flagged and pending review with PM"),
                "incr": stats.visits_pending_for_pm_review_since_yesterday,
            }
        )

    opp_stats = [
        {
            "title": "Workers",
            "sub_heading": "",
            "value": "",
            "panels": [
                {
                    "icon": "fa-user-group",
                    "name": "Workers",
                    "status": "Invited",
                    "value": stats.workers_invited,
                    "url": status_url,
                },
                {
                    "icon": "fa-user-check",
                    "name": "Workers",
                    "status": "Yet to Accept Invitation",
                    "value": stats.pending_invites,
                },
                {
                    "icon": "fa-clipboard-list",
                    "name": "Workers",
                    "status": "Inactive last 3 days",
                    "value": header_with_tooltip(
                        stats.inactive_workers, "Did not submit a Learn or Deliver form in the last 3 days"
                    ),
                    **panel_type_2,
                },
            ],
        },
        {
            "title": "Services Delivered",
            "sub_heading": "Last Delivery",
            "value": stats.most_recent_delivery or "--",
            "panels": deliveries_panels,
        },
        {
            "title": f"Worker Payments ({opportunity.currency})",
            "sub_heading": "Last Payment",
            "value": stats.recent_payment or "--",
            "panels": [
                {
                    "icon": "fa-hand-holding-dollar",
                    "name": "Payments",
                    "status": "Earned",
                    "value": header_with_tooltip(
                        intcomma(stats.total_accrued), "Worker payment accrued based on approved service deliveries"
                    ),
                    "url": payment_url,
                    "incr": stats.accrued_since_yesterday,
                },
                {
                    "icon": "fa-hand-holding-droplet",
                    "name": "Payments",
                    "status": "Due",
                    "value": header_with_tooltip(
                        intcomma(stats.payments_due), "Worker payments earned but yet unpaid"
                    ),
                },
            ],
        },
    ]

    return render(request, "opportunity/opportunity_delivery_stat.html", {"opp_stats": opp_stats})


@require_POST
def exchange_rate_preview(request, org_slug, opp_id):
    opp = get_opportunity_or_404(opp_id, org_slug)

    rate_date = request.POST.get("date")
    usd_currency = request.POST.get("usd_currency", False) == "true"
    replace_amount = request.POST.get("should_replace_amount", False) == "true"  # condition when user toggles
    amount = None

    rate_date = datetime.datetime.strptime(rate_date, "%Y-%m-%d").date()
    try:
        amount = Decimal(request.POST.get("amount") or 0)
    except InvalidOperation:
        amount = Decimal(0)

    converted_amount = amount

    if not rate_date:
        exchange_info = "Please select a date for exchange rate."
        converted_amount_display = ""
    else:
        exchange_rate = ExchangeRate.latest_exchange_rate(opp.currency, rate_date)
        if exchange_rate:
            exchange_info = format_html(
                "Exchange Rate on {}: <b>{}</b>",
                rate_date.strftime("%d-%m-%Y"),
                exchange_rate.rate,
            )
            other_currency_amount = None
            currency = opp.currency

            if usd_currency:
                if replace_amount:
                    converted_amount = amount / exchange_rate.rate
                other_currency_amount = converted_amount * exchange_rate.rate
            else:
                if replace_amount:
                    converted_amount = amount * exchange_rate.rate
                other_currency_amount = converted_amount / exchange_rate.rate
                currency = "USD"

            converted_amount = round(converted_amount, 2)
            other_currency_amount = round(other_currency_amount, 2)

            converted_amount_display = format_html("Amount in {}: <b>{}</b>", currency, other_currency_amount)
        else:
            exchange_info = "Exchange rate not available for selected date."
            converted_amount_display = ""

    html = format_html(
        """
            <div id="exchange-rate-display" data-converted-amount="{converted_amount}">{exchange_info}</div>
            <div id="converted-amount">{converted_amount_display}</div>
        """,
        exchange_info=exchange_info,
        converted_amount_display=converted_amount_display,
        converted_amount=converted_amount,
    )
    return HttpResponse(html)


@login_required
@require_POST
def add_api_key(request, org_slug):
    form = HQApiKeyCreateForm(data=request.POST, auto_id="api_key_form_id_for_%s")

    if form.is_valid():
        api_key = form.save(commit=False)
        api_key.user = request.user
        api_key.save()
        form = HQApiKeyCreateForm(auto_id="api_key_form_id_for_%s")
    return HttpResponse(render_crispy_form(form))<|MERGE_RESOLUTION|>--- conflicted
+++ resolved
@@ -135,11 +135,6 @@
     bulk_update_catchments,
     bulk_update_completed_work_status,
     bulk_update_visit_review_status,
-<<<<<<< HEAD
-    get_exchange_rate,
-=======
-    bulk_update_visit_status,
->>>>>>> b89ea52b
     update_payment_accrued,
 )
 from commcare_connect.organization.decorators import org_admin_required, org_member_required, org_viewer_required
@@ -496,26 +491,17 @@
 def update_visit_status_import(request, org_slug=None, opp_id=None):
     opportunity = get_opportunity_or_404(org_slug=org_slug, pk=opp_id)
     file = request.FILES.get("visits")
-    redirect_url = reverse("opportunity:worker_list", args=(org_slug, pk))
+    redirect_url = reverse("opportunity:worker_list", args=(org_slug, opp_id))
 
     file_format = get_file_extension(file)
     if file_format not in ("csv", "xlsx"):
         messages.error(request, f"Invalid file format. Only 'CSV' and 'XLSX' are supported. Got {file_format}")
         return redirect(redirect_url + "?active_tab=delivery")
     else:
-<<<<<<< HEAD
         file_path = f"{opportunity.pk}_{datetime.datetime.now().isoformat}_visit_import"
         saved_path = default_storage.save(file_path, ContentFile(file.read()))
         result = bulk_update_visit_status_task.delay(opportunity.pk, saved_path, file_format)
         return redirect(f"{redirect_url}?active_tab=delivery&export_task_id={result.id}")
-=======
-        message = f"Visit status updated successfully for {len(status)} visits."
-        if status.missing_visits:
-            message += status.get_missing_message()
-        messages.success(request, mark_safe(message))
-    url = reverse("opportunity:worker_list", args=(org_slug, opp_id)) + "?active_tab=delivery"
-    return redirect(url)
->>>>>>> b89ea52b
 
 
 def review_visit_import(request, org_slug=None, opp_id=None):
