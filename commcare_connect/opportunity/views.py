import datetime
import json
import sys
from collections import Counter, defaultdict
from datetime import timedelta
from decimal import Decimal, InvalidOperation
from http import HTTPStatus
from urllib.parse import urlencode, urlparse

from celery.result import AsyncResult
from crispy_forms.utils import render_crispy_form
from django.conf import settings
from django.contrib import messages
from django.contrib.auth.decorators import login_required
from django.contrib.humanize.templatetags.humanize import intcomma
from django.core.cache import cache
from django.core.files.storage import default_storage, storages
from django.db.models import Count, DecimalField, FloatField, Func, Max, OuterRef, Q, Subquery, Sum, Value
from django.db.models.functions import Cast, Coalesce
from django.forms import modelformset_factory
from django.http import FileResponse, Http404, HttpResponse, HttpResponseBadRequest, HttpResponseNotFound, JsonResponse
from django.middleware.csrf import get_token
from django.shortcuts import get_object_or_404, redirect, render
from django.template.loader import render_to_string
from django.urls import reverse
from django.utils.html import format_html
from django.utils.safestring import mark_safe
from django.utils.text import slugify
from django.utils.timezone import now
from django.utils.translation import gettext as _
from django.views import View
from django.views.decorators.csrf import csrf_exempt
from django.views.decorators.http import require_GET, require_http_methods, require_POST
from django.views.generic import CreateView, DetailView, UpdateView
from django_tables2 import RequestConfig, SingleTableView
from django_tables2.export import TableExport
from geopy import distance

from commcare_connect.connect_id_client import fetch_users
from commcare_connect.form_receiver.serializers import XFormSerializer
from commcare_connect.opportunity.api.serializers import remove_opportunity_access_cache
from commcare_connect.opportunity.app_xml import AppNoBuildException
from commcare_connect.opportunity.filters import DeliverFilterSet, FilterMixin, OpportunityListFilterSet
from commcare_connect.opportunity.forms import (
    AddBudgetExistingUsersForm,
    AddBudgetNewUsersForm,
    DeliverUnitFlagsForm,
    FormJsonValidationRulesForm,
    HQApiKeyCreateForm,
    OpportunityChangeForm,
    OpportunityFinalizeForm,
    OpportunityInitForm,
    OpportunityInitUpdateForm,
    OpportunityUserInviteForm,
    OpportunityVerificationFlagsConfigForm,
    PaymentExportForm,
    PaymentInvoiceForm,
    PaymentUnitForm,
    SendMessageMobileUsersForm,
    VisitExportForm,
)
from commcare_connect.opportunity.helpers import (
    OpportunityData,
    get_annotated_opportunity_access_deliver_status,
    get_opportunity_delivery_progress,
    get_opportunity_funnel_progress,
    get_opportunity_worker_progress,
    get_payment_report_data,
    get_worker_learn_table_data,
    get_worker_table_data,
)
from commcare_connect.opportunity.models import (
    BlobMeta,
    CompletedModule,
    CompletedWork,
    CompletedWorkStatus,
    DeliverUnit,
    DeliverUnitFlagRules,
    ExchangeRate,
    FormJsonValidationRules,
    LearnModule,
    Opportunity,
    OpportunityAccess,
    OpportunityClaim,
    OpportunityClaimLimit,
    OpportunityVerificationFlags,
    Payment,
    PaymentInvoice,
    PaymentUnit,
    UserInvite,
    UserInviteStatus,
    UserVisit,
    VisitReviewStatus,
    VisitValidationStatus,
)
from commcare_connect.opportunity.tables import (
    CompletedWorkTable,
    DeliverUnitTable,
    InvoiceLineItemsTable,
    LearnModuleTable,
    OpportunityTable,
    PaymentInvoiceTable,
    PaymentReportTable,
    PaymentUnitTable,
    ProgramManagerOpportunityTable,
    SuspendedUsersTable,
    UserVisitVerificationTable,
    WorkerDeliveryTable,
    WorkerLearnStatusTable,
    WorkerLearnTable,
    WorkerPaymentsTable,
    WorkerStatusTable,
    header_with_tooltip,
)
from commcare_connect.opportunity.tasks import (
    add_connect_users,
    bulk_update_payments_task,
    bulk_update_visit_status_task,
    create_learn_modules_and_deliver_units,
    generate_catchment_area_export,
    generate_deliver_status_export,
    generate_payment_export,
    generate_review_visit_export,
    generate_user_status_export,
    generate_visit_export,
    generate_work_status_export,
    get_payment_upload_key,
    invite_user,
    send_push_notification_task,
    update_user_and_send_invite,
)
from commcare_connect.opportunity.utils.completed_work import get_uninvoiced_visit_items
from commcare_connect.opportunity.visit_import import (
    ImportException,
    bulk_update_catchments,
    bulk_update_completed_work_status,
    bulk_update_visit_review_status,
    update_payment_accrued,
)
from commcare_connect.organization.decorators import (
    OrganizationUserMemberRoleMixin,
    OrganizationUserMixin,
    opportunity_required,
    org_admin_required,
    org_member_required,
    org_viewer_required,
)
from commcare_connect.program.forms import ManagedOpportunityInitUpdateForm
from commcare_connect.program.models import ManagedOpportunity
from commcare_connect.program.utils import is_program_manager
from commcare_connect.users.models import User
from commcare_connect.utils.analytics import GA_CUSTOM_DIMENSIONS, Event, GATrackingInfo, send_event_to_ga
from commcare_connect.utils.celery import CELERY_TASK_SUCCESS, get_task_progress_message
from commcare_connect.utils.file import get_file_extension
from commcare_connect.utils.flags import FlagLabels, Flags
from commcare_connect.utils.tables import get_duration_min, get_validated_page_size

EXPORT_ROW_LIMIT = 10_000


def get_opportunity_or_404(pk, org_slug):
    opp = get_object_or_404(Opportunity, id=pk)

    if (opp.organization and opp.organization.slug == org_slug) or (
        opp.managed and opp.managedopportunity.program.organization.slug == org_slug
    ):
        return opp

    raise Http404("Opportunity not found.")


class OpportunityObjectMixin:
    def get_opportunity(self):
        if not hasattr(self, "_opportunity"):
            opp_id = self.kwargs.get("opp_id")
            org_slug = self.kwargs.get("org_slug")
            self._opportunity = get_opportunity_or_404(opp_id, org_slug)
        return self._opportunity

    def get_object(self, queryset=None):
        return self.get_opportunity()


class OrgContextSingleTableView(SingleTableView):
    def get_table_kwargs(self):
        kwargs = super().get_table_kwargs()
        kwargs["org_slug"] = self.request.org.slug
        return kwargs


class OpportunityList(OrganizationUserMixin, FilterMixin, SingleTableView):
    model = Opportunity
    table_class = ProgramManagerOpportunityTable
    template_name = "opportunity/opportunities_list.html"
    paginate_by = 15
    filter_class = OpportunityListFilterSet

    def get_context_data(self, *args, **kwargs):
        context = super().get_context_data(*args, **kwargs)
        context.update(self.get_filter_context())
        return context

    def get_table_class(self):
        if self.request.org.program_manager:
            return ProgramManagerOpportunityTable
        return OpportunityTable

    def get_paginate_by(self, table):
        return get_validated_page_size(self.request)

    def get_table_kwargs(self):
        kwargs = super().get_table_kwargs()
        kwargs["org_slug"] = self.request.org.slug
        return kwargs

    def get_table_data(self):
        org = self.request.org
        is_program_manager = org.program_manager
        return OpportunityData(org, is_program_manager, self.get_filter_values()).get_data()


class OpportunityInit(OrganizationUserMemberRoleMixin, CreateView):
    template_name = "opportunity/opportunity_init.html"
    form_class = OpportunityInitForm

    def get_success_url(self):
        return reverse("opportunity:add_payment_units", args=(self.request.org.slug, self.object.id))

    def get_form_kwargs(self):
        kwargs = super().get_form_kwargs()
        kwargs["user"] = self.request.user
        kwargs["org_slug"] = self.request.org.slug
        return kwargs

    def get_context_data(self, **kwargs):
        context = super().get_context_data(**kwargs)
        context["api_key_form"] = HQApiKeyCreateForm(auto_id="api_key_form_id_for_%s")
        context["is_update"] = False
        return context

    def form_valid(self, form: OpportunityInitForm):
        response = super().form_valid(form)
        create_learn_modules_and_deliver_units(self.object.id)
        return response


class OpportunityInitUpdate(OpportunityObjectMixin, OrganizationUserMemberRoleMixin, UpdateView):
    model = Opportunity
    template_name = "opportunity/opportunity_init.html"
    form_class = OpportunityInitUpdateForm
    context_object_name = "opportunity"

    def get_form_class(self):
        opportunity = getattr(self, "object", None)
        if opportunity is None:
            opportunity = self.get_object()
            self.object = opportunity
        if getattr(opportunity, "managed", False):
            return ManagedOpportunityInitUpdateForm
        return super().get_form_class()

    def get_success_url(self):
        return reverse("opportunity:add_payment_units", args=(self.request.org.slug, self.object.id))

    def get_form_kwargs(self):
        kwargs = super().get_form_kwargs()
        opportunity = getattr(self, "object", None)
        if opportunity is None:
            opportunity = self.get_object()
            self.object = opportunity
        kwargs["user"] = self.request.user
        kwargs["org_slug"] = self.request.org.slug
        if getattr(opportunity, "managed", False):
            kwargs["program"] = opportunity.managedopportunity.program
        return kwargs

    def get_context_data(self, **kwargs):
        context = super().get_context_data(**kwargs)
        context["api_key_form"] = HQApiKeyCreateForm(auto_id="api_key_form_id_for_%s")
        context["is_update"] = True
        return context


class OpportunityEdit(OpportunityObjectMixin, OrganizationUserMemberRoleMixin, UpdateView):
    model = Opportunity
    template_name = "opportunity/opportunity_edit.html"
    form_class = OpportunityChangeForm

    def get_success_url(self):
        return reverse("opportunity:detail", args=(self.request.org.slug, self.object.id))

    def form_valid(self, form):
        opportunity = form.instance
        opportunity.modified_by = self.request.user.email
        users = form.cleaned_data["users"]
        if users:
            add_connect_users.delay(users, form.instance.id)

        end_date = form.cleaned_data["end_date"]
        if end_date:
            opportunity.end_date = end_date
        response = super().form_valid(form)
        return response


class OpportunityFinalize(OpportunityObjectMixin, OrganizationUserMemberRoleMixin, UpdateView):
    model = Opportunity
    template_name = "opportunity/opportunity_finalize.html"
    form_class = OpportunityFinalizeForm

    def dispatch(self, request, *args, **kwargs):
        self.object = self.get_object()
        if self.object.paymentunit_set.count() == 0:
            messages.warning(request, "Please configure payment units before setting budget")
            return redirect("opportunity:add_payment_units", org_slug=request.org.slug, opp_id=self.object.id)
        return super().dispatch(request, *args, **kwargs)

    def get_success_url(self):
        return reverse("opportunity:detail", args=(self.request.org.slug, self.object.id))

    def get_form_kwargs(self):
        kwargs = super().get_form_kwargs()
        opportunity = self.object
        payment_units = opportunity.paymentunit_set.all()
        budget_per_user = 0
        payment_units_max_total = 0
        for pu in payment_units:
            budget_per_user += pu.amount * pu.max_total
            payment_units_max_total += pu.max_total
        kwargs["budget_per_user"] = budget_per_user
        kwargs["current_start_date"] = opportunity.start_date
        kwargs["opportunity"] = opportunity
        kwargs["payment_units_max_total"] = payment_units_max_total
        return kwargs

    def form_valid(self, form):
        opportunity = form.instance
        opportunity.modified_by = self.request.user.email
        start_date = form.cleaned_data["start_date"]
        end_date = form.cleaned_data["end_date"]
        if end_date:
            opportunity.end_date = end_date
        if start_date:
            opportunity.start_date = start_date

        if opportunity.managed:
            ManagedOpportunity.objects.filter(id=opportunity.id).update(
                org_pay_per_visit=form.cleaned_data["org_pay_per_visit"]
            )
        response = super().form_valid(form)
        return response


class OpportunityDashboard(OpportunityObjectMixin, OrganizationUserMixin, DetailView):
    model = Opportunity
    template_name = "opportunity/dashboard.html"

    def get(self, request, *args, **kwargs):
        self.object = self.get_object()
        if not self.object.is_setup_complete:
            messages.warning(request, "Please complete the opportunity setup to view it")
            return redirect("opportunity:add_payment_units", org_slug=request.org.slug, opp_id=self.object.id)
        context = self.get_context_data(object=self.object, request=request)
        return self.render_to_response(context)

    def get_context_data(self, object, request, **kwargs):
        context = super().get_context_data(**kwargs)

        learn_module_count = LearnModule.objects.filter(app=object.learn_app).count()
        deliver_unit_count = DeliverUnit.objects.filter(app=object.deliver_app).count()
        payment_unit_count = object.paymentunit_set.count()

        def safe_display(value):
            if value is None:
                return "---"
            if isinstance(value, datetime.date):
                return value.strftime("%Y-%m-%d")
            return str(value)

        context["path"] = [
            {"title": "Opportunities", "url": reverse("opportunity:list", kwargs={"org_slug": request.org.slug})},
            {"title": object.name, "url": reverse("opportunity:detail", args=(request.org.slug, object.id))},
        ]

        context["resources"] = [
            {"name": "Learn App", "count": learn_module_count, "icon": "fa-book-open"},
            {"name": "Deliver App", "count": deliver_unit_count, "icon": "fa-clipboard-check"},
            {"name": "Payments Units", "count": payment_unit_count, "icon": "fa-hand-holding-dollar"},
        ]

        context["basic_details"] = [
            {
                "name": "Delivery Type",
                "count": safe_display(object.delivery_type and object.delivery_type.name),
                "icon": "fa-file-circle-check",
            },
            {
                "name": "Start Date",
                "count": safe_display(object.start_date),
                "icon": "fa-calendar-days",
            },
            {
                "name": "End Date",
                "count": safe_display(object.end_date),
                "icon": "fa-arrow-right !text-brand-mango",  # color is also changed",
            },
            {
                "name": "Max Connect Workers",
                "count": header_with_tooltip(
                    safe_display(int(object.number_of_users)), "Maximum allowed workers in the Opportunity"
                ),
                "icon": "fa-users",
            },
            {
                "name": "Max Service Deliveries",
                "count": header_with_tooltip(
                    safe_display(int(object.allotted_visits)),
                    "Maximum number of payment units that can be delivered. Each payment unit is a service delivery",
                ),
                "icon": "fa-gears",
            },
            {
                "name": "Max Budget",
                "count": header_with_tooltip(
                    f"{object.currency} {intcomma(object.total_budget)}",
                    "Maximum payments that can be made for workers and organization",
                ),
                "icon": "fa-money-bill",
            },
        ]
        context["export_form"] = PaymentExportForm()
        context["export_task_id"] = request.GET.get("export_task_id")
        return context


@org_member_required
@opportunity_required
def export_user_visits(request, org_slug, opp_id):
    form = VisitExportForm(data=request.POST, opportunity=request.opportunity)
    if not form.is_valid():
        messages.error(request, form.errors)
        return redirect("opportunity:worker_list", request.org.slug, opp_id)

    export_format = form.cleaned_data["format"]
    from_date = form.cleaned_data["from_date"]
    to_date = form.cleaned_data["to_date"]
    status = form.cleaned_data["status"]
    flatten = form.cleaned_data["flatten_form_data"]
    result = generate_visit_export.delay(opp_id, from_date, to_date, status, export_format, flatten)
    redirect_url = reverse("opportunity:worker_deliver", args=(request.org.slug, opp_id))
    return redirect(f"{redirect_url}?export_task_id={result.id}")


@org_member_required
@opportunity_required
def review_visit_export(request, org_slug, opp_id):
    form = VisitExportForm(data=request.POST, opportunity=request.opportunity, review_export=True)
    redirect_url = reverse("opportunity:worker_deliver", args=(org_slug, opp_id))
    if not form.is_valid():
        messages.error(request, form.errors)
        return redirect(redirect_url)

    export_format = form.cleaned_data["format"]
    from_date = form.cleaned_data["from_date"]
    to_date = form.cleaned_data["to_date"]
    status = form.cleaned_data["status"]

    result = generate_review_visit_export.delay(opp_id, from_date, to_date, status, export_format)
    return redirect(f"{redirect_url}?export_task_id={result.id}")


@org_member_required
@require_GET
def export_status(request, org_slug, task_id):
    task = AsyncResult(task_id)
    task_meta = task._get_task_meta()
    opportunity_id = task_meta.get("args")[0]
    # Make sure opportunity exists for the given org_slug
    get_opportunity_or_404(org_slug=org_slug, pk=opportunity_id)
    status = task_meta.get("status")
    progress = {"complete": status == CELERY_TASK_SUCCESS, "message": get_task_progress_message(task)}
    if status == "FAILURE":
        progress["error"] = task_meta.get("result")
    return render(
        request,
        "components/upload_progress_bar.html",
        {
            "task_id": task_id,
            "current_time": now().microsecond,
            "progress": progress,
        },
    )


@org_member_required
@require_GET
def download_export(request, org_slug, task_id):
    task_meta = AsyncResult(task_id)._get_task_meta()
    saved_filename = task_meta.get("result")
    opportunity_id = task_meta.get("args")[0]
    opportunity = get_opportunity_or_404(org_slug=org_slug, pk=opportunity_id)
    op_slug = slugify(opportunity.name)
    export_format = saved_filename.split(".")[-1]
    filename = f"{org_slug}_{op_slug}_export.{export_format}"

    export_file = storages["default"].open(saved_filename)
    return FileResponse(
        export_file, as_attachment=True, filename=filename, content_type=TableExport.FORMATS[export_format]
    )


@org_member_required
@opportunity_required
@require_POST
def update_visit_status_import(request, org_slug=None, opp_id=None):
    file = request.FILES.get("visits")
    file_format = get_file_extension(file)
    redirect_url = reverse("opportunity:worker_deliver", args=(org_slug, opp_id))

    if file_format not in ("csv", "xlsx"):
        messages.error(request, f"Invalid file format. Only 'CSV' and 'XLSX' are supported. Got {file_format}")
    else:
        file_path = f"{request.opportunity.pk}_{datetime.datetime.now().isoformat}_visit_import"
        saved_path = default_storage.save(file_path, file)
        tracking_info = GATrackingInfo.from_request(request).dict()
        result = bulk_update_visit_status_task.delay(request.opportunity.pk, saved_path, file_format, tracking_info)
        redirect_url = f"{redirect_url}?export_task_id={result.id}"
    return redirect(redirect_url)


@opportunity_required
def review_visit_import(request, org_slug=None, opp_id=None):
    file = request.FILES.get("visits")
    redirect_url = reverse("opportunity:worker_deliver", args=(org_slug, opp_id))
    try:
        status = bulk_update_visit_review_status(request.opportunity, file)
    except ImportException as e:
        messages.error(request, e.message)
    else:
        message = f"Visit review updated successfully for {len(status)} visits."
        if status.missing_visits:
            message += status.get_missing_message()
        messages.success(request, mark_safe(message))
    return redirect(redirect_url)


@org_member_required
@opportunity_required
def add_budget_existing_users(request, org_slug=None, opp_id=None):
    opportunity_access = OpportunityAccess.objects.filter(opportunity=request.opportunity)
    opportunity_claims = OpportunityClaim.objects.filter(opportunity_access__in=opportunity_access).annotate(
        total_max_visits=Coalesce(Sum("opportunityclaimlimit__max_visits"), Value(0))
    )

    form = AddBudgetExistingUsersForm(
        opportunity_claims=opportunity_claims,
        opportunity=request.opportunity,
        data=request.POST or None,
    )
    if form.is_valid():
        form.save()

        additional_visits = form.cleaned_data.get("additional_visits")
        selected_users = form.cleaned_data.get("selected_users")
        end_date = form.cleaned_data.get("end_date")
        message_parts = []

        if additional_visits and selected_users:
            visit_text = f"{additional_visits} visit{'s' if additional_visits != 1 else ''}"
            user_text = f"{len(selected_users)} worker{'s' if len(selected_users) != 1 else ''}"
            message_parts.append(f"Added {visit_text} to {user_text}.")
            if not request.opportunity.managed:
                message_parts.append(f"Budget increased by {form.budget_increase:.2f}.")

        if end_date:
            message_parts.append(f"Extended opportunity end date to {end_date} for selected workers.")

        messages.success(request, " ".join(message_parts))
        return redirect("opportunity:add_budget_existing_users", org_slug, opp_id)

    tabs = [
        {
            "key": "existing_workers",
            "label": "Existing Connect Workers",
        },
    ]
    # Nm are not allowed to increase the managed opportunity budget so do not provide that tab.
    if not request.opportunity.managed or request.is_opportunity_pm:
        tabs.append(
            {
                "key": "new_workers",
                "label": "New Connect Workers",
            }
        )

    path = [
        {"title": "Opportunities", "url": reverse("opportunity:list", args=(request.org.slug,))},
        {
            "title": request.opportunity.name,
            "url": reverse("opportunity:detail", args=(request.org.slug, request.opportunity.pk)),
        },
        {
            "title": "Add budget",
        },
    ]

    return render(
        request,
        "opportunity/add_visits_existing_users.html",
        {
            "form": form,
            "tabs": tabs,
            "path": path,
            "opportunity_claims": opportunity_claims,
            "budget_per_visit": request.opportunity.budget_per_visit,
            "opportunity": request.opportunity,
        },
    )


@org_member_required
@opportunity_required
def add_budget_new_users(request, org_slug=None, opp_id=None):
    program_manager = is_program_manager(request)

    form = AddBudgetNewUsersForm(
        opportunity=request.opportunity,
        program_manager=program_manager,
        data=request.POST or None,
    )

    if form.is_valid():
        form.save()
        budget_increase = form.budget_increase
        direction = "added to" if budget_increase >= 0 else "removed from"
        messages.success(
            request,
            f"{request.opportunity.currency} {abs(form.budget_increase)} was {direction} the opportunity budget.",
        )

        redirect_url = reverse("opportunity:add_budget_existing_users", args=[org_slug, opp_id])
        redirect_url += "?active_tab=new_users"
        response = HttpResponse()
        response["HX-Redirect"] = redirect_url
        return response

    csrf_token = get_token(request)
    form_html = f"""
        <form id="form-content"
              hx-post="{reverse('opportunity:add_budget_new_users', args=[org_slug, opp_id])}"
              hx-trigger="submit"
              hx-headers='{{"X-CSRFToken": "{csrf_token}"}}'>
            <input type="hidden" name="csrfmiddlewaretoken" value="{csrf_token}">
            {render_crispy_form(form)}
        </form>
        """

    return HttpResponse(mark_safe(form_html))


@org_member_required
@opportunity_required
def export_users_for_payment(request, org_slug, opp_id):
    form = PaymentExportForm(data=request.POST)
    if not form.is_valid():
        messages.error(request, form.errors)
        return redirect("opportunity:worker_payments", org_slug, opp_id)

    export_format = form.cleaned_data["format"]
    result = generate_payment_export.delay(opp_id, export_format)
    redirect_url = reverse("opportunity:worker_payments", args=(request.org.slug, opp_id))
    return redirect(f"{redirect_url}?export_task_id={result.id}")


@org_member_required
@opportunity_required
@require_POST
def payment_import(request, org_slug=None, opp_id=None):
    file = request.FILES.get("payments")
    file_format = get_file_extension(file)
    if file_format not in ("csv", "xlsx"):
        raise ImportException(f"Invalid file format. Only 'CSV' and 'XLSX' are supported. Got {file_format}")

    redirect_url = reverse("opportunity:worker_payments", args=(org_slug, opp_id))

    lock = cache.lock(get_payment_upload_key(request.opportunity.pk))

    if lock.locked():
        messages.error(request, "Another payment import is in progress. Please try again later.")
        return redirect(f"{redirect_url}?{request.GET.copy().urlencode()}")

    file_path = f"{request.opportunity.pk}_{datetime.datetime.now().isoformat}_payment_import"
    saved_path = default_storage.save(file_path, file)

    result = bulk_update_payments_task.delay(request.opportunity.pk, saved_path, file_format)
    return redirect(f"{redirect_url}?export_task_id={result.id}")


@org_member_required
@opportunity_required
def add_payment_units(request, org_slug=None, opp_id=None):
    if request.POST:
        return add_payment_unit(request, org_slug=org_slug, opp_id=opp_id)
    paymentunit_count = PaymentUnit.objects.filter(opportunity=request.opportunity).count()
    return render(
        request,
        "opportunity/add_payment_units.html",
        dict(opportunity=request.opportunity, paymentunit_count=paymentunit_count),
    )


@org_member_required
@opportunity_required
def add_payment_unit(request, org_slug=None, opp_id=None):
    deliver_units = DeliverUnit.objects.filter(
        Q(payment_unit__isnull=True) | Q(payment_unit__opportunity__active=False), app=request.opportunity.deliver_app
    )
    form = PaymentUnitForm(
        deliver_units=deliver_units,
        data=request.POST or None,
        payment_units=request.opportunity.paymentunit_set.filter(parent_payment_unit__isnull=True).all(),
        org_slug=org_slug,
        opportunity_id=request.opportunity.pk,
    )
    if form.is_valid():
        form.instance.opportunity = request.opportunity
        form.save()
        required_deliver_units = form.cleaned_data["required_deliver_units"]
        DeliverUnit.objects.filter(id__in=required_deliver_units, payment_unit__isnull=True).update(
            payment_unit=form.instance.id
        )
        optional_deliver_units = form.cleaned_data["optional_deliver_units"]
        DeliverUnit.objects.filter(id__in=optional_deliver_units, payment_unit__isnull=True).update(
            payment_unit=form.instance.id, optional=True
        )
        sub_payment_units = form.cleaned_data["payment_units"]
        PaymentUnit.objects.filter(id__in=sub_payment_units, parent_payment_unit__isnull=True).update(
            parent_payment_unit=form.instance.id
        )
        messages.success(request, f"Payment unit {form.instance.name} created.")
        claims = OpportunityClaim.objects.filter(opportunity_access__opportunity=request.opportunity)
        for claim in claims:
            OpportunityClaimLimit.create_claim_limits(request.opportunity, claim)
        return redirect("opportunity:add_payment_units", org_slug=request.org.slug, opp_id=request.opportunity.id)
    elif request.POST:
        messages.error(request, "Invalid Data")
        return redirect("opportunity:add_payment_units", org_slug=request.org.slug, opp_id=request.opportunity.id)

    path = [
        {"title": "Opportunities", "url": reverse("opportunity:list", args=(request.org.slug,))},
        {
            "title": request.opportunity.name,
            "url": reverse("opportunity:detail", args=(request.org.slug, request.opportunity.pk)),
        },
        {
            "title": "Payment unit",
        },
    ]
    return render(
        request,
        "components/partial_form.html" if request.GET.get("partial") == "True" else "components/form.html",
        dict(
            title=f"{request.org.slug} - {request.opportunity.name}",
            form_title="Payment Unit Create",
            form=form,
            path=path,
        ),
    )


@org_member_required
@opportunity_required
def edit_payment_unit(request, org_slug=None, opp_id=None, pk=None):
    payment_unit = get_object_or_404(PaymentUnit, id=pk, opportunity=request.opportunity)
    deliver_units = DeliverUnit.objects.filter(
        Q(payment_unit__isnull=True) | Q(payment_unit=payment_unit) | Q(payment_unit__opportunity__active=False),
        app=request.opportunity.deliver_app,
    )
    exclude_payment_units = [payment_unit.pk]
    if payment_unit.parent_payment_unit_id:
        exclude_payment_units.append(payment_unit.parent_payment_unit_id)
    payment_unit_deliver_units = {deliver_unit.pk for deliver_unit in payment_unit.deliver_units.all()}
    opportunity_payment_units = (
        request.opportunity.paymentunit_set.filter(
            Q(parent_payment_unit=payment_unit.pk) | Q(parent_payment_unit__isnull=True)
        )
        .exclude(pk__in=exclude_payment_units)
        .all()
    )
    form = PaymentUnitForm(
        deliver_units=deliver_units,
        instance=payment_unit,
        data=request.POST or None,
        payment_units=opportunity_payment_units,
        org_slug=org_slug,
        opportunity_id=request.opportunity.pk,
    )
    if form.is_valid():
        form.save()
        required_deliver_units = form.cleaned_data["required_deliver_units"]
        DeliverUnit.objects.filter(id__in=required_deliver_units).update(payment_unit=form.instance.id, optional=False)
        optional_deliver_units = form.cleaned_data["optional_deliver_units"]
        DeliverUnit.objects.filter(id__in=optional_deliver_units).update(payment_unit=form.instance.id, optional=True)
        sub_payment_units = form.cleaned_data["payment_units"]
        PaymentUnit.objects.filter(id__in=sub_payment_units, parent_payment_unit__isnull=True).update(
            parent_payment_unit=form.instance.id
        )
        # Remove deliver units which are not selected anymore
        deliver_units = required_deliver_units + optional_deliver_units
        removed_deliver_units = payment_unit_deliver_units - {int(deliver_unit) for deliver_unit in deliver_units}
        DeliverUnit.objects.filter(id__in=removed_deliver_units).update(payment_unit=None, optional=False)
        removed_payment_units = {payment_unit.id for payment_unit in opportunity_payment_units} - {
            int(payment_unit_id) for payment_unit_id in sub_payment_units
        }
        PaymentUnit.objects.filter(id__in=removed_payment_units, parent_payment_unit=form.instance.id).update(
            parent_payment_unit=None
        )
        messages.success(request, f"Payment unit {form.instance.name} updated. Please reset the budget")
        return redirect("opportunity:finalize", org_slug=request.org.slug, opp_id=request.opportunity.id)

    path = [
        {"title": "Opportunities", "url": reverse("opportunity:list", args=(request.org.slug,))},
        {
            "title": request.opportunity.name,
            "url": reverse("opportunity:detail", args=(request.org.slug, request.opportunity.pk)),
        },
        {
            "title": "Payment unit",
        },
    ]
    return render(
        request,
        "components/form.html",
        dict(
            title=f"{request.org.slug} - {request.opportunity.name}",
            form_title="Payment Unit Edit",
            form=form,
            path=path,
        ),
    )


@org_member_required
@opportunity_required
def export_user_status(request, org_slug, opp_id):
    form = PaymentExportForm(data=request.POST)
    if not form.is_valid():
        messages.error(request, form.errors)
        return redirect("opportunity:worker_list", request.org.slug, opp_id)

    export_format = form.cleaned_data["format"]
    result = generate_user_status_export.delay(opp_id, export_format)
    redirect_url = reverse("opportunity:worker_list", args=(request.org.slug, opp_id))
    return redirect(f"{redirect_url}?export_task_id={result.id}")


@org_member_required
@opportunity_required
def export_deliver_status(request, org_slug, opp_id):
    form = PaymentExportForm(data=request.POST)
    if not form.is_valid():
        messages.error(request, form.errors)
        return redirect("opportunity:detail", request.org.slug, opp_id)

    export_format = form.cleaned_data["format"]
    result = generate_deliver_status_export.delay(opp_id, export_format)
    redirect_url = reverse("opportunity:detail", args=(request.org.slug, opp_id))
    return redirect(f"{redirect_url}?export_task_id={result.id}")


@org_member_required
@opportunity_required
@require_POST
def payment_delete(request, org_slug=None, opp_id=None, access_id=None, pk=None):
    opportunity_access = get_object_or_404(OpportunityAccess, pk=access_id, opportunity=request.opportunity)
    payment = get_object_or_404(Payment, opportunity_access=opportunity_access, pk=pk)
    payment.delete()
    return redirect("opportunity:worker_payments", org_slug, opp_id)


@org_admin_required
@opportunity_required
def send_message_mobile_users(request, org_slug=None, opp_id=None):
    user_ids = OpportunityAccess.objects.filter(opportunity=request.opportunity, accepted=True).values_list(
        "user_id", flat=True
    )
    users = User.objects.filter(pk__in=user_ids)
    form = SendMessageMobileUsersForm(users=users, data=request.POST or None)

    if form.is_valid():
        selected_user_ids = form.cleaned_data["selected_users"]
        title = form.cleaned_data["title"]
        body = form.cleaned_data["body"]
        send_push_notification_task.delay(selected_user_ids, title, body)

        return redirect("opportunity:detail", org_slug=request.org.slug, opp_id=opp_id)

    path = [
        {"title": "Opportunities", "url": reverse("opportunity:list", args=(org_slug,))},
        {
            "title": request.opportunity.name,
            "url": reverse("opportunity:detail", args=(org_slug, request.opportunity.id)),
        },
        {"title": "Send Message", "url": request.path},
    ]
    return render(
        request,
        "opportunity/send_message.html",
        context=dict(
            title=f"{request.org.slug} - {request.opportunity.name}",
            form_title="Send Message",
            form=form,
            users=users,
            user_ids=list(user_ids),
            path=path,
        ),
    )


@org_member_required
@require_POST
@opportunity_required
def approve_visits(request, org_slug, opp_id):
    visit_ids = request.POST.getlist("visit_ids[]")

    visits = (
        UserVisit.objects.filter(id__in=visit_ids, opportunity=request.opportunity)
        .filter(~Q(status=VisitValidationStatus.approved) | Q(review_status=VisitReviewStatus.disagree))
        .prefetch_related("opportunity")
        .only("status", "review_status", "flagged", "justification", "review_created_on")
    )

    if len({visit.user_id for visit in visits}) > 1:
        return HttpResponseBadRequest(
            "All visits must belong to the same user.",
            headers={"HX-Trigger": "form_error"},
        )

    today = now()
    for visit in visits:
        visit.status = VisitValidationStatus.approved
        if visit.opportunity.managed:
            visit.review_created_on = today
            if visit.review_status == VisitReviewStatus.disagree:
                visit.review_status = VisitReviewStatus.pending
            if visit.flagged:
                justification = request.POST.get("justification")
                if not justification:
                    return HttpResponse(
                        "Justification is mandatory for flagged visits.",
                        status=400,
                        headers={"HX-Trigger": "form_error"},
                    )
                visit.justification = justification

    approved_count = UserVisit.objects.bulk_update(
        visits, ["status", "review_created_on", "review_status", "justification"]
    )
    if visits:
        update_payment_accrued(opportunity=visits[0].opportunity, users=[visits[0].user], incremental=True)
    send_event_to_ga(request, Event("bulk_approve_confirm", {"updated": approved_count, "total": len(visit_ids)}))

    return HttpResponse(status=200, headers={"HX-Trigger": "reload_table"})


@org_member_required
@opportunity_required
@require_POST
def reject_visits(request, org_slug=None, opp_id=None):
    visit_ids = request.POST.getlist("visit_ids[]")
    reason = request.POST.get("reason", "").strip()

    updated_count = (
        UserVisit.objects.filter(id__in=visit_ids, opportunity=request.opportunity)
        .exclude(status=VisitValidationStatus.rejected)
        .update(status=VisitValidationStatus.rejected, reason=reason)
    )
    if visit_ids:
        visit = UserVisit.objects.get(id=visit_ids[0])
        update_payment_accrued(opportunity=request.opportunity, users=[visit.user])

    send_event_to_ga(request, Event("bulk_reject_confirm", {"updated": updated_count, "total": len(visit_ids)}))

    return HttpResponse(status=200, headers={"HX-Trigger": "reload_table"})


@org_member_required
@opportunity_required
def fetch_attachment(request, org_slug, opp_id, blob_id):
    blob_meta = get_object_or_404(BlobMeta, blob_id=blob_id)

    if not UserVisit.objects.filter(
        opportunity=request.opportunity,
        xform_id=blob_meta.parent_id,
    ).exists():
        return HttpResponseNotFound()

    try:
        attachment = storages["default"].open(blob_id)
    except FileNotFoundError:
        return HttpResponseNotFound()
    return FileResponse(attachment, filename=blob_meta.name, content_type=blob_meta.content_type)


@org_member_required
@opportunity_required
def verification_flags_config(request, org_slug=None, opp_id=None):
    if request.opportunity.managed and not request.is_opportunity_pm:
        return redirect("opportunity:detail", org_slug=org_slug, opp_id=opp_id)
    verification_flags = OpportunityVerificationFlags.objects.filter(opportunity=request.opportunity).first()
    form = OpportunityVerificationFlagsConfigForm(instance=verification_flags, data=request.POST or None)
    deliver_unit_count = DeliverUnit.objects.filter(app=request.opportunity.deliver_app).count()
    DeliverUnitFlagsFormset = modelformset_factory(
        DeliverUnitFlagRules, DeliverUnitFlagsForm, extra=deliver_unit_count, max_num=deliver_unit_count
    )
    deliver_unit_flags = DeliverUnitFlagRules.objects.filter(opportunity=request.opportunity)
    deliver_unit_formset = DeliverUnitFlagsFormset(
        form_kwargs={"opportunity": request.opportunity},
        prefix="deliver_unit",
        queryset=deliver_unit_flags,
        data=request.POST or None,
        initial=[
            {"deliver_unit": du}
            for du in request.opportunity.deliver_app.deliver_units.exclude(
                id__in=deliver_unit_flags.values_list("deliver_unit")
            )
        ],
    )
    FormJsonValidationRulesFormset = modelformset_factory(
        FormJsonValidationRules,
        FormJsonValidationRulesForm,
        extra=1,
    )
    form_json_formset = FormJsonValidationRulesFormset(
        form_kwargs={"opportunity": request.opportunity},
        prefix="form_json",
        queryset=FormJsonValidationRules.objects.filter(opportunity=request.opportunity),
        data=request.POST or None,
    )
    if (
        request.method == "POST"
        and form.is_valid()
        and deliver_unit_formset.is_valid()
        and form_json_formset.is_valid()
    ):
        verification_flags = form.save(commit=False)
        verification_flags.opportunity = request.opportunity
        verification_flags.save()
        for du_form in deliver_unit_formset.forms:
            if du_form.is_valid() and du_form.cleaned_data != {}:
                du_form.instance.opportunity = request.opportunity
                du_form.save()
        for fj_form in form_json_formset.forms:
            if fj_form.is_valid() and fj_form.cleaned_data != {}:
                fj_form.instance.opportunity = request.opportunity
                fj_form.save()
        messages.success(request, "Verification flags saved successfully.")

    path = [
        {"title": "Opportunities", "url": reverse("opportunity:list", args=(org_slug,))},
        {
            "title": request.opportunity.name,
            "url": reverse("opportunity:detail", args=(org_slug, request.opportunity.id)),
        },
        {"title": "Verification Flags Config", "url": request.path},
    ]
    return render(
        request,
        "opportunity/verification_flags_config.html",
        context=dict(
            opportunity=request.opportunity,
            title=f"{request.org.slug} - {request.opportunity.name}",
            form=form,
            deliver_unit_formset=deliver_unit_formset,
            form_json_formset=form_json_formset,
            path=path,
        ),
    )


@org_member_required
@csrf_exempt
@require_http_methods(["DELETE"])
@opportunity_required
def delete_form_json_rule(request, org_slug=None, opp_id=None, pk=None):
    form_json_rule = FormJsonValidationRules.objects.get(
        opportunity=opp_id, pk=pk, opportunity__organization=request.org
    )
    form_json_rule.delete()
    return HttpResponse(status=200)


class OpportunityCompletedWorkTable(OrganizationUserMixin, OpportunityObjectMixin, SingleTableView):
    model = CompletedWork
    paginate_by = 25
    table_class = CompletedWorkTable
    template_name = "tables/single_table.html"

    def get_queryset(self):
        access_objects = OpportunityAccess.objects.filter(opportunity=self.get_opportunity())
        return list(
            filter(lambda cw: cw.completed, CompletedWork.objects.filter(opportunity_access__in=access_objects))
        )


@org_member_required
@opportunity_required
def export_completed_work(request, org_slug, opp_id):
    form = PaymentExportForm(data=request.POST)
    if not form.is_valid():
        messages.error(request, form.errors)
        return redirect("opportunity:detail", request.org.slug, opp_id)

    export_format = form.cleaned_data["format"]
    result = generate_work_status_export.delay(opp_id, export_format)
    redirect_url = reverse("opportunity:detail", args=(request.org.slug, opp_id))
    return redirect(f"{redirect_url}?export_task_id={result.id}")


@org_member_required
@opportunity_required
@require_POST
def update_completed_work_status_import(request, org_slug=None, opp_id=None):
    file = request.FILES.get("visits")
    try:
        status = bulk_update_completed_work_status(request.opportunity, file)
    except ImportException as e:
        messages.error(request, e.message)
    else:
        message = f"Payment Verification status updated successfully for {len(status)} completed works."
        if status.missing_completed_works:
            message += status.get_missing_message()
        messages.success(request, mark_safe(message))
    return redirect("opportunity:detail", org_slug, opp_id)


@org_member_required
@opportunity_required
@require_POST
def suspend_user(request, org_slug=None, opp_id=None, pk=None):
    access = get_object_or_404(OpportunityAccess, opportunity=request.opportunity, id=pk)
    access.suspended = True
    access.suspension_date = now()
    access.suspension_reason = request.POST.get("reason", "")
    access.save()

    # Clear the cached opportunity access for the suspended user
    remove_opportunity_access_cache(access.user, access.opportunity)

    return redirect("opportunity:user_visits_list", org_slug, opp_id, pk)


@require_POST
@org_member_required
@opportunity_required
def revoke_user_suspension(request, org_slug=None, opp_id=None, pk=None):
    access = get_object_or_404(OpportunityAccess, opportunity=request.opportunity, id=pk)
    access.suspended = False
    access.save()
    remove_opportunity_access_cache(access.user, access.opportunity)
    return HttpResponse(headers={"HX-Redirect": request.POST.get("next", "/")})


@org_member_required
@opportunity_required
def suspended_users_list(request, org_slug=None, opp_id=None):
    access_objects = OpportunityAccess.objects.filter(opportunity=request.opportunity, suspended=True)
    table = SuspendedUsersTable(access_objects)
    path = []
    if request.opportunity.managed:
        path.append({"title": "Programs", "url": reverse("program:home", args=(org_slug,))})
        path.append(
            {
                "title": request.opportunity.managedopportunity.program.name,
                "url": reverse("program:home", args=(org_slug,)),
            }
        )
    path.extend(
        [
            {"title": "Opportunities", "url": reverse("opportunity:list", args=(org_slug,))},
            {"title": request.opportunity.name, "url": reverse("opportunity:detail", args=(org_slug, opp_id))},
            {"title": "Suspended Users", "url": request.path},
        ]
    )
    return render(
        request, "opportunity/suspended_users.html", dict(table=table, opportunity=request.opportunity, path=path)
    )


@org_member_required
@opportunity_required
def export_catchment_area(request, org_slug, opp_id):
    form = PaymentExportForm(data=request.POST)
    if not form.is_valid():
        messages.error(request, form.errors)
        return redirect("opportunity:detail", request.org.slug, opp_id)

    export_format = form.cleaned_data["format"]
    result = generate_catchment_area_export.delay(opp_id, export_format)
    redirect_url = reverse("opportunity:detail", args=(request.org.slug, opp_id))
    return redirect(f"{redirect_url}?export_task_id={result.id}")


@org_member_required
@opportunity_required
@require_POST
def import_catchment_area(request, org_slug=None, opp_id=None):
    file = request.FILES.get("catchments")
    try:
        status = bulk_update_catchments(request.opportunity, file)
    except ImportException as e:
        messages.error(request, e.message)
    else:
        message = f"{len(status)} catchment areas were updated successfully and {status.new_catchments} were created."
        messages.success(request, mark_safe(message))
    return redirect("opportunity:detail", org_slug, opp_id)


@org_member_required
@opportunity_required
def opportunity_user_invite(request, org_slug=None, opp_id=None):
    form = OpportunityUserInviteForm(data=request.POST or None, opportunity=request.opportunity)
    if form.is_valid():
        users = form.cleaned_data["users"]
        if users:
            add_connect_users.delay(users, request.opportunity.id)
        return redirect("opportunity:detail", request.org.slug, opp_id)
    return render(
        request,
        "components/form.html",
        dict(title=f"{request.org.slug} - {request.opportunity.name}", form_title="Invite Connect Workers", form=form),
    )


@org_member_required
@opportunity_required
def user_visit_review(request, org_slug, opp_id):
    if request.POST and request.is_opportunity_pm:
        review_status = request.POST.get("review_status").lower()
        updated_reviews = request.POST.getlist("pk")
        user_visits = UserVisit.objects.filter(pk__in=updated_reviews)
        if review_status in [VisitReviewStatus.agree.value, VisitReviewStatus.disagree.value]:
            user_visits.update(review_status=review_status)
            update_payment_accrued(opportunity=request.opportunity, users=[visit.user for visit in user_visits])

    return HttpResponse(status=200, headers={"HX-Trigger": "reload_table"})


@org_member_required
@opportunity_required
def payment_report(request, org_slug, opp_id):
    usd = request.GET.get("usd", False)

    if not request.opportunity.managed:
        return redirect("opportunity:detail", org_slug, opp_id)

    amount_field = "amount"
    currency = request.opportunity.currency
    if usd:
        amount_field = "amount_usd"
        currency = "USD"

    total_paid_users = Payment.objects.filter(
        opportunity_access__opportunity=request.opportunity, organization__isnull=True
    ).aggregate(total=Sum(amount_field))["total"] or Decimal("0.00")
    total_paid_nm = Payment.objects.filter(
        organization=request.opportunity.organization, invoice__opportunity=request.opportunity
    ).aggregate(total=Sum(amount_field))["total"] or Decimal("0.00")
    data, total_user_payment_accrued, total_nm_payment_accrued = get_payment_report_data(request.opportunity, usd)
    table = PaymentReportTable(data)
    RequestConfig(request, paginate={"per_page": get_validated_page_size(request)}).configure(table)

    def render_amount(amount):
        return f"{currency} {intcomma(amount or 0)}"

    cards = [
        {
            "amount": render_amount(total_user_payment_accrued),
            "icon": "fa-user-friends",
            "label": "Connect Worker",
            "subtext": "Total Accrued",
        },
        {
            "amount": render_amount(total_paid_users),
            "icon": "fa-user-friends",
            "label": "Connect Worker",
            "subtext": "Total Paid",
        },
        {
            "amount": render_amount(total_nm_payment_accrued),
            "icon": "fa-building",
            "label": "Organization",
            "subtext": "Total Accrued",
        },
        {
            "amount": render_amount(total_paid_nm),
            "icon": "fa-building",
            "label": "Organization",
            "subtext": "Total Paid",
        },
    ]

    return render(
        request,
        "opportunity/invoice_payment_report.html",
        context=dict(
            table=table,
            opportunity=request.opportunity,
            cards=cards,
        ),
    )


@org_member_required
@opportunity_required
def invoice_list(request, org_slug, opp_id):
    if not request.opportunity.managed:
        return redirect("opportunity:detail", org_slug, opp_id)

    filter_kwargs = dict(opportunity=request.opportunity)

    queryset = PaymentInvoice.objects.filter(**filter_kwargs).order_by("date")
    csrf_token = get_token(request)

    table = PaymentInvoiceTable(
        queryset,
        org_slug=org_slug,
        opportunity=request.opportunity,
        exclude=("actions",) if not request.is_opportunity_pm else tuple(),
        csrf_token=csrf_token,
    )

    RequestConfig(request, paginate={"per_page": get_validated_page_size(request)}).configure(table)
    return render(
        request,
        "opportunity/invoice_list.html",
        {
            "opportunity": request.opportunity,
            "table": table,
            "new_invoice_url": reverse("opportunity:invoice_create", args=(org_slug, opp_id)),
            "path": [
                {"title": "Opportunities", "url": reverse("opportunity:list", args=(org_slug,))},
                {"title": request.opportunity.name, "url": reverse("opportunity:detail", args=(org_slug, opp_id))},
                {"title": "Invoices", "url": reverse("opportunity:invoice_list", args=(org_slug, opp_id))},
            ],
        },
    )


class InvoiceCreateView(OrganizationUserMixin, OpportunityObjectMixin, CreateView):
    model = PaymentInvoice
    form_class = PaymentInvoiceForm
    template_name = "opportunity/invoice_create.html"

    def get_context_data(self, **kwargs):
        context = super().get_context_data(**kwargs)
        opportunity = self.get_opportunity()
        org_slug = self.request.org.slug

        context.update(
            {
                "opportunity": opportunity,
<<<<<<< HEAD
=======
                "is_service_delivery": self.request.GET.get("invoice_type")
                == PaymentInvoice.InvoiceType.service_delivery,
>>>>>>> 3a83400f
                "path": [
                    {"title": "Opportunities", "url": reverse("opportunity:list", args=(org_slug,))},
                    {"title": opportunity.name, "url": reverse("opportunity:detail", args=(org_slug, opportunity.id))},
                    {"title": "Invoices", "url": reverse("opportunity:invoice_list", args=(org_slug, opportunity.id))},
                    {
                        "title": self.breadcrumb_title,
                        "url": reverse("opportunity:invoice_create", args=(org_slug, opportunity.id)),
                    },
                ],
            }
        )
        return context

    @property
    def breadcrumb_title(self):
        service_delivery = PaymentInvoice.InvoiceType.service_delivery
        if self.request.GET.get("invoice_type", service_delivery) == service_delivery:
            return "New Service Delivery Invoice"
        return "New Custom Invoice"

    def post(self, request, org_slug, opp_id, **kwargs):
        opportunity = self.get_opportunity()
        if not opportunity.managed or request.is_opportunity_pm:
            return redirect("opportunity:detail", org_slug, opp_id)

        form = self.get_form()
        if not form.is_valid():
            return self.get(request, org_slug, opp_id, **kwargs)

        form.save()
        return redirect(reverse("opportunity:invoice_list", args=[org_slug, opp_id]))

    def get_form_kwargs(self):
        kwargs = super().get_form_kwargs()
        kwargs["opportunity"] = self.get_opportunity()
        kwargs["invoice_type"] = self.request.GET.get("invoice_type", PaymentInvoice.InvoiceType.service_delivery)
        return kwargs

    def get_success_url(self):
        return reverse("opportunity:invoice_list", args=(self.request.org.slug, self.get_opportunity().id))


@org_member_required
@opportunity_required
@require_POST
def invoice_approve(request, org_slug, opp_id):
    if not request.opportunity.managed or not (request.org_membership and request.org_membership.is_program_manager):
        return redirect("opportunity:detail", org_slug, opp_id)
    invoice_ids = request.POST.getlist("pk")
    invoices = PaymentInvoice.objects.filter(opportunity=request.opportunity, pk__in=invoice_ids, payment__isnull=True)

    for invoice in invoices:
        payment = Payment(
            amount=invoice.amount,
            organization=request.opportunity.organization,
            amount_usd=invoice.amount_usd,
            invoice=invoice,
        )
        payment.save()
    return redirect("opportunity:invoice_list", org_slug, opp_id)


@org_member_required
@require_POST
@csrf_exempt
@opportunity_required
def delete_user_invites(request, org_slug, opp_id):
    invite_ids = request.POST.getlist("user_invite_ids")
    if not invite_ids:
        return HttpResponseBadRequest()

    user_invites = (
        UserInvite.objects.filter(id__in=invite_ids, opportunity=request.opportunity)
        .exclude(status=UserInviteStatus.accepted)
        .select_related("opportunity_access")
    )

    opportunity_access_ids = [invite.opportunity_access.id for invite in user_invites if invite.opportunity_access]
    deleted_count = user_invites.count()
    cannot_delete_count = len(invite_ids) - deleted_count
    user_invites.delete()
    OpportunityAccess.objects.filter(id__in=opportunity_access_ids).delete()

    event = Event(
        name="user_invites_deleted",
        params={
            GA_CUSTOM_DIMENSIONS.TOTAL.value: len(invite_ids),
            GA_CUSTOM_DIMENSIONS.SUCCESS_COUNT.value: deleted_count,
        },
    )
    send_event_to_ga(request, event)

    if deleted_count > 0:
        messages.success(request, mark_safe(f"Successfully deleted {deleted_count} invite(s)."))
    if cannot_delete_count > 0:
        messages.warning(
            request,
            mark_safe(f"Cannot delete {cannot_delete_count} invite(s). Accepted invites cannot be deleted."),
        )

    redirect_url = reverse("opportunity:worker_list", args=(request.org.slug, opp_id))
    return HttpResponse(headers={"HX-Redirect": redirect_url})


@org_member_required
@require_POST
@opportunity_required
def resend_user_invites(request, org_slug, opp_id):
    invite_ids = request.POST.getlist("user_invite_ids")
    if not invite_ids:
        return HttpResponseBadRequest()

    user_invites = UserInvite.objects.filter(id__in=invite_ids, opportunity=request.opportunity).select_related(
        "opportunity_access__user"
    )

    recent_invites = []
    accepted_invites = []
    not_found_phone_numbers = set()
    valid_phone_numbers = []
    for user_invite in user_invites:
        if user_invite.status == UserInviteStatus.accepted:
            accepted_invites.append(user_invite.phone_number)
            continue
        if user_invite.notification_date and (now() - user_invite.notification_date) < timedelta(days=1):
            recent_invites.append(user_invite.phone_number)
            continue
        if user_invite.status == UserInviteStatus.not_found:
            not_found_phone_numbers.add(user_invite.phone_number)
            continue
        valid_phone_numbers.append(user_invite.phone_number)

    resent_count = 0
    if valid_phone_numbers:
        users = User.objects.filter(phone_number__in=valid_phone_numbers)
        for user in users:
            access, _ = OpportunityAccess.objects.get_or_create(user=user, opportunity=request.opportunity)
            invite_user.delay(user.id, access.pk)
            resent_count += 1

    if not_found_phone_numbers:
        found_user_list = fetch_users(not_found_phone_numbers)
        for found_user in found_user_list:
            not_found_phone_numbers.remove(found_user.phone_number)
            update_user_and_send_invite(found_user, opp_id)
            resent_count += 1

    event = Event(
        name="user_invites_resent",
        params={
            GA_CUSTOM_DIMENSIONS.TOTAL.value: len(invite_ids),
            GA_CUSTOM_DIMENSIONS.SUCCESS_COUNT.value: resent_count,
        },
    )
    send_event_to_ga(request, event)

    if resent_count > 0:
        messages.success(request, mark_safe(f"Successfully resent {resent_count} invite(s)."))
    if recent_invites:
        messages.warning(
            request,
            mark_safe(
                "The following invites were skipped, as they were sent in the "
                f"last 24 hours: {', '.join(recent_invites)}"
            ),
        )
    if not_found_phone_numbers:
        messages.warning(
            request,
            mark_safe(
                "The following invites were skipped, as they are not "
                f"registered on PersonalID: {', '.join(not_found_phone_numbers)}"
            ),
        )
    if accepted_invites:
        messages.warning(
            request,
            mark_safe(
                f"The following invites were skipped, as they have already accepted: {', '.join(accepted_invites)}"
            ),
        )

    redirect_url = reverse("opportunity:worker_list", args=(request.org.slug, opp_id))
    return HttpResponse(headers={"HX-Redirect": redirect_url})


@require_POST
@opportunity_required
def sync_deliver_units(request, org_slug, opp_id):
    status = HTTPStatus.OK
    message = "Delivery unit sync completed."
    try:
        create_learn_modules_and_deliver_units(opp_id)
    except AppNoBuildException:
        status = HTTPStatus.BAD_REQUEST
        message = "Failed to retrieve updates. No available build at the moment."

    return HttpResponse(content=message, status=status)


@org_viewer_required
@opportunity_required
def user_visit_verification(request, org_slug, opp_id, pk):
    opportunity_access = get_object_or_404(OpportunityAccess, opportunity=request.opportunity, pk=pk)

    user_visit_counts = get_user_visit_counts(opportunity_access_id=pk)
    visits = UserVisit.objects.filter(opportunity_access=opportunity_access, flagged=True, flag_reason__isnull=False)
    flagged_info = defaultdict(lambda: {"name": "", "approved": 0, "pending": 0, "rejected": 0})
    for visit in visits:
        for flag, _description in visit.flag_reason.get("flags", []):
            flag_label = FlagLabels.get_label(flag)
            if visit.status == VisitValidationStatus.approved:
                if request.opportunity.managed and visit.review_created_on is not None:
                    if visit.review_status == VisitReviewStatus.agree:
                        flagged_info[flag_label]["approved"] += 1
                    else:
                        flagged_info[flag_label]["pending"] += 1
                else:
                    flagged_info[flag_label]["approved"] += 1
            if visit.status in (VisitValidationStatus.pending, VisitValidationStatus.duplicate):
                flagged_info[flag_label]["pending"] += 1
            if visit.status == VisitValidationStatus.rejected:
                flagged_info[flag_label]["rejected"] += 1
            flagged_info[flag_label]["name"] = flag_label
    flagged_info = flagged_info.values()
    last_payment_details = Payment.objects.filter(opportunity_access=opportunity_access).order_by("-date_paid").first()
    pending_payment = max(opportunity_access.payment_accrued - opportunity_access.total_paid, 0)
    pending_completed_work_count = CompletedWork.objects.filter(
        opportunity_access=opportunity_access, status=CompletedWorkStatus.pending, saved_approved_count__gt=0
    ).count()

    path = []
    if request.opportunity.managed:
        path.append({"title": "Programs", "url": reverse("program:home", args=(org_slug,))})
        path.append(
            {
                "title": request.opportunity.managedopportunity.program.name,
                "url": reverse("program:home", args=(org_slug,)),
            }
        )
    path.extend(
        [
            {"title": "Opportunities", "url": reverse("opportunity:list", args=(org_slug,))},
            {"title": request.opportunity.name, "url": reverse("opportunity:detail", args=(org_slug, opp_id))},
            {
                "title": "Connect Workers",
                "url": reverse("opportunity:worker_deliver", args=(org_slug, opp_id)),
            },
            {"title": opportunity_access.user.name, "url": request.path},
        ]
    )

    response = render(
        request,
        "opportunity/user_visit_verification.html",
        context={
            "opportunity_access": opportunity_access,
            "counts": user_visit_counts,
            "flagged_info": flagged_info,
            "last_payment_details": last_payment_details,
            "MAPBOX_TOKEN": settings.MAPBOX_TOKEN,
            "opportunity": opportunity_access.opportunity,
            "pending_completed_work_count": pending_completed_work_count,
            "pending_payment": pending_payment,
            "path": path,
        },
    )
    return response


def get_user_visit_counts(opportunity_access_id: int, date=None):
    opportunity_access = OpportunityAccess.objects.get(id=opportunity_access_id)
    visit_count_kwargs = {}
    if opportunity_access.opportunity.managed:
        visit_count_kwargs = dict(
            pending_review=Count(
                "id",
                filter=Q(
                    review_status=VisitReviewStatus.pending,
                    status=VisitValidationStatus.approved,
                    review_created_on__isnull=False,
                ),
            ),
            disagree=Count(
                "id",
                filter=Q(
                    review_status=VisitReviewStatus.disagree,
                    review_created_on__isnull=False,
                ),
            ),
            agree=Count(
                "id",
                filter=Q(
                    status=VisitValidationStatus.approved,
                    review_status=VisitReviewStatus.agree,
                    review_created_on__isnull=False,
                ),
            ),
        )

    filter_kwargs = {"opportunity_access": opportunity_access}
    if date:
        filter_kwargs.update({"visit_date__date": date})

    user_visit_counts = UserVisit.objects.filter(**filter_kwargs).aggregate(
        **visit_count_kwargs,
        approved=Count("id", filter=Q(status=VisitValidationStatus.approved)),
        pending=Count("id", filter=Q(status__in=[VisitValidationStatus.pending, VisitValidationStatus.duplicate])),
        rejected=Count("id", filter=Q(status=VisitValidationStatus.rejected)),
        flagged=Count("id", filter=Q(flagged=True)),
        total=Count("*"),
    )
    return user_visit_counts


class VisitVerificationTableView(OrganizationUserMixin, OpportunityObjectMixin, SingleTableView):
    model = UserVisit
    table_class = UserVisitVerificationTable
    template_name = "opportunity/user_visit_verification_table.html"
    exclude_columns = []

    def get_paginate_by(self, table_data):
        return get_validated_page_size(self.request)

    def get_table(self, **kwargs):
        kwargs["exclude"] = self.exclude_columns
        self.table = super().get_table(**kwargs)
        return self.table

    def dispatch(self, request, *args, **kwargs):
        response = super().dispatch(request, *args, **kwargs)
        url = reverse(
            "opportunity:user_visits_list",
            args=[request.org.slug, self.kwargs["opp_id"], self.kwargs["pk"]],
        )
        query_params = request.GET.urlencode()
        response["HX-Replace-Url"] = f"{url}?{query_params}"
        return response

    def get_table_kwargs(self):
        kwargs = super().get_table_kwargs()
        kwargs["organization"] = self.request.org
        kwargs["is_opportunity_pm"] = self.request.is_opportunity_pm
        return kwargs

    def get_context_data(self, **kwargs):
        user_visit_counts = get_user_visit_counts(self.kwargs["pk"], self.filter_date)

        if self.request.is_opportunity_pm:
            tabs = [
                {
                    "name": "pending_review",
                    "label": "Pending PM Review",
                    "count": user_visit_counts.get("pending_review", 0),
                },
                {
                    "name": "disagree",
                    "label": "Disagree",
                    "count": user_visit_counts.get("disagree", 0),
                },
                {
                    "name": "agree",
                    "label": "Agree",
                    "count": user_visit_counts.get("agree", 0),
                },
                {"name": "all", "label": "All", "count": user_visit_counts.get("total", 0)},
            ]
        else:
            tabs = [
                {
                    "name": "pending",
                    "label": "Pending NM Review",
                    "count": user_visit_counts.get("pending", 0),
                }
            ]

            if self.get_opportunity().managed:
                dynamic_tabs = [
                    {
                        "name": "pending_review",
                        "label": "Pending PM Review",
                        "count": user_visit_counts.get("pending_review", 0),
                    },
                    {
                        "name": "disagree",
                        "label": "Revalidate",
                        "count": user_visit_counts.get("disagree", 0),
                    },
                    {
                        "name": "agree",
                        "label": "Approved",
                        "count": user_visit_counts.get("agree", 0),
                    },
                ]
            else:
                dynamic_tabs = [
                    {
                        "name": "approved",
                        "label": "Approved",
                        "count": user_visit_counts.get("approved", 0),
                    },
                ]

            tabs.extend(dynamic_tabs)
            tabs.extend(
                [
                    {
                        "name": "rejected",
                        "label": "Rejected",
                        "count": user_visit_counts.get("rejected", 0),
                    },
                    {"name": "all", "label": "All", "count": user_visit_counts.get("total", 0)},
                ]
            )

        context = super().get_context_data(**kwargs)
        context["opportunity_access"] = self.opportunity_access
        context["tabs"] = tabs
        return context

    def get_queryset(self):
        self.opportunity_access = get_object_or_404(
            OpportunityAccess, opportunity=self.get_opportunity(), pk=self.kwargs["pk"]
        )

        self.filter_status = self.request.GET.get("filter_status")
        self.filter_date = self.request.GET.get("filter_date")
        filter_kwargs = {"opportunity_access": self.opportunity_access}
        if self.filter_date:
            date = datetime.datetime.strptime(self.filter_date, "%Y-%m-%d")
            filter_kwargs.update({"visit_date__date": date})

        if self.filter_status == "pending":
            filter_kwargs.update({"status__in": [VisitValidationStatus.pending, VisitValidationStatus.duplicate]})
            self.exclude_columns = ["last_activity"]
        if self.filter_status == "approved":
            filter_kwargs.update({"status": VisitValidationStatus.approved})
        if self.filter_status == "rejected":
            filter_kwargs.update({"status": VisitValidationStatus.rejected})

        if self.filter_status == "pending_review":
            filter_kwargs.update(
                {
                    "review_status": VisitReviewStatus.pending,
                    "status": VisitValidationStatus.approved,
                    "review_created_on__isnull": False,
                }
            )
        if self.filter_status == "disagree":
            filter_kwargs.update(
                {
                    "review_status": VisitReviewStatus.disagree,
                    "review_created_on__isnull": False,
                }
            )
        if self.filter_status == "agree":
            filter_kwargs.update(
                {
                    "review_status": VisitReviewStatus.agree,
                    "status": VisitValidationStatus.approved,
                    "review_created_on__isnull": False,
                }
            )
        return UserVisit.objects.filter(**filter_kwargs).order_by("visit_date")


@org_viewer_required
@opportunity_required
def user_visit_details(request, org_slug, opp_id, pk):
    user_visit = get_object_or_404(UserVisit, pk=pk, opportunity=request.opportunity)
    verification_flags_config = request.opportunity.opportunityverificationflags

    serializer = XFormSerializer(data=user_visit.form_json)
    serializer.is_valid()
    xform = serializer.save()

    visit_data = {
        "entity_name": user_visit.entity_name,
        "user__name": user_visit.user.name,
        "status": user_visit.get_status_display(),
        "visit_date": user_visit.visit_date,
    }

    user_forms = []
    other_forms = []
    closest_distance = sys.maxsize

    if user_visit.location:
        lat, lon, _, precision = user_visit.location.split(" ")
        lat = float(lat)
        lon = float(lon)

        # Bounding box delta for 250m
        lat_delta = 0.00225
        lon_delta = 0.00225

        class SplitPart(Func):
            function = "SPLIT_PART"
            arity = 3

        # Fetch only points within 250m
        qs = (
            UserVisit.objects.filter(opportunity=request.opportunity)
            .exclude(pk=user_visit.pk)
            .annotate(
                lat_val=Cast(SplitPart("location", Value(" "), Value(1)), FloatField()),
                lon_val=Cast(SplitPart("location", Value(" "), Value(2)), FloatField()),
            )
            .filter(
                lat_val__range=(lat - lat_delta, lat + lat_delta),
                lon_val__range=(lon - lon_delta, lon + lon_delta),
            )
            .select_related("user")
        )

        for loc in qs:
            if not loc.location:
                continue
            try:
                other_lat, other_lon, *_ = loc.location.split()
                dist = distance.distance((lat, lon), (float(other_lat), float(other_lon))).m
                closest_distance = int(min(closest_distance, dist))
                if dist <= 250:
                    visit_info = {
                        "entity_name": loc.entity_name,
                        "user__name": loc.user.name,
                        "status": loc.get_status_display(),
                        "visit_date": loc.visit_date,
                        "url": reverse(
                            "opportunity:user_visit_details",
                            kwargs={"org_slug": request.org.slug, "opp_id": loc.opportunity_id, "pk": loc.pk},
                        ),
                    }
                    form = (visit_info, dist, other_lat, other_lon, precision)
                    if user_visit.user_id == loc.user_id:
                        user_forms.append(form)
                    else:
                        other_forms.append(form)
            except Exception:
                continue

        user_forms.sort(key=lambda x: x[1])
        other_forms.sort(key=lambda x: x[1])
        visit_data.update({"lat": lat, "lon": lon, "precision": precision})

    flags = []
    attachment_flagged = False
    if user_visit.flagged and user_visit.flag_reason:
        for flag, description in user_visit.flag_reason.get("flags", []):
            if flag == Flags.ATTACHMENT_MISSING.value:
                attachment_flagged = True
                continue
            flags.append((FlagLabels.get_label(flag), description))
    flag_count = len(flags) + attachment_flagged

    return render(
        request,
        "opportunity/user_visit_details.html",
        context=dict(
            user_visit=user_visit,
            xform=xform,
            user_forms=user_forms[:5],
            other_forms=other_forms[:5],
            visit_data=visit_data,
            closest_distance=closest_distance,
            verification_flags_config=verification_flags_config,
            flags=flags,
            flag_count=flag_count,
            attachment_flagged=attachment_flagged,
        ),
    )


class BaseWorkerListView(OrganizationUserMixin, OpportunityObjectMixin, View):
    template_name = "opportunity/opportunity_worker.html"
    hx_template_name = "opportunity/workers.html"
    active_tab = "workers"
    tabs = [
        {"key": "workers", "label": "Connect Workers", "url_name": "opportunity:worker_list"},
        {"key": "learn", "label": "Learn", "url_name": "opportunity:worker_learn"},
        {"key": "deliver", "label": "Deliver", "url_name": "opportunity:worker_deliver"},
        {"key": "payments", "label": "Payments", "url_name": "opportunity:worker_payments"},
    ]

    def _is_navigating_between_tabs(self, org_slug, opportunity):
        referer = self.request.headers.get("referer")
        is_tab_navigation = False
        if referer:
            path = urlparse(referer).path
            for tab in self.tabs:
                if path.endswith(reverse(tab["url_name"], args=(org_slug, opportunity.id))):
                    is_tab_navigation = True
                    break
        return is_tab_navigation

    def get_tabs(self, org_slug, opportunity):
        tabs_with_urls = []
        # Persist url-params when navigating in between tabs, but not other pages
        is_tab_navigation = self._is_navigating_between_tabs(org_slug, opportunity)
        session_key_prefix = "worker_tab_params"

        params = {}
        if not is_tab_navigation:
            # Clear url params
            for key in [t["key"] for t in self.tabs]:
                self.request.session.pop(f"{session_key_prefix}:{key}", None)
        if self.request.GET:
            # Save url params
            params = self.request.GET.dict()
            self.request.session[f"{session_key_prefix}:{self.active_tab}"] = params
        elif is_tab_navigation:
            # Persist
            params = self.request.session.get(f"{session_key_prefix}:{self.active_tab}", {})

        # build urls with params
        for tab in self.tabs:
            url = reverse(tab["url_name"], args=(org_slug, opportunity.id))
            if tab["key"] == self.active_tab:
                tab_params = params
            else:
                tab_params = self.request.session.get(f"worker_tab_params:{tab['key']}", {})
            if tab_params:
                url = f"{url}?{urlencode(tab_params)}"
            tabs_with_urls.append({**tab, "url": url})

        # Label with count for workers tab
        workers_count = (
            UserInvite.objects.filter(opportunity=opportunity).exclude(status=UserInviteStatus.not_found).count()
        )
        tabs_with_urls[0]["label"] = f"Connect Workers ({workers_count})"
        return tabs_with_urls

    def get(self, request, org_slug, opp_id):
        opportunity = self.get_opportunity()
        context = self.get_context_data(opportunity, org_slug)
        context.update(self.get_extra_context(opportunity, org_slug))
        return render(
            request,
            self.hx_template_name if request.htmx else self.template_name,
            context,
        )

    def get_context_data(self, opportunity, org_slug):
        path = []
        if opportunity.managed:
            path.append({"title": "Programs", "url": reverse("program:home", args=(org_slug,))})
            path.append(
                {
                    "title": opportunity.program_name,
                    "url": reverse("program:home", args=(org_slug,)),
                }
            )
        path.extend(
            [
                {"title": "Opportunities", "url": reverse("opportunity:list", args=(org_slug,))},
                {"title": opportunity.name, "url": reverse("opportunity:detail", args=(org_slug, opportunity.id))},
                {
                    "title": "Connect Workers",
                    "url": reverse("opportunity:worker_list", args=(org_slug, opportunity.id)),
                },
            ]
        )

        context = {
            "path": path,
            "opportunity": opportunity,
            "active_tab": self.active_tab,
            "tabs": self.get_tabs(org_slug, opportunity),
            "export_task_id": self.request.GET.get("export_task_id"),
        }
        if self.request.htmx:
            context["table"] = self.get_table(opportunity, org_slug)
        return context

    def get_extra_context(self, opportunity, org_slug):
        return {}

    def get_table(self, opportunity, org_slug):
        raise NotImplementedError


class WorkerView(BaseWorkerListView):
    hx_template_name = "opportunity/workers.html"
    active_tab = "workers"

    def get_extra_context(self, opportunity, org_slug):
        return {"export_form": PaymentExportForm()}

    def get_table(self, opportunity, org_slug):
        data = get_worker_table_data(opportunity)
        table = WorkerStatusTable(data)
        RequestConfig(self.request, paginate={"per_page": get_validated_page_size(self.request)}).configure(table)
        return table


class WorkerLearnView(BaseWorkerListView):
    hx_template_name = "opportunity/learn.html"
    active_tab = "learn"

    def get_table(self, opportunity, org_slug):
        data = get_worker_learn_table_data(opportunity)
        table = WorkerLearnTable(data, org_slug=org_slug, opp_id=opportunity.id)
        RequestConfig(self.request, paginate={"per_page": get_validated_page_size(self.request)}).configure(table)
        return table


class WorkerDeliverView(BaseWorkerListView, FilterMixin):
    hx_template_name = "opportunity/deliver.html"
    active_tab = "deliver"
    filter_class = DeliverFilterSet

    def get_extra_context(self, opportunity, org_slug):
        context = {
            "visit_export_form": VisitExportForm(opportunity=opportunity),
            "review_visit_export_form": VisitExportForm(opportunity=opportunity, review_export=True),
            "import_export_delivery_urls": {
                "export_url_for_pm": reverse(
                    "opportunity:review_visit_export",
                    args=(org_slug, opportunity.id),
                ),
                "export_url_for_nm": reverse(
                    "opportunity:visit_export",
                    args=(org_slug, opportunity.id),
                ),
                "import_url": reverse(
                    "opportunity:review_visit_import"
                    if (opportunity.managed and self.request.is_opportunity_pm)
                    else "opportunity:visit_import",
                    args=(org_slug, opportunity.id),
                ),
            },
            "import_visit_helper_text": _(
                'The file must contain at least the "Visit ID"{extra} and "Status" column. The import is case-insensitive.'  # noqa: E501
            ).format(extra=_(', "Justification"') if opportunity.managed else ""),
            "export_user_visit_title": _(
                "Import PM Review Sheet"
                if (opportunity.managed and self.request.is_opportunity_pm)
                else "Import Verified Visits"
            ),
        }
        context.update(self.get_filter_context())
        return context

    def get_table(self, opportunity, org_slug):
        data = get_annotated_opportunity_access_deliver_status(opportunity, self.get_filter_values())
        table = WorkerDeliveryTable(data, org_slug=org_slug, opp_id=opportunity.id)
        RequestConfig(self.request, paginate={"per_page": get_validated_page_size(self.request)}).configure(table)
        return table


class WorkerPaymentsView(BaseWorkerListView):
    hx_template_name = "opportunity/payments.html"
    active_tab = "payments"

    def get_extra_context(self, opportunity, org_slug):
        return {"export_form": PaymentExportForm()}

    def get_table(self, opportunity, org_slug):
        def get_payment_subquery(confirmed: bool = False) -> Subquery:
            qs = Payment.objects.filter(opportunity_access=OuterRef("pk"))
            if confirmed:
                qs = qs.filter(confirmed=True)
            subquery = qs.values("opportunity_access").annotate(total=Sum("amount")).values("total")[:1]
            return Coalesce(Subquery(subquery), Value(0), output_field=DecimalField())

        query_set = OpportunityAccess.objects.filter(
            opportunity=opportunity, payment_accrued__gte=0, accepted=True
        ).order_by("-payment_accrued")
        query_set = query_set.annotate(
            last_paid=Max("payment__date_paid"),
            total_paid_d=get_payment_subquery(),
            confirmed_paid_d=get_payment_subquery(True),
        )
        table = WorkerPaymentsTable(query_set, org_slug=org_slug, opp_id=opportunity.id)
        RequestConfig(self.request, paginate={"per_page": get_validated_page_size(self.request)}).configure(table)
        return table


@org_viewer_required
@opportunity_required
def worker_learn_status_view(request, org_slug, opp_id, access_id):
    access = get_object_or_404(OpportunityAccess, opportunity=request.opportunity, pk=access_id)
    completed_modules = CompletedModule.objects.filter(opportunity_access=access)
    total_duration = datetime.timedelta(0)
    for cm in completed_modules:
        total_duration += cm.duration
    total_duration = get_duration_min(total_duration.total_seconds())

    table = WorkerLearnStatusTable(completed_modules)

    return render(
        request,
        "opportunity/opportunity_worker_learn.html",
        {"total_learn_duration": total_duration, "table": table, "access": access},
    )


@org_viewer_required
@opportunity_required
def worker_payment_history(request, org_slug, opp_id, access_id):
    access = get_object_or_404(OpportunityAccess, opportunity=request.opportunity, pk=access_id)
    queryset = Payment.objects.filter(opportunity_access=access).order_by("-date_paid")
    payments = queryset.values("date_paid", "amount")

    return render(
        request,
        "components/worker_page/payment_history.html",
        context=dict(access=access, payments=payments, latest_payment=queryset.first()),
    )


@org_viewer_required
@opportunity_required
def worker_flag_counts(request, org_slug, opp_id):
    access_id = request.GET.get("access_id", None)
    filters = {}
    if access_id:
        access = get_object_or_404(OpportunityAccess, opportunity=request.opportunity, pk=access_id)
        filters["completed_work__opportunity_access"] = access
    else:
        filters["completed_work__opportunity_access__opportunity"] = request.opportunity

    status = request.GET.get("status", CompletedWorkStatus.pending)
    payment_unit_id = request.GET.get("payment_unit_id")
    filters["completed_work__status"] = status
    if payment_unit_id:
        filters["completed_work__payment_unit__id"] = payment_unit_id

    visits = UserVisit.objects.filter(**filters)
    all_flags = [flag for visit in visits.all() for flag in visit.flags]
    counts = dict(Counter(all_flags))

    completed_work_ids = visits.values_list("completed_work_id", flat=True)
    duplicate_count = CompletedWork.objects.filter(id__in=completed_work_ids, saved_completed_count__gt=1).count()
    if duplicate_count:
        counts["Duplicate"] = duplicate_count

    return render(
        request,
        "components/worker_page/flag_counts.html",
        context=dict(
            flag_counts=counts.items(),
        ),
    )


@org_viewer_required
@opportunity_required
def learn_module_table(request, org_slug=None, opp_id=None):
    data = LearnModule.objects.filter(app=request.opportunity.learn_app)
    table = LearnModuleTable(data)
    return render(request, "tables/single_table.html", {"table": table})


@org_viewer_required
@opportunity_required
def deliver_unit_table(request, org_slug=None, opp_id=None):
    unit = DeliverUnit.objects.filter(app=request.opportunity.deliver_app)
    table = DeliverUnitTable(unit)
    return render(
        request,
        "tables/single_table.html",
        {
            "table": table,
        },
    )


class OpportunityPaymentUnitTableView(OrganizationUserMixin, OpportunityObjectMixin, OrgContextSingleTableView):
    model = PaymentUnit
    table_class = PaymentUnitTable
    template_name = "tables/single_table.html"

    def get_queryset(self):
        return PaymentUnit.objects.filter(opportunity=self.get_opportunity()).prefetch_related("deliver_units")

    def get_table_kwargs(self):
        kwargs = super().get_table_kwargs()
        kwargs["org_slug"] = self.request.org.slug
        program_manager = self.request.is_opportunity_pm
        kwargs["can_edit"] = (
            not self.get_opportunity().managed
            and self.request.org_membership
            and not self.request.org_membership.is_viewer
        ) or program_manager
        if self.get_opportunity().managed:
            kwargs["org_pay_per_visit"] = self.get_opportunity().org_pay_per_visit
        return kwargs


@org_viewer_required
@opportunity_required
def opportunity_funnel_progress(request, org_slug, opp_id):
    result = get_opportunity_funnel_progress(opp_id)

    accepted = result.workers_invited - result.pending_invites

    funnel_progress = [
        {
            "stage": "Invited",
            "count": header_with_tooltip(
                result.workers_invited,
                "Number of phone numbers to whom an SMS or push notification was sent and ConnectID exists",
            ),
            "icon": "envelope",
        },
        {
            "stage": "Accepted",
            "count": header_with_tooltip(
                accepted, "Connect Workers that have clicked on the SMS or push notification or gone into Learn app"
            ),
            "icon": "circle-check",
        },
        {
            "stage": "Started Learning",
            "count": header_with_tooltip(result.started_learning_count, "Started download of the Learn app"),
            "icon": "book-open",
        },
        {
            "stage": "Completed Learning",
            "count": header_with_tooltip(
                result.completed_learning, "Connect Workers that have completed all Learn modules but not assessment"
            ),
            "icon": "book",
        },
        {
            "stage": "Completed Assessment",
            "count": header_with_tooltip(result.completed_assessments, "Connect Workers that passed the assessment"),
            "icon": "award",
        },
        {
            "stage": "Claimed Job",
            "count": header_with_tooltip(
                result.claimed_job,
                "Connect Workers that have read the Opportunity terms and started download of the Deliver app",
            ),
            "icon": "user-check",
        },
        {
            "stage": "Started Delivery",
            "count": header_with_tooltip(
                result.started_deliveries, "Connect Workers that have submitted at least 1 Learn form"
            ),
            "icon": "house-chimney-user",
        },
    ]

    return render(
        request,
        "opportunity/opportunity_funnel_progress.html",
        {"funnel_progress": funnel_progress},
    )


@org_viewer_required
@opportunity_required
def opportunity_worker_progress(request, org_slug, opp_id):
    result = get_opportunity_worker_progress(opp_id)

    def safe_percent(numerator, denominator):
        percent = (numerator / denominator) * 100 if denominator else 0
        return 100 if percent > 100 else percent

    verified_percentage = safe_percent(result.approved_deliveries or 0, result.total_deliveries or 0)
    rejected_percentage = safe_percent(result.rejected_deliveries or 0, result.total_deliveries or 0)
    earned_percentage = safe_percent(result.total_accrued or 0, result.total_budget or 0)
    paid_percentage = safe_percent(result.total_paid or 0, result.total_accrued or 0)

    def amount_with_currency(amount):
        return f"{result.currency + ' ' if result.currency else ''}{intcomma(amount or 0)}"

    worker_progress = [
        {
            "title": "Verification",
            "progress": [
                {
                    "title": "Approved",
                    "total": header_with_tooltip(
                        result.approved_deliveries,
                        "Number of Service Deliveries Approved by both PM and NM or Auto-approved",
                    ),
                    "value": header_with_tooltip(
                        f"{verified_percentage:.0f}%", "Percentage Approved out of Delivered"
                    ),
                    "badge_type": True,
                    "percent": verified_percentage,
                },
                {
                    "title": "Rejected",
                    "total": header_with_tooltip(result.rejected_deliveries, "Number of Service Deliveries Rejected"),
                    "value": header_with_tooltip(
                        f"{rejected_percentage:.0f}%", "Percentage Rejected out of Delivered"
                    ),
                    "badge_type": True,
                    "percent": rejected_percentage,
                },
            ],
        },
        {
            "title": "Payments to Connect Workers",
            "progress": [
                {
                    "title": "Earned",
                    "total": header_with_tooltip(amount_with_currency(result.total_accrued), "Earned Amount"),
                    "value": header_with_tooltip(
                        f"{earned_percentage:.0f}%",
                        "Percentage Earned by all workers out of Max Budget in the Opportunity",
                    ),
                    "badge_type": True,
                    "percent": earned_percentage,
                },
                {
                    "title": "Paid",
                    "total": header_with_tooltip(
                        amount_with_currency(result.total_paid), "Paid Amount to All Connect Workers"
                    ),
                    "value": header_with_tooltip(
                        f"{paid_percentage:.0f}%", "Percentage Paid to all  workers out of Earned amount"
                    ),
                    "badge_type": True,
                    "percent": paid_percentage,
                },
            ],
        },
    ]

    return render(
        request,
        "opportunity/opportunity_worker_progress.html",
        {"worker_progress": worker_progress},
    )


@org_viewer_required
@opportunity_required
def opportunity_delivery_stats(request, org_slug, opp_id):
    panel_type_2 = {
        "body": "bg-brand-marigold/10 border border-brand-marigold",
        "icon_bg": "!bg-orange-300",
        "text_color": "!text-orange-500",
    }

    stats = get_opportunity_delivery_progress(request.opportunity.id)

    worker_list_url = reverse("opportunity:worker_list", args=(org_slug, opp_id))
    status_url = f"{worker_list_url}?{urlencode({'sort': '-last_active'})}"
    delivery_url = reverse("opportunity:worker_deliver", args=(org_slug, opp_id))
    payment_url = reverse("opportunity:worker_payments", args=(org_slug, opp_id))

    deliveries_panels = [
        {
            "icon": "fa-clipboard-list",
            "name": "Services Delivered",
            "status": "Total",
            "value": header_with_tooltip(stats.total_deliveries, "Total delivered so far excluding duplicates"),
            "url": f"{delivery_url}?{urlencode({'sort': '-last_active'})}",
            "incr": stats.deliveries_from_yesterday,
        },
        {
            "icon": "fa-clipboard-list",
            "name": "Services Delivered",
            "status": "Pending NM Review",
            "value": header_with_tooltip(
                stats.flagged_deliveries_waiting_for_review, "Flagged and pending review with NM"
            ),
            "url": f"{delivery_url}?{urlencode({'review_pending': 'True'})}",
            "incr": stats.flagged_deliveries_waiting_for_review_since_yesterday,
        },
    ]

    if request.opportunity.managed:
        deliveries_panels.append(
            {
                "icon": "fa-clipboard-list",
                "name": "Services Delivered",
                "status": "Pending PM Review",
                "url": f"{delivery_url}?{urlencode({'review_pending': 'True'})}",
                "value": header_with_tooltip(
                    stats.deliveries_pending_for_pm_review, "Flagged and pending review with PM"
                ),
                "incr": stats.deliveries_pending_for_pm_review_since_yesterday,
            }
        )

    opp_stats = [
        {
            "title": "Connect Workers",
            "sub_heading": "",
            "value": "",
            "panels": [
                {
                    "icon": "fa-user-group",
                    "name": "Connect Workers",
                    "status": "Invited",
                    "value": stats.workers_invited,
                    "url": status_url,
                },
                {
                    "icon": "fa-user-check",
                    "name": "Connect Workers",
                    "status": "Yet to Accept Invitation",
                    "value": stats.pending_invites,
                },
                {
                    "icon": "fa-clipboard-list",
                    "name": "Connect Workers",
                    "status": "Inactive last 3 days",
                    "url": f"{delivery_url}?{urlencode({'last_active': '3'})}",
                    "value": header_with_tooltip(
                        stats.inactive_workers, "Did not submit a Learn or Deliver form in the last 3 days"
                    ),
                    **panel_type_2,
                },
            ],
        },
        {
            "title": "Services Delivered",
            "sub_heading": "Last Delivery",
            "value": stats.most_recent_delivery or "--",
            "panels": deliveries_panels,
        },
        {
            "title": f"Worker Payments ({request.opportunity.currency})",
            "sub_heading": "Last Payment",
            "value": stats.recent_payment or "--",
            "panels": [
                {
                    "icon": "fa-hand-holding-dollar",
                    "name": "Payments",
                    "status": "Earned",
                    "value": header_with_tooltip(
                        intcomma(stats.total_accrued), "Worker payment accrued based on approved service deliveries"
                    ),
                    "url": payment_url,
                    "incr": stats.accrued_since_yesterday,
                },
                {
                    "icon": "fa-hand-holding-droplet",
                    "name": "Payments",
                    "status": "Due",
                    "value": header_with_tooltip(
                        intcomma(stats.payments_due), "Worker payments earned but yet unpaid"
                    ),
                },
            ],
        },
    ]

    return render(request, "opportunity/opportunity_delivery_stat.html", {"opp_stats": opp_stats})


@require_POST
@opportunity_required
def exchange_rate_preview(request, org_slug, opp_id):
    rate_date = request.POST.get("date")
    usd_currency = request.POST.get("usd_currency", False) == "true"
    replace_amount = request.POST.get("should_replace_amount", False) == "true"  # condition when user toggles
    amount = None

    rate_date = datetime.datetime.strptime(rate_date, "%Y-%m-%d").date()
    try:
        amount = Decimal(request.POST.get("amount") or 0)
    except InvalidOperation:
        amount = Decimal(0)

    converted_amount = amount

    if not rate_date:
        exchange_info = "Please select a date for exchange rate."
        converted_amount_display = ""
    else:
        exchange_rate = ExchangeRate.latest_exchange_rate(request.opportunity.currency, rate_date)
        if exchange_rate:
            exchange_info = format_html(
                "Exchange Rate on {}: <b>{}</b>",
                rate_date.strftime("%d-%m-%Y"),
                exchange_rate.rate,
            )
            other_currency_amount = None
            currency = request.opportunity.currency

            if usd_currency:
                if replace_amount:
                    converted_amount = amount / exchange_rate.rate
                other_currency_amount = converted_amount * exchange_rate.rate
            else:
                if replace_amount:
                    converted_amount = amount * exchange_rate.rate
                other_currency_amount = converted_amount / exchange_rate.rate
                currency = "USD"

            converted_amount = round(converted_amount, 2)
            other_currency_amount = round(other_currency_amount, 2)

            converted_amount_display = format_html("Amount in {}: <b>{}</b>", currency, other_currency_amount)
        else:
            exchange_info = "Exchange rate not available for selected date."
            converted_amount_display = ""

    html = format_html(
        """
            <div id="exchange-rate-display" data-converted-amount="{converted_amount}">{exchange_info}</div>
            <div id="converted-amount">{converted_amount_display}</div>
        """,
        exchange_info=exchange_info,
        converted_amount_display=converted_amount_display,
        converted_amount=converted_amount,
    )
    return HttpResponse(html)


@login_required
@require_POST
def add_api_key(request, org_slug):
    form = HQApiKeyCreateForm(data=request.POST, auto_id="api_key_form_id_for_%s")

    if form.is_valid():
        api_key = form.save(commit=False)
        api_key.user = request.user
        api_key.save()
        form = HQApiKeyCreateForm(auto_id="api_key_form_id_for_%s")
    return HttpResponse(render_crispy_form(form))


@require_POST
@opportunity_required
<<<<<<< HEAD
def invoice_items(request, *args, **kwargs):
    body = json.loads(request.body)
    start_date_str = body.get("start_date")
    end_date_str = body.get("end_date")

    start_date = datetime.datetime.strptime(start_date_str, "%Y-%m-%d").date() if start_date_str else None
    end_date = datetime.datetime.strptime(end_date_str, "%Y-%m-%d").date() if end_date_str else None

    line_items = get_uninvoiced_visit_items(request.opportunity, start_date, end_date)
    total_local_amount = sum(item["total_amount_local"] for item in line_items)
    total_usd_amount = sum(item["total_amount_usd"] for item in line_items)

    html = render_to_string(
        "opportunity/partials/invoice_line_items.html",
        {"line_items": line_items},
=======
@org_member_required
def invoice_items(request, *args, **kwargs):
    body = json.loads(request.body)
    start_date_str = body.get("start_date", None)
    end_date_str = body.get("end_date", None)

    if not start_date_str or not end_date_str:
        return JsonResponse({"error": _("Start date and end date are required.")})

    start_date = datetime.datetime.strptime(start_date_str, "%Y-%m-%d").date()
    end_date = datetime.datetime.strptime(end_date_str, "%Y-%m-%d").date()

    preview_size = 25
    line_items, total_items_count = get_uninvoiced_visit_items(
        request.opportunity, start_date, end_date, limit=preview_size
    )
    total_local_amount = sum(item["total_amount_local"] for item in line_items)
    total_usd_amount = sum(item["total_amount_usd"] for item in line_items)
    html = render_to_string(
        "opportunity/partials/invoice_line_items.html",
        {"table": InvoiceLineItemsTable(line_items)},
>>>>>>> 3a83400f
        request=request,
    )

    return JsonResponse(
        {
            "line_items_table_html": html,
            "total_amount": total_local_amount,
            "total_usd_amount": total_usd_amount,
<<<<<<< HEAD
        }
    )


=======
            "preview_items_count": len(line_items),
            "total_items_count": total_items_count,
        }
    )


@require_GET
@org_member_required
@opportunity_required
def download_invoice_line_items(request, org_slug, opp_id):
    start_date_str = request.GET.get("start_date", None)
    end_date_str = request.GET.get("end_date", None)

    if not start_date_str or not end_date_str:
        return HttpResponseBadRequest("Start date and end date are required.")

    start_date = datetime.datetime.strptime(start_date_str, "%Y-%m-%d").date()
    end_date = datetime.datetime.strptime(end_date_str, "%Y-%m-%d").date()

    line_items, _total_count = get_uninvoiced_visit_items(request.opportunity, start_date, end_date)

    table = InvoiceLineItemsTable(line_items)

    export_format = "csv"
    exporter = TableExport(export_format, table)
    filename = f"invoice_line_items_{start_date}_{end_date}.csv"

    return exporter.response(filename=filename)


>>>>>>> 3a83400f
@login_required
@require_GET
@org_member_required
@opportunity_required
def visit_export_count(request, org_slug, opp_id):
    from_date = request.GET.get("from_date")
    if not from_date:
        return HttpResponse({"error": "Please select a From Date first."}, status=400)

    to_date = request.GET.get("to_date", datetime.date.today())
    status = request.GET.get("status", None)
    review_export = request.GET.get("review_export") == "true"
    format = request.GET.get("format", "csv")

    visits = UserVisit.objects.filter(opportunity_id=opp_id, visit_date__gte=from_date, visit_date__lte=to_date)

    if review_export:
        visits = visits.filter(review_created_on__isnull=False)
        if status in VisitReviewStatus:
            visits = visits.filter(review_status=status)
    else:
        if status in VisitValidationStatus:
            visits = visits.filter(status=status)

    count = visits.count()

    message_class = "text-green-600"
    message = f"{count:,} visits match your filters."
    button_disabled = ""

    if format == "xlsx" and count > EXPORT_ROW_LIMIT:
        button_disabled = "disabled"
        message = (
            f"You have {count} visits matching your filters. "
            f"The maximum export limit for Excel is {EXPORT_ROW_LIMIT}. Please narrow your filters."
        )
        message_class = "text-red-600"

    html = format_html(
        """
        <div class='{message_class} mb-3'>{message}</div>
        <button id="export-submit-btn"
                type="submit"
                {button_disabled}
                class="button button-md primary-dark"
                hx-swap-oob="true">
            <i class="bi bi-filetype-xls"></i>
            Export
        </button>
        """,
        message_class=message_class,
        message=message,
        button_disabled=button_disabled,
    )

    return HttpResponse(html)<|MERGE_RESOLUTION|>--- conflicted
+++ resolved
@@ -1360,11 +1360,8 @@
         context.update(
             {
                 "opportunity": opportunity,
-<<<<<<< HEAD
-=======
                 "is_service_delivery": self.request.GET.get("invoice_type")
                 == PaymentInvoice.InvoiceType.service_delivery,
->>>>>>> 3a83400f
                 "path": [
                     {"title": "Opportunities", "url": reverse("opportunity:list", args=(org_slug,))},
                     {"title": opportunity.name, "url": reverse("opportunity:detail", args=(org_slug, opportunity.id))},
@@ -2591,23 +2588,6 @@
 
 @require_POST
 @opportunity_required
-<<<<<<< HEAD
-def invoice_items(request, *args, **kwargs):
-    body = json.loads(request.body)
-    start_date_str = body.get("start_date")
-    end_date_str = body.get("end_date")
-
-    start_date = datetime.datetime.strptime(start_date_str, "%Y-%m-%d").date() if start_date_str else None
-    end_date = datetime.datetime.strptime(end_date_str, "%Y-%m-%d").date() if end_date_str else None
-
-    line_items = get_uninvoiced_visit_items(request.opportunity, start_date, end_date)
-    total_local_amount = sum(item["total_amount_local"] for item in line_items)
-    total_usd_amount = sum(item["total_amount_usd"] for item in line_items)
-
-    html = render_to_string(
-        "opportunity/partials/invoice_line_items.html",
-        {"line_items": line_items},
-=======
 @org_member_required
 def invoice_items(request, *args, **kwargs):
     body = json.loads(request.body)
@@ -2629,7 +2609,6 @@
     html = render_to_string(
         "opportunity/partials/invoice_line_items.html",
         {"table": InvoiceLineItemsTable(line_items)},
->>>>>>> 3a83400f
         request=request,
     )
 
@@ -2638,12 +2617,6 @@
             "line_items_table_html": html,
             "total_amount": total_local_amount,
             "total_usd_amount": total_usd_amount,
-<<<<<<< HEAD
-        }
-    )
-
-
-=======
             "preview_items_count": len(line_items),
             "total_items_count": total_items_count,
         }
@@ -2674,7 +2647,6 @@
     return exporter.response(filename=filename)
 
 
->>>>>>> 3a83400f
 @login_required
 @require_GET
 @org_member_required
