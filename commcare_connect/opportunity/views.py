--- conflicted
+++ resolved
@@ -1412,11 +1412,8 @@
     return HttpResponse(headers={"HX-Redirect": redirect_url})
 
 
-<<<<<<< HEAD
-@opportunity_required
-=======
 @require_POST
->>>>>>> 9fb1b649
+@opportunity_required
 def sync_deliver_units(request, org_slug, opp_id):
     status = HTTPStatus.OK
     message = "Delivery unit sync completed."
