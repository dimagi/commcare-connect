import datetime
import json
from collections import defaultdict
from functools import reduce
from http import HTTPStatus

from celery.result import AsyncResult
from crispy_forms.utils import render_crispy_form
from django.conf import settings
from django.contrib import messages
from django.contrib.auth.mixins import LoginRequiredMixin, UserPassesTestMixin
from django.core.files.base import ContentFile
from django.core.files.storage import default_storage, storages
from django.db.models import Count, Max, Q, Sum
from django.db.models.functions import Greatest
from django.forms import modelformset_factory
from django.http import FileResponse, Http404, HttpResponse
from django.middleware.csrf import get_token
from django.shortcuts import get_object_or_404, redirect, render
from django.urls import reverse
from django.utils.html import format_html
from django.utils.safestring import mark_safe
from django.utils.text import slugify
from django.utils.timezone import now
from django.utils.translation import gettext as _
from django.views.decorators.csrf import csrf_exempt
from django.views.decorators.http import require_GET, require_http_methods, require_POST
from django.views.generic import CreateView, DetailView, TemplateView, UpdateView
from django_tables2 import RequestConfig, SingleTableMixin, SingleTableView
from django_tables2.export import TableExport
from geopy import distance

from commcare_connect.connect_id_client import fetch_users
from commcare_connect.form_receiver.serializers import XFormSerializer
from commcare_connect.opportunity.api.serializers import remove_opportunity_access_cache
from commcare_connect.opportunity.app_xml import AppNoBuildException
from commcare_connect.opportunity.forms import (
    AddBudgetExistingUsersForm,
    AddBudgetNewUsersForm,
    DateRanges,
    DeliverUnitFlagsForm,
    FormJsonValidationRulesForm,
    OpportunityChangeForm,
    OpportunityCreationForm,
    OpportunityFinalizeForm,
    OpportunityInitForm,
    OpportunityUserInviteForm,
    OpportunityVerificationFlagsConfigForm,
    PaymentExportForm,
    PaymentInvoiceForm,
    PaymentUnitForm,
    ReviewVisitExportForm,
    SendMessageMobileUsersForm,
    VisitExportForm,
)
from commcare_connect.opportunity.helpers import (
    get_annotated_opportunity_access,
    get_annotated_opportunity_access_deliver_status,
    get_opportunity_list_data,
    get_payment_report_data,
    get_worker_learn_table_data,
    get_worker_table_data,
)
from commcare_connect.opportunity.models import (
    BlobMeta,
    CatchmentArea,
    CompletedModule,
    CompletedWork,
    CompletedWorkStatus,
    DeliverUnit,
    DeliverUnitFlagRules,
    FormJsonValidationRules,
    Opportunity,
    OpportunityAccess,
    OpportunityClaim,
    OpportunityClaimLimit,
    OpportunityVerificationFlags,
    Payment,
    PaymentInvoice,
    PaymentUnit,
    UserInvite,
    UserInviteStatus,
    UserVisit,
    VisitReviewStatus,
    VisitValidationStatus,
)
from commcare_connect.opportunity.tables import (
    CompletedWorkTable,
    DeliverStatusTable,
    LearnStatusTable,
    OpportunityPaymentTable,
    OpportunityTable,
    PaymentInvoiceTable,
    PaymentReportTable,
    PaymentUnitTable,
    ProgramManagerOpportunityTable,
    SuspendedUsersTable,
    UserPaymentsTable,
    UserStatusTable,
    UserVisitVerificationTable,
    WorkerDeliveryTable,
    WorkerLearnStatusTable,
    WorkerLearnTable,
    WorkerPaymentsTable,
    WorkerStatusTable,
)
from commcare_connect.opportunity.tasks import (
    add_connect_users,
    bulk_update_payments_task,
    create_learn_modules_and_deliver_units,
    generate_catchment_area_export,
    generate_deliver_status_export,
    generate_payment_export,
    generate_review_visit_export,
    generate_user_status_export,
    generate_visit_export,
    generate_work_status_export,
    invite_user,
    send_push_notification_task,
    send_sms_task,
    update_user_and_send_invite,
)
from commcare_connect.opportunity.visit_import import (
    ImportException,
    bulk_update_catchments,
    bulk_update_completed_work_status,
    bulk_update_visit_review_status,
    bulk_update_visit_status,
    get_exchange_rate,
    update_payment_accrued,
)
from commcare_connect.organization.decorators import org_admin_required, org_member_required, org_viewer_required
from commcare_connect.program.models import ManagedOpportunity
from commcare_connect.program.utils import is_program_manager, is_program_manager_of_opportunity
from commcare_connect.users.models import User
from commcare_connect.utils.celery import CELERY_TASK_SUCCESS, get_task_progress_message
from commcare_connect.utils.commcarehq_api import get_applications_for_user_by_domain, get_domains_for_user
from commcare_connect.utils.file import get_file_extension
from commcare_connect.utils.tables import get_duration_min


class OrganizationUserMixin(LoginRequiredMixin, UserPassesTestMixin):
    def test_func(self):
        # request.org_membership is a SimpleLazyObject object so `is not None` is always `True`
        return self.request.org_membership != None or self.request.user.is_superuser  # noqa: E711


class OrganizationUserMemberRoleMixin(LoginRequiredMixin, UserPassesTestMixin):
    def test_func(self):
        return (
            self.request.org_membership != None and not self.request.org_membership.is_viewer  # noqa: E711
        ) or self.request.user.is_superuser


def get_opportunity_or_404(pk, org_slug):
    opp = get_object_or_404(Opportunity, id=pk)

    if (opp.organization and opp.organization.slug == org_slug) or (
        opp.managed and opp.managedopportunity.program.organization.slug == org_slug
    ):
        return opp

    raise Http404("Opportunity not found.")


<<<<<<< HEAD
=======
def is_program_manager_of_opportunity(request, opportunity):
    return (
        opportunity.managed
        and opportunity.managedopportunity.program.organization.slug == request.org.slug
        and (
            request.org.program_manager
            and ((request.org_membership and request.org_membership.is_admin) or request.user.is_superuser)
        )
    )


>>>>>>> 29a8f9eb
class OrgContextSingleTableView(SingleTableView):
    def get_table_kwargs(self):
        kwargs = super().get_table_kwargs()
        kwargs["org_slug"] = self.request.org.slug
        return kwargs


class OpportunityList(OrganizationUserMixin, SingleTableMixin, TemplateView):
    template_name = "tailwind/pages/opportunities_list.html"
    paginate_by = 15

    def get_table_class(self):
        if self.request.org.program_manager:
            return ProgramManagerOpportunityTable
        return OpportunityTable

    def get_table_kwargs(self):
        kwargs = super().get_table_kwargs()
        kwargs["org_slug"] = self.request.org.slug
        return kwargs

    def get_table_data(self):
        org = self.request.org
        query_set = get_opportunity_list_data(org, self.request.org.program_manager)
        query_set = query_set.order_by("status", "start_date", "end_date")
        return query_set


class OpportunityCreate(OrganizationUserMemberRoleMixin, CreateView):
    template_name = "opportunity/opportunity_create.html"
    form_class = OpportunityCreationForm

    def get_success_url(self):
        return reverse("opportunity:list", args=(self.request.org.slug,))

    def get_form_kwargs(self):
        kwargs = super().get_form_kwargs()
        kwargs["domains"] = get_domains_for_user(self.request.user)
        kwargs["user"] = self.request.user
        kwargs["org_slug"] = self.request.org.slug
        return kwargs

    def form_valid(self, form: OpportunityCreationForm) -> HttpResponse:
        response = super().form_valid(form)
        create_learn_modules_and_deliver_units.delay(self.object.id)
        return response


class OpportunityInit(OrganizationUserMemberRoleMixin, CreateView):
    template_name = "opportunity/opportunity_init.html"
    form_class = OpportunityInitForm

    def get_success_url(self):
        return reverse("opportunity:add_payment_units", args=(self.request.org.slug, self.object.id))

    def get_form_kwargs(self):
        kwargs = super().get_form_kwargs()
        kwargs["domains"] = get_domains_for_user(self.request.user)
        kwargs["user"] = self.request.user
        kwargs["org_slug"] = self.request.org.slug
        return kwargs

    def form_valid(self, form: OpportunityInitForm):
        response = super().form_valid(form)
        create_learn_modules_and_deliver_units(self.object.id)
        return response


class OpportunityEdit(OrganizationUserMemberRoleMixin, UpdateView):
    model = Opportunity
    template_name = "opportunity/opportunity_edit.html"
    form_class = OpportunityChangeForm

    def get_success_url(self):
        return reverse("opportunity:detail", args=(self.request.org.slug, self.object.id))

    def form_valid(self, form):
        opportunity = form.instance
        opportunity.modified_by = self.request.user.email
        users = form.cleaned_data["users"]
        if users:
            add_connect_users.delay(users, form.instance.id)

        end_date = form.cleaned_data["end_date"]
        if end_date:
            opportunity.end_date = end_date
        response = super().form_valid(form)
        return response


class OpportunityFinalize(OrganizationUserMemberRoleMixin, UpdateView):
    model = Opportunity
    template_name = "opportunity/opportunity_finalize.html"
    form_class = OpportunityFinalizeForm

    def dispatch(self, request, *args, **kwargs):
        self.object = self.get_object()
        if self.object.paymentunit_set.count() == 0:
            messages.warning(request, "Please configure payment units before setting budget")
            return redirect("opportunity:add_payment_units", org_slug=request.org.slug, pk=self.object.id)
        return super().dispatch(request, *args, **kwargs)

    def get_success_url(self):
        return reverse("opportunity:detail", args=(self.request.org.slug, self.object.id))

    def get_form_kwargs(self):
        kwargs = super().get_form_kwargs()
        opportunity = self.object
        payment_units = opportunity.paymentunit_set.all()
        budget_per_user = 0
        payment_units_max_total = 0
        for pu in payment_units:
            budget_per_user += pu.amount * pu.max_total
            payment_units_max_total += pu.max_total
        kwargs["budget_per_user"] = budget_per_user
        kwargs["current_start_date"] = opportunity.start_date
        kwargs["opportunity"] = opportunity
        kwargs["payment_units_max_total"] = payment_units_max_total
        return kwargs

    def form_valid(self, form):
        opportunity = form.instance
        opportunity.modified_by = self.request.user.email
        start_date = form.cleaned_data["start_date"]
        end_date = form.cleaned_data["end_date"]
        if end_date:
            opportunity.end_date = end_date
        if start_date:
            opportunity.start_date = start_date

        if opportunity.managed:
            ManagedOpportunity.objects.filter(id=opportunity.id).update(
                org_pay_per_visit=form.cleaned_data["org_pay_per_visit"]
            )
        response = super().form_valid(form)
        return response


class OpportunityDetail(OrganizationUserMixin, DetailView):
    model = Opportunity
    template_name = "opportunity/opportunity_detail.html"

    def get(self, request, *args, **kwargs):
        self.object = self.get_object()
        if not self.object.is_setup_complete:
            messages.warning(request, "Please complete the opportunity setup to view it")
            return redirect("opportunity:add_payment_units", org_slug=request.org.slug, pk=self.object.id)
        context = self.get_context_data(object=self.object)
        return self.render_to_response(context)

    def get_context_data(self, object, **kwargs):
        context = super().get_context_data(**kwargs)
        context["export_task_id"] = self.request.GET.get("export_task_id")
        context["visit_export_form"] = VisitExportForm()
        context["export_form"] = PaymentExportForm()
        context["review_visit_export_form"] = ReviewVisitExportForm()
        context["user_is_network_manager"] = object.managed and object.organization == self.request.org
        import_visit_helper_text = _(
            'The file must contain at least the "Visit ID"{extra} and "Status" column. The import is case-insensitive.'
        ).format(extra=_(', "Justification"') if object.managed else "")
        context["import_visit_helper_text"] = import_visit_helper_text
        return context


class OpportunityLearnStatusTableView(OrganizationUserMixin, OrgContextSingleTableView):
    model = OpportunityAccess
    paginate_by = 25
    table_class = LearnStatusTable
    template_name = "tables/single_table.html"

    def get_queryset(self):
        opportunity_id = self.kwargs["pk"]
        opportunity = get_opportunity_or_404(org_slug=self.request.org.slug, pk=opportunity_id)
        return OpportunityAccess.objects.filter(opportunity=opportunity).order_by("user__name")


class OpportunityPaymentTableView(OrganizationUserMixin, OrgContextSingleTableView):
    model = OpportunityAccess
    paginate_by = 25
    table_class = OpportunityPaymentTable
    template_name = "tables/single_table.html"

    def get_queryset(self):
        opportunity_id = self.kwargs["pk"]
        org_slug = self.kwargs["org_slug"]
        opportunity = get_opportunity_or_404(org_slug=org_slug, pk=opportunity_id)
        return OpportunityAccess.objects.filter(opportunity=opportunity, payment_accrued__gte=0).order_by(
            "-payment_accrued"
        )


class UserPaymentsTableView(OrganizationUserMixin, SingleTableView):
    model = Payment
    paginate_by = 25
    table_class = UserPaymentsTable
    template_name = "opportunity/opportunity_user_payments_list.html"

    def get_context_data(self, **kwargs):
        context = super().get_context_data(**kwargs)
        context["latest_payment"] = self.object_list.all().first()
        context["access"] = self.access
        context["opportunity"] = self.opportunity
        return context

    def get_queryset(self):
        opportunity_id = self.kwargs["opp_id"]
        org_slug = self.kwargs["org_slug"]
        self.opportunity = get_opportunity_or_404(org_slug=org_slug, pk=opportunity_id)
        access_id = self.kwargs["pk"]
        self.access = get_object_or_404(OpportunityAccess, opportunity=self.opportunity, pk=access_id)
        return Payment.objects.filter(opportunity_access=self.access).order_by("-date_paid")


class OpportunityUserLearnProgress(OrganizationUserMixin, DetailView):
    template_name = "opportunity/user_learn_progress.html"

    def get_queryset(self):
        return OpportunityAccess.objects.filter(opportunity_id=self.kwargs.get("opp_id"))


@org_member_required
def export_user_visits(request, org_slug, pk):
    get_opportunity_or_404(org_slug=request.org.slug, pk=pk)
    form = VisitExportForm(data=request.POST)
    if not form.is_valid():
        messages.error(request, form.errors)
        return redirect("opportunity:worker_list", request.org.slug, pk)

    export_format = form.cleaned_data["format"]
    date_range = DateRanges(form.cleaned_data["date_range"])
    status = form.cleaned_data["status"]
    flatten = form.cleaned_data["flatten_form_data"]
    result = generate_visit_export.delay(pk, date_range, status, export_format, flatten)
    redirect_url = reverse("opportunity:worker_list", args=(request.org.slug, pk))
    return redirect(f"{redirect_url}?active_tab=delivery&export_task_id={result.id}")


@org_member_required
def review_visit_export(request, org_slug, pk):
    get_opportunity_or_404(org_slug=request.org.slug, pk=pk)
    form = ReviewVisitExportForm(data=request.POST)
    redirect_url = reverse("opportunity:worker_list", args=(org_slug, pk))
    redirect_url = f"{redirect_url}?active_tab=delivery"
    if not form.is_valid():
        messages.error(request, form.errors)
        return redirect(redirect_url)

    export_format = form.cleaned_data["format"]
    date_range = DateRanges(form.cleaned_data["date_range"])
    status = form.cleaned_data["status"]

    result = generate_review_visit_export.delay(pk, date_range, status, export_format)
    return redirect(f"{redirect_url}&export_task_id={result.id}")


@org_member_required
@require_GET
def export_status(request, org_slug, task_id):
    task = AsyncResult(task_id)
    task_meta = task._get_task_meta()
    status = task_meta.get("status")
    progress = {"complete": status == CELERY_TASK_SUCCESS, "message": get_task_progress_message(task)}
    if status == "FAILURE":
        progress["error"] = task_meta.get("result")
    return render(
        request,
        "tailwind/components/upload_progress_bar.html",
        {
            "task_id": task_id,
            "current_time": now().microsecond,
            "progress": progress,
        },
    )


@org_member_required
@require_GET
def download_export(request, org_slug, task_id):
    task_meta = AsyncResult(task_id)._get_task_meta()
    saved_filename = task_meta.get("result")
    opportunity_id = task_meta.get("args")[0]
    opportunity = get_opportunity_or_404(org_slug=org_slug, pk=opportunity_id)
    op_slug = slugify(opportunity.name)
    export_format = saved_filename.split(".")[-1]
    filename = f"{org_slug}_{op_slug}_export.{export_format}"

    export_file = storages["default"].open(saved_filename)
    return FileResponse(
        export_file, as_attachment=True, filename=filename, content_type=TableExport.FORMATS[export_format]
    )


@org_member_required
@require_POST
def update_visit_status_import(request, org_slug=None, pk=None):
    opportunity = get_opportunity_or_404(org_slug=org_slug, pk=pk)
    file = request.FILES.get("visits")
    try:
        status = bulk_update_visit_status(opportunity, file)
    except ImportException as e:
        messages.error(request, e.message)
    else:
        message = f"Visit status updated successfully for {len(status)} visits."
        if status.missing_visits:
            message += status.get_missing_message()
        messages.success(request, mark_safe(message))
    url = reverse("opportunity:worker_list", args=(org_slug, pk)) + "?active_tab=delivery"
    return redirect(url)


def review_visit_import(request, org_slug=None, pk=None):
    opportunity = get_opportunity_or_404(org_slug=org_slug, pk=pk)
    file = request.FILES.get("visits")
    redirect_url = reverse("opportunity:worker_list", args=(org_slug, pk))
    redirect_url = f"{redirect_url}?active_tab=delivery"
    try:
        status = bulk_update_visit_review_status(opportunity, file)
    except ImportException as e:
        messages.error(request, e.message)
    else:
        message = f"Visit review updated successfully for {len(status)} visits."
        if status.missing_visits:
            message += status.get_missing_message()
        messages.success(request, mark_safe(message))
    return redirect(redirect_url)


@org_member_required
def add_budget_existing_users(request, org_slug=None, pk=None):
    opportunity = get_opportunity_or_404(org_slug=org_slug, pk=pk)
    opportunity_access = OpportunityAccess.objects.filter(opportunity=opportunity)
    opportunity_claims = OpportunityClaim.objects.filter(opportunity_access__in=opportunity_access)
    program_manager = is_program_manager(request)

    form = AddBudgetExistingUsersForm(
        opportunity_claims=opportunity_claims,
        opportunity=opportunity,
        data=request.POST or None,
    )
    if form.is_valid():
        form.save()
        return redirect("opportunity:detail", org_slug, pk)

    return render(
        request,
        "opportunity/add_visits_existing_users.html",
        {
            "form": form,
            "opportunity_claims": opportunity_claims,
            "budget_per_visit": opportunity.budget_per_visit_new,
            "opportunity": opportunity,
            "disable_add_budget_for_new_users": opportunity.managed and not program_manager,
        },
    )


@org_member_required
def add_budget_new_users(request, org_slug=None, pk=None):
    opportunity = get_opportunity_or_404(org_slug=org_slug, pk=pk)
    program_manager = is_program_manager(request)

    form = AddBudgetNewUsersForm(
        opportunity=opportunity,
        program_manager=program_manager,
        data=request.POST or None,
    )

    if form.is_valid():
        form.save()
        redirect_url = reverse("opportunity:detail", args=[org_slug, pk])
        response = HttpResponse()
        response["HX-Redirect"] = redirect_url
        return response

    csrf_token = get_token(request)
    form_html = f"""
        <form id="form-content"
              hx-post="{reverse('opportunity:add_budget_new_users', args=[org_slug, pk])}"
              hx-trigger="submit"
              hx-headers='{{"X-CSRFToken": "{csrf_token}"}}'>
            <input type="hidden" name="csrfmiddlewaretoken" value="{csrf_token}">
            {render_crispy_form(form)}
        </form>
        """

    return HttpResponse(mark_safe(form_html))


class OpportunityUserStatusTableView(OrganizationUserMixin, OrgContextSingleTableView):
    model = OpportunityAccess
    paginate_by = 25
    table_class = UserStatusTable
    template_name = "tables/single_table.html"

    def get_queryset(self):
        opportunity_id = self.kwargs["pk"]
        org_slug = self.kwargs["org_slug"]
        opportunity = get_opportunity_or_404(org_slug=org_slug, pk=opportunity_id)
        access_objects = get_annotated_opportunity_access(opportunity)
        return access_objects


@org_member_required
def export_users_for_payment(request, org_slug, pk):
    get_opportunity_or_404(org_slug=request.org.slug, pk=pk)
    form = PaymentExportForm(data=request.POST)
    if not form.is_valid():
        messages.error(request, form.errors)
        return redirect(f"{reverse('opportunity:worker_list', args=[org_slug, pk])}?active_tab=payments")

    export_format = form.cleaned_data["format"]
    result = generate_payment_export.delay(pk, export_format)
    redirect_url = reverse("opportunity:worker_list", args=(request.org.slug, pk))
    return redirect(f"{redirect_url}?export_task_id={result.id}&active_tab=payments")


@org_member_required
@require_POST
def payment_import(request, org_slug=None, pk=None):
    opportunity = get_opportunity_or_404(org_slug=org_slug, pk=pk)
    file = request.FILES.get("payments")
    file_format = get_file_extension(file)
    if file_format not in ("csv", "xlsx"):
        raise ImportException(f"Invalid file format. Only 'CSV' and 'XLSX' are supported. Got {file_format}")

    file_path = f"{opportunity.pk}_{datetime.datetime.now().isoformat}_payment_import"
    saved_path = default_storage.save(file_path, ContentFile(file.read()))
    result = bulk_update_payments_task.delay(opportunity.pk, saved_path, file_format)

    return redirect(
        f"{reverse('opportunity:worker_list', args=[org_slug, pk])}?active_tab=payments&export_task_id={result.id}"
    )


@org_member_required
def add_payment_units(request, org_slug=None, pk=None):
    if request.POST:
        return add_payment_unit(request, org_slug=org_slug, pk=pk)
    opportunity = get_opportunity_or_404(org_slug=org_slug, pk=pk)
    return render(request, "opportunity/add_payment_units.html", dict(opportunity=opportunity))


@org_member_required
def add_payment_unit(request, org_slug=None, pk=None):
    opportunity = get_opportunity_or_404(org_slug=org_slug, pk=pk)
    deliver_units = DeliverUnit.objects.filter(
        Q(payment_unit__isnull=True) | Q(payment_unit__opportunity__active=False), app=opportunity.deliver_app
    )
    form = PaymentUnitForm(
        deliver_units=deliver_units,
        data=request.POST or None,
        payment_units=opportunity.paymentunit_set.filter(parent_payment_unit__isnull=True).all(),
        org_slug=org_slug,
        opportunity_id=opportunity.pk,
    )
    if form.is_valid():
        form.instance.opportunity = opportunity
        form.save()
        required_deliver_units = form.cleaned_data["required_deliver_units"]
        DeliverUnit.objects.filter(id__in=required_deliver_units, payment_unit__isnull=True).update(
            payment_unit=form.instance.id
        )
        optional_deliver_units = form.cleaned_data["optional_deliver_units"]
        DeliverUnit.objects.filter(id__in=optional_deliver_units, payment_unit__isnull=True).update(
            payment_unit=form.instance.id, optional=True
        )
        sub_payment_units = form.cleaned_data["payment_units"]
        PaymentUnit.objects.filter(id__in=sub_payment_units, parent_payment_unit__isnull=True).update(
            parent_payment_unit=form.instance.id
        )
        messages.success(request, f"Payment unit {form.instance.name} created.")
        claims = OpportunityClaim.objects.filter(opportunity_access__opportunity=opportunity)
        for claim in claims:
            OpportunityClaimLimit.create_claim_limits(opportunity, claim)
        return redirect("opportunity:add_payment_units", org_slug=request.org.slug, pk=opportunity.id)
    elif request.POST:
        messages.error(request, "Invalid Data")
        return redirect("opportunity:add_payment_units", org_slug=request.org.slug, pk=opportunity.id)
    return render(
        request,
        "partial_form.html" if request.GET.get("partial") == "True" else "form.html",
        dict(title=f"{request.org.slug} - {opportunity.name}", form_title="Payment Unit Create", form=form),
    )


@org_member_required
def edit_payment_unit(request, org_slug=None, opp_id=None, pk=None):
    opportunity = get_opportunity_or_404(pk=opp_id, org_slug=org_slug)
    payment_unit = get_object_or_404(PaymentUnit, id=pk, opportunity=opportunity)
    deliver_units = DeliverUnit.objects.filter(
        Q(payment_unit__isnull=True) | Q(payment_unit=payment_unit) | Q(payment_unit__opportunity__active=False),
        app=opportunity.deliver_app,
    )
    exclude_payment_units = [payment_unit.pk]
    if payment_unit.parent_payment_unit_id:
        exclude_payment_units.append(payment_unit.parent_payment_unit_id)
    payment_unit_deliver_units = {deliver_unit.pk for deliver_unit in payment_unit.deliver_units.all()}
    opportunity_payment_units = (
        opportunity.paymentunit_set.filter(
            Q(parent_payment_unit=payment_unit.pk) | Q(parent_payment_unit__isnull=True)
        )
        .exclude(pk__in=exclude_payment_units)
        .all()
    )
    form = PaymentUnitForm(
        deliver_units=deliver_units,
        instance=payment_unit,
        data=request.POST or None,
        payment_units=opportunity_payment_units,
        org_slug=org_slug,
        opportunity_id=opportunity.pk,
    )
    if form.is_valid():
        form.save()
        required_deliver_units = form.cleaned_data["required_deliver_units"]
        DeliverUnit.objects.filter(id__in=required_deliver_units).update(payment_unit=form.instance.id, optional=False)
        optional_deliver_units = form.cleaned_data["optional_deliver_units"]
        DeliverUnit.objects.filter(id__in=optional_deliver_units).update(payment_unit=form.instance.id, optional=True)
        sub_payment_units = form.cleaned_data["payment_units"]
        PaymentUnit.objects.filter(id__in=sub_payment_units, parent_payment_unit__isnull=True).update(
            parent_payment_unit=form.instance.id
        )
        # Remove deliver units which are not selected anymore
        deliver_units = required_deliver_units + optional_deliver_units
        removed_deliver_units = payment_unit_deliver_units - {int(deliver_unit) for deliver_unit in deliver_units}
        DeliverUnit.objects.filter(id__in=removed_deliver_units).update(payment_unit=None, optional=False)
        removed_payment_units = {payment_unit.id for payment_unit in opportunity_payment_units} - {
            int(payment_unit_id) for payment_unit_id in sub_payment_units
        }
        PaymentUnit.objects.filter(id__in=removed_payment_units, parent_payment_unit=form.instance.id).update(
            parent_payment_unit=None
        )
        messages.success(request, f"Payment unit {form.instance.name} updated. Please reset the budget")
        return redirect("opportunity:finalize", org_slug=request.org.slug, pk=opportunity.id)
    return render(
        request,
        "form.html",
        dict(title=f"{request.org.slug} - {opportunity.name}", form_title="Payment Unit Edit", form=form),
    )


class OpportunityPaymentUnitTableView(OrganizationUserMixin, OrgContextSingleTableView):
    model = PaymentUnit
    paginate_by = 25
    table_class = PaymentUnitTable
    template_name = "tables/single_table.html"

    def get_queryset(self):
        opportunity_id = self.kwargs["pk"]
        org_slug = self.kwargs["org_slug"]
        opportunity = get_opportunity_or_404(org_slug=org_slug, pk=opportunity_id)
        return PaymentUnit.objects.filter(opportunity=opportunity).order_by("name")


@org_member_required
def export_user_status(request, org_slug, pk):
    get_opportunity_or_404(org_slug=request.org.slug, pk=pk)
    form = PaymentExportForm(data=request.POST)
    if not form.is_valid():
        messages.error(request, form.errors)
        return redirect("opportunity:worker_list", request.org.slug, pk)

    export_format = form.cleaned_data["format"]
    result = generate_user_status_export.delay(pk, export_format)
    redirect_url = reverse("opportunity:worker_list", args=(request.org.slug, pk))
    return redirect(f"{redirect_url}?export_task_id={result.id}")


class OpportunityDeliverStatusTable(OrganizationUserMixin, OrgContextSingleTableView):
    model = OpportunityAccess
    paginate_by = 25
    table_class = DeliverStatusTable
    template_name = "tables/single_table.html"

    def get_queryset(self):
        opportunity_id = self.kwargs["pk"]
        org_slug = self.kwargs["org_slug"]
        opportunity = get_opportunity_or_404(pk=opportunity_id, org_slug=org_slug)
        access_objects = get_annotated_opportunity_access_deliver_status(opportunity)
        return access_objects


@org_member_required
def export_deliver_status(request, org_slug, pk):
    get_opportunity_or_404(pk=pk, org_slug=request.org.slug)
    form = PaymentExportForm(data=request.POST)
    if not form.is_valid():
        messages.error(request, form.errors)
        return redirect("opportunity:detail", request.org.slug, pk)

    export_format = form.cleaned_data["format"]
    result = generate_deliver_status_export.delay(pk, export_format)
    redirect_url = reverse("opportunity:detail", args=(request.org.slug, pk))
    return redirect(f"{redirect_url}?export_task_id={result.id}")


@org_member_required
@require_POST
def payment_delete(request, org_slug=None, opp_id=None, access_id=None, pk=None):
    opportunity = get_opportunity_or_404(pk=opp_id, org_slug=org_slug)
    opportunity_access = get_object_or_404(OpportunityAccess, pk=access_id, opportunity=opportunity)
    payment = get_object_or_404(Payment, opportunity_access=opportunity_access, pk=pk)
    payment.delete()
    return redirect("opportunity:user_payments_table", org_slug=org_slug, opp_id=opp_id, pk=access_id)


@org_viewer_required
def user_profile(request, org_slug=None, opp_id=None, pk=None):
    access = get_object_or_404(OpportunityAccess, pk=pk, accepted=True)
    user_visits = UserVisit.objects.filter(opportunity_access=access)
    user_catchments = CatchmentArea.objects.filter(opportunity_access=access)
    user_visit_data = []
    for user_visit in user_visits:
        if not user_visit.location:
            continue
        lat, lng, elevation, precision = list(map(float, user_visit.location.split(" ")))
        user_visit_data.append(
            dict(
                entity_name=user_visit.entity_name,
                visit_date=user_visit.visit_date.date(),
                lat=lat,
                lng=lng,
                precision=precision,
            )
        )
    # user for centering the User visits map
    lat_avg = 0.0
    lng_avg = 0.0
    if user_visit_data:
        lat_avg = reduce(lambda x, y: x + float(y["lat"]), user_visit_data, 0.0) / len(user_visit_data)
        lng_avg = reduce(lambda x, y: x + float(y["lng"]), user_visit_data, 0.0) / len(user_visit_data)

    pending_completed_work_count = len(
        [
            cw
            for cw in CompletedWork.objects.filter(opportunity_access=access, status=CompletedWorkStatus.pending)
            if cw.approved_count
        ]
    )
    user_catchment_data = [
        {
            "name": catchment.name,
            "lat": float(catchment.latitude),
            "lng": float(catchment.longitude),
            "radius": catchment.radius,
            "active": catchment.active,
        }
        for catchment in user_catchments
    ]
    pending_payment = max(access.payment_accrued - access.total_paid, 0)
    return render(
        request,
        "opportunity/user_profile.html",
        context=dict(
            access=access,
            user_visits=user_visit_data,
            lat_avg=lat_avg,
            lng_avg=lng_avg,
            MAPBOX_TOKEN=settings.MAPBOX_TOKEN,
            pending_completed_work_count=pending_completed_work_count,
            pending_payment=pending_payment,
            user_catchments=user_catchment_data,
        ),
    )


@org_admin_required
def send_message_mobile_users(request, org_slug=None, pk=None):
    opportunity = get_opportunity_or_404(pk=pk, org_slug=org_slug)
    user_ids = OpportunityAccess.objects.filter(opportunity=opportunity, accepted=True).values_list(
        "user_id", flat=True
    )
    users = User.objects.filter(pk__in=user_ids)
    form = SendMessageMobileUsersForm(users=users, data=request.POST or None)

    if form.is_valid():
        selected_user_ids = form.cleaned_data["selected_users"]
        title = form.cleaned_data["title"]
        body = form.cleaned_data["body"]
        message_type = form.cleaned_data["message_type"]
        if "notification" in message_type:
            send_push_notification_task.delay(selected_user_ids, title, body)
        if "sms" in message_type:
            send_sms_task.delay(selected_user_ids, body)
        return redirect("opportunity:detail", org_slug=request.org.slug, pk=pk)

    path = [
        {"title": "Opportunities", "url": reverse("opportunity:list", args=(org_slug,))},
        {"title": opportunity.name, "url": reverse("opportunity:detail", args=(org_slug, opportunity.id))},
        {"title": "Send Message", "url": request.path},
    ]
    return render(
        request,
        "opportunity/send_message.html",
        context=dict(
            title=f"{request.org.slug} - {opportunity.name}",
            form_title="Send Message",
            form=form,
            users=users,
            user_ids=list(user_ids),
            path=path,
        ),
    )


# used for loading learn_app and deliver_app dropdowns
@org_member_required
def get_application(request, org_slug=None):
    domain = request.GET.get("learn_app_domain") or request.GET.get("deliver_app_domain")
    applications = get_applications_for_user_by_domain(request.user, domain)
    active_opps = Opportunity.objects.filter(
        Q(learn_app__cc_domain=domain) | Q(deliver_app__cc_domain=domain),
        active=True,
        end_date__lt=datetime.date.today(),
    ).select_related("learn_app", "deliver_app")
    existing_apps = set()
    for opp in active_opps:
        if opp.learn_app.cc_domain == domain:
            existing_apps.add(opp.learn_app.cc_app_id)
        if opp.deliver_app.cc_domain == domain:
            existing_apps.add(opp.deliver_app.cc_app_id)
    options = []
    for app in applications:
        if app["id"] not in existing_apps:
            value = json.dumps(app)
            name = app["name"]
            options.append(format_html("<option value='{}'>{}</option>", value, name))
    return HttpResponse("\n".join(options))


@org_member_required
@require_POST
def approve_visit(request, org_slug=None, pk=None):
    user_visit = UserVisit.objects.get(pk=pk)
    if user_visit.status != VisitValidationStatus.approved:
        user_visit.status = VisitValidationStatus.approved
        if user_visit.opportunity.managed:
            user_visit.review_created_on = now()

            if user_visit.flagged:
                justification = request.POST.get("justification")
                if not justification:
                    messages.error(request, "Justification is mandatory for flagged visits.")
                user_visit.justification = justification

        user_visit.save()
        update_payment_accrued(opportunity=user_visit.opportunity, users=[user_visit.user])

    return HttpResponse(status=200, headers={"HX-Trigger": "reload_table"})


@org_member_required
@require_POST
def reject_visit(request, org_slug=None, pk=None):
    user_visit = UserVisit.objects.get(pk=pk)
    reason = request.POST.get("reason")
    user_visit.status = VisitValidationStatus.rejected
    user_visit.reason = reason
    user_visit.save()
    access = OpportunityAccess.objects.get(user_id=user_visit.user_id, opportunity_id=user_visit.opportunity_id)
    update_payment_accrued(opportunity=access.opportunity, users=[access.user])
    return HttpResponse(status=200, headers={"HX-Trigger": "reload_table"})


@org_member_required
def fetch_attachment(self, org_slug, blob_id):
    blob_meta = BlobMeta.objects.get(blob_id=blob_id)
    attachment = storages["default"].open(blob_id)
    return FileResponse(attachment, filename=blob_meta.name, content_type=blob_meta.content_type)


@org_member_required
def verification_flags_config(request, org_slug=None, pk=None):
    opportunity = get_opportunity_or_404(pk=pk, org_slug=org_slug)
    verification_flags = OpportunityVerificationFlags.objects.filter(opportunity=opportunity).first()
    form = OpportunityVerificationFlagsConfigForm(instance=verification_flags, data=request.POST or None)
    deliver_unit_count = DeliverUnit.objects.filter(app=opportunity.deliver_app).count()
    DeliverUnitFlagsFormset = modelformset_factory(
        DeliverUnitFlagRules, DeliverUnitFlagsForm, extra=deliver_unit_count, max_num=deliver_unit_count
    )
    deliver_unit_flags = DeliverUnitFlagRules.objects.filter(opportunity=opportunity)
    deliver_unit_formset = DeliverUnitFlagsFormset(
        form_kwargs={"opportunity": opportunity},
        prefix="deliver_unit",
        queryset=deliver_unit_flags,
        data=request.POST or None,
        initial=[
            {"deliver_unit": du}
            for du in opportunity.deliver_app.deliver_units.exclude(
                id__in=deliver_unit_flags.values_list("deliver_unit")
            )
        ],
    )
    FormJsonValidationRulesFormset = modelformset_factory(
        FormJsonValidationRules,
        FormJsonValidationRulesForm,
        extra=1,
    )
    form_json_formset = FormJsonValidationRulesFormset(
        form_kwargs={"opportunity": opportunity},
        prefix="form_json",
        queryset=FormJsonValidationRules.objects.filter(opportunity=opportunity),
        data=request.POST or None,
    )
    if (
        request.method == "POST"
        and form.is_valid()
        and deliver_unit_formset.is_valid()
        and form_json_formset.is_valid()
    ):
        verification_flags = form.save(commit=False)
        verification_flags.opportunity = opportunity
        verification_flags.save()
        for du_form in deliver_unit_formset.forms:
            if du_form.is_valid() and du_form.cleaned_data != {}:
                du_form.instance.opportunity = opportunity
                du_form.save()
        for fj_form in form_json_formset.forms:
            if fj_form.is_valid() and fj_form.cleaned_data != {}:
                fj_form.instance.opportunity = opportunity
                fj_form.save()
        messages.success(request, "Verification flags saved successfully.")

    path = [
        {"title": "Opportunities", "url": reverse("opportunity:list", args=(org_slug,))},
        {"title": opportunity.name, "url": reverse("opportunity:detail", args=(org_slug, opportunity.id))},
        {"title": "Verification Flags Config", "url": request.path},
    ]
    return render(
        request,
        "opportunity/verification_flags_config.html",
        context=dict(
            opportunity=opportunity,
            title=f"{request.org.slug} - {opportunity.name}",
            form=form,
            deliver_unit_formset=deliver_unit_formset,
            form_json_formset=form_json_formset,
            path=path,
        ),
    )


@org_member_required
@csrf_exempt
@require_http_methods(["DELETE"])
def delete_form_json_rule(request, org_slug=None, opp_id=None, pk=None):
    form_json_rule = FormJsonValidationRules.objects.get(opportunity=opp_id, pk=pk)
    form_json_rule.delete()
    return HttpResponse(status=200)


class OpportunityCompletedWorkTable(OrganizationUserMixin, SingleTableView):
    model = CompletedWork
    paginate_by = 25
    table_class = CompletedWorkTable
    template_name = "tables/single_table.html"

    def get_queryset(self):
        opportunity_id = self.kwargs["pk"]
        org_slug = self.kwargs["org_slug"]
        opportunity = get_opportunity_or_404(org_slug=org_slug, pk=opportunity_id)
        access_objects = OpportunityAccess.objects.filter(opportunity=opportunity)
        return list(
            filter(lambda cw: cw.completed, CompletedWork.objects.filter(opportunity_access__in=access_objects))
        )


@org_member_required
def export_completed_work(request, org_slug, pk):
    get_opportunity_or_404(org_slug=request.org.slug, pk=pk)
    form = PaymentExportForm(data=request.POST)
    if not form.is_valid():
        messages.error(request, form.errors)
        return redirect("opportunity:detail", request.org.slug, pk)

    export_format = form.cleaned_data["format"]
    result = generate_work_status_export.delay(pk, export_format)
    redirect_url = reverse("opportunity:detail", args=(request.org.slug, pk))
    return redirect(f"{redirect_url}?export_task_id={result.id}")


@org_member_required
@require_POST
def update_completed_work_status_import(request, org_slug=None, pk=None):
    opportunity = get_opportunity_or_404(org_slug=org_slug, pk=pk)
    file = request.FILES.get("visits")
    try:
        status = bulk_update_completed_work_status(opportunity, file)
    except ImportException as e:
        messages.error(request, e.message)
    else:
        message = f"Payment Verification status updated successfully for {len(status)} completed works."
        if status.missing_completed_works:
            message += status.get_missing_message()
        messages.success(request, mark_safe(message))
    return redirect("opportunity:detail", org_slug, pk)


@org_member_required
@require_POST
def suspend_user(request, org_slug=None, opp_id=None, pk=None):
    access = get_object_or_404(OpportunityAccess, opportunity_id=opp_id, id=pk)
    access.suspended = True
    access.suspension_date = now()
    access.suspension_reason = request.POST.get("reason", "")
    access.save()

    # Clear the cached opportunity access for the suspended user
    remove_opportunity_access_cache(access.user, access.opportunity)

    return redirect("opportunity:user_visits_list", org_slug, opp_id, pk)


@org_member_required
def revoke_user_suspension(request, org_slug=None, opp_id=None, pk=None):
    access = get_object_or_404(OpportunityAccess, opportunity_id=opp_id, id=pk)
    access.suspended = False
    access.save()
    remove_opportunity_access_cache(access.user, access.opportunity)
    next = request.GET.get("next", "/")
    return redirect(next)


@org_member_required
def suspended_users_list(request, org_slug=None, pk=None):
    opportunity = get_opportunity_or_404(org_slug=org_slug, pk=pk)
    access_objects = OpportunityAccess.objects.filter(opportunity=opportunity, suspended=True)
    table = SuspendedUsersTable(access_objects)
    return render(request, "opportunity/suspended_users.html", dict(table=table, opportunity=opportunity))


@org_member_required
def export_catchment_area(request, org_slug, pk):
    get_opportunity_or_404(org_slug=request.org.slug, pk=pk)
    form = PaymentExportForm(data=request.POST)
    if not form.is_valid():
        messages.error(request, form.errors)
        return redirect("opportunity:detail", request.org.slug, pk)

    export_format = form.cleaned_data["format"]
    result = generate_catchment_area_export.delay(pk, export_format)
    redirect_url = reverse("opportunity:detail", args=(request.org.slug, pk))
    return redirect(f"{redirect_url}?export_task_id={result.id}")


@org_member_required
@require_POST
def import_catchment_area(request, org_slug=None, pk=None):
    opportunity = get_opportunity_or_404(org_slug=org_slug, pk=pk)
    file = request.FILES.get("catchments")
    try:
        status = bulk_update_catchments(opportunity, file)
    except ImportException as e:
        messages.error(request, e.message)
    else:
        message = f"{len(status)} catchment areas were updated successfully and {status.new_catchments} were created."
        messages.success(request, mark_safe(message))
    return redirect("opportunity:detail", org_slug, pk)


@org_member_required
def opportunity_user_invite(request, org_slug=None, pk=None):
    opportunity = get_opportunity_or_404(org_slug=request.org.slug, pk=pk)
    form = OpportunityUserInviteForm(data=request.POST or None, org_slug=request.org.slug, opportunity=opportunity)
    if form.is_valid():
        users = form.cleaned_data["users"]
        if users:
            add_connect_users.delay(users, opportunity.id)
        return redirect("opportunity:detail", request.org.slug, pk)
    return render(
        request,
        "form.html",
        dict(title=f"{request.org.slug} - {opportunity.name}", form_title="Invite Workers", form=form),
    )


@org_member_required
def user_visit_review(request, org_slug, opp_id):
    opportunity = get_opportunity_or_404(opp_id, org_slug)
    is_program_manager = is_program_manager_of_opportunity(request, opportunity)
    if request.POST and is_program_manager:
        review_status = request.POST.get("review_status").lower()
        updated_reviews = request.POST.getlist("pk")
        user_visits = UserVisit.objects.filter(pk__in=updated_reviews)
        if review_status in [VisitReviewStatus.agree.value, VisitReviewStatus.disagree.value]:
            user_visits.update(review_status=review_status)
            update_payment_accrued(opportunity=opportunity, users=[visit.user for visit in user_visits])

    return HttpResponse(status=200, headers={"HX-Trigger": "reload_table"})


@org_member_required
def payment_report(request, org_slug, pk):
    opportunity = get_opportunity_or_404(pk, org_slug)
    if not opportunity.managed:
        return redirect("opportunity:detail", org_slug, pk)
    total_paid_users = (
        Payment.objects.filter(opportunity_access__opportunity=opportunity).aggregate(total=Sum("amount"))["total"]
        or 0
    )
    total_paid_nm = (
        Payment.objects.filter(organization=opportunity.organization).aggregate(total=Sum("amount"))["total"] or 0
    )
    data, total_user_payment_accrued, total_nm_payment_accrued = get_payment_report_data(opportunity)
    table = PaymentReportTable(data)
    RequestConfig(request, paginate={"per_page": 15}).configure(table)

    cards = [
        {
            "amount": f"{opportunity.currency} {total_user_payment_accrued}",
            "icon": "fa-user-friends",
            "label": "Worker",
            "subtext": "Total Accrued",
        },
        {
            "amount": f"{opportunity.currency} {total_paid_users}",
            "icon": "fa-user-friends",
            "label": "Worker",
            "subtext": "Total Paid",
        },
        {
            "amount": f"{opportunity.currency} {total_nm_payment_accrued}",
            "icon": "fa-building",
            "label": "Organization",
            "subtext": "Total Accrued",
        },
        {
            "amount": f"{opportunity.currency} {total_paid_nm}",
            "icon": "fa-building",
            "label": "Organization",
            "subtext": "Total Paid",
        },
    ]

    return render(
        request,
        "tailwind/pages/invoice_payment_report.html",
        context=dict(
            table=table,
            opportunity=opportunity,
            cards=cards,
        ),
    )


<<<<<<< HEAD
class PaymentInvoiceTableView(OrganizationUserMixin, SingleTableView):
    model = PaymentInvoice
    paginate_by = 25
    table_class = PaymentInvoiceTable
    template_name = "tables/single_table.html"

    def get_table_kwargs(self):
        kwargs = super().get_table_kwargs()
        if not is_program_manager(self.request):  # noqa: E711
            kwargs["exclude"] = ("pk",)
        return kwargs

    def get_queryset(self):
        opportunity_id = self.kwargs["pk"]
        opportunity = get_opportunity_or_404(org_slug=self.request.org.slug, pk=opportunity_id)
        filter_kwargs = dict(opportunity=opportunity)
        table_filter = self.request.GET.get("filter")
        if table_filter is not None and table_filter in ["paid", "pending"]:
            filter_kwargs["payment__isnull"] = table_filter == "pending"
        return PaymentInvoice.objects.filter(**filter_kwargs).order_by("date")


=======
>>>>>>> 29a8f9eb
@org_member_required
def invoice_list(request, org_slug, pk):
    opportunity = get_opportunity_or_404(pk, org_slug)
    if not opportunity.managed:
        return redirect("opportunity:detail", org_slug, pk)

    program_manager = is_program_manager_of_opportunity(request, opportunity)

    filter_kwargs = dict(opportunity=opportunity)

    queryset = PaymentInvoice.objects.filter(**filter_kwargs).order_by("date")
    csrf_token = get_token(request)

    table = PaymentInvoiceTable(
        queryset,
        org_slug=org_slug,
        opp_id=pk,
        exclude=("actions",) if not program_manager else tuple(),
        csrf_token=csrf_token,
    )

    form = PaymentInvoiceForm(opportunity=opportunity)
    RequestConfig(request, paginate={"per_page": 10}).configure(table)
    return render(
        request,
        "tailwind/pages/invoice_list.html",
        {
            "header_title": "Invoices",
            "opportunity": opportunity,
            "table": table,
            "form": form,
            "program_manager": program_manager,
            "path": [
                {"title": "Opportunities", "url": reverse("opportunity:list", args=(org_slug,))},
                {"title": opportunity.name, "url": reverse("opportunity:detail", args=(org_slug, pk))},
                {"title": "Invoices", "url": reverse("opportunity:invoice_list", args=(org_slug, pk))},
            ],
        },
    )


@org_member_required
def invoice_create(request, org_slug=None, pk=None):
    opportunity = get_opportunity_or_404(pk, org_slug)
    if not opportunity.managed or is_program_manager_of_opportunity(request, opportunity):
        return redirect("opportunity:detail", org_slug, pk)
    form = PaymentInvoiceForm(data=request.POST or None, opportunity=opportunity)
    if request.POST and form.is_valid():
        form.save()
        form = PaymentInvoiceForm(opportunity=opportunity)
        redirect_url = reverse("opportunity:invoice_list", args=[org_slug, pk])
        response = HttpResponse(status=200)
        response["HX-Redirect"] = redirect_url
        return response
    return HttpResponse(render_crispy_form(form))


@org_member_required
@require_POST
def invoice_approve(request, org_slug, pk):
    opportunity = get_opportunity_or_404(pk, org_slug)
    if not opportunity.managed or not (request.org_membership and request.org_membership.is_program_manager):
        return redirect("opportunity:detail", org_slug, pk)
    invoice_ids = request.POST.getlist("pk")
    invoices = PaymentInvoice.objects.filter(opportunity=opportunity, pk__in=invoice_ids, payment__isnull=True)
    rate = get_exchange_rate(opportunity.currency)
    for invoice in invoices:
        amount_in_usd = invoice.amount / rate
        payment = Payment(
            amount=invoice.amount,
            organization=opportunity.organization,
            amount_usd=amount_in_usd,
            invoice=invoice,
        )
        payment.save()
    return redirect("opportunity:invoice_list", org_slug, pk)


@org_member_required
@require_POST
@csrf_exempt
def user_invite_delete(request, org_slug, opp_id, pk):
    opportunity = get_opportunity_or_404(opp_id, org_slug)
    invite = get_object_or_404(UserInvite, pk=pk, opportunity=opportunity)
    if invite.status != UserInviteStatus.not_found:
        return HttpResponse(status=403, data="User Invite cannot be deleted.")
    invite.delete()
    return HttpResponse(status=200, headers={"HX-Trigger": "userStatusReload"})


@org_admin_required
@require_POST
def resend_user_invite(request, org_slug, opp_id, pk):
    user_invite = get_object_or_404(UserInvite, id=pk)

    if user_invite.notification_date and (now() - user_invite.notification_date) < datetime.timedelta(days=1):
        return HttpResponse("You can only send one invitation per user every 24 hours. Please try again later.")

    if user_invite.status == UserInviteStatus.not_found:
        found_user_list = fetch_users([user_invite.phone_number])
        if not found_user_list:
            return HttpResponse("The user is not registered on Connect ID yet. Please ask them to sign up first.")

        connect_user = found_user_list[0]
        update_user_and_send_invite(connect_user, opp_id=pk)
    else:
        user = User.objects.get(phone_number=user_invite.phone_number)
        access, _ = OpportunityAccess.objects.get_or_create(user=user, opportunity_id=opp_id)
        invite_user.delay(user.id, access.pk)

    return HttpResponse("The invitation has been successfully resent to the user.")


def sync_deliver_units(request, org_slug, opp_id):
    status = HTTPStatus.OK
    message = "Delivery unit sync completed."
    try:
        create_learn_modules_and_deliver_units(opp_id)
    except AppNoBuildException:
        status = HTTPStatus.BAD_REQUEST
        message = "Failed to retrieve updates. No available build at the moment."

    return HttpResponse(content=message, status=status)


@org_member_required
def user_visit_verification(request, org_slug, opp_id, pk):
    opportunity = get_opportunity_or_404(opp_id, org_slug)
    opportunity_access = get_object_or_404(OpportunityAccess, opportunity=opportunity, pk=pk)
    is_program_manager = is_program_manager_of_opportunity(request, opportunity)

    user_visit_counts = get_user_visit_counts(opportunity_access_id=pk)
    visits = UserVisit.objects.filter(opportunity_access=opportunity_access)
    flagged_info = defaultdict(lambda: {"name": "", "approved": 0, "pending": 0, "rejected": 0})
    for visit in visits:
        for flag in visit.flags:
            if visit.status == VisitValidationStatus.approved:
                flagged_info[flag]["approved"] += 1
            if visit.status == VisitValidationStatus.rejected:
                flagged_info[flag]["rejected"] += 1
            if visit.status in (VisitValidationStatus.pending, VisitValidationStatus.duplicate):
                flagged_info[flag]["pending"] += 1
            flagged_info[flag]["name"] = flag
    flagged_info = flagged_info.values()
    last_payment_details = Payment.objects.filter(opportunity_access=opportunity_access).order_by("-date_paid").first()
    pending_payment = max(opportunity_access.payment_accrued - opportunity_access.total_paid, 0)
    pending_completed_work_count = CompletedWork.objects.filter(
        opportunity_access=opportunity_access, status=CompletedWorkStatus.pending, saved_approved_count__gt=0
    ).count()

    path = []
    if opportunity.managed:
        path.append({"title": "Programs", "url": reverse("program:home", args=(org_slug,))})
        path.append(
            {"title": opportunity.managedopportunity.program.name, "url": reverse("program:home", args=(org_slug,))}
        )
    path.extend(
        [
            {"title": "Opportunities", "url": reverse("opportunity:list", args=(org_slug,))},
            {"title": opportunity.name, "url": reverse("opportunity:detail", args=(org_slug, opp_id))},
            {"title": "Workers", "url": reverse("opportunity:worker_list", args=(org_slug, opp_id))},
            {"title": "Worker", "url": request.path},
        ]
    )

    response = render(
        request,
        "opportunity/user_visit_verification.html",
        context={
            "header_title": "Worker",
            "opportunity_access": opportunity_access,
            "counts": user_visit_counts,
            "flagged_info": flagged_info,
            "last_payment_details": last_payment_details,
            "MAPBOX_TOKEN": settings.MAPBOX_TOKEN,
            "opportunity": opportunity_access.opportunity,
            "is_program_manager": is_program_manager,
            "pending_completed_work_count": pending_completed_work_count,
            "pending_payment": pending_payment,
            "path": path,
        },
    )
    return response


def get_user_visit_counts(opportunity_access_id: int, date=None):
    opportunity_access = OpportunityAccess.objects.get(id=opportunity_access_id)
    visit_count_kwargs = {}
    if opportunity_access.opportunity.managed:
        visit_count_kwargs = dict(
            pending_review=Count(
                "id",
                filter=Q(
                    status=VisitValidationStatus.approved,
                    review_status=VisitReviewStatus.pending,
                    review_created_on__isnull=False,
                ),
            ),
            disagree=Count(
                "id",
                filter=Q(
                    status=VisitValidationStatus.approved,
                    review_status=VisitReviewStatus.disagree,
                    review_created_on__isnull=False,
                ),
            ),
            agree=Count(
                "id",
                filter=Q(
                    status=VisitValidationStatus.approved,
                    review_status=VisitReviewStatus.agree,
                    review_created_on__isnull=False,
                ),
            ),
        )

    filter_kwargs = {"opportunity_access": opportunity_access}
    if date:
        filter_kwargs.update({"visit_date__date": date})

    user_visit_counts = UserVisit.objects.filter(**filter_kwargs).aggregate(
        **visit_count_kwargs,
        approved=Count("id", filter=Q(status=VisitValidationStatus.approved)),
        pending=Count("id", filter=Q(status__in=[VisitValidationStatus.pending, VisitValidationStatus.duplicate])),
        rejected=Count("id", filter=Q(status=VisitValidationStatus.rejected)),
        flagged=Count("id", filter=Q(flagged=True)),
        total=Count("*"),
    )
    return user_visit_counts


class VisitVerificationTableView(OrganizationUserMixin, SingleTableView):
    model = UserVisit
    table_class = UserVisitVerificationTable
    template_name = "opportunity/user_visit_verification_table.html"
    exclude_columns = []

    def get_paginate_by(self, table_data):
        return self.request.GET.get("per_page", 10)

    def get_table(self, **kwargs):
        kwargs["exclude"] = self.exclude_columns
        self.table = super().get_table(**kwargs)
        return self.table

    def dispatch(self, request, *args, **kwargs):
        response = super().dispatch(request, *args, **kwargs)
        url = reverse(
            "opportunity:user_visits_list",
            args=[request.org.slug, self.kwargs["opp_id"], self.kwargs["pk"]],
        )
        query_params = request.GET.urlencode()
        response["HX-Replace-Url"] = f"{url}?{query_params}"
        return response

    def get_table_kwargs(self):
        kwargs = super().get_table_kwargs()
        kwargs["organization"] = self.request.org
        return kwargs

    def get_context_data(self, **kwargs):
        user_visit_counts = get_user_visit_counts(self.kwargs["pk"], self.filter_date)

        if self.is_program_manager:
            tabs = [
                {
                    "name": "pending_review",
                    "label": "Pending Review",
                    "count": user_visit_counts.get("pending_review", 0),
                },
                {
                    "name": "disagree",
                    "label": "Disagree",
                    "count": user_visit_counts.get("disagree", 0),
                },
                {
                    "name": "agree",
                    "label": "Agree",
                    "count": user_visit_counts.get("agree", 0),
                },
                {"name": "all", "label": "All", "count": user_visit_counts.get("total", 0)},
            ]
        else:
            tabs = [
                {
                    "name": "pending",
                    "label": "Pending",
                    "count": user_visit_counts.get("pending", 0),
                }
            ]

            if self.opportunity.managed:
                dynamic_tabs = [
                    {
                        "name": "pending_review",
                        "label": "Review",
                        "count": user_visit_counts.get("pending_review", 0),
                    },
                    {
                        "name": "disagree",
                        "label": "Revalidate",
                        "count": user_visit_counts.get("disagree", 0),
                    },
                    {
                        "name": "agree",
                        "label": "Approved",
                        "count": user_visit_counts.get("agree", 0),
                    },
                ]
            else:
                dynamic_tabs = [
                    {
                        "name": "approved",
                        "label": "Approved",
                        "count": user_visit_counts.get("approved", 0),
                    },
                ]

            tabs.extend(dynamic_tabs)
            tabs.extend(
                [
                    {
                        "name": "rejected",
                        "label": "Rejected",
                        "count": user_visit_counts.get("rejected", 0),
                    },
                    {"name": "all", "label": "All", "count": user_visit_counts.get("total", 0)},
                ]
            )

        context = super().get_context_data(**kwargs)
        context["opportunity_access"] = self.opportunity_access
        context["tabs"] = tabs
        return context

    def get_queryset(self):
        self.opportunity = get_opportunity_or_404(self.kwargs["opp_id"], self.kwargs["org_slug"])
        self.opportunity_access = get_object_or_404(
            OpportunityAccess, opportunity=self.opportunity, pk=self.kwargs["pk"]
        )
        self.is_program_manager = is_program_manager_of_opportunity(self.request, self.opportunity)

        self.filter_status = self.request.GET.get("filter_status")
        self.filter_date = self.request.GET.get("filter_date")
        filter_kwargs = {"opportunity_access": self.opportunity_access}
        if self.filter_date:
            date = datetime.datetime.strptime(self.filter_date, "%Y-%m-%d")
            filter_kwargs.update({"visit_date__date": date})

        if self.filter_status == "pending":
            filter_kwargs.update({"status__in": [VisitValidationStatus.pending, VisitValidationStatus.duplicate]})
            self.exclude_columns = ["last_activity"]
        if self.filter_status == "approved":
            filter_kwargs.update({"status": VisitValidationStatus.approved})
        if self.filter_status == "rejected":
            filter_kwargs.update({"status": VisitValidationStatus.rejected})

        if self.filter_status == "pending_review":
            filter_kwargs.update(
                {
                    "review_status": VisitReviewStatus.pending,
                    "status": VisitValidationStatus.approved,
                    "review_created_on__isnull": False,
                }
            )
        if self.filter_status == "disagree":
            filter_kwargs.update(
                {
                    "review_status": VisitReviewStatus.disagree,
                    "status": VisitValidationStatus.approved,
                    "review_created_on__isnull": False,
                }
            )
        if self.filter_status == "agree":
            filter_kwargs.update(
                {
                    "review_status": VisitReviewStatus.agree,
                    "status": VisitValidationStatus.approved,
                    "review_created_on__isnull": False,
                }
            )

        return UserVisit.objects.filter(**filter_kwargs).order_by("visit_date")


@org_member_required
def user_visit_details(request, org_slug, opp_id, pk):
    opportunity = get_opportunity_or_404(opp_id, org_slug)

    user_visit = get_object_or_404(UserVisit, pk=pk, opportunity=opportunity)
    serializer = XFormSerializer(data=user_visit.form_json)
    serializer.is_valid()
    xform = serializer.save()

    visit_data = {}
    user_forms = []
    other_forms = []
    lat = None
    lon = None
    precision = None
    visit_data = {
        "entity_name": user_visit.entity_name,
        "user__name": user_visit.user.name,
        "status": user_visit.get_status_display(),
        "visit_date": user_visit.visit_date,
    }
    if user_visit.location:
        locations = UserVisit.objects.filter(opportunity=user_visit.opportunity).exclude(pk=pk).select_related("user")
        lat, lon, _, precision = user_visit.location.split(" ")
        for loc in locations:
            if loc.location is None:
                continue
            other_lat, other_lon, _, other_precision = loc.location.split(" ")
            dist = distance.distance((lat, lon), (other_lat, other_lon))
            if dist.m <= 250:
                visit_data = {
                    "entity_name": loc.entity_name,
                    "user__name": loc.user.name,
                    "status": loc.get_status_display(),
                    "visit_date": loc.visit_date,
                    "url": reverse(
                        "opportunity:user_visit_details",
                        kwargs={"org_slug": request.org.slug, "opp_id": loc.opportunity_id, "pk": loc.pk},
                    ),
                }
                if user_visit.user_id == loc.user_id:
                    user_forms.append((visit_data, dist.m, other_lat, other_lon, other_precision))
                else:
                    other_forms.append((visit_data, dist.m, other_lat, other_lon, other_precision))
        user_forms.sort(key=lambda x: x[1])
        other_forms.sort(key=lambda x: x[1])
        visit_data.update({"lat": lat, "lon": lon, "precision": precision})
    return render(
        request,
        "opportunity/user_visit_details.html",
        context=dict(
            user_visit=user_visit,
            xform=xform,
            user_forms=user_forms[:5],
            other_forms=other_forms[:5],
            visit_data=visit_data,
            is_program_manager=is_program_manager_of_opportunity(request, opportunity),
        ),
    )


def opportunity_worker(request, org_slug=None, opp_id=None):
    opp = get_opportunity_or_404(opp_id, org_slug)
    base_kwargs = {"org_slug": org_slug, "opp_id": opp_id}
    export_form = PaymentExportForm()

    path = []
    if opp.managed:
        path.append({"title": "Programs", "url": reverse("program:home", args=(org_slug,))})
        path.append({"title": opp.managedopportunity.program.name, "url": reverse("program:home", args=(org_slug,))})
    path.extend(
        [
            {"title": "Opportunities", "url": reverse("opportunity:list", args=(org_slug,))},
            {"title": opp.name, "url": reverse("opportunity:detail", args=(org_slug, opp_id))},
            {"title": "Workers", "url": reverse("opportunity:worker_list", args=(org_slug, opp_id))},
        ]
    )

    raw_qs = request.GET.urlencode()
    query = f"?{raw_qs}" if raw_qs else ""

    tabs = [
        {
            "key": "workers",
            "label": "Workers",
            "url": reverse("opportunity:worker_table", kwargs=base_kwargs) + query,
            "trigger": "loadWorkers",
        },
        {
            "key": "learn",
            "label": "Learn",
            "url": reverse("opportunity:learn_table", kwargs=base_kwargs) + query,
            "trigger": "loadLearn",
        },
        {
            "key": "delivery",
            "label": "Delivery",
            "url": reverse("opportunity:delivery_table", kwargs=base_kwargs) + query,
            "trigger": "loadDelivery",
        },
        {
            "key": "payments",
            "label": "Payments",
            "url": reverse("opportunity:payments_table", kwargs=base_kwargs) + query,
            "trigger": "loadPayments",
        },
    ]

    is_program_manager = opp.managed and is_program_manager_of_opportunity(request, opp)

    import_export_delivery_urls = {
        "export_url": reverse(
            "opportunity:review_visit_export" if is_program_manager else "opportunity:visit_export",
            args=(request.org.slug, opp_id),
        ),
        "import_url": reverse(
            "opportunity:review_visit_import" if is_program_manager else "opportunity:visit_import",
            args=(request.org.slug, opp_id),
        ),
    }

    visit_export_form = ReviewVisitExportForm() if is_program_manager else VisitExportForm()

    return render(
        request,
        "tailwind/pages/opportunity_worker.html",
        {
            "opportunity": opp,
            "tabs": tabs,
            "visit_export_form": visit_export_form,
            # This same form is used for multiple types of export
            "export_form": export_form,
            "export_task_id": request.GET.get("export_task_id"),
            "path": path,
            "import_export_delivery_urls": import_export_delivery_urls,
        },
    )


@org_member_required
def worker_main(request, org_slug=None, opp_id=None):
    opportunity = get_opportunity_or_404(opp_id, org_slug)
    data = get_worker_table_data(opportunity)
    table = WorkerStatusTable(data)
    RequestConfig(request, paginate={"per_page": 10}).configure(table)
    return render(request, "tailwind/components/tables/table.html", {"table": table})


@org_member_required
def worker_learn(request, org_slug=None, opp_id=None):
    opp = get_opportunity_or_404(opp_id, org_slug)
    data = get_worker_learn_table_data(opp)
    table = WorkerLearnTable(data, org_slug=org_slug, opp_id=opp_id)
    RequestConfig(request, paginate={"per_page": 10}).configure(table)
    return render(request, "tailwind/components/tables/table.html", {"table": table})


@org_member_required
def worker_delivery(request, org_slug=None, opp_id=None):
    opportunity = get_opportunity_or_404(opp_id, org_slug)
    data = get_annotated_opportunity_access_deliver_status(opportunity)
    table = WorkerDeliveryTable(data, org_slug=org_slug, opp_id=opp_id)
    RequestConfig(request, paginate={"per_page": 10}).configure(table)
    return render(request, "tailwind/components/tables/table.html", {"table": table})


@org_member_required
def worker_payments(request, org_slug=None, opp_id=None):
    opportunity = get_opportunity_or_404(opp_id, org_slug)
    query_set = OpportunityAccess.objects.filter(opportunity=opportunity, payment_accrued__gte=0).order_by(
        "-payment_accrued"
    )
    query_set = query_set.annotate(
        last_active=Greatest(Max("uservisit__visit_date"), Max("completedmodule__date"), "date_learn_started"),
        last_paid=Max("payment__date_paid"),
        confirmed_paid=Sum("payment__amount", filter=Q(payment__confirmed=True)),
        total_paid_d=Sum("payment__amount"),
    )
    table = WorkerPaymentsTable(query_set)
    RequestConfig(request, paginate={"per_page": 10}).configure(table)
    return render(request, "tailwind/components/tables/table.html", {"table": table})


@org_member_required
def worker_learn_status_view(request, org_slug, opp_id, access_id):
    access = get_object_or_404(OpportunityAccess, opportunity__id=opp_id, pk=access_id)
    completed_modules = CompletedModule.objects.filter(opportunity_access=access)
    total_duration = datetime.timedelta(0)
    for cm in completed_modules:
        total_duration += cm.duration
    total_duration = get_duration_min(total_duration.total_seconds())

    table = WorkerLearnStatusTable(completed_modules)

    return render(
        request,
        "tailwind/pages/opportunity_worker_learn.html",
        {"header_title": "Worker", "total_learn_duration": total_duration, "table": table, "access": access},
    )<|MERGE_RESOLUTION|>--- conflicted
+++ resolved
@@ -163,20 +163,6 @@
     raise Http404("Opportunity not found.")
 
 
-<<<<<<< HEAD
-=======
-def is_program_manager_of_opportunity(request, opportunity):
-    return (
-        opportunity.managed
-        and opportunity.managedopportunity.program.organization.slug == request.org.slug
-        and (
-            request.org.program_manager
-            and ((request.org_membership and request.org_membership.is_admin) or request.user.is_superuser)
-        )
-    )
-
-
->>>>>>> 29a8f9eb
 class OrgContextSingleTableView(SingleTableView):
     def get_table_kwargs(self):
         kwargs = super().get_table_kwargs()
@@ -1222,7 +1208,6 @@
     )
 
 
-<<<<<<< HEAD
 class PaymentInvoiceTableView(OrganizationUserMixin, SingleTableView):
     model = PaymentInvoice
     paginate_by = 25
@@ -1245,8 +1230,6 @@
         return PaymentInvoice.objects.filter(**filter_kwargs).order_by("date")
 
 
-=======
->>>>>>> 29a8f9eb
 @org_member_required
 def invoice_list(request, org_slug, pk):
     opportunity = get_opportunity_or_404(pk, org_slug)
