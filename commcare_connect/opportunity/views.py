--- conflicted
+++ resolved
@@ -177,14 +177,8 @@
         opportunity_id = self.kwargs["opp_id"]
         self.opportunity = get_object_or_404(Opportunity, organization=self.request.org, id=opportunity_id)
         access_id = self.kwargs["pk"]
-<<<<<<< HEAD
         self.access = get_object_or_404(OpportunityAccess, opportunity=self.opportunity, pk=access_id)
         return Payment.objects.filter(opportunity_access=self.access).order_by("-date_paid")
-=======
-        access = get_object_or_404(OpportunityAccess, opportunity=opportunity, pk=access_id)
-        return Payment.objects.filter(opportunity_access=access).order_by("-date_paid")
->>>>>>> 239d89b2
-
 
 class OpportunityUserLearnProgress(OrganizationUserMixin, DetailView):
     template_name = "opportunity/user_learn_progress.html"
