import datetime
import sys
from collections import Counter, defaultdict
from decimal import Decimal, InvalidOperation
from functools import reduce
from http import HTTPStatus

from celery.result import AsyncResult
from crispy_forms.utils import render_crispy_form
from django.conf import settings
from django.contrib import messages
from django.contrib.auth.decorators import login_required
from django.contrib.auth.mixins import LoginRequiredMixin, UserPassesTestMixin
from django.contrib.humanize.templatetags.humanize import intcomma
from django.core.files.base import ContentFile
from django.core.files.storage import default_storage, storages
from django.db.models import Count, DecimalField, FloatField, Func, Max, OuterRef, Q, Subquery, Sum, Value
from django.db.models.functions import Cast, Coalesce
from django.forms import modelformset_factory
from django.http import FileResponse, Http404, HttpResponse
from django.middleware.csrf import get_token
from django.shortcuts import get_object_or_404, redirect, render
from django.urls import reverse
from django.utils.safestring import mark_safe
from django.utils.text import slugify
from django.utils.timezone import now
from django.utils.translation import gettext as _
from django.views.decorators.csrf import csrf_exempt
from django.views.decorators.http import require_GET, require_http_methods, require_POST
from django.views.generic import CreateView, DetailView, UpdateView
from django_tables2 import RequestConfig, SingleTableView
from django_tables2.export import TableExport
from geopy import distance

from commcare_connect.connect_id_client import fetch_users
from commcare_connect.form_receiver.serializers import XFormSerializer
from commcare_connect.opportunity.api.serializers import remove_opportunity_access_cache
from commcare_connect.opportunity.app_xml import AppNoBuildException
from commcare_connect.opportunity.forms import (
    AddBudgetExistingUsersForm,
    AddBudgetNewUsersForm,
    DateRanges,
    DeliverUnitFlagsForm,
    FormJsonValidationRulesForm,
    HQApiKeyCreateForm,
    OpportunityChangeForm,
    OpportunityFinalizeForm,
    OpportunityInitForm,
    OpportunityUserInviteForm,
    OpportunityVerificationFlagsConfigForm,
    PaymentExportForm,
    PaymentInvoiceForm,
    PaymentUnitForm,
    ReviewVisitExportForm,
    SendMessageMobileUsersForm,
    VisitExportForm,
)
from commcare_connect.opportunity.helpers import (
    get_annotated_opportunity_access,
    get_annotated_opportunity_access_deliver_status,
    get_opportunity_delivery_progress,
    get_opportunity_funnel_progress,
    get_opportunity_list_data_lite,
    get_opportunity_worker_progress,
    get_payment_report_data,
    get_worker_learn_table_data,
    get_worker_table_data,
)
from commcare_connect.opportunity.models import (
    BlobMeta,
    CatchmentArea,
    CompletedModule,
    CompletedWork,
    CompletedWorkStatus,
    DeliverUnit,
    DeliverUnitFlagRules,
    ExchangeRate,
    FormJsonValidationRules,
    LearnModule,
    Opportunity,
    OpportunityAccess,
    OpportunityClaim,
    OpportunityClaimLimit,
    OpportunityVerificationFlags,
    Payment,
    PaymentInvoice,
    PaymentUnit,
    UserInvite,
    UserInviteStatus,
    UserVisit,
    VisitReviewStatus,
    VisitValidationStatus,
)
from commcare_connect.opportunity.tables import (
    BaseOpportunityList,
    CompletedWorkTable,
    DeliverStatusTable,
    DeliverUnitTable,
    LearnModuleTable,
    LearnStatusTable,
    OpportunityPaymentTable,
    PaymentInvoiceTable,
    PaymentReportTable,
    PaymentUnitTable,
    SuspendedUsersTable,
    UserStatusTable,
    UserVisitVerificationTable,
    WorkerDeliveryTable,
    WorkerLearnStatusTable,
    WorkerLearnTable,
    WorkerPaymentsTable,
    WorkerStatusTable,
    header_with_tooltip,
)
from commcare_connect.opportunity.tasks import (
    add_connect_users,
    bulk_update_payments_task,
    create_learn_modules_and_deliver_units,
    generate_catchment_area_export,
    generate_deliver_status_export,
    generate_payment_export,
    generate_review_visit_export,
    generate_user_status_export,
    generate_visit_export,
    generate_work_status_export,
    invite_user,
    send_push_notification_task,
    send_sms_task,
    update_user_and_send_invite,
)
from commcare_connect.opportunity.visit_import import (
    ImportException,
    bulk_update_catchments,
    bulk_update_completed_work_status,
    bulk_update_visit_review_status,
    bulk_update_visit_status,
    update_payment_accrued,
)
from commcare_connect.organization.decorators import org_admin_required, org_member_required, org_viewer_required
from commcare_connect.program.models import ManagedOpportunity
from commcare_connect.program.utils import is_program_manager, is_program_manager_of_opportunity
from commcare_connect.users.models import User
from commcare_connect.utils.celery import CELERY_TASK_SUCCESS, get_task_progress_message
from commcare_connect.utils.file import get_file_extension
from commcare_connect.utils.flags import FlagLabels
from commcare_connect.utils.tables import get_duration_min, get_validated_page_size


class OrganizationUserMixin(LoginRequiredMixin, UserPassesTestMixin):
    def test_func(self):
        # request.org_membership is a SimpleLazyObject object so `is not None` is always `True`
        return self.request.org_membership != None or self.request.user.is_superuser  # noqa: E711


class OrganizationUserMemberRoleMixin(LoginRequiredMixin, UserPassesTestMixin):
    def test_func(self):
        return (
            self.request.org_membership != None and not self.request.org_membership.is_viewer  # noqa: E711
        ) or self.request.user.is_superuser


def get_opportunity_or_404(pk, org_slug):
    opp = get_object_or_404(Opportunity, id=pk)

    if (opp.organization and opp.organization.slug == org_slug) or (
        opp.managed and opp.managedopportunity.program.organization.slug == org_slug
    ):
        return opp

    raise Http404("Opportunity not found.")


class OrgContextSingleTableView(SingleTableView):
    def get_table_kwargs(self):
        kwargs = super().get_table_kwargs()
        kwargs["org_slug"] = self.request.org.slug
        return kwargs


class OpportunityList(OrganizationUserMixin, SingleTableView):
    model = Opportunity
    table_class = BaseOpportunityList
    template_name = "opportunity/opportunities_list.html"
    paginate_by = 15

    def get_paginate_by(self, table):
        return get_validated_page_size(self.request)

    def get_table_kwargs(self):
        kwargs = super().get_table_kwargs()
        kwargs["org_slug"] = self.request.org.slug
        return kwargs

    def get_table_data(self):
        org = self.request.org
        is_program_manager = self.request.org.program_manager
        return get_opportunity_list_data_lite(org, is_program_manager)


class OpportunityInit(OrganizationUserMemberRoleMixin, CreateView):
    template_name = "opportunity/opportunity_init.html"
    form_class = OpportunityInitForm

    def get_success_url(self):
        return reverse("opportunity:add_payment_units", args=(self.request.org.slug, self.object.id))

    def get_form_kwargs(self):
        kwargs = super().get_form_kwargs()
        kwargs["user"] = self.request.user
        kwargs["org_slug"] = self.request.org.slug
        return kwargs

    def get_context_data(self, **kwargs):
        context = super().get_context_data(**kwargs)
        context["api_key_form"] = HQApiKeyCreateForm(auto_id="api_key_form_id_for_%s")
        return context

    def form_valid(self, form: OpportunityInitForm):
        response = super().form_valid(form)
        create_learn_modules_and_deliver_units(self.object.id)
        return response


class OpportunityEdit(OrganizationUserMemberRoleMixin, UpdateView):
    model = Opportunity
    template_name = "opportunity/opportunity_edit.html"
    form_class = OpportunityChangeForm

    def get_success_url(self):
        return reverse("opportunity:detail", args=(self.request.org.slug, self.object.id))

    def form_valid(self, form):
        opportunity = form.instance
        opportunity.modified_by = self.request.user.email
        users = form.cleaned_data["users"]
        if users:
            add_connect_users.delay(users, form.instance.id)

        end_date = form.cleaned_data["end_date"]
        if end_date:
            opportunity.end_date = end_date
        response = super().form_valid(form)
        return response


class OpportunityFinalize(OrganizationUserMemberRoleMixin, UpdateView):
    model = Opportunity
    template_name = "opportunity/opportunity_finalize.html"
    form_class = OpportunityFinalizeForm

    def dispatch(self, request, *args, **kwargs):
        self.object = self.get_object()
        if self.object.paymentunit_set.count() == 0:
            messages.warning(request, "Please configure payment units before setting budget")
            return redirect("opportunity:add_payment_units", org_slug=request.org.slug, pk=self.object.id)
        return super().dispatch(request, *args, **kwargs)

    def get_success_url(self):
        return reverse("opportunity:detail", args=(self.request.org.slug, self.object.id))

    def get_form_kwargs(self):
        kwargs = super().get_form_kwargs()
        opportunity = self.object
        payment_units = opportunity.paymentunit_set.all()
        budget_per_user = 0
        payment_units_max_total = 0
        for pu in payment_units:
            budget_per_user += pu.amount * pu.max_total
            payment_units_max_total += pu.max_total
        kwargs["budget_per_user"] = budget_per_user
        kwargs["current_start_date"] = opportunity.start_date
        kwargs["opportunity"] = opportunity
        kwargs["payment_units_max_total"] = payment_units_max_total
        return kwargs

    def form_valid(self, form):
        opportunity = form.instance
        opportunity.modified_by = self.request.user.email
        start_date = form.cleaned_data["start_date"]
        end_date = form.cleaned_data["end_date"]
        if end_date:
            opportunity.end_date = end_date
        if start_date:
            opportunity.start_date = start_date

        if opportunity.managed:
            ManagedOpportunity.objects.filter(id=opportunity.id).update(
                org_pay_per_visit=form.cleaned_data["org_pay_per_visit"]
            )
        response = super().form_valid(form)
        return response


class OpportunityDashboard(OrganizationUserMixin, DetailView):
    model = Opportunity
    template_name = "opportunity/dashboard.html"

    def get_object(self, queryset=None):
        opp_id = self.kwargs.get("pk")
        org_slug = self.kwargs.get("org_slug")
        return get_opportunity_or_404(opp_id, org_slug)

    def get(self, request, *args, **kwargs):
        self.object = self.get_object()
        if not self.object.is_setup_complete:
            messages.warning(request, "Please complete the opportunity setup to view it")
            return redirect("opportunity:add_payment_units", org_slug=request.org.slug, pk=self.object.id)
        context = self.get_context_data(object=self.object, request=request)
        return self.render_to_response(context)

    def get_context_data(self, object, request, **kwargs):
        context = super().get_context_data(**kwargs)

        learn_module_count = LearnModule.objects.filter(app=object.learn_app).count()
        deliver_unit_count = DeliverUnit.objects.filter(app=object.deliver_app).count()
        payment_unit_count = object.paymentunit_set.count()

        def safe_display(value):
            if value is None:
                return "---"
            if isinstance(value, datetime.date):
                return value.strftime("%Y-%m-%d")
            return str(value)

        context["path"] = [
            {"title": "Opportunities", "url": reverse("opportunity:list", kwargs={"org_slug": request.org.slug})},
            {"title": object.name, "url": reverse("opportunity:detail", args=(request.org.slug, object.id))},
        ]

        context["resources"] = [
            {"name": "Learn App", "count": learn_module_count, "icon": "fa-book-open-cover"},
            {"name": "Deliver App", "count": deliver_unit_count, "icon": "fa-clipboard-check"},
            {"name": "Payments Units", "count": payment_unit_count, "icon": "fa-hand-holding-dollar"},
        ]

        context["basic_details"] = [
            {
                "name": "Delivery Type",
                "count": safe_display(object.delivery_type and object.delivery_type.name),
                "icon": "fa-file-check",
            },
            {
                "name": "Start Date",
                "count": safe_display(object.start_date),
                "icon": "fa-calendar-range",
            },
            {
                "name": "End Date",
                "count": safe_display(object.end_date),
                "icon": "fa-arrow-right !text-brand-mango",  # color is also changed",
            },
            {
                "name": "Max Workers",
                "count": header_with_tooltip(
                    safe_display(object.number_of_users), "Maximum allowed workers in the Opportunity"
                ),
                "icon": "fa-users",
            },
            {
                "name": "Max Service Deliveries",
                "count": header_with_tooltip(
                    safe_display(object.allotted_visits),
                    "Maximum number of payment units that can be delivered. Each payment unit is a service delivery",
                ),
                "icon": "fa-gears",
            },
            {
                "name": "Max Budget",
                "count": header_with_tooltip(
                    f"{object.currency} {intcomma(object.total_budget)}",
                    "Maximum payments that can be made for workers and organization",
                ),
                "icon": "fa-money-bill",
            },
        ]
        context["is_program_manager"] = is_program_manager_of_opportunity(request, object)
        context["export_form"] = PaymentExportForm()
        context["export_task_id"] = request.GET.get("export_task_id")
        return context


class OpportunityLearnStatusTableView(OrganizationUserMixin, OrgContextSingleTableView):
    model = OpportunityAccess
    paginate_by = 25
    table_class = LearnStatusTable
    template_name = "tables/single_table.html"

    def get_queryset(self):
        opportunity_id = self.kwargs["pk"]
        opportunity = get_opportunity_or_404(org_slug=self.request.org.slug, pk=opportunity_id)
        return OpportunityAccess.objects.filter(opportunity=opportunity).order_by("user__name")


class OpportunityPaymentTableView(OrganizationUserMixin, OrgContextSingleTableView):
    model = OpportunityAccess
    paginate_by = 25
    table_class = OpportunityPaymentTable
    template_name = "tables/single_table.html"

    def get_queryset(self):
        opportunity_id = self.kwargs["pk"]
        org_slug = self.kwargs["org_slug"]
        opportunity = get_opportunity_or_404(org_slug=org_slug, pk=opportunity_id)
        return OpportunityAccess.objects.filter(opportunity=opportunity, payment_accrued__gte=0).order_by(
            "-payment_accrued"
        )


@org_member_required
def export_user_visits(request, org_slug, pk):
    get_opportunity_or_404(org_slug=request.org.slug, pk=pk)
    form = VisitExportForm(data=request.POST)
    if not form.is_valid():
        messages.error(request, form.errors)
        return redirect("opportunity:worker_list", request.org.slug, pk)

    export_format = form.cleaned_data["format"]
    date_range = DateRanges(form.cleaned_data["date_range"])
    status = form.cleaned_data["status"]
    flatten = form.cleaned_data["flatten_form_data"]
    result = generate_visit_export.delay(pk, date_range, status, export_format, flatten)
    redirect_url = reverse("opportunity:worker_list", args=(request.org.slug, pk))
    return redirect(f"{redirect_url}?active_tab=delivery&export_task_id={result.id}")


@org_member_required
def review_visit_export(request, org_slug, pk):
    get_opportunity_or_404(org_slug=request.org.slug, pk=pk)
    form = ReviewVisitExportForm(data=request.POST)
    redirect_url = reverse("opportunity:worker_list", args=(org_slug, pk))
    redirect_url = f"{redirect_url}?active_tab=delivery"
    if not form.is_valid():
        messages.error(request, form.errors)
        return redirect(redirect_url)

    export_format = form.cleaned_data["format"]
    date_range = DateRanges(form.cleaned_data["date_range"])
    status = form.cleaned_data["status"]

    result = generate_review_visit_export.delay(pk, date_range, status, export_format)
    return redirect(f"{redirect_url}&export_task_id={result.id}")


@org_member_required
@require_GET
def export_status(request, org_slug, task_id):
    task = AsyncResult(task_id)
    task_meta = task._get_task_meta()
    status = task_meta.get("status")
    progress = {"complete": status == CELERY_TASK_SUCCESS, "message": get_task_progress_message(task)}
    if status == "FAILURE":
        progress["error"] = task_meta.get("result")
    return render(
        request,
        "components/upload_progress_bar.html",
        {
            "task_id": task_id,
            "current_time": now().microsecond,
            "progress": progress,
        },
    )


@org_member_required
@require_GET
def download_export(request, org_slug, task_id):
    task_meta = AsyncResult(task_id)._get_task_meta()
    saved_filename = task_meta.get("result")
    opportunity_id = task_meta.get("args")[0]
    opportunity = get_opportunity_or_404(org_slug=org_slug, pk=opportunity_id)
    op_slug = slugify(opportunity.name)
    export_format = saved_filename.split(".")[-1]
    filename = f"{org_slug}_{op_slug}_export.{export_format}"

    export_file = storages["default"].open(saved_filename)
    return FileResponse(
        export_file, as_attachment=True, filename=filename, content_type=TableExport.FORMATS[export_format]
    )


@org_member_required
@require_POST
def update_visit_status_import(request, org_slug=None, pk=None):
    opportunity = get_opportunity_or_404(org_slug=org_slug, pk=pk)
    file = request.FILES.get("visits")
    try:
        status = bulk_update_visit_status(opportunity, file)
    except ImportException as e:
        messages.error(request, e.message)
    else:
        message = f"Visit status updated successfully for {len(status)} visits."
        if status.missing_visits:
            message += status.get_missing_message()
        messages.success(request, mark_safe(message))
    url = reverse("opportunity:worker_list", args=(org_slug, pk)) + "?active_tab=delivery"
    return redirect(url)


def review_visit_import(request, org_slug=None, pk=None):
    opportunity = get_opportunity_or_404(org_slug=org_slug, pk=pk)
    file = request.FILES.get("visits")
    redirect_url = reverse("opportunity:worker_list", args=(org_slug, pk))
    redirect_url = f"{redirect_url}?active_tab=delivery"
    try:
        status = bulk_update_visit_review_status(opportunity, file)
    except ImportException as e:
        messages.error(request, e.message)
    else:
        message = f"Visit review updated successfully for {len(status)} visits."
        if status.missing_visits:
            message += status.get_missing_message()
        messages.success(request, mark_safe(message))
    return redirect(redirect_url)


@org_member_required
def add_budget_existing_users(request, org_slug=None, pk=None):
    opportunity = get_opportunity_or_404(org_slug=org_slug, pk=pk)
    opportunity_access = OpportunityAccess.objects.filter(opportunity=opportunity)
    opportunity_claims = OpportunityClaim.objects.filter(opportunity_access__in=opportunity_access)

    form = AddBudgetExistingUsersForm(
        opportunity_claims=opportunity_claims,
        opportunity=opportunity,
        data=request.POST or None,
    )
    if form.is_valid():
        form.save()

        additional_visits = form.cleaned_data.get("additional_visits")
        selected_users = form.cleaned_data.get("selected_users")
        end_date = form.cleaned_data.get("end_date")
        message_parts = []

        if additional_visits and selected_users:
            visit_text = f"{additional_visits} visit{'s' if additional_visits != 1 else ''}"
            user_text = f"{len(selected_users)} worker{'s' if len(selected_users) != 1 else ''}"
            message_parts.append(f"Added {visit_text} to {user_text}.")
            if not opportunity.managed:
                message_parts.append(f"Budget increased by {form.budget_increase:.2f}.")

        if end_date:
            message_parts.append(f"Extended opportunity end date to {end_date} for selected workers.")

        messages.success(request, " ".join(message_parts))
        return redirect("opportunity:add_budget_existing_users", org_slug, pk)

    tabs = [
        {
            "key": "existing_workers",
            "label": "Existing Workers",
        },
    ]
    # Nm are not allowed to increase the managed opportunity budget so do not provide that tab.
    if not opportunity.managed or is_program_manager_of_opportunity(request, opportunity):
        tabs.append(
            {
                "key": "new_workers",
                "label": "New Workers",
            }
        )

    path = [
        {"title": "Opportunities", "url": reverse("opportunity:list", args=(request.org.slug,))},
        {"title": opportunity.name, "url": reverse("opportunity:detail", args=(request.org.slug, opportunity.pk))},
        {
            "title": "Add budget",
        },
    ]

    return render(
        request,
        "opportunity/add_visits_existing_users.html",
        {
            "form": form,
            "tabs": tabs,
            "path": path,
            "opportunity_claims": opportunity_claims,
            "budget_per_visit": opportunity.budget_per_visit_new,
            "opportunity": opportunity,
        },
    )


@org_member_required
def add_budget_new_users(request, org_slug=None, pk=None):
    opportunity = get_opportunity_or_404(org_slug=org_slug, pk=pk)
    program_manager = is_program_manager(request)

    form = AddBudgetNewUsersForm(
        opportunity=opportunity,
        program_manager=program_manager,
        data=request.POST or None,
    )

    if form.is_valid():
        form.save()
        budget_increase = form.budget_increase
        direction = "added to" if budget_increase >= 0 else "removed from"
        messages.success(
            request, f"{opportunity.currency} {abs(form.budget_increase)} was {direction} the opportunity budget."
        )

        redirect_url = reverse("opportunity:add_budget_existing_users", args=[org_slug, pk])
        redirect_url += "?active_tab=new_users"
        response = HttpResponse()
        response["HX-Redirect"] = redirect_url
        return response

    csrf_token = get_token(request)
    form_html = f"""
        <form id="form-content"
              hx-post="{reverse('opportunity:add_budget_new_users', args=[org_slug, pk])}"
              hx-trigger="submit"
              hx-headers='{{"X-CSRFToken": "{csrf_token}"}}'>
            <input type="hidden" name="csrfmiddlewaretoken" value="{csrf_token}">
            {render_crispy_form(form)}
        </form>
        """

    return HttpResponse(mark_safe(form_html))


class OpportunityUserStatusTableView(OrganizationUserMixin, OrgContextSingleTableView):
    model = OpportunityAccess
    paginate_by = 25
    table_class = UserStatusTable
    template_name = "tables/single_table.html"

    def get_queryset(self):
        opportunity_id = self.kwargs["pk"]
        org_slug = self.kwargs["org_slug"]
        opportunity = get_opportunity_or_404(org_slug=org_slug, pk=opportunity_id)
        access_objects = get_annotated_opportunity_access(opportunity)
        return access_objects


@org_member_required
def export_users_for_payment(request, org_slug, pk):
    get_opportunity_or_404(org_slug=request.org.slug, pk=pk)
    form = PaymentExportForm(data=request.POST)
    if not form.is_valid():
        messages.error(request, form.errors)
        return redirect(f"{reverse('opportunity:worker_list', args=[org_slug, pk])}?active_tab=payments")

    export_format = form.cleaned_data["format"]
    result = generate_payment_export.delay(pk, export_format)
    redirect_url = reverse("opportunity:worker_list", args=(request.org.slug, pk))
    return redirect(f"{redirect_url}?export_task_id={result.id}&active_tab=payments")


@org_member_required
@require_POST
def payment_import(request, org_slug=None, pk=None):
    opportunity = get_opportunity_or_404(org_slug=org_slug, pk=pk)
    file = request.FILES.get("payments")
    file_format = get_file_extension(file)
    if file_format not in ("csv", "xlsx"):
        raise ImportException(f"Invalid file format. Only 'CSV' and 'XLSX' are supported. Got {file_format}")

    file_path = f"{opportunity.pk}_{datetime.datetime.now().isoformat}_payment_import"
    saved_path = default_storage.save(file_path, ContentFile(file.read()))
    result = bulk_update_payments_task.delay(opportunity.pk, saved_path, file_format)

    return redirect(
        f"{reverse('opportunity:worker_list', args=[org_slug, pk])}?active_tab=payments&export_task_id={result.id}"
    )


@org_member_required
def add_payment_units(request, org_slug=None, pk=None):
    if request.POST:
        return add_payment_unit(request, org_slug=org_slug, pk=pk)
    opportunity = get_opportunity_or_404(org_slug=org_slug, pk=pk)
    paymentunit_count = PaymentUnit.objects.filter(opportunity=opportunity).count()
    return render(
        request,
        "opportunity/add_payment_units.html",
        dict(opportunity=opportunity, paymentunit_count=paymentunit_count),
    )


@org_member_required
def add_payment_unit(request, org_slug=None, pk=None):
    opportunity = get_opportunity_or_404(org_slug=org_slug, pk=pk)
    deliver_units = DeliverUnit.objects.filter(
        Q(payment_unit__isnull=True) | Q(payment_unit__opportunity__active=False), app=opportunity.deliver_app
    )
    form = PaymentUnitForm(
        deliver_units=deliver_units,
        data=request.POST or None,
        payment_units=opportunity.paymentunit_set.filter(parent_payment_unit__isnull=True).all(),
        org_slug=org_slug,
        opportunity_id=opportunity.pk,
    )
    if form.is_valid():
        form.instance.opportunity = opportunity
        form.save()
        required_deliver_units = form.cleaned_data["required_deliver_units"]
        DeliverUnit.objects.filter(id__in=required_deliver_units, payment_unit__isnull=True).update(
            payment_unit=form.instance.id
        )
        optional_deliver_units = form.cleaned_data["optional_deliver_units"]
        DeliverUnit.objects.filter(id__in=optional_deliver_units, payment_unit__isnull=True).update(
            payment_unit=form.instance.id, optional=True
        )
        sub_payment_units = form.cleaned_data["payment_units"]
        PaymentUnit.objects.filter(id__in=sub_payment_units, parent_payment_unit__isnull=True).update(
            parent_payment_unit=form.instance.id
        )
        messages.success(request, f"Payment unit {form.instance.name} created.")
        claims = OpportunityClaim.objects.filter(opportunity_access__opportunity=opportunity)
        for claim in claims:
            OpportunityClaimLimit.create_claim_limits(opportunity, claim)
        return redirect("opportunity:add_payment_units", org_slug=request.org.slug, pk=opportunity.id)
    elif request.POST:
        messages.error(request, "Invalid Data")
        return redirect("opportunity:add_payment_units", org_slug=request.org.slug, pk=opportunity.id)

    path = [
        {"title": "Opportunities", "url": reverse("opportunity:list", args=(request.org.slug,))},
        {"title": opportunity.name, "url": reverse("opportunity:detail", args=(request.org.slug, opportunity.pk))},
        {
            "title": "Payment unit",
        },
    ]
    return render(
        request,
        "components/partial_form.html" if request.GET.get("partial") == "True" else "components/form.html",
        dict(title=f"{request.org.slug} - {opportunity.name}", form_title="Payment Unit Create", form=form, path=path),
    )


@org_member_required
def edit_payment_unit(request, org_slug=None, opp_id=None, pk=None):
    opportunity = get_opportunity_or_404(pk=opp_id, org_slug=org_slug)
    payment_unit = get_object_or_404(PaymentUnit, id=pk, opportunity=opportunity)
    deliver_units = DeliverUnit.objects.filter(
        Q(payment_unit__isnull=True) | Q(payment_unit=payment_unit) | Q(payment_unit__opportunity__active=False),
        app=opportunity.deliver_app,
    )
    exclude_payment_units = [payment_unit.pk]
    if payment_unit.parent_payment_unit_id:
        exclude_payment_units.append(payment_unit.parent_payment_unit_id)
    payment_unit_deliver_units = {deliver_unit.pk for deliver_unit in payment_unit.deliver_units.all()}
    opportunity_payment_units = (
        opportunity.paymentunit_set.filter(
            Q(parent_payment_unit=payment_unit.pk) | Q(parent_payment_unit__isnull=True)
        )
        .exclude(pk__in=exclude_payment_units)
        .all()
    )
    form = PaymentUnitForm(
        deliver_units=deliver_units,
        instance=payment_unit,
        data=request.POST or None,
        payment_units=opportunity_payment_units,
        org_slug=org_slug,
        opportunity_id=opportunity.pk,
    )
    if form.is_valid():
        form.save()
        required_deliver_units = form.cleaned_data["required_deliver_units"]
        DeliverUnit.objects.filter(id__in=required_deliver_units).update(payment_unit=form.instance.id, optional=False)
        optional_deliver_units = form.cleaned_data["optional_deliver_units"]
        DeliverUnit.objects.filter(id__in=optional_deliver_units).update(payment_unit=form.instance.id, optional=True)
        sub_payment_units = form.cleaned_data["payment_units"]
        PaymentUnit.objects.filter(id__in=sub_payment_units, parent_payment_unit__isnull=True).update(
            parent_payment_unit=form.instance.id
        )
        # Remove deliver units which are not selected anymore
        deliver_units = required_deliver_units + optional_deliver_units
        removed_deliver_units = payment_unit_deliver_units - {int(deliver_unit) for deliver_unit in deliver_units}
        DeliverUnit.objects.filter(id__in=removed_deliver_units).update(payment_unit=None, optional=False)
        removed_payment_units = {payment_unit.id for payment_unit in opportunity_payment_units} - {
            int(payment_unit_id) for payment_unit_id in sub_payment_units
        }
        PaymentUnit.objects.filter(id__in=removed_payment_units, parent_payment_unit=form.instance.id).update(
            parent_payment_unit=None
        )
        messages.success(request, f"Payment unit {form.instance.name} updated. Please reset the budget")
        return redirect("opportunity:finalize", org_slug=request.org.slug, pk=opportunity.id)

    path = [
        {"title": "Opportunities", "url": reverse("opportunity:list", args=(request.org.slug,))},
        {"title": opportunity.name, "url": reverse("opportunity:detail", args=(request.org.slug, opportunity.pk))},
        {
            "title": "Payment unit",
        },
    ]
    return render(
        request,
        "components/form.html",
        dict(title=f"{request.org.slug} - {opportunity.name}", form_title="Payment Unit Edit", form=form, path=path),
    )


@org_member_required
def export_user_status(request, org_slug, pk):
    get_opportunity_or_404(org_slug=request.org.slug, pk=pk)
    form = PaymentExportForm(data=request.POST)
    if not form.is_valid():
        messages.error(request, form.errors)
        return redirect("opportunity:worker_list", request.org.slug, pk)

    export_format = form.cleaned_data["format"]
    result = generate_user_status_export.delay(pk, export_format)
    redirect_url = reverse("opportunity:worker_list", args=(request.org.slug, pk))
    return redirect(f"{redirect_url}?export_task_id={result.id}")


class OpportunityDeliverStatusTable(OrganizationUserMixin, OrgContextSingleTableView):
    model = OpportunityAccess
    paginate_by = 25
    table_class = DeliverStatusTable
    template_name = "tables/single_table.html"

    def get_queryset(self):
        opportunity_id = self.kwargs["pk"]
        org_slug = self.kwargs["org_slug"]
        opportunity = get_opportunity_or_404(pk=opportunity_id, org_slug=org_slug)
        access_objects = get_annotated_opportunity_access_deliver_status(opportunity)
        return access_objects


@org_member_required
def export_deliver_status(request, org_slug, pk):
    get_opportunity_or_404(pk=pk, org_slug=request.org.slug)
    form = PaymentExportForm(data=request.POST)
    if not form.is_valid():
        messages.error(request, form.errors)
        return redirect("opportunity:detail", request.org.slug, pk)

    export_format = form.cleaned_data["format"]
    result = generate_deliver_status_export.delay(pk, export_format)
    redirect_url = reverse("opportunity:detail", args=(request.org.slug, pk))
    return redirect(f"{redirect_url}?export_task_id={result.id}")


@org_member_required
@require_POST
def payment_delete(request, org_slug=None, opp_id=None, access_id=None, pk=None):
    opportunity = get_opportunity_or_404(pk=opp_id, org_slug=org_slug)
    opportunity_access = get_object_or_404(OpportunityAccess, pk=access_id, opportunity=opportunity)
    payment = get_object_or_404(Payment, opportunity_access=opportunity_access, pk=pk)
    payment.delete()
    redirect_url = reverse("opportunity:worker_list", args=(org_slug, opp_id))
    return redirect(f"{redirect_url}?active_tab=payments")


@org_viewer_required
def user_profile(request, org_slug=None, opp_id=None, pk=None):
    access = get_object_or_404(OpportunityAccess, pk=pk, accepted=True)
    user_visits = UserVisit.objects.filter(opportunity_access=access)
    user_catchments = CatchmentArea.objects.filter(opportunity_access=access)
    user_visit_data = []
    for user_visit in user_visits:
        if not user_visit.location:
            continue
        lat, lng, elevation, precision = list(map(float, user_visit.location.split(" ")))
        user_visit_data.append(
            dict(
                entity_name=user_visit.entity_name,
                visit_date=user_visit.visit_date.date(),
                lat=lat,
                lng=lng,
                precision=precision,
            )
        )
    # user for centering the User visits map
    lat_avg = 0.0
    lng_avg = 0.0
    if user_visit_data:
        lat_avg = reduce(lambda x, y: x + float(y["lat"]), user_visit_data, 0.0) / len(user_visit_data)
        lng_avg = reduce(lambda x, y: x + float(y["lng"]), user_visit_data, 0.0) / len(user_visit_data)

    pending_completed_work_count = len(
        [
            cw
            for cw in CompletedWork.objects.filter(opportunity_access=access, status=CompletedWorkStatus.pending)
            if cw.saved_approved_count
        ]
    )
    user_catchment_data = [
        {
            "name": catchment.name,
            "lat": float(catchment.latitude),
            "lng": float(catchment.longitude),
            "radius": catchment.radius,
            "active": catchment.active,
        }
        for catchment in user_catchments
    ]
    pending_payment = max(access.payment_accrued - access.total_paid, 0)
    return render(
        request,
        "opportunity/user_profile.html",
        context=dict(
            access=access,
            user_visits=user_visit_data,
            lat_avg=lat_avg,
            lng_avg=lng_avg,
            MAPBOX_TOKEN=settings.MAPBOX_TOKEN,
            pending_completed_work_count=pending_completed_work_count,
            pending_payment=pending_payment,
            user_catchments=user_catchment_data,
        ),
    )


@org_admin_required
def send_message_mobile_users(request, org_slug=None, pk=None):
    opportunity = get_opportunity_or_404(pk=pk, org_slug=org_slug)
    user_ids = OpportunityAccess.objects.filter(opportunity=opportunity, accepted=True).values_list(
        "user_id", flat=True
    )
    users = User.objects.filter(pk__in=user_ids)
    form = SendMessageMobileUsersForm(users=users, data=request.POST or None)

    if form.is_valid():
        selected_user_ids = form.cleaned_data["selected_users"]
        title = form.cleaned_data["title"]
        body = form.cleaned_data["body"]
        message_type = form.cleaned_data["message_type"]
        if "notification" in message_type:
            send_push_notification_task.delay(selected_user_ids, title, body)
        if "sms" in message_type:
            send_sms_task.delay(selected_user_ids, body)
        return redirect("opportunity:detail", org_slug=request.org.slug, pk=pk)

    path = [
        {"title": "Opportunities", "url": reverse("opportunity:list", args=(org_slug,))},
        {"title": opportunity.name, "url": reverse("opportunity:detail", args=(org_slug, opportunity.id))},
        {"title": "Send Message", "url": request.path},
    ]
    return render(
        request,
        "opportunity/send_message.html",
        context=dict(
            title=f"{request.org.slug} - {opportunity.name}",
            form_title="Send Message",
            form=form,
            users=users,
            user_ids=list(user_ids),
            path=path,
        ),
    )


@org_member_required
@require_POST
def approve_visit(request, org_slug=None, pk=None):
    user_visit = UserVisit.objects.get(pk=pk)
    if user_visit.status != VisitValidationStatus.approved or user_visit.review_status == VisitReviewStatus.disagree:
        user_visit.status = VisitValidationStatus.approved
        if user_visit.opportunity.managed:
            user_visit.review_created_on = now()
            if user_visit.review_status == VisitReviewStatus.disagree:
                user_visit.review_status = VisitReviewStatus.pending

            if user_visit.flagged:
                justification = request.POST.get("justification")
                if not justification:
                    messages.error(request, "Justification is mandatory for flagged visits.")
                user_visit.justification = justification

        user_visit.save()
        update_payment_accrued(opportunity=user_visit.opportunity, users=[user_visit.user], incremental=True)

    return HttpResponse(status=200, headers={"HX-Trigger": "reload_table"})


@org_member_required
@require_POST
def reject_visit(request, org_slug=None, pk=None):
    user_visit = UserVisit.objects.get(pk=pk)
    reason = request.POST.get("reason")
    user_visit.status = VisitValidationStatus.rejected
    user_visit.reason = reason
    user_visit.save()
    access = OpportunityAccess.objects.get(user_id=user_visit.user_id, opportunity_id=user_visit.opportunity_id)
    update_payment_accrued(opportunity=access.opportunity, users=[access.user])
    return HttpResponse(status=200, headers={"HX-Trigger": "reload_table"})


@org_member_required
def fetch_attachment(self, org_slug, blob_id):
    blob_meta = BlobMeta.objects.get(blob_id=blob_id)
    attachment = storages["default"].open(blob_id)
    return FileResponse(attachment, filename=blob_meta.name, content_type=blob_meta.content_type)


@org_member_required
def verification_flags_config(request, org_slug=None, pk=None):
    opportunity = get_opportunity_or_404(pk=pk, org_slug=org_slug)
    if opportunity.managed and not is_program_manager_of_opportunity(request, opportunity):
        return redirect("opportunity:detail", org_slug=org_slug, pk=pk)
    verification_flags = OpportunityVerificationFlags.objects.filter(opportunity=opportunity).first()
    form = OpportunityVerificationFlagsConfigForm(instance=verification_flags, data=request.POST or None)
    deliver_unit_count = DeliverUnit.objects.filter(app=opportunity.deliver_app).count()
    DeliverUnitFlagsFormset = modelformset_factory(
        DeliverUnitFlagRules, DeliverUnitFlagsForm, extra=deliver_unit_count, max_num=deliver_unit_count
    )
    deliver_unit_flags = DeliverUnitFlagRules.objects.filter(opportunity=opportunity)
    deliver_unit_formset = DeliverUnitFlagsFormset(
        form_kwargs={"opportunity": opportunity},
        prefix="deliver_unit",
        queryset=deliver_unit_flags,
        data=request.POST or None,
        initial=[
            {"deliver_unit": du}
            for du in opportunity.deliver_app.deliver_units.exclude(
                id__in=deliver_unit_flags.values_list("deliver_unit")
            )
        ],
    )
    FormJsonValidationRulesFormset = modelformset_factory(
        FormJsonValidationRules,
        FormJsonValidationRulesForm,
        extra=1,
    )
    form_json_formset = FormJsonValidationRulesFormset(
        form_kwargs={"opportunity": opportunity},
        prefix="form_json",
        queryset=FormJsonValidationRules.objects.filter(opportunity=opportunity),
        data=request.POST or None,
    )
    if (
        request.method == "POST"
        and form.is_valid()
        and deliver_unit_formset.is_valid()
        and form_json_formset.is_valid()
    ):
        verification_flags = form.save(commit=False)
        verification_flags.opportunity = opportunity
        verification_flags.save()
        for du_form in deliver_unit_formset.forms:
            if du_form.is_valid() and du_form.cleaned_data != {}:
                du_form.instance.opportunity = opportunity
                du_form.save()
        for fj_form in form_json_formset.forms:
            if fj_form.is_valid() and fj_form.cleaned_data != {}:
                fj_form.instance.opportunity = opportunity
                fj_form.save()
        messages.success(request, "Verification flags saved successfully.")

    path = [
        {"title": "Opportunities", "url": reverse("opportunity:list", args=(org_slug,))},
        {"title": opportunity.name, "url": reverse("opportunity:detail", args=(org_slug, opportunity.id))},
        {"title": "Verification Flags Config", "url": request.path},
    ]
    return render(
        request,
        "opportunity/verification_flags_config.html",
        context=dict(
            opportunity=opportunity,
            title=f"{request.org.slug} - {opportunity.name}",
            form=form,
            deliver_unit_formset=deliver_unit_formset,
            form_json_formset=form_json_formset,
            path=path,
        ),
    )


@org_member_required
@csrf_exempt
@require_http_methods(["DELETE"])
def delete_form_json_rule(request, org_slug=None, opp_id=None, pk=None):
    form_json_rule = FormJsonValidationRules.objects.get(opportunity=opp_id, pk=pk)
    form_json_rule.delete()
    return HttpResponse(status=200)


class OpportunityCompletedWorkTable(OrganizationUserMixin, SingleTableView):
    model = CompletedWork
    paginate_by = 25
    table_class = CompletedWorkTable
    template_name = "tables/single_table.html"

    def get_queryset(self):
        opportunity_id = self.kwargs["pk"]
        org_slug = self.kwargs["org_slug"]
        opportunity = get_opportunity_or_404(org_slug=org_slug, pk=opportunity_id)
        access_objects = OpportunityAccess.objects.filter(opportunity=opportunity)
        return list(
            filter(lambda cw: cw.completed, CompletedWork.objects.filter(opportunity_access__in=access_objects))
        )


@org_member_required
def export_completed_work(request, org_slug, pk):
    get_opportunity_or_404(org_slug=request.org.slug, pk=pk)
    form = PaymentExportForm(data=request.POST)
    if not form.is_valid():
        messages.error(request, form.errors)
        return redirect("opportunity:detail", request.org.slug, pk)

    export_format = form.cleaned_data["format"]
    result = generate_work_status_export.delay(pk, export_format)
    redirect_url = reverse("opportunity:detail", args=(request.org.slug, pk))
    return redirect(f"{redirect_url}?export_task_id={result.id}")


@org_member_required
@require_POST
def update_completed_work_status_import(request, org_slug=None, pk=None):
    opportunity = get_opportunity_or_404(org_slug=org_slug, pk=pk)
    file = request.FILES.get("visits")
    try:
        status = bulk_update_completed_work_status(opportunity, file)
    except ImportException as e:
        messages.error(request, e.message)
    else:
        message = f"Payment Verification status updated successfully for {len(status)} completed works."
        if status.missing_completed_works:
            message += status.get_missing_message()
        messages.success(request, mark_safe(message))
    return redirect("opportunity:detail", org_slug, pk)


@org_member_required
@require_POST
def suspend_user(request, org_slug=None, opp_id=None, pk=None):
    access = get_object_or_404(OpportunityAccess, opportunity_id=opp_id, id=pk)
    access.suspended = True
    access.suspension_date = now()
    access.suspension_reason = request.POST.get("reason", "")
    access.save()

    # Clear the cached opportunity access for the suspended user
    remove_opportunity_access_cache(access.user, access.opportunity)

    return redirect("opportunity:user_visits_list", org_slug, opp_id, pk)


@org_member_required
def revoke_user_suspension(request, org_slug=None, opp_id=None, pk=None):
    access = get_object_or_404(OpportunityAccess, opportunity_id=opp_id, id=pk)
    access.suspended = False
    access.save()
    remove_opportunity_access_cache(access.user, access.opportunity)
    next = request.GET.get("next", "/")
    return redirect(next)


@org_member_required
def suspended_users_list(request, org_slug=None, pk=None):
    opportunity = get_opportunity_or_404(org_slug=org_slug, pk=pk)
    access_objects = OpportunityAccess.objects.filter(opportunity=opportunity, suspended=True)
    table = SuspendedUsersTable(access_objects)
    return render(request, "opportunity/suspended_users.html", dict(table=table, opportunity=opportunity))


@org_member_required
def export_catchment_area(request, org_slug, pk):
    get_opportunity_or_404(org_slug=request.org.slug, pk=pk)
    form = PaymentExportForm(data=request.POST)
    if not form.is_valid():
        messages.error(request, form.errors)
        return redirect("opportunity:detail", request.org.slug, pk)

    export_format = form.cleaned_data["format"]
    result = generate_catchment_area_export.delay(pk, export_format)
    redirect_url = reverse("opportunity:detail", args=(request.org.slug, pk))
    return redirect(f"{redirect_url}?export_task_id={result.id}")


@org_member_required
@require_POST
def import_catchment_area(request, org_slug=None, pk=None):
    opportunity = get_opportunity_or_404(org_slug=org_slug, pk=pk)
    file = request.FILES.get("catchments")
    try:
        status = bulk_update_catchments(opportunity, file)
    except ImportException as e:
        messages.error(request, e.message)
    else:
        message = f"{len(status)} catchment areas were updated successfully and {status.new_catchments} were created."
        messages.success(request, mark_safe(message))
    return redirect("opportunity:detail", org_slug, pk)


@org_member_required
def opportunity_user_invite(request, org_slug=None, pk=None):
    opportunity = get_opportunity_or_404(org_slug=request.org.slug, pk=pk)
    form = OpportunityUserInviteForm(data=request.POST or None, opportunity=opportunity)
    if form.is_valid():
        users = form.cleaned_data["users"]
        if users:
            add_connect_users.delay(users, opportunity.id)
        return redirect("opportunity:detail", request.org.slug, pk)
    return render(
        request,
        "components/form.html",
        dict(title=f"{request.org.slug} - {opportunity.name}", form_title="Invite Workers", form=form),
    )


@org_member_required
def user_visit_review(request, org_slug, opp_id):
    opportunity = get_opportunity_or_404(opp_id, org_slug)
    is_program_manager = is_program_manager_of_opportunity(request, opportunity)
    if request.POST and is_program_manager:
        review_status = request.POST.get("review_status").lower()
        updated_reviews = request.POST.getlist("pk")
        user_visits = UserVisit.objects.filter(pk__in=updated_reviews)
        if review_status in [VisitReviewStatus.agree.value, VisitReviewStatus.disagree.value]:
            user_visits.update(review_status=review_status)
            update_payment_accrued(opportunity=opportunity, users=[visit.user for visit in user_visits])

    return HttpResponse(status=200, headers={"HX-Trigger": "reload_table"})


@org_member_required
def payment_report(request, org_slug, pk):
    opportunity = get_opportunity_or_404(pk, org_slug)
    usd = request.GET.get("usd", False)

    if not opportunity.managed:
        return redirect("opportunity:detail", org_slug, pk)

    amount_field = "amount"
    currency = opportunity.currency
    if usd:
        amount_field = "amount_usd"
        currency = "USD"

    total_paid_users = Payment.objects.filter(
        opportunity_access__opportunity=opportunity, organization__isnull=True
    ).aggregate(total=Sum(amount_field))["total"] or Decimal("0.00")
    total_paid_nm = Payment.objects.filter(
        organization=opportunity.organization, invoice__opportunity=opportunity
    ).aggregate(total=Sum(amount_field))["total"] or Decimal("0.00")
    data, total_user_payment_accrued, total_nm_payment_accrued = get_payment_report_data(opportunity, usd)
    table = PaymentReportTable(data)
    RequestConfig(request, paginate={"per_page": get_validated_page_size(request)}).configure(table)

    def render_amount(amount):
        return f"{currency} {intcomma(amount or 0)}"

    cards = [
        {
            "amount": render_amount(total_user_payment_accrued),
            "icon": "fa-user-friends",
            "label": "Worker",
            "subtext": "Total Accrued",
        },
        {
            "amount": render_amount(total_paid_users),
            "icon": "fa-user-friends",
            "label": "Worker",
            "subtext": "Total Paid",
        },
        {
            "amount": render_amount(total_nm_payment_accrued),
            "icon": "fa-building",
            "label": "Organization",
            "subtext": "Total Accrued",
        },
        {
            "amount": render_amount(total_paid_nm),
            "icon": "fa-building",
            "label": "Organization",
            "subtext": "Total Paid",
        },
    ]

    return render(
        request,
        "opportunity/invoice_payment_report.html",
        context=dict(
            table=table,
            opportunity=opportunity,
            cards=cards,
        ),
    )


@org_member_required
def invoice_list(request, org_slug, pk):
    opportunity = get_opportunity_or_404(pk, org_slug)
    if not opportunity.managed:
        return redirect("opportunity:detail", org_slug, pk)

    program_manager = is_program_manager_of_opportunity(request, opportunity)

    filter_kwargs = dict(opportunity=opportunity)

    queryset = PaymentInvoice.objects.filter(**filter_kwargs).order_by("date")
    csrf_token = get_token(request)

    table = PaymentInvoiceTable(
        queryset,
        org_slug=org_slug,
        opportunity=opportunity,
        exclude=("actions",) if not program_manager else tuple(),
        csrf_token=csrf_token,
    )

    form = PaymentInvoiceForm(opportunity=opportunity)
    RequestConfig(request, paginate={"per_page": get_validated_page_size(request)}).configure(table)
    return render(
        request,
        "opportunity/invoice_list.html",
        {
            "header_title": "Invoices",
            "opportunity": opportunity,
            "table": table,
            "form": form,
            "program_manager": program_manager,
            "path": [
                {"title": "Opportunities", "url": reverse("opportunity:list", args=(org_slug,))},
                {"title": opportunity.name, "url": reverse("opportunity:detail", args=(org_slug, pk))},
                {"title": "Invoices", "url": reverse("opportunity:invoice_list", args=(org_slug, pk))},
            ],
        },
    )


@org_member_required
def invoice_create(request, org_slug=None, pk=None):
    opportunity = get_opportunity_or_404(pk, org_slug)
    if not opportunity.managed or is_program_manager_of_opportunity(request, opportunity):
        return redirect("opportunity:detail", org_slug, pk)
    form = PaymentInvoiceForm(data=request.POST or None, opportunity=opportunity)
    if request.POST and form.is_valid():
        form.save()
        form = PaymentInvoiceForm(opportunity=opportunity)
        redirect_url = reverse("opportunity:invoice_list", args=[org_slug, pk])
        response = HttpResponse(status=200)
        response["HX-Redirect"] = redirect_url
        return response
    return HttpResponse(render_crispy_form(form))


@org_member_required
@require_POST
def invoice_approve(request, org_slug, pk):
    opportunity = get_opportunity_or_404(pk, org_slug)
    if not opportunity.managed or not (request.org_membership and request.org_membership.is_program_manager):
        return redirect("opportunity:detail", org_slug, pk)
    invoice_ids = request.POST.getlist("pk")
    invoices = PaymentInvoice.objects.filter(opportunity=opportunity, pk__in=invoice_ids, payment__isnull=True)

    for invoice in invoices:
        payment = Payment(
            amount=invoice.amount,
            organization=opportunity.organization,
            amount_usd=invoice.amount_usd,
            invoice=invoice,
        )
        payment.save()
    return redirect("opportunity:invoice_list", org_slug, pk)


@org_member_required
@require_POST
@csrf_exempt
def user_invite_delete(request, org_slug, opp_id, pk):
    opportunity = get_opportunity_or_404(opp_id, org_slug)
    invite = get_object_or_404(UserInvite, pk=pk, opportunity=opportunity)
    if invite.status != UserInviteStatus.not_found:
        return HttpResponse(status=403, data="User Invite cannot be deleted.")
    invite.delete()
    return HttpResponse(status=200, headers={"HX-Trigger": "userStatusReload"})


@org_admin_required
@require_POST
def resend_user_invite(request, org_slug, opp_id, pk):
    user_invite = get_object_or_404(UserInvite, id=pk)

    if user_invite.notification_date and (now() - user_invite.notification_date) < datetime.timedelta(days=1):
        return HttpResponse("You can only send one invitation per user every 24 hours. Please try again later.")

    if user_invite.status == UserInviteStatus.not_found:
        found_user_list = fetch_users([user_invite.phone_number])
        if not found_user_list:
            return HttpResponse("The user is not registered on Connect ID yet. Please ask them to sign up first.")

        connect_user = found_user_list[0]
        update_user_and_send_invite(connect_user, opp_id=pk)
    else:
        user = User.objects.get(phone_number=user_invite.phone_number)
        access, _ = OpportunityAccess.objects.get_or_create(user=user, opportunity_id=opp_id)
        invite_user.delay(user.id, access.pk)

    return HttpResponse("The invitation has been successfully resent to the user.")


def sync_deliver_units(request, org_slug, opp_id):
    status = HTTPStatus.OK
    message = "Delivery unit sync completed."
    try:
        create_learn_modules_and_deliver_units(opp_id)
    except AppNoBuildException:
        status = HTTPStatus.BAD_REQUEST
        message = "Failed to retrieve updates. No available build at the moment."

    return HttpResponse(content=message, status=status)


@org_viewer_required
def user_visit_verification(request, org_slug, opp_id, pk):
    opportunity = get_opportunity_or_404(opp_id, org_slug)
    opportunity_access = get_object_or_404(OpportunityAccess, opportunity=opportunity, pk=pk)
    is_program_manager = is_program_manager_of_opportunity(request, opportunity)

    user_visit_counts = get_user_visit_counts(opportunity_access_id=pk)
    visits = UserVisit.objects.filter(opportunity_access=opportunity_access, flagged=True, flag_reason__isnull=False)
    flagged_info = defaultdict(lambda: {"name": "", "approved": 0, "pending": 0, "rejected": 0})
    for visit in visits:
        for flag, _description in visit.flag_reason.get("flags", []):
            flag_label = FlagLabels.get_label(flag)
            if visit.status == VisitValidationStatus.approved:
                if opportunity.managed and visit.review_created_on is not None:
                    if visit.review_status == VisitReviewStatus.agree:
                        flagged_info[flag_label]["approved"] += 1
                    else:
                        flagged_info[flag_label]["pending"] += 1
                else:
                    flagged_info[flag_label]["approved"] += 1
            if visit.status in (VisitValidationStatus.pending, VisitValidationStatus.duplicate):
                flagged_info[flag_label]["pending"] += 1
            if visit.status == VisitValidationStatus.rejected:
                flagged_info[flag_label]["rejected"] += 1
            flagged_info[flag_label]["name"] = flag_label
    flagged_info = flagged_info.values()
    last_payment_details = Payment.objects.filter(opportunity_access=opportunity_access).order_by("-date_paid").first()
    pending_payment = max(opportunity_access.payment_accrued - opportunity_access.total_paid, 0)
    pending_completed_work_count = CompletedWork.objects.filter(
        opportunity_access=opportunity_access, status=CompletedWorkStatus.pending, saved_approved_count__gt=0
    ).count()

    path = []
    if opportunity.managed:
        path.append({"title": "Programs", "url": reverse("program:home", args=(org_slug,))})
        path.append(
            {"title": opportunity.managedopportunity.program.name, "url": reverse("program:home", args=(org_slug,))}
        )
    path.extend(
        [
            {"title": "Opportunities", "url": reverse("opportunity:list", args=(org_slug,))},
            {"title": opportunity.name, "url": reverse("opportunity:detail", args=(org_slug, opp_id))},
            {
                "title": "Workers",
                "url": reverse("opportunity:worker_list", args=(org_slug, opp_id)) + "?active_tab=delivery",
            },
            {"title": "Worker", "url": request.path},
        ]
    )

    response = render(
        request,
        "opportunity/user_visit_verification.html",
        context={
            "header_title": "Worker",
            "opportunity_access": opportunity_access,
            "counts": user_visit_counts,
            "flagged_info": flagged_info,
            "last_payment_details": last_payment_details,
            "MAPBOX_TOKEN": settings.MAPBOX_TOKEN,
            "opportunity": opportunity_access.opportunity,
            "is_program_manager": is_program_manager,
            "pending_completed_work_count": pending_completed_work_count,
            "pending_payment": pending_payment,
            "path": path,
        },
    )
    return response


def get_user_visit_counts(opportunity_access_id: int, date=None):
    opportunity_access = OpportunityAccess.objects.get(id=opportunity_access_id)
    visit_count_kwargs = {}
    if opportunity_access.opportunity.managed:
        visit_count_kwargs = dict(
            pending_review=Count(
                "id",
                filter=Q(
                    review_status=VisitReviewStatus.pending,
                    review_created_on__isnull=False,
                ),
            ),
            disagree=Count(
                "id",
                filter=Q(
                    review_status=VisitReviewStatus.disagree,
                    review_created_on__isnull=False,
                ),
            ),
            agree=Count(
                "id",
                filter=Q(
                    status=VisitValidationStatus.approved,
                    review_status=VisitReviewStatus.agree,
                    review_created_on__isnull=False,
                ),
            ),
        )

    filter_kwargs = {"opportunity_access": opportunity_access}
    if date:
        filter_kwargs.update({"visit_date__date": date})

    user_visit_counts = UserVisit.objects.filter(**filter_kwargs).aggregate(
        **visit_count_kwargs,
        approved=Count("id", filter=Q(status=VisitValidationStatus.approved)),
        pending=Count("id", filter=Q(status__in=[VisitValidationStatus.pending, VisitValidationStatus.duplicate])),
        rejected=Count("id", filter=Q(status=VisitValidationStatus.rejected)),
        flagged=Count("id", filter=Q(flagged=True)),
        total=Count("*"),
    )
    return user_visit_counts


class VisitVerificationTableView(OrganizationUserMixin, SingleTableView):
    model = UserVisit
    table_class = UserVisitVerificationTable
    template_name = "opportunity/user_visit_verification_table.html"
    exclude_columns = []

    def get_paginate_by(self, table_data):
        return get_validated_page_size(self.request)

    def get_table(self, **kwargs):
        kwargs["exclude"] = self.exclude_columns
        self.table = super().get_table(**kwargs)
        return self.table

    def dispatch(self, request, *args, **kwargs):
        response = super().dispatch(request, *args, **kwargs)
        url = reverse(
            "opportunity:user_visits_list",
            args=[request.org.slug, self.kwargs["opp_id"], self.kwargs["pk"]],
        )
        query_params = request.GET.urlencode()
        response["HX-Replace-Url"] = f"{url}?{query_params}"
        return response

    def get_table_kwargs(self):
        kwargs = super().get_table_kwargs()
        kwargs["organization"] = self.request.org
        return kwargs

    def get_context_data(self, **kwargs):
        user_visit_counts = get_user_visit_counts(self.kwargs["pk"], self.filter_date)

        if self.is_program_manager:
            tabs = [
                {
                    "name": "pending_review",
                    "label": "Pending PM Review",
                    "count": user_visit_counts.get("pending_review", 0),
                },
                {
                    "name": "disagree",
                    "label": "Disagree",
                    "count": user_visit_counts.get("disagree", 0),
                },
                {
                    "name": "agree",
                    "label": "Agree",
                    "count": user_visit_counts.get("agree", 0),
                },
                {"name": "all", "label": "All", "count": user_visit_counts.get("total", 0)},
            ]
        else:
            tabs = [
                {
                    "name": "pending",
                    "label": "Pending NM Review",
                    "count": user_visit_counts.get("pending", 0),
                }
            ]

            if self.opportunity.managed:
                dynamic_tabs = [
                    {
                        "name": "pending_review",
                        "label": "Pending PM Review",
                        "count": user_visit_counts.get("pending_review", 0),
                    },
                    {
                        "name": "disagree",
                        "label": "Revalidate",
                        "count": user_visit_counts.get("disagree", 0),
                    },
                    {
                        "name": "agree",
                        "label": "Approved",
                        "count": user_visit_counts.get("agree", 0),
                    },
                ]
            else:
                dynamic_tabs = [
                    {
                        "name": "approved",
                        "label": "Approved",
                        "count": user_visit_counts.get("approved", 0),
                    },
                ]

            tabs.extend(dynamic_tabs)
            tabs.extend(
                [
                    {
                        "name": "rejected",
                        "label": "Rejected",
                        "count": user_visit_counts.get("rejected", 0),
                    },
                    {"name": "all", "label": "All", "count": user_visit_counts.get("total", 0)},
                ]
            )

        context = super().get_context_data(**kwargs)
        context["opportunity_access"] = self.opportunity_access
        context["tabs"] = tabs
        return context

    def get_queryset(self):
        self.opportunity = get_opportunity_or_404(self.kwargs["opp_id"], self.kwargs["org_slug"])
        self.opportunity_access = get_object_or_404(
            OpportunityAccess, opportunity=self.opportunity, pk=self.kwargs["pk"]
        )
        self.is_program_manager = is_program_manager_of_opportunity(self.request, self.opportunity)

        self.filter_status = self.request.GET.get("filter_status")
        self.filter_date = self.request.GET.get("filter_date")
        filter_kwargs = {"opportunity_access": self.opportunity_access}
        if self.filter_date:
            date = datetime.datetime.strptime(self.filter_date, "%Y-%m-%d")
            filter_kwargs.update({"visit_date__date": date})

        if self.filter_status == "pending":
            filter_kwargs.update({"status__in": [VisitValidationStatus.pending, VisitValidationStatus.duplicate]})
            self.exclude_columns = ["last_activity"]
        if self.filter_status == "approved":
            filter_kwargs.update({"status": VisitValidationStatus.approved})
        if self.filter_status == "rejected":
            filter_kwargs.update({"status": VisitValidationStatus.rejected})

        if self.filter_status == "pending_review":
            filter_kwargs.update(
                {
                    "review_status": VisitReviewStatus.pending,
                    "review_created_on__isnull": False,
                }
            )
        if self.filter_status == "disagree":
            filter_kwargs.update(
                {
                    "review_status": VisitReviewStatus.disagree,
                    "review_created_on__isnull": False,
                }
            )
        if self.filter_status == "agree":
            filter_kwargs.update(
                {
                    "review_status": VisitReviewStatus.agree,
                    "status": VisitValidationStatus.approved,
                    "review_created_on__isnull": False,
                }
            )

        return UserVisit.objects.filter(**filter_kwargs).order_by("visit_date")


@org_viewer_required
def user_visit_details(request, org_slug, opp_id, pk):
    opportunity = get_opportunity_or_404(opp_id, org_slug)
    user_visit = get_object_or_404(UserVisit, pk=pk, opportunity=opportunity)
    verification_flags_config = opportunity.opportunityverificationflags
    deliver_unit_flags_config = DeliverUnitFlagRules.objects.filter(
        opportunity=opportunity, deliver_unit=user_visit.deliver_unit
    )

    serializer = XFormSerializer(data=user_visit.form_json)
    serializer.is_valid()
    xform = serializer.save()

    visit_data = {
        "entity_name": user_visit.entity_name,
        "user__name": user_visit.user.name,
        "status": user_visit.get_status_display(),
        "visit_date": user_visit.visit_date,
    }

    user_forms = []
    other_forms = []
    closest_distance = sys.maxsize

    if user_visit.location:
        lat, lon, _, precision = user_visit.location.split(" ")
        lat = float(lat)
        lon = float(lon)

        # Bounding box delta for 250m
        lat_delta = 0.00225
        lon_delta = 0.00225

        class SplitPart(Func):
            function = "SPLIT_PART"
            arity = 3

        # Fetch only points within 250m
        qs = (
            UserVisit.objects.filter(opportunity=opportunity)
            .exclude(pk=user_visit.pk)
            .annotate(
                lat_val=Cast(SplitPart("location", Value(" "), Value(1)), FloatField()),
                lon_val=Cast(SplitPart("location", Value(" "), Value(2)), FloatField()),
            )
            .filter(
                lat_val__range=(lat - lat_delta, lat + lat_delta),
                lon_val__range=(lon - lon_delta, lon + lon_delta),
            )
            .select_related("user")
        )

        for loc in qs:
            if not loc.location:
                continue
            try:
                other_lat, other_lon, *_ = loc.location.split()
                dist = distance.distance((lat, lon), (float(other_lat), float(other_lon))).m
                closest_distance = int(min(closest_distance, dist))
                if dist <= 250:
                    visit_info = {
                        "entity_name": loc.entity_name,
                        "user__name": loc.user.name,
                        "status": loc.get_status_display(),
                        "visit_date": loc.visit_date,
                        "url": reverse(
                            "opportunity:user_visit_details",
                            kwargs={"org_slug": request.org.slug, "opp_id": loc.opportunity_id, "pk": loc.pk},
                        ),
                    }
                    form = (visit_info, dist, other_lat, other_lon, precision)
                    if user_visit.user_id == loc.user_id:
                        user_forms.append(form)
                    else:
                        other_forms.append(form)
            except Exception:
                continue

        user_forms.sort(key=lambda x: x[1])
        other_forms.sort(key=lambda x: x[1])
        visit_data.update({"lat": lat, "lon": lon, "precision": precision})

    flags = []
    if user_visit.flagged and user_visit.flag_reason:
        flags = [
            (FlagLabels.get_label(flag), description) for flag, description in user_visit.flag_reason.get("flags", [])
        ]

    return render(
        request,
        "opportunity/user_visit_details.html",
        context=dict(
            user_visit=user_visit,
            xform=xform,
            user_forms=user_forms[:5],
            other_forms=other_forms[:5],
            visit_data=visit_data,
            is_program_manager=is_program_manager_of_opportunity(request, opportunity),
            closest_distance=closest_distance,
            verification_flags_config=verification_flags_config,
            deliver_unit_flags_config=deliver_unit_flags_config,
            flags=flags,
        ),
    )


@org_viewer_required
def opportunity_worker(request, org_slug=None, opp_id=None):
    opp = get_opportunity_or_404(opp_id, org_slug)
    base_kwargs = {"org_slug": org_slug, "opp_id": opp_id}
    export_form = PaymentExportForm()
    visit_export_form = VisitExportForm()
    review_visit_export_form = ReviewVisitExportForm()

    path = []
    if opp.managed:
        path.append({"title": "Programs", "url": reverse("program:home", args=(org_slug,))})
        path.append({"title": opp.managedopportunity.program.name, "url": reverse("program:home", args=(org_slug,))})
    path.extend(
        [
            {"title": "Opportunities", "url": reverse("opportunity:list", args=(org_slug,))},
            {"title": opp.name, "url": reverse("opportunity:detail", args=(org_slug, opp_id))},
            {"title": "Workers", "url": reverse("opportunity:worker_list", args=(org_slug, opp_id))},
        ]
    )

    raw_qs = request.GET.urlencode()
    query = f"?{raw_qs}" if raw_qs else ""

    workers_count = UserInvite.objects.filter(opportunity_id=opp_id).exclude(status=UserInviteStatus.not_found).count()
    tabs = [
        {
            "key": "workers",
            "label": f"Workers ({workers_count})",
            "url": reverse("opportunity:worker_table", kwargs=base_kwargs) + query,
            "trigger": "loadWorkers",
        },
        {
            "key": "learn",
            "label": "Learn",
            "url": reverse("opportunity:learn_table", kwargs=base_kwargs) + query,
            "trigger": "loadLearn",
        },
        {
            "key": "delivery",
            "label": "Delivery",
            "url": reverse("opportunity:delivery_table", kwargs=base_kwargs) + query,
            "trigger": "loadDelivery",
        },
        {
            "key": "payments",
            "label": "Payments",
            "url": reverse("opportunity:payments_table", kwargs=base_kwargs) + query,
            "trigger": "loadPayments",
        },
    ]

    is_program_manager = opp.managed and is_program_manager_of_opportunity(request, opp)

    import_export_delivery_urls = {
        "export_url_for_pm": reverse(
            "opportunity:review_visit_export",
            args=(request.org.slug, opp_id),
        ),
        "export_url_for_nm": reverse(
            "opportunity:visit_export",
            args=(request.org.slug, opp_id),
        ),
        "import_url": reverse(
            "opportunity:review_visit_import" if is_program_manager else "opportunity:visit_import",
            args=(request.org.slug, opp_id),
        ),
    }

    import_visit_helper_text = _(
        'The file must contain at least the "Visit ID"{extra} and "Status" column. The import is case-insensitive.'
    ).format(extra=_(', "Justification"') if opp.managed else "")

    export_user_visit_title = _("Import PM Review Sheet" if is_program_manager else "Import Verified Visits")

    return render(
        request,
        "opportunity/opportunity_worker.html",
        {
            "opportunity": opp,
            "tabs": tabs,
            "visit_export_form": visit_export_form,
            # This same form is used for multiple types of export
            "export_form": export_form,
            "export_task_id": request.GET.get("export_task_id"),
            "path": path,
            "import_export_delivery_urls": import_export_delivery_urls,
            "import_visit_helper_text": import_visit_helper_text,
            "export_user_visit_title": export_user_visit_title,
            "review_visit_export_form": review_visit_export_form,
        },
    )


@org_viewer_required
def worker_main(request, org_slug=None, opp_id=None):
    opportunity = get_opportunity_or_404(opp_id, org_slug)
    data = get_worker_table_data(opportunity)
    table = WorkerStatusTable(data)
    RequestConfig(request, paginate={"per_page": get_validated_page_size(request)}).configure(table)
    return render(request, "components/tables/table.html", {"table": table})


@org_viewer_required
def worker_learn(request, org_slug=None, opp_id=None):
    opp = get_opportunity_or_404(opp_id, org_slug)
    data = get_worker_learn_table_data(opp)
    table = WorkerLearnTable(data, org_slug=org_slug, opp_id=opp_id)
    RequestConfig(request, paginate={"per_page": get_validated_page_size(request)}).configure(table)
    return render(request, "components/tables/table.html", {"table": table})


@org_viewer_required
def worker_delivery(request, org_slug=None, opp_id=None):
    opportunity = get_opportunity_or_404(opp_id, org_slug)
    data = get_annotated_opportunity_access_deliver_status(opportunity)
    table = WorkerDeliveryTable(data, org_slug=org_slug, opp_id=opp_id)
    RequestConfig(request, paginate={"per_page": get_validated_page_size(request)}).configure(table)
    return render(request, "components/tables/table.html", {"table": table})


@org_viewer_required
def worker_payments(request, org_slug=None, opp_id=None):
    opportunity = get_opportunity_or_404(opp_id, org_slug)

    def get_payment_subquery(confirmed: bool = False) -> Subquery:
        qs = Payment.objects.filter(opportunity_access=OuterRef("pk"))
        if confirmed:
            qs = qs.filter(confirmed=True)
        subquery = qs.values("opportunity_access").annotate(total=Sum("amount")).values("total")[:1]
        return Coalesce(Subquery(subquery), Value(0), output_field=DecimalField())

    query_set = OpportunityAccess.objects.filter(
        opportunity=opportunity, payment_accrued__gte=0, accepted=True
    ).order_by("-payment_accrued")
    query_set = query_set.annotate(
        last_paid=Max("payment__date_paid"),
        total_paid_d=get_payment_subquery(),
        confirmed_paid_d=get_payment_subquery(True),
    )
    table = WorkerPaymentsTable(query_set, org_slug=org_slug, opp_id=opp_id)
    RequestConfig(request, paginate={"per_page": get_validated_page_size(request)}).configure(table)
    return render(request, "components/tables/table.html", {"table": table})


@org_viewer_required
def worker_learn_status_view(request, org_slug, opp_id, access_id):
    access = get_object_or_404(OpportunityAccess, opportunity__id=opp_id, pk=access_id)
    completed_modules = CompletedModule.objects.filter(opportunity_access=access)
    total_duration = datetime.timedelta(0)
    for cm in completed_modules:
        total_duration += cm.duration
    total_duration = get_duration_min(total_duration.total_seconds())

    table = WorkerLearnStatusTable(completed_modules)

    return render(
        request,
        "opportunity/opportunity_worker_learn.html",
        {"header_title": "Worker", "total_learn_duration": total_duration, "table": table, "access": access},
    )


@org_viewer_required
def worker_payment_history(request, org_slug, opp_id, access_id):
    access = get_object_or_404(OpportunityAccess, opportunity__id=opp_id, pk=access_id)
    queryset = Payment.objects.filter(opportunity_access=access).order_by("-date_paid")
    payments = queryset.values("date_paid", "amount")

    return render(
        request,
        "components/worker_page/payment_history.html",
        context=dict(access=access, payments=payments, latest_payment=queryset.first()),
    )


@org_viewer_required
def worker_flag_counts(request, org_slug, opp_id):
    access_id = request.GET.get("access_id", None)
    filters = {}
    if access_id:
        access = get_object_or_404(OpportunityAccess, opportunity__id=opp_id, pk=access_id)
        filters["completed_work__opportunity_access"] = access
    else:
        opportunity = get_object_or_404(Opportunity, id=opp_id)
        filters["completed_work__opportunity_access__opportunity"] = opportunity

    status = request.GET.get("status", CompletedWorkStatus.pending)
    payment_unit_id = request.GET.get("payment_unit_id")
    filters["completed_work__status"] = status
    if payment_unit_id:
        filters["completed_work__payment_unit__id"] = payment_unit_id

    visits = UserVisit.objects.filter(**filters)
    all_flags = [flag for visit in visits.all() for flag in visit.flags]
    counts = dict(Counter(all_flags))

    completed_work_ids = visits.values_list("completed_work_id", flat=True)
    duplicate_count = CompletedWork.objects.filter(id__in=completed_work_ids, saved_completed_count__gt=1).count()
    if duplicate_count:
        counts["Duplicate"] = duplicate_count

    return render(
        request,
        "components/worker_page/flag_counts.html",
        context=dict(
            flag_counts=counts.items(),
        ),
    )


@org_viewer_required
def learn_module_table(request, org_slug=None, opp_id=None):
    opp = get_opportunity_or_404(opp_id, org_slug)
    data = LearnModule.objects.filter(app=opp.learn_app)
    table = LearnModuleTable(data)
    return render(request, "tables/single_table.html", {"table": table})


@org_viewer_required
def deliver_unit_table(request, org_slug=None, opp_id=None):
    opp = get_opportunity_or_404(opp_id, org_slug)
    unit = DeliverUnit.objects.filter(app=opp.deliver_app)
    table = DeliverUnitTable(unit)
    return render(
        request,
        "tables/single_table.html",
        {
            "table": table,
        },
    )


class OpportunityPaymentUnitTableView(OrganizationUserMixin, OrgContextSingleTableView):
    model = PaymentUnit
    table_class = PaymentUnitTable
    template_name = "tables/single_table.html"

    def get_queryset(self):
        opportunity_id = self.kwargs["pk"]
        org_slug = self.kwargs["org_slug"]
        self.opportunity = get_opportunity_or_404(org_slug=org_slug, pk=opportunity_id)
        return PaymentUnit.objects.filter(opportunity=self.opportunity).prefetch_related("deliver_units")

    def get_table_kwargs(self):
        kwargs = super().get_table_kwargs()
        kwargs["org_slug"] = self.request.org.slug
        program_manager = is_program_manager_of_opportunity(self.request, self.opportunity)
        kwargs["can_edit"] = (
            not self.opportunity.managed and self.request.org_membership and not self.request.org_membership.is_viewer
        ) or program_manager
        if self.opportunity.managed:
            kwargs["org_pay_per_visit"] = self.opportunity.org_pay_per_visit
        return kwargs


@org_viewer_required
def opportunity_funnel_progress(request, org_slug, opp_id):
    result = get_opportunity_funnel_progress(opp_id)

    accepted = result.workers_invited - result.pending_invites

    funnel_progress = [
        {
            "stage": "Invited",
            "count": header_with_tooltip(
                result.workers_invited,
                "Number of phone numbers to whom an SMS or push notification was sent and ConnectID exists",
            ),
            "icon": "envelope",
        },
        {
            "stage": "Accepted",
            "count": header_with_tooltip(
                accepted, "Workers that have clicked on the SMS or push notification or gone into Learn app"
            ),
            "icon": "circle-check",
        },
        {
            "stage": "Started Learning",
            "count": header_with_tooltip(result.started_learning_count, "Started download of the Learn app"),
            "icon": "book-open-cover",
        },
        {
            "stage": "Completed Learning",
            "count": header_with_tooltip(
                result.completed_learning, "Workers that have completed all Learn modules but not assessment"
            ),
            "icon": "book-blank",
        },
        {
            "stage": "Completed Assessment",
            "count": header_with_tooltip(result.completed_assessments, "Workers that passed the assessment"),
            "icon": "award-simple",
        },
        {
            "stage": "Claimed Job",
            "count": header_with_tooltip(
                result.claimed_job,
                "Workers that have read the Opportunity terms and started download of the Deliver app",
            ),
            "icon": "user-check",
        },
        {
            "stage": "Started Delivery",
            "count": header_with_tooltip(
                result.started_deliveries, "Workers that have submitted at least 1 Learn form"
            ),
            "icon": "house-chimney-user",
        },
    ]

    return render(
        request,
        "opportunity/opportunity_funnel_progress.html",
        {"funnel_progress": funnel_progress},
    )


@org_viewer_required
def opportunity_worker_progress(request, org_slug, opp_id):
    result = get_opportunity_worker_progress(opp_id)

    def safe_percent(numerator, denominator):
        percent = (numerator / denominator) * 100 if denominator else 0
        return 100 if percent > 100 else percent

    verified_percentage = safe_percent(result.approved_deliveries or 0, result.total_deliveries or 0)
    rejected_percentage = safe_percent(result.rejected_deliveries or 0, result.total_deliveries or 0)
    earned_percentage = safe_percent(result.total_accrued or 0, result.total_budget or 0)
    paid_percentage = safe_percent(result.total_paid or 0, result.total_accrued or 0)

    def amount_with_currency(amount):
        return f"{result.currency + ' ' if result.currency else ''}{intcomma(amount or 0)}"

    worker_progress = [
        {
            "title": "Verification",
            "progress": [
                {
                    "title": "Approved",
                    "total": header_with_tooltip(
                        result.approved_deliveries,
                        "Number of Service Deliveries Approved by both PM and NM or Auto-approved",
                    ),
                    "value": header_with_tooltip(
                        f"{verified_percentage:.2f}%", "Percentage Approved out of Delivered"
                    ),
                    "badge_type": True,
                    "percent": verified_percentage,
                },
                {
                    "title": "Rejected",
                    "total": header_with_tooltip(result.rejected_deliveries, "Number of Service Deliveries Rejected"),
                    "value": header_with_tooltip(
                        f"{rejected_percentage:.2f}%", "Percentage Rejected out of Delivered"
                    ),
                    "badge_type": True,
                    "percent": rejected_percentage,
                },
            ],
        },
        {
            "title": "Payments to Workers",
            "progress": [
                {
                    "title": "Earned",
                    "total": header_with_tooltip(amount_with_currency(result.total_accrued), "Earned Amount"),
                    "value": header_with_tooltip(
                        f"{earned_percentage:.2f}%",
                        "Percentage Earned by all workers out of Max Budget in the Opportunity",
                    ),
                    "badge_type": True,
                    "percent": earned_percentage,
                },
                {
                    "title": "Paid",
                    "total": header_with_tooltip(
                        amount_with_currency(result.total_paid), "Paid Amount to All Workers"
                    ),
                    "value": header_with_tooltip(
                        f"{paid_percentage:.2f}%", "Percentage Paid to all  workers out of Earned amount"
                    ),
                    "badge_type": True,
                    "percent": paid_percentage,
                },
            ],
        },
    ]

    return render(
        request,
        "opportunity/opportunity_worker_progress.html",
        {"worker_progress": worker_progress},
    )


@org_viewer_required
def opportunity_delivery_stats(request, org_slug, opp_id):
    panel_type_2 = {
        "body": "bg-brand-marigold/10 border border-brand-marigold",
        "icon_bg": "!bg-orange-300",
        "text_color": "!text-orange-500",
    }

    opportunity = get_opportunity_or_404(opp_id, org_slug)

    stats = get_opportunity_delivery_progress(opportunity.id)

    worker_list_url = reverse("opportunity:worker_list", args=(org_slug, opp_id))
    status_url = worker_list_url + "?active_tab=workers&sort=-last_active"
    delivery_url = worker_list_url + "?active_tab=delivery&sort=-pending"
    payment_url = worker_list_url + "?active_tab=payments"

    deliveries_panels = [
        {
            "icon": "fa-clipboard-list-check",
            "name": "Services Delivered",
            "status": "Total",
            "value": header_with_tooltip(stats.total_deliveries, "Total delivered so far excluding duplicates"),
            "url": delivery_url,
            "incr": stats.deliveries_from_yesterday,
        },
        {
            "icon": "fa-clipboard-list-check",
            "name": "Services Delivered",
            "status": "Pending NM Review",
            "value": header_with_tooltip(
                stats.flagged_deliveries_waiting_for_review, "Flagged and pending review with NM"
            ),
            "incr": stats.flagged_deliveries_waiting_for_review_since_yesterday,
        },
    ]

    if opportunity.managed:
        deliveries_panels.append(
            {
                "icon": "fa-clipboard-list-check",
                "name": "Services Delivered",
                "status": "Pending PM Review",
                "value": header_with_tooltip(stats.visits_pending_for_pm_review, "Flagged and pending review with PM"),
                "incr": stats.visits_pending_for_pm_review_since_yesterday,
            }
        )

    opp_stats = [
        {
            "title": "Workers",
            "sub_heading": "",
            "value": "",
            "panels": [
                {
                    "icon": "fa-user-group",
                    "name": "Workers",
                    "status": "Invited",
                    "value": stats.workers_invited,
                    "url": status_url,
                },
                {
                    "icon": "fa-user-check",
                    "name": "Workers",
                    "status": "Yet to Accept Invitation",
                    "value": stats.pending_invites,
                },
                {
                    "icon": "fa-clipboard-list",
                    "name": "Workers",
                    "status": "Inactive last 3 days",
                    "value": header_with_tooltip(
                        stats.inactive_workers, "Did not submit a Learn or Deliver form in the last 3 days"
                    ),
                    **panel_type_2,
                },
            ],
        },
        {
            "title": "Services Delivered",
            "sub_heading": "Last Delivery",
            "value": stats.most_recent_delivery or "--",
            "panels": deliveries_panels,
        },
        {
            "title": f"Worker Payments ({opportunity.currency})",
            "sub_heading": "Last Payment",
            "value": stats.recent_payment or "--",
            "panels": [
                {
                    "icon": "fa-hand-holding-dollar",
                    "name": "Payments",
                    "status": "Earned",
                    "value": header_with_tooltip(
                        intcomma(stats.total_accrued), "Worker payment accrued based on approved service deliveries"
                    ),
                    "url": payment_url,
                    "incr": stats.accrued_since_yesterday,
                },
                {
                    "icon": "fa-hand-holding-droplet",
                    "name": "Payments",
                    "status": "Due",
                    "value": header_with_tooltip(
                        intcomma(stats.payments_due), "Worker payments earned but yet unpaid"
                    ),
                },
            ],
        },
    ]

<<<<<<< HEAD
    return render(
        request, "tailwind/pages/opportunity_dashboard/opportunity_delivery_stat.html", {"opp_stats": opp_stats}
    )


@login_required
@require_POST
def add_api_key(request, org_slug):
    form = HQApiKeyCreateForm(data=request.POST, auto_id="api_key_form_id_for_%s")

    if form.is_valid():
        api_key = form.save(commit=False)
        api_key.user = request.user
        api_key.save()
        form = HQApiKeyCreateForm(auto_id="api_key_form_id_for_%s")
    return HttpResponse(render_crispy_form(form))
=======
    return render(request, "opportunity/opportunity_delivery_stat.html", {"opp_stats": opp_stats})


@require_POST
def exchange_rate_preview(request, org_slug, opp_id):
    opp = get_opportunity_or_404(opp_id, org_slug)

    rate_date = request.POST.get("date")
    usd_currency = request.POST.get("usd_currency", False) == "true"
    replace_amount = request.POST.get("should_replace_amount", False) == "true"  # condition when user toggles
    amount = None

    rate_date = datetime.datetime.strptime(rate_date, "%Y-%m-%d").date()
    try:
        amount = Decimal(request.POST.get("amount") or 0)
    except InvalidOperation:
        amount = Decimal(0)

    converted_amount = amount

    if not rate_date:
        exchange_info = "Please select a date for exchange rate."
        converted_amount_display = ""
    else:
        exchange_rate = ExchangeRate.latest_exchange_rate(opp.currency, rate_date)
        if exchange_rate:
            exchange_info = format_html(
                "Exchange Rate on {}: <b>{}</b>",
                rate_date.strftime("%d-%m-%Y"),
                exchange_rate.rate,
            )
            other_currency_amount = None
            currency = opp.currency

            if usd_currency:
                if replace_amount:
                    converted_amount = amount / exchange_rate.rate
                other_currency_amount = converted_amount * exchange_rate.rate
            else:
                if replace_amount:
                    converted_amount = amount * exchange_rate.rate
                other_currency_amount = converted_amount / exchange_rate.rate
                currency = "USD"

            converted_amount = round(converted_amount, 2)
            other_currency_amount = round(other_currency_amount, 2)

            converted_amount_display = format_html("Amount in {}: <b>{}</b>", currency, other_currency_amount)
        else:
            exchange_info = "Exchange rate not available for selected date."
            converted_amount_display = ""

    html = format_html(
        """
            <div id="exchange-rate-display" data-converted-amount="{converted_amount}">{exchange_info}</div>
            <div id="converted-amount">{converted_amount_display}</div>
        """,
        exchange_info=exchange_info,
        converted_amount_display=converted_amount_display,
        converted_amount=converted_amount,
    )

    return HttpResponse(html)
>>>>>>> 37663fbe
<|MERGE_RESOLUTION|>--- conflicted
+++ resolved
@@ -21,6 +21,7 @@
 from django.middleware.csrf import get_token
 from django.shortcuts import get_object_or_404, redirect, render
 from django.urls import reverse
+from django.utils.html import format_html
 from django.utils.safestring import mark_safe
 from django.utils.text import slugify
 from django.utils.timezone import now
@@ -2280,24 +2281,6 @@
         },
     ]
 
-<<<<<<< HEAD
-    return render(
-        request, "tailwind/pages/opportunity_dashboard/opportunity_delivery_stat.html", {"opp_stats": opp_stats}
-    )
-
-
-@login_required
-@require_POST
-def add_api_key(request, org_slug):
-    form = HQApiKeyCreateForm(data=request.POST, auto_id="api_key_form_id_for_%s")
-
-    if form.is_valid():
-        api_key = form.save(commit=False)
-        api_key.user = request.user
-        api_key.save()
-        form = HQApiKeyCreateForm(auto_id="api_key_form_id_for_%s")
-    return HttpResponse(render_crispy_form(form))
-=======
     return render(request, "opportunity/opportunity_delivery_stat.html", {"opp_stats": opp_stats})
 
 
@@ -2359,6 +2342,17 @@
         converted_amount_display=converted_amount_display,
         converted_amount=converted_amount,
     )
-
     return HttpResponse(html)
->>>>>>> 37663fbe
+
+
+@login_required
+@require_POST
+def add_api_key(request, org_slug):
+    form = HQApiKeyCreateForm(data=request.POST, auto_id="api_key_form_id_for_%s")
+
+    if form.is_valid():
+        api_key = form.save(commit=False)
+        api_key.user = request.user
+        api_key.save()
+        form = HQApiKeyCreateForm(auto_id="api_key_form_id_for_%s")
+    return HttpResponse(render_crispy_form(form))