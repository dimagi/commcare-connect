import datetime
import json
from collections import Counter, defaultdict
from functools import reduce
from http import HTTPStatus

from celery.result import AsyncResult
from crispy_forms.utils import render_crispy_form
from django.conf import settings
from django.contrib import messages
from django.contrib.auth.mixins import LoginRequiredMixin, UserPassesTestMixin
from django.core.files.base import ContentFile
from django.core.files.storage import default_storage, storages
from django.db.models import Count, Max, Q, Sum
from django.db.models.functions import Greatest
from django.forms import modelformset_factory
from django.http import FileResponse, Http404, HttpResponse
from django.middleware.csrf import get_token
from django.shortcuts import get_object_or_404, redirect, render
from django.urls import reverse
from django.utils.html import format_html
from django.utils.safestring import mark_safe
from django.utils.text import slugify
from django.utils.timezone import now
from django.views.decorators.csrf import csrf_exempt
from django.views.decorators.http import require_GET, require_http_methods, require_POST
from django.views.generic import CreateView, DetailView, TemplateView, UpdateView
from django_tables2 import RequestConfig, SingleTableMixin, SingleTableView
from django_tables2.export import TableExport
from geopy import distance

from commcare_connect.connect_id_client import fetch_users
from commcare_connect.form_receiver.serializers import XFormSerializer
from commcare_connect.opportunity.api.serializers import remove_opportunity_access_cache
from commcare_connect.opportunity.app_xml import AppNoBuildException
from commcare_connect.opportunity.forms import (
    AddBudgetExistingUsersForm,
    AddBudgetNewUsersForm,
    DateRanges,
    DeliverUnitFlagsForm,
    FormJsonValidationRulesForm,
    OpportunityChangeForm,
    OpportunityCreationForm,
    OpportunityFinalizeForm,
    OpportunityInitForm,
    OpportunityUserInviteForm,
    OpportunityVerificationFlagsConfigForm,
    PaymentExportForm,
    PaymentInvoiceForm,
    PaymentUnitForm,
    ReviewVisitExportForm,
    SendMessageMobileUsersForm,
    VisitExportForm,
)
from commcare_connect.opportunity.helpers import (
    get_annotated_opportunity_access,
    get_annotated_opportunity_access_deliver_status,
    get_opportunity_delivery_progress,
    get_opportunity_funnel_progress,
    get_opportunity_list_data,
    get_opportunity_worker_progress,
    get_payment_report_data,
    get_worker_learn_table_data,
    get_worker_table_data,
)
from commcare_connect.opportunity.models import (
    BlobMeta,
    CatchmentArea,
    CompletedModule,
    CompletedWork,
    CompletedWorkStatus,
    DeliverUnit,
    DeliverUnitFlagRules,
    FormJsonValidationRules,
    LearnModule,
    Opportunity,
    OpportunityAccess,
    OpportunityClaim,
    OpportunityClaimLimit,
    OpportunityVerificationFlags,
    Payment,
    PaymentInvoice,
    PaymentUnit,
    UserInvite,
    UserInviteStatus,
    UserVisit,
    VisitReviewStatus,
    VisitValidationStatus,
)
from commcare_connect.opportunity.tables import (
    CompletedWorkTable,
    DeliverStatusTable,
    DeliverUnitTable,
    LearnModuleTable,
    LearnStatusTable,
    OpportunityPaymentTable,
    OpportunityTable,
    PaymentInvoiceTable,
    PaymentReportTable,
    PaymentUnitTable,
    ProgramManagerOpportunityTable,
    SuspendedUsersTable,
    UserStatusTable,
    UserVisitVerificationTable,
    WorkerDeliveryTable,
    WorkerLearnStatusTable,
    WorkerLearnTable,
    WorkerPaymentsTable,
    WorkerStatusTable,
    get_duration_min,
)
from commcare_connect.opportunity.tasks import (
    add_connect_users,
    bulk_update_payments_task,
    create_learn_modules_and_deliver_units,
    generate_catchment_area_export,
    generate_deliver_status_export,
    generate_payment_export,
    generate_review_visit_export,
    generate_user_status_export,
    generate_visit_export,
    generate_work_status_export,
    invite_user,
    send_push_notification_task,
    send_sms_task,
    update_user_and_send_invite,
)
from commcare_connect.opportunity.visit_import import (
    ImportException,
    bulk_update_catchments,
    bulk_update_completed_work_status,
    bulk_update_visit_review_status,
    bulk_update_visit_status,
    get_exchange_rate,
    update_payment_accrued,
)
from commcare_connect.organization.decorators import org_admin_required, org_member_required, org_viewer_required
from commcare_connect.program.models import ManagedOpportunity
from commcare_connect.users.models import User
from commcare_connect.utils.celery import CELERY_TASK_SUCCESS, get_task_progress_message
from commcare_connect.utils.commcarehq_api import get_applications_for_user_by_domain, get_domains_for_user
from commcare_connect.utils.file import get_file_extension


class OrganizationUserMixin(LoginRequiredMixin, UserPassesTestMixin):
    def test_func(self):
        # request.org_membership is a SimpleLazyObject object so `is not None` is always `True`
        return self.request.org_membership != None or self.request.user.is_superuser  # noqa: E711


class OrganizationUserMemberRoleMixin(LoginRequiredMixin, UserPassesTestMixin):
    def test_func(self):
        return (
            self.request.org_membership != None and not self.request.org_membership.is_viewer  # noqa: E711
        ) or self.request.user.is_superuser


def get_opportunity_or_404(pk, org_slug):
    opp = get_object_or_404(Opportunity, id=pk)

    if (opp.organization and opp.organization.slug == org_slug) or (
        opp.managed and opp.managedopportunity.program.organization.slug == org_slug
    ):
        return opp

    raise Http404("Opportunity not found.")


def is_program_manager_of_opportunity(request, opportunity):
    return (
        opportunity.managed
        and opportunity.managedopportunity.program.organization.slug == request.org.slug
        and (
            request.org.program_manager
            and ((request.org_membership and request.org_membership.is_admin) or request.user.is_superuser)
        )
    )


class OrgContextSingleTableView(SingleTableView):
    def get_table_kwargs(self):
        kwargs = super().get_table_kwargs()
        kwargs["org_slug"] = self.request.org.slug
        return kwargs


class OpportunityList(OrganizationUserMixin, SingleTableMixin, TemplateView):
    template_name = "tailwind/pages/opportunities_list.html"
    paginate_by = 15

    def get_table_class(self):
        if self.request.org.program_manager:
            return ProgramManagerOpportunityTable
        return OpportunityTable

    def get_table_kwargs(self):
        kwargs = super().get_table_kwargs()
        kwargs["org_slug"] = self.request.org.slug
        return kwargs

    def get_table_data(self):
        org = self.request.org
        query_set = get_opportunity_list_data(org, self.request.org.program_manager)
        query_set = query_set.order_by("status", "start_date", "end_date")
        return query_set


class OpportunityCreate(OrganizationUserMemberRoleMixin, CreateView):
    template_name = "opportunity/opportunity_create.html"
    form_class = OpportunityCreationForm

    def get_success_url(self):
        return reverse("opportunity:list", args=(self.request.org.slug,))

    def get_form_kwargs(self):
        kwargs = super().get_form_kwargs()
        kwargs["domains"] = get_domains_for_user(self.request.user)
        kwargs["user"] = self.request.user
        kwargs["org_slug"] = self.request.org.slug
        return kwargs

    def form_valid(self, form: OpportunityCreationForm) -> HttpResponse:
        response = super().form_valid(form)
        create_learn_modules_and_deliver_units.delay(self.object.id)
        return response


class OpportunityInit(OrganizationUserMemberRoleMixin, CreateView):
    template_name = "opportunity/opportunity_init.html"
    form_class = OpportunityInitForm

    def get_success_url(self):
        return reverse("opportunity:add_payment_units", args=(self.request.org.slug, self.object.id))

    def get_form_kwargs(self):
        kwargs = super().get_form_kwargs()
        kwargs["domains"] = get_domains_for_user(self.request.user)
        kwargs["user"] = self.request.user
        kwargs["org_slug"] = self.request.org.slug
        return kwargs

    def form_valid(self, form: OpportunityInitForm):
        response = super().form_valid(form)
        create_learn_modules_and_deliver_units(self.object.id)
        return response


class OpportunityEdit(OrganizationUserMemberRoleMixin, UpdateView):
    model = Opportunity
    template_name = "opportunity/opportunity_edit.html"
    form_class = OpportunityChangeForm

    def get_success_url(self):
        return reverse("opportunity:detail", args=(self.request.org.slug, self.object.id))

    def get_form_kwargs(self):
        kwargs = super().get_form_kwargs()
        kwargs["org_slug"] = self.request.org.slug
        return kwargs

    def form_valid(self, form):
        opportunity = form.instance
        opportunity.modified_by = self.request.user.email
        users = form.cleaned_data["users"]
        filter_country = form.cleaned_data["filter_country"]
        filter_credential = form.cleaned_data["filter_credential"]
        if users or filter_country or filter_credential:
            add_connect_users.delay(users, form.instance.id, filter_country, filter_credential)

        end_date = form.cleaned_data["end_date"]
        if end_date:
            opportunity.end_date = end_date
        response = super().form_valid(form)
        return response


class OpportunityFinalize(OrganizationUserMemberRoleMixin, UpdateView):
    model = Opportunity
    template_name = "opportunity/opportunity_finalize.html"
    form_class = OpportunityFinalizeForm

    def dispatch(self, request, *args, **kwargs):
        self.object = self.get_object()
        if self.object.paymentunit_set.count() == 0:
            messages.warning(request, "Please configure payment units before setting budget")
            return redirect("opportunity:add_payment_units", org_slug=request.org.slug, pk=self.object.id)
        return super().dispatch(request, *args, **kwargs)

    def get_success_url(self):
        return reverse("opportunity:detail", args=(self.request.org.slug, self.object.id))

    def get_form_kwargs(self):
        kwargs = super().get_form_kwargs()
        opportunity = self.object
        payment_units = opportunity.paymentunit_set.all()
        budget_per_user = 0
        payment_units_max_total = 0
        for pu in payment_units:
            budget_per_user += pu.amount * pu.max_total
            payment_units_max_total += pu.max_total
        kwargs["budget_per_user"] = budget_per_user
        kwargs["current_start_date"] = opportunity.start_date
        kwargs["opportunity"] = opportunity
        kwargs["payment_units_max_total"] = payment_units_max_total
        return kwargs

    def form_valid(self, form):
        opportunity = form.instance
        opportunity.modified_by = self.request.user.email
        start_date = form.cleaned_data["start_date"]
        end_date = form.cleaned_data["end_date"]
        if end_date:
            opportunity.end_date = end_date
        if start_date:
            opportunity.start_date = start_date

        if opportunity.managed:
            ManagedOpportunity.objects.filter(id=opportunity.id).update(
                org_pay_per_visit=form.cleaned_data["org_pay_per_visit"]
            )
        response = super().form_valid(form)
        return response


class OpportunityDashboard(OrganizationUserMixin, DetailView):
    model = Opportunity
    template_name = "tailwind/pages/opportunity_dashboard/dashboard.html"

    def get(self, request, *args, **kwargs):
        self.object = self.get_object()
        if not self.object.is_setup_complete:
            messages.warning(request, "Please complete the opportunity setup to view it")
            return redirect("opportunity:add_payment_units", org_slug=request.org.slug, pk=self.object.id)
        context = self.get_context_data(object=self.object, request=request)
        return self.render_to_response(context)

    def get_context_data(self, object, request, **kwargs):
        context = super().get_context_data(**kwargs)

        learn_module_count = LearnModule.objects.filter(app=object.learn_app).count()
        deliver_unit_count = DeliverUnit.objects.filter(app=object.deliver_app).count()
        payment_unit_count = object.paymentunit_set.count()

        def safe_display(value):
            if value is None:
                return "---"
            if isinstance(value, datetime.date):
                return value.strftime("%Y-%m-%d")
            return str(value)

        context["path"] = [
            {"title": "opportunities", "url": reverse("opportunity:list", kwargs={"org_slug": request.org.slug})},
            {"title": object.name, "url": reverse("opportunity:detail", args=(request.org.slug, object.id))},
        ]

        context["resources"] = [
            {"name": "Learn App", "count": learn_module_count, "icon": "fa-book-open-cover"},
            {"name": "Delivery App", "count": deliver_unit_count, "icon": "fa-clipboard-check"},
            {"name": "Payments Units", "count": payment_unit_count, "icon": "fa-hand-holding-dollar"},
        ]

        context["basic_details"] = [
            {
                "name": "Delivery Type",
                "count": safe_display(object.delivery_type and object.delivery_type.name),
                "icon": "fa-file-check",
            },
            {
                "name": "Start Date",
                "count": safe_display(object.start_date),
                "icon": "fa-calendar-range",
            },
            {
                "name": "End Date",
                "count": safe_display(object.end_date),
                "icon": "fa-arrow-right",
            },
            {
                "name": "Max Workers",
                "count": safe_display(object.number_of_users),
                "icon": "fa-users",
                "color": "brand-mango",
            },
            {
                "name": "Max Service Deliveries",
                "count": safe_display(object.allotted_visits),
                "icon": "fa-gears",
            },
            {
                "name": "Max Budget",
                "count": safe_display(object.total_budget),
                "icon": "fa-money-bill",
            },
        ]
        context["is_program_manager"] = is_program_manager_of_opportunity(request, object)

        return context


class OpportunityLearnStatusTableView(OrganizationUserMixin, OrgContextSingleTableView):
    model = OpportunityAccess
    paginate_by = 25
    table_class = LearnStatusTable
    template_name = "tables/single_table.html"

    def get_queryset(self):
        opportunity_id = self.kwargs["pk"]
        opportunity = get_opportunity_or_404(org_slug=self.request.org.slug, pk=opportunity_id)
        return OpportunityAccess.objects.filter(opportunity=opportunity).order_by("user__name")


class OpportunityPaymentTableView(OrganizationUserMixin, OrgContextSingleTableView):
    model = OpportunityAccess
    paginate_by = 25
    table_class = OpportunityPaymentTable
    template_name = "tables/single_table.html"

    def get_queryset(self):
        opportunity_id = self.kwargs["pk"]
        org_slug = self.kwargs["org_slug"]
        opportunity = get_opportunity_or_404(org_slug=org_slug, pk=opportunity_id)
        return OpportunityAccess.objects.filter(opportunity=opportunity, payment_accrued__gte=0).order_by(
            "-payment_accrued"
        )


class OpportunityUserLearnProgress(OrganizationUserMixin, DetailView):
    template_name = "opportunity/user_learn_progress.html"

    def get_queryset(self):
        return OpportunityAccess.objects.filter(opportunity_id=self.kwargs.get("opp_id"))


@org_member_required
def export_user_visits(request, org_slug, pk):
    get_opportunity_or_404(org_slug=request.org.slug, pk=pk)
    form = VisitExportForm(data=request.POST)
    if not form.is_valid():
        messages.error(request, form.errors)
        return redirect("opportunity:worker_list", request.org.slug, pk)

    export_format = form.cleaned_data["format"]
    date_range = DateRanges(form.cleaned_data["date_range"])
    status = form.cleaned_data["status"]
    flatten = form.cleaned_data["flatten_form_data"]
    result = generate_visit_export.delay(pk, date_range, status, export_format, flatten)
    redirect_url = reverse("opportunity:worker_list", args=(request.org.slug, pk))
    return redirect(f"{redirect_url}?active_tab=delivery&export_task_id={result.id}")


@org_member_required
def review_visit_export(request, org_slug, pk):
    get_opportunity_or_404(org_slug=request.org.slug, pk=pk)
    form = ReviewVisitExportForm(data=request.POST)
    redirect_url = reverse("opportunity:worker_list", args=(org_slug, pk))
    redirect_url = f"{redirect_url}?active_tab=delivery"
    if not form.is_valid():
        messages.error(request, form.errors)
        return redirect(redirect_url)

    export_format = form.cleaned_data["format"]
    date_range = DateRanges(form.cleaned_data["date_range"])
    status = form.cleaned_data["status"]

    result = generate_review_visit_export.delay(pk, date_range, status, export_format)
    return redirect(f"{redirect_url}&export_task_id={result.id}")


@org_member_required
@require_GET
def export_status(request, org_slug, task_id):
    task = AsyncResult(task_id)
    task_meta = task._get_task_meta()
    status = task_meta.get("status")
    progress = {"complete": status == CELERY_TASK_SUCCESS, "message": get_task_progress_message(task)}
    if status == "FAILURE":
        progress["error"] = task_meta.get("result")
    return render(
        request,
        "tailwind/components/upload_progress_bar.html",
        {
            "task_id": task_id,
            "current_time": now().microsecond,
            "progress": progress,
        },
    )


@org_member_required
@require_GET
def download_export(request, org_slug, task_id):
    task_meta = AsyncResult(task_id)._get_task_meta()
    saved_filename = task_meta.get("result")
    opportunity_id = task_meta.get("args")[0]
    opportunity = get_opportunity_or_404(org_slug=org_slug, pk=opportunity_id)
    op_slug = slugify(opportunity.name)
    export_format = saved_filename.split(".")[-1]
    filename = f"{org_slug}_{op_slug}_export.{export_format}"

    export_file = storages["default"].open(saved_filename)
    return FileResponse(
        export_file, as_attachment=True, filename=filename, content_type=TableExport.FORMATS[export_format]
    )


@org_member_required
@require_POST
def update_visit_status_import(request, org_slug=None, pk=None):
    opportunity = get_opportunity_or_404(org_slug=org_slug, pk=pk)
    file = request.FILES.get("visits")
    try:
        status = bulk_update_visit_status(opportunity, file)
    except ImportException as e:
        messages.error(request, e.message)
    else:
        message = f"Visit status updated successfully for {len(status)} visits."
        if status.missing_visits:
            message += status.get_missing_message()
        if status.over_limit_count:
            messages.warning(request, mark_safe(status.get_over_limit_count_message()))
        messages.success(request, mark_safe(message))
    url = reverse("opportunity:worker_list", args=(org_slug, pk)) + "?active_tab=delivery"
    return redirect(url)


def review_visit_import(request, org_slug=None, pk=None):
    opportunity = get_opportunity_or_404(org_slug=org_slug, pk=pk)
    file = request.FILES.get("visits")
    redirect_url = reverse("opportunity:worker_list", args=(org_slug, pk))
    redirect_url = f"{redirect_url}?active_tab=delivery"
    try:
        status = bulk_update_visit_review_status(opportunity, file)
    except ImportException as e:
        messages.error(request, e.message)
    else:
        message = f"Visit review updated successfully for {len(status)} visits."
        if status.missing_visits:
            message += status.get_missing_message()
        messages.success(request, mark_safe(message))
    return redirect(redirect_url)


@org_member_required
def add_budget_existing_users(request, org_slug=None, pk=None):
    opportunity = get_opportunity_or_404(org_slug=org_slug, pk=pk)
    opportunity_access = OpportunityAccess.objects.filter(opportunity=opportunity)
    opportunity_claims = OpportunityClaim.objects.filter(opportunity_access__in=opportunity_access)
    program_manager = (
        getattr(request, "org_membership", None) and request.org_membership.is_program_manager
    ) or request.user.is_superuser

    form = AddBudgetExistingUsersForm(
        opportunity_claims=opportunity_claims,
        opportunity=opportunity,
        data=request.POST or None,
    )
    if form.is_valid():
        form.save()
        return redirect("opportunity:detail", org_slug, pk)

    return render(
        request,
        "opportunity/add_visits_existing_users.html",
        {
            "form": form,
            "opportunity_claims": opportunity_claims,
            "budget_per_visit": opportunity.budget_per_visit_new,
            "opportunity": opportunity,
            "disable_add_budget_for_new_users": opportunity.managed and not program_manager,
        },
    )


@org_member_required
def add_budget_new_users(request, org_slug=None, pk=None):
    opportunity = get_opportunity_or_404(org_slug=org_slug, pk=pk)
    program_manager = (
        getattr(request, "org_membership", None) and request.org_membership.is_program_manager
    ) or request.user.is_superuser

    form = AddBudgetNewUsersForm(
        opportunity=opportunity,
        program_manager=program_manager,
        data=request.POST or None,
    )

    if form.is_valid():
        form.save()
        redirect_url = reverse("opportunity:detail", args=[org_slug, pk])
        response = HttpResponse()
        response["HX-Redirect"] = redirect_url
        return response

    csrf_token = get_token(request)
    form_html = f"""
        <form id="form-content"
              hx-post="{reverse('opportunity:add_budget_new_users', args=[org_slug, pk])}"
              hx-trigger="submit"
              hx-headers='{{"X-CSRFToken": "{csrf_token}"}}'>
            <input type="hidden" name="csrfmiddlewaretoken" value="{csrf_token}">
            {render_crispy_form(form)}
        </form>
        """

    return HttpResponse(mark_safe(form_html))


class OpportunityUserStatusTableView(OrganizationUserMixin, OrgContextSingleTableView):
    model = OpportunityAccess
    paginate_by = 25
    table_class = UserStatusTable
    template_name = "tables/single_table.html"

    def get_queryset(self):
        opportunity_id = self.kwargs["pk"]
        org_slug = self.kwargs["org_slug"]
        opportunity = get_opportunity_or_404(org_slug=org_slug, pk=opportunity_id)
        access_objects = get_annotated_opportunity_access(opportunity)
        return access_objects


@org_member_required
def export_users_for_payment(request, org_slug, pk):
    get_opportunity_or_404(org_slug=request.org.slug, pk=pk)
    form = PaymentExportForm(data=request.POST)
    if not form.is_valid():
        messages.error(request, form.errors)
        return redirect(f"{reverse('opportunity:worker_list', args=[org_slug, pk])}?active_tab=payments")

    export_format = form.cleaned_data["format"]
    result = generate_payment_export.delay(pk, export_format)
    redirect_url = reverse("opportunity:worker_list", args=(request.org.slug, pk))
    return redirect(f"{redirect_url}?export_task_id={result.id}&active_tab=payments")


@org_member_required
@require_POST
def payment_import(request, org_slug=None, pk=None):
    opportunity = get_opportunity_or_404(org_slug=org_slug, pk=pk)
    file = request.FILES.get("payments")
    file_format = get_file_extension(file)
    if file_format not in ("csv", "xlsx"):
        raise ImportException(f"Invalid file format. Only 'CSV' and 'XLSX' are supported. Got {file_format}")

    file_path = f"{opportunity.pk}_{datetime.datetime.now().isoformat}_payment_import"
    saved_path = default_storage.save(file_path, ContentFile(file.read()))
    result = bulk_update_payments_task.delay(opportunity.pk, saved_path, file_format)

    return redirect(
        f"{reverse('opportunity:worker_list', args=[org_slug, pk])}?active_tab=payments&export_task_id={result.id}"
    )


@org_member_required
def add_payment_units(request, org_slug=None, pk=None):
    if request.POST:
        return add_payment_unit(request, org_slug=org_slug, pk=pk)
    opportunity = get_opportunity_or_404(org_slug=org_slug, pk=pk)
    return render(request, "opportunity/add_payment_units.html", dict(opportunity=opportunity))


@org_member_required
def add_payment_unit(request, org_slug=None, pk=None):
    opportunity = get_opportunity_or_404(org_slug=org_slug, pk=pk)
    deliver_units = DeliverUnit.objects.filter(
        Q(payment_unit__isnull=True) | Q(payment_unit__opportunity__active=False), app=opportunity.deliver_app
    )
    form = PaymentUnitForm(
        deliver_units=deliver_units,
        data=request.POST or None,
        payment_units=opportunity.paymentunit_set.filter(parent_payment_unit__isnull=True).all(),
        org_slug=org_slug,
        opportunity_id=opportunity.pk,
    )
    if form.is_valid():
        form.instance.opportunity = opportunity
        form.save()
        required_deliver_units = form.cleaned_data["required_deliver_units"]
        DeliverUnit.objects.filter(id__in=required_deliver_units, payment_unit__isnull=True).update(
            payment_unit=form.instance.id
        )
        optional_deliver_units = form.cleaned_data["optional_deliver_units"]
        DeliverUnit.objects.filter(id__in=optional_deliver_units, payment_unit__isnull=True).update(
            payment_unit=form.instance.id, optional=True
        )
        sub_payment_units = form.cleaned_data["payment_units"]
        PaymentUnit.objects.filter(id__in=sub_payment_units, parent_payment_unit__isnull=True).update(
            parent_payment_unit=form.instance.id
        )
        messages.success(request, f"Payment unit {form.instance.name} created.")
        claims = OpportunityClaim.objects.filter(opportunity_access__opportunity=opportunity)
        for claim in claims:
            OpportunityClaimLimit.create_claim_limits(opportunity, claim)
        return redirect("opportunity:add_payment_units", org_slug=request.org.slug, pk=opportunity.id)
    elif request.POST:
        messages.error(request, "Invalid Data")
        return redirect("opportunity:add_payment_units", org_slug=request.org.slug, pk=opportunity.id)
    return render(
        request,
        "partial_form.html" if request.GET.get("partial") == "True" else "form.html",
        dict(title=f"{request.org.slug} - {opportunity.name}", form_title="Payment Unit Create", form=form),
    )


@org_member_required
def edit_payment_unit(request, org_slug=None, opp_id=None, pk=None):
    opportunity = get_opportunity_or_404(pk=opp_id, org_slug=org_slug)
    payment_unit = get_object_or_404(PaymentUnit, id=pk, opportunity=opportunity)
    deliver_units = DeliverUnit.objects.filter(
        Q(payment_unit__isnull=True) | Q(payment_unit=payment_unit) | Q(payment_unit__opportunity__active=False),
        app=opportunity.deliver_app,
    )
    exclude_payment_units = [payment_unit.pk]
    if payment_unit.parent_payment_unit_id:
        exclude_payment_units.append(payment_unit.parent_payment_unit_id)
    payment_unit_deliver_units = {deliver_unit.pk for deliver_unit in payment_unit.deliver_units.all()}
    opportunity_payment_units = (
        opportunity.paymentunit_set.filter(
            Q(parent_payment_unit=payment_unit.pk) | Q(parent_payment_unit__isnull=True)
        )
        .exclude(pk__in=exclude_payment_units)
        .all()
    )
    form = PaymentUnitForm(
        deliver_units=deliver_units,
        instance=payment_unit,
        data=request.POST or None,
        payment_units=opportunity_payment_units,
        org_slug=org_slug,
        opportunity_id=opportunity.pk,
    )
    if form.is_valid():
        form.save()
        required_deliver_units = form.cleaned_data["required_deliver_units"]
        DeliverUnit.objects.filter(id__in=required_deliver_units).update(payment_unit=form.instance.id, optional=False)
        optional_deliver_units = form.cleaned_data["optional_deliver_units"]
        DeliverUnit.objects.filter(id__in=optional_deliver_units).update(payment_unit=form.instance.id, optional=True)
        sub_payment_units = form.cleaned_data["payment_units"]
        PaymentUnit.objects.filter(id__in=sub_payment_units, parent_payment_unit__isnull=True).update(
            parent_payment_unit=form.instance.id
        )
        # Remove deliver units which are not selected anymore
        deliver_units = required_deliver_units + optional_deliver_units
        removed_deliver_units = payment_unit_deliver_units - {int(deliver_unit) for deliver_unit in deliver_units}
        DeliverUnit.objects.filter(id__in=removed_deliver_units).update(payment_unit=None, optional=False)
        removed_payment_units = {payment_unit.id for payment_unit in opportunity_payment_units} - {
            int(payment_unit_id) for payment_unit_id in sub_payment_units
        }
        PaymentUnit.objects.filter(id__in=removed_payment_units, parent_payment_unit=form.instance.id).update(
            parent_payment_unit=None
        )
        messages.success(request, f"Payment unit {form.instance.name} updated. Please reset the budget")
        return redirect("opportunity:finalize", org_slug=request.org.slug, pk=opportunity.id)
    return render(
        request,
        "form.html",
        dict(title=f"{request.org.slug} - {opportunity.name}", form_title="Payment Unit Edit", form=form),
    )


@org_member_required
def export_user_status(request, org_slug, pk):
    get_opportunity_or_404(org_slug=request.org.slug, pk=pk)
    form = PaymentExportForm(data=request.POST)
    if not form.is_valid():
        messages.error(request, form.errors)
        return redirect("opportunity:worker_list", request.org.slug, pk)

    export_format = form.cleaned_data["format"]
    result = generate_user_status_export.delay(pk, export_format)
    redirect_url = reverse("opportunity:worker_list", args=(request.org.slug, pk))
    return redirect(f"{redirect_url}?export_task_id={result.id}")


class OpportunityDeliverStatusTable(OrganizationUserMixin, OrgContextSingleTableView):
    model = OpportunityAccess
    paginate_by = 25
    table_class = DeliverStatusTable
    template_name = "tables/single_table.html"

    def get_queryset(self):
        opportunity_id = self.kwargs["pk"]
        org_slug = self.kwargs["org_slug"]
        opportunity = get_opportunity_or_404(pk=opportunity_id, org_slug=org_slug)
        access_objects = get_annotated_opportunity_access_deliver_status(opportunity)
        return access_objects


@org_member_required
def export_deliver_status(request, org_slug, pk):
    get_opportunity_or_404(pk=pk, org_slug=request.org.slug)
    form = PaymentExportForm(data=request.POST)
    if not form.is_valid():
        messages.error(request, form.errors)
        return redirect("opportunity:detail", request.org.slug, pk)

    export_format = form.cleaned_data["format"]
    result = generate_deliver_status_export.delay(pk, export_format)
    redirect_url = reverse("opportunity:detail", args=(request.org.slug, pk))
    return redirect(f"{redirect_url}?export_task_id={result.id}")


@org_member_required
@require_POST
def payment_delete(request, org_slug=None, opp_id=None, access_id=None, pk=None):
    opportunity = get_opportunity_or_404(pk=opp_id, org_slug=org_slug)
    opportunity_access = get_object_or_404(OpportunityAccess, pk=access_id, opportunity=opportunity)
    payment = get_object_or_404(Payment, opportunity_access=opportunity_access, pk=pk)
    payment.delete()
    redirect_url = reverse("opportunity:worker_list", args=(org_slug, opp_id))
    return redirect(f"{redirect_url}?active_tab=payments")


@org_viewer_required
def user_profile(request, org_slug=None, opp_id=None, pk=None):
    access = get_object_or_404(OpportunityAccess, pk=pk, accepted=True)
    user_visits = UserVisit.objects.filter(opportunity_access=access)
    user_catchments = CatchmentArea.objects.filter(opportunity_access=access)
    user_visit_data = []
    for user_visit in user_visits:
        if not user_visit.location:
            continue
        lat, lng, elevation, precision = list(map(float, user_visit.location.split(" ")))
        user_visit_data.append(
            dict(
                entity_name=user_visit.entity_name,
                visit_date=user_visit.visit_date.date(),
                lat=lat,
                lng=lng,
                precision=precision,
            )
        )
    # user for centering the User visits map
    lat_avg = 0.0
    lng_avg = 0.0
    if user_visit_data:
        lat_avg = reduce(lambda x, y: x + float(y["lat"]), user_visit_data, 0.0) / len(user_visit_data)
        lng_avg = reduce(lambda x, y: x + float(y["lng"]), user_visit_data, 0.0) / len(user_visit_data)

    pending_completed_work_count = len(
        [
            cw
            for cw in CompletedWork.objects.filter(opportunity_access=access, status=CompletedWorkStatus.pending)
            if cw.approved_count
        ]
    )
    user_catchment_data = [
        {
            "name": catchment.name,
            "lat": float(catchment.latitude),
            "lng": float(catchment.longitude),
            "radius": catchment.radius,
            "active": catchment.active,
        }
        for catchment in user_catchments
    ]
    pending_payment = max(access.payment_accrued - access.total_paid, 0)
    return render(
        request,
        "opportunity/user_profile.html",
        context=dict(
            access=access,
            user_visits=user_visit_data,
            lat_avg=lat_avg,
            lng_avg=lng_avg,
            MAPBOX_TOKEN=settings.MAPBOX_TOKEN,
            pending_completed_work_count=pending_completed_work_count,
            pending_payment=pending_payment,
            user_catchments=user_catchment_data,
        ),
    )


@org_admin_required
def send_message_mobile_users(request, org_slug=None, pk=None):
    opportunity = get_opportunity_or_404(pk=pk, org_slug=org_slug)
    user_ids = OpportunityAccess.objects.filter(opportunity=opportunity, accepted=True).values_list(
        "user_id", flat=True
    )
    users = User.objects.filter(pk__in=user_ids)
    form = SendMessageMobileUsersForm(users=users, data=request.POST or None)

    if form.is_valid():
        selected_user_ids = form.cleaned_data["selected_users"]
        title = form.cleaned_data["title"]
        body = form.cleaned_data["body"]
        message_type = form.cleaned_data["message_type"]
        if "notification" in message_type:
            send_push_notification_task.delay(selected_user_ids, title, body)
        if "sms" in message_type:
            send_sms_task.delay(selected_user_ids, body)
        return redirect("opportunity:detail", org_slug=request.org.slug, pk=pk)

    path = [
        {"title": "Opportunities", "url": reverse("opportunity:list", args=(org_slug,))},
        {"title": opportunity.name, "url": reverse("opportunity:detail", args=(org_slug, opportunity.id))},
        {"title": "Send Message", "url": request.path},
    ]
    return render(
        request,
        "opportunity/send_message.html",
        context=dict(
            title=f"{request.org.slug} - {opportunity.name}",
            form_title="Send Message",
            form=form,
            users=users,
            user_ids=list(user_ids),
            path=path,
        ),
    )


# used for loading learn_app and deliver_app dropdowns
@org_member_required
def get_application(request, org_slug=None):
    domain = request.GET.get("learn_app_domain") or request.GET.get("deliver_app_domain")
    applications = get_applications_for_user_by_domain(request.user, domain)
    active_opps = Opportunity.objects.filter(
        Q(learn_app__cc_domain=domain) | Q(deliver_app__cc_domain=domain),
        active=True,
        end_date__lt=datetime.date.today(),
    ).select_related("learn_app", "deliver_app")
    existing_apps = set()
    for opp in active_opps:
        if opp.learn_app.cc_domain == domain:
            existing_apps.add(opp.learn_app.cc_app_id)
        if opp.deliver_app.cc_domain == domain:
            existing_apps.add(opp.deliver_app.cc_app_id)
    options = []
    for app in applications:
        if app["id"] not in existing_apps:
            value = json.dumps(app)
            name = app["name"]
            options.append(format_html("<option value='{}'>{}</option>", value, name))
    return HttpResponse("\n".join(options))


@org_member_required
@require_POST
def approve_visit(request, org_slug=None, pk=None):
    user_visit = UserVisit.objects.get(pk=pk)
    if user_visit.status != VisitValidationStatus.approved:
        user_visit.status = VisitValidationStatus.approved
        if user_visit.opportunity.managed:
            user_visit.review_created_on = now()

            if user_visit.flagged:
                justification = request.POST.get("justification")
                if not justification:
                    messages.error(request, "Justification is mandatory for flagged visits.")
                user_visit.justification = justification

        user_visit.save()
        update_payment_accrued(opportunity=user_visit.opportunity, users=[user_visit.user])

    return HttpResponse(status=200, headers={"HX-Trigger": "reload_table"})


@org_member_required
@require_POST
def reject_visit(request, org_slug=None, pk=None):
    user_visit = UserVisit.objects.get(pk=pk)
    reason = request.POST.get("reason")
    user_visit.status = VisitValidationStatus.rejected
    user_visit.reason = reason
    user_visit.save()
    access = OpportunityAccess.objects.get(user_id=user_visit.user_id, opportunity_id=user_visit.opportunity_id)
    update_payment_accrued(opportunity=access.opportunity, users=[access.user])
    return HttpResponse(status=200, headers={"HX-Trigger": "reload_table"})


@org_member_required
def fetch_attachment(self, org_slug, blob_id):
    blob_meta = BlobMeta.objects.get(blob_id=blob_id)
    attachment = storages["default"].open(blob_id)
    return FileResponse(attachment, filename=blob_meta.name, content_type=blob_meta.content_type)


@org_member_required
def verification_flags_config(request, org_slug=None, pk=None):
    opportunity = get_opportunity_or_404(pk=pk, org_slug=org_slug)
    verification_flags = OpportunityVerificationFlags.objects.filter(opportunity=opportunity).first()
    form = OpportunityVerificationFlagsConfigForm(instance=verification_flags, data=request.POST or None)
    deliver_unit_count = DeliverUnit.objects.filter(app=opportunity.deliver_app).count()
    DeliverUnitFlagsFormset = modelformset_factory(
        DeliverUnitFlagRules, DeliverUnitFlagsForm, extra=deliver_unit_count, max_num=deliver_unit_count
    )
    deliver_unit_flags = DeliverUnitFlagRules.objects.filter(opportunity=opportunity)
    deliver_unit_formset = DeliverUnitFlagsFormset(
        form_kwargs={"opportunity": opportunity},
        prefix="deliver_unit",
        queryset=deliver_unit_flags,
        data=request.POST or None,
        initial=[
            {"deliver_unit": du}
            for du in opportunity.deliver_app.deliver_units.exclude(
                id__in=deliver_unit_flags.values_list("deliver_unit")
            )
        ],
    )
    FormJsonValidationRulesFormset = modelformset_factory(
        FormJsonValidationRules,
        FormJsonValidationRulesForm,
        extra=1,
    )
    form_json_formset = FormJsonValidationRulesFormset(
        form_kwargs={"opportunity": opportunity},
        prefix="form_json",
        queryset=FormJsonValidationRules.objects.filter(opportunity=opportunity),
        data=request.POST or None,
    )
    if (
        request.method == "POST"
        and form.is_valid()
        and deliver_unit_formset.is_valid()
        and form_json_formset.is_valid()
    ):
        verification_flags = form.save(commit=False)
        verification_flags.opportunity = opportunity
        verification_flags.save()
        for du_form in deliver_unit_formset.forms:
            if du_form.is_valid() and du_form.cleaned_data != {}:
                du_form.instance.opportunity = opportunity
                du_form.save()
        for fj_form in form_json_formset.forms:
            if fj_form.is_valid() and fj_form.cleaned_data != {}:
                fj_form.instance.opportunity = opportunity
                fj_form.save()
        messages.success(request, "Verification flags saved successfully.")

    path = [
        {"title": "Opportunities", "url": reverse("opportunity:list", args=(org_slug,))},
        {"title": opportunity.name, "url": reverse("opportunity:detail", args=(org_slug, opportunity.id))},
        {"title": "Verification Flags Config", "url": request.path},
    ]
    return render(
        request,
        "opportunity/verification_flags_config.html",
        context=dict(
            opportunity=opportunity,
            title=f"{request.org.slug} - {opportunity.name}",
            form=form,
            deliver_unit_formset=deliver_unit_formset,
            form_json_formset=form_json_formset,
            path=path,
        ),
    )


@org_member_required
@csrf_exempt
@require_http_methods(["DELETE"])
def delete_form_json_rule(request, org_slug=None, opp_id=None, pk=None):
    form_json_rule = FormJsonValidationRules.objects.get(opportunity=opp_id, pk=pk)
    form_json_rule.delete()
    return HttpResponse(status=200)


class OpportunityCompletedWorkTable(OrganizationUserMixin, SingleTableView):
    model = CompletedWork
    paginate_by = 25
    table_class = CompletedWorkTable
    template_name = "tables/single_table.html"

    def get_queryset(self):
        opportunity_id = self.kwargs["pk"]
        org_slug = self.kwargs["org_slug"]
        opportunity = get_opportunity_or_404(org_slug=org_slug, pk=opportunity_id)
        access_objects = OpportunityAccess.objects.filter(opportunity=opportunity)
        return list(
            filter(lambda cw: cw.completed, CompletedWork.objects.filter(opportunity_access__in=access_objects))
        )


@org_member_required
def export_completed_work(request, org_slug, pk):
    get_opportunity_or_404(org_slug=request.org.slug, pk=pk)
    form = PaymentExportForm(data=request.POST)
    if not form.is_valid():
        messages.error(request, form.errors)
        return redirect("opportunity:detail", request.org.slug, pk)

    export_format = form.cleaned_data["format"]
    result = generate_work_status_export.delay(pk, export_format)
    redirect_url = reverse("opportunity:detail", args=(request.org.slug, pk))
    return redirect(f"{redirect_url}?export_task_id={result.id}")


@org_member_required
@require_POST
def update_completed_work_status_import(request, org_slug=None, pk=None):
    opportunity = get_opportunity_or_404(org_slug=org_slug, pk=pk)
    file = request.FILES.get("visits")
    try:
        status = bulk_update_completed_work_status(opportunity, file)
    except ImportException as e:
        messages.error(request, e.message)
    else:
        message = f"Payment Verification status updated successfully for {len(status)} completed works."
        if status.missing_completed_works:
            message += status.get_missing_message()
        messages.success(request, mark_safe(message))
    return redirect("opportunity:detail", org_slug, pk)


@org_member_required
@require_POST
def suspend_user(request, org_slug=None, opp_id=None, pk=None):
    access = get_object_or_404(OpportunityAccess, opportunity_id=opp_id, id=pk)
    access.suspended = True
    access.suspension_date = now()
    access.suspension_reason = request.POST.get("reason", "")
    access.save()

    # Clear the cached opportunity access for the suspended user
    remove_opportunity_access_cache(access.user, access.opportunity)

    return redirect("opportunity:user_visits_list", org_slug, opp_id, pk)


@org_member_required
def revoke_user_suspension(request, org_slug=None, opp_id=None, pk=None):
    access = get_object_or_404(OpportunityAccess, opportunity_id=opp_id, id=pk)
    access.suspended = False
    access.save()
    remove_opportunity_access_cache(access.user, access.opportunity)
    next = request.GET.get("next", "/")
    return redirect(next)


@org_member_required
def suspended_users_list(request, org_slug=None, pk=None):
    opportunity = get_opportunity_or_404(org_slug=org_slug, pk=pk)
    access_objects = OpportunityAccess.objects.filter(opportunity=opportunity, suspended=True)
    table = SuspendedUsersTable(access_objects)
    return render(request, "opportunity/suspended_users.html", dict(table=table, opportunity=opportunity))


@org_member_required
def export_catchment_area(request, org_slug, pk):
    get_opportunity_or_404(org_slug=request.org.slug, pk=pk)
    form = PaymentExportForm(data=request.POST)
    if not form.is_valid():
        messages.error(request, form.errors)
        return redirect("opportunity:detail", request.org.slug, pk)

    export_format = form.cleaned_data["format"]
    result = generate_catchment_area_export.delay(pk, export_format)
    redirect_url = reverse("opportunity:detail", args=(request.org.slug, pk))
    return redirect(f"{redirect_url}?export_task_id={result.id}")


@org_member_required
@require_POST
def import_catchment_area(request, org_slug=None, pk=None):
    opportunity = get_opportunity_or_404(org_slug=org_slug, pk=pk)
    file = request.FILES.get("catchments")
    try:
        status = bulk_update_catchments(opportunity, file)
    except ImportException as e:
        messages.error(request, e.message)
    else:
        message = f"{len(status)} catchment areas were updated successfully and {status.new_catchments} were created."
        messages.success(request, mark_safe(message))
    return redirect("opportunity:detail", org_slug, pk)


@org_member_required
def opportunity_user_invite(request, org_slug=None, pk=None):
    opportunity = get_opportunity_or_404(org_slug=request.org.slug, pk=pk)
    form = OpportunityUserInviteForm(data=request.POST or None, org_slug=request.org.slug, opportunity=opportunity)
    if form.is_valid():
        users = form.cleaned_data["users"]
        filter_country = form.cleaned_data["filter_country"]
        filter_credential = form.cleaned_data["filter_credential"]
        if users or filter_country or filter_credential:
            add_connect_users.delay(users, opportunity.id, filter_country, filter_credential)
        return redirect("opportunity:detail", request.org.slug, pk)
    return render(
        request,
        "form.html",
        dict(title=f"{request.org.slug} - {opportunity.name}", form_title="Invite Users", form=form),
    )


@org_member_required
def user_visit_review(request, org_slug, opp_id):
    opportunity = get_opportunity_or_404(opp_id, org_slug)
    is_program_manager = is_program_manager_of_opportunity(request, opportunity)
    if request.POST and is_program_manager:
        review_status = request.POST.get("review_status").lower()
        updated_reviews = request.POST.getlist("pk")
        user_visits = UserVisit.objects.filter(pk__in=updated_reviews)
        if review_status in [VisitReviewStatus.agree.value, VisitReviewStatus.disagree.value]:
            user_visits.update(review_status=review_status)
            update_payment_accrued(opportunity=opportunity, users=[visit.user for visit in user_visits])

    return HttpResponse(status=200, headers={"HX-Trigger": "reload_table"})


@org_member_required
def payment_report(request, org_slug, pk):
    opportunity = get_opportunity_or_404(pk, org_slug)
    if not opportunity.managed:
        return redirect("opportunity:detail", org_slug, pk)
    total_paid_users = (
        Payment.objects.filter(opportunity_access__opportunity=opportunity).aggregate(total=Sum("amount"))["total"]
        or 0
    )
    total_paid_nm = (
        Payment.objects.filter(organization=opportunity.organization).aggregate(total=Sum("amount"))["total"] or 0
    )
    data, total_user_payment_accrued, total_nm_payment_accrued = get_payment_report_data(opportunity)
    table = PaymentReportTable(data)
    RequestConfig(request, paginate={"per_page": 15}).configure(table)

    cards = [
        {
            "amount": f"{opportunity.currency} {total_user_payment_accrued}",
            "icon": "fa-user-friends",
            "label": "Worker",
            "subtext": "Total Accrued",
        },
        {
            "amount": f"{opportunity.currency} {total_paid_users}",
            "icon": "fa-user-friends",
            "label": "Worker",
            "subtext": "Total Paid",
        },
        {
            "amount": f"{opportunity.currency} {total_nm_payment_accrued}",
            "icon": "fa-building",
            "label": "Organization",
            "subtext": "Total Accrued",
        },
        {
            "amount": f"{opportunity.currency} {total_paid_nm}",
            "icon": "fa-building",
            "label": "Organization",
            "subtext": "Total Paid",
        },
    ]

    return render(
        request,
        "tailwind/pages/invoice_payment_report.html",
        context=dict(
            table=table,
            opportunity=opportunity,
            cards=cards,
        ),
    )


@org_member_required
def invoice_list(request, org_slug, pk):
    opportunity = get_opportunity_or_404(pk, org_slug)
    if not opportunity.managed:
        return redirect("opportunity:detail", org_slug, pk)

    program_manager = is_program_manager_of_opportunity(request, opportunity)

    filter_kwargs = dict(opportunity=opportunity)

    queryset = PaymentInvoice.objects.filter(**filter_kwargs).order_by("date")
    csrf_token = get_token(request)

    table = PaymentInvoiceTable(
        queryset,
        org_slug=org_slug,
        opp_id=pk,
        exclude=("actions",) if not program_manager else tuple(),
        csrf_token=csrf_token,
    )

    form = PaymentInvoiceForm(opportunity=opportunity)
    RequestConfig(request, paginate={"per_page": 10}).configure(table)
    return render(
        request,
        "tailwind/pages/invoice_list.html",
        {
            "header_title": "Invoices",
            "opportunity": opportunity,
            "table": table,
            "form": form,
            "program_manager": program_manager,
            "path": [
                {"title": "Opportunities", "url": reverse("opportunity:list", args=(org_slug,))},
                {"title": opportunity.name, "url": reverse("opportunity:detail", args=(org_slug, pk))},
                {"title": "Invoices", "url": reverse("opportunity:invoice_list", args=(org_slug, pk))},
            ],
        },
    )


@org_member_required
def invoice_create(request, org_slug=None, pk=None):
    opportunity = get_opportunity_or_404(pk, org_slug)
    if not opportunity.managed or is_program_manager_of_opportunity(request, opportunity):
        return redirect("opportunity:detail", org_slug, pk)
    form = PaymentInvoiceForm(data=request.POST or None, opportunity=opportunity)
    if request.POST and form.is_valid():
        form.save()
        form = PaymentInvoiceForm(opportunity=opportunity)
        redirect_url = reverse("opportunity:invoice_list", args=[org_slug, pk])
        response = HttpResponse(status=200)
        response["HX-Redirect"] = redirect_url
        return response
    return HttpResponse(render_crispy_form(form))


@org_member_required
@require_POST
def invoice_approve(request, org_slug, pk):
    opportunity = get_opportunity_or_404(pk, org_slug)
    if not opportunity.managed or not (request.org_membership and request.org_membership.is_program_manager):
        return redirect("opportunity:detail", org_slug, pk)
    invoice_ids = request.POST.getlist("pk")
    invoices = PaymentInvoice.objects.filter(opportunity=opportunity, pk__in=invoice_ids, payment__isnull=True)
    rate = get_exchange_rate(opportunity.currency)
    for invoice in invoices:
        amount_in_usd = invoice.amount / rate
        payment = Payment(
            amount=invoice.amount,
            organization=opportunity.organization,
            amount_usd=amount_in_usd,
            invoice=invoice,
        )
        payment.save()
    return redirect("opportunity:invoice_list", org_slug, pk)


@org_member_required
@require_POST
@csrf_exempt
def user_invite_delete(request, org_slug, opp_id, pk):
    opportunity = get_opportunity_or_404(opp_id, org_slug)
    invite = get_object_or_404(UserInvite, pk=pk, opportunity=opportunity)
    if invite.status != UserInviteStatus.not_found:
        return HttpResponse(status=403, data="User Invite cannot be deleted.")
    invite.delete()
    return HttpResponse(status=200, headers={"HX-Trigger": "userStatusReload"})


@org_admin_required
@require_POST
def resend_user_invite(request, org_slug, opp_id, pk):
    user_invite = get_object_or_404(UserInvite, id=pk)

    if user_invite.notification_date and (now() - user_invite.notification_date) < datetime.timedelta(days=1):
        return HttpResponse("You can only send one invitation per user every 24 hours. Please try again later.")

    if user_invite.status == UserInviteStatus.not_found:
        found_user_list = fetch_users([user_invite.phone_number])
        if not found_user_list:
            return HttpResponse("The user is not registered on Connect ID yet. Please ask them to sign up first.")

        connect_user = found_user_list[0]
        update_user_and_send_invite(connect_user, opp_id=pk)
    else:
        user = User.objects.get(phone_number=user_invite.phone_number)
        access, _ = OpportunityAccess.objects.get_or_create(user=user, opportunity_id=opp_id)
        invite_user.delay(user.id, access.pk)

    return HttpResponse("The invitation has been successfully resent to the user.")


def sync_deliver_units(request, org_slug, opp_id):
    status = HTTPStatus.OK
    message = "Delivery unit sync completed."
    try:
        create_learn_modules_and_deliver_units(opp_id)
    except AppNoBuildException:
        status = HTTPStatus.BAD_REQUEST
        message = "Failed to retrieve updates. No available build at the moment."

    return HttpResponse(content=message, status=status)


@org_member_required
def user_visit_verification(request, org_slug, opp_id, pk):
    opportunity = get_opportunity_or_404(opp_id, org_slug)
    opportunity_access = get_object_or_404(OpportunityAccess, opportunity=opportunity, pk=pk)
    is_program_manager = is_program_manager_of_opportunity(request, opportunity)

    user_visit_counts = get_user_visit_counts(opportunity_access_id=pk)
    visits = UserVisit.objects.filter(opportunity_access=opportunity_access)
    flagged_info = defaultdict(lambda: {"name": "", "approved": 0, "rejected": 0})
    for visit in visits:
        for flag in visit.flags:
            if visit.status in (VisitValidationStatus.approved, VisitValidationStatus.rejected):
                flagged_info[flag][visit.status] += 1
                flagged_info[flag]["name"] = flag
    flagged_info = flagged_info.values()
    last_payment_details = Payment.objects.filter(opportunity_access=opportunity_access).order_by("-date_paid").first()
    pending_payment = max(opportunity_access.payment_accrued - opportunity_access.total_paid, 0)
    pending_completed_work_count = CompletedWork.objects.filter(
        opportunity_access=opportunity_access, status=CompletedWorkStatus.pending, saved_approved_count__gt=0
    ).count()

    response = render(
        request,
        "opportunity/user_visit_verification.html",
        context={
            "header_title": "Worker",
            "opportunity_access": opportunity_access,
            "counts": user_visit_counts,
            "flagged_info": flagged_info,
            "last_payment_details": last_payment_details,
            "MAPBOX_TOKEN": settings.MAPBOX_TOKEN,
            "opportunity": opportunity_access.opportunity,
            "is_program_manager": is_program_manager,
            "pending_completed_work_count": pending_completed_work_count,
            "pending_payment": pending_payment,
        },
    )
    return response


def get_user_visit_counts(opportunity_access_id: int, date=None):
    opportunity_access = OpportunityAccess.objects.get(id=opportunity_access_id)
    visit_count_kwargs = {}
    if opportunity_access.opportunity.managed:
        visit_count_kwargs = dict(
            pending_review=Count(
                "id",
                filter=Q(
                    status=VisitValidationStatus.approved,
                    review_status=VisitReviewStatus.pending,
                    review_created_on__isnull=False,
                ),
            ),
            disagree=Count(
                "id",
                filter=Q(
                    status=VisitValidationStatus.approved,
                    review_status=VisitReviewStatus.disagree,
                    review_created_on__isnull=False,
                ),
            ),
            agree=Count(
                "id",
                filter=Q(
                    status=VisitValidationStatus.approved,
                    review_status=VisitReviewStatus.agree,
                    review_created_on__isnull=False,
                ),
            ),
        )

    filter_kwargs = {"opportunity_access": opportunity_access}
    if date:
        filter_kwargs.update({"visit_date__date": date})

    user_visit_counts = UserVisit.objects.filter(**filter_kwargs).aggregate(
        **visit_count_kwargs,
        approved=Count("id", filter=Q(status=VisitValidationStatus.approved)),
        pending=Count("id", filter=Q(status=VisitValidationStatus.pending)),
        rejected=Count("id", filter=Q(status=VisitValidationStatus.rejected)),
        flagged=Count("id", filter=Q(flagged=True)),
        total=Count("*"),
    )
    return user_visit_counts


class VisitVerificationTableView(OrganizationUserMixin, SingleTableView):
    model = UserVisit
    table_class = UserVisitVerificationTable
    template_name = "opportunity/user_visit_verification_table.html"
    exclude_columns = []

    def get_paginate_by(self, table_data):
        return self.request.GET.get("per_page", 10)

    def get_table(self, **kwargs):
        kwargs["exclude"] = self.exclude_columns
        self.table = super().get_table(**kwargs)
        return self.table

    def dispatch(self, request, *args, **kwargs):
        response = super().dispatch(request, *args, **kwargs)
        url = reverse(
            "opportunity:user_visits_list",
            args=[request.org.slug, self.kwargs["opp_id"], self.kwargs["pk"]],
        )
        query_params = request.GET.urlencode()
        response["HX-Replace-Url"] = f"{url}?{query_params}"
        return response

    def get_table_kwargs(self):
        kwargs = super().get_table_kwargs()
        kwargs["organization"] = self.request.org
        return kwargs

    def get_context_data(self, **kwargs):
        user_visit_counts = get_user_visit_counts(self.kwargs["pk"], self.filter_date)

        if self.is_program_manager:
            tabs = [
                {
                    "name": "pending_review",
                    "label": "Pending",
                    "count": user_visit_counts.get("pending_review", 0),
                },
                {
                    "name": "disagree",
                    "label": "Disagree",
                    "count": user_visit_counts.get("disagree", 0),
                },
                {
                    "name": "agree",
                    "label": "Agree",
                    "count": user_visit_counts.get("agree", 0),
                },
                {"name": "all", "label": "All", "count": user_visit_counts.get("total", 0)},
            ]
        else:
            tabs = [
                {
                    "name": "pending",
                    "label": "Pending",
                    "count": user_visit_counts.get("pending", 0),
                }
            ]

            if self.opportunity.managed:
                dynamic_tabs = [
                    {
                        "name": "pending_review",
                        "label": "Review",
                        "count": user_visit_counts.get("pending_review", 0),
                    },
                    {
                        "name": "disagree",
                        "label": "Revalidate",
                        "count": user_visit_counts.get("disagree", 0),
                    },
                    {
                        "name": "agree",
                        "label": "Approved",
                        "count": user_visit_counts.get("agree", 0),
                    },
                ]
            else:
                dynamic_tabs = [
                    {
                        "name": "approved",
                        "label": "Approved",
                        "count": user_visit_counts.get("approved", 0),
                    },
                ]

            tabs.extend(dynamic_tabs)
            tabs.extend(
                [
                    {
                        "name": "rejected",
                        "label": "Rejected",
                        "count": user_visit_counts.get("rejected", 0),
                    },
                    {"name": "all", "label": "All", "count": user_visit_counts.get("total", 0)},
                ]
            )

        context = super().get_context_data(**kwargs)
        context["opportunity_access"] = self.opportunity_access
        context["tabs"] = tabs
        return context

    def get_queryset(self):
        self.opportunity = get_opportunity_or_404(self.kwargs["opp_id"], self.kwargs["org_slug"])
        self.opportunity_access = get_object_or_404(
            OpportunityAccess, opportunity=self.opportunity, pk=self.kwargs["pk"]
        )
        self.is_program_manager = is_program_manager_of_opportunity(self.request, self.opportunity)

        self.filter_status = self.request.GET.get("filter_status")
        self.filter_date = self.request.GET.get("filter_date")
        filter_kwargs = {"opportunity_access": self.opportunity_access}
        if self.filter_date:
            date = datetime.datetime.strptime(self.filter_date, "%Y-%m-%d")
            filter_kwargs.update({"visit_date__date": date})

        if self.filter_status == "pending":
            filter_kwargs.update({"status": VisitValidationStatus.pending})
            self.exclude_columns = ["last_activity"]
        if self.filter_status == "approved":
            filter_kwargs.update({"status": VisitValidationStatus.approved})
        if self.filter_status == "rejected":
            filter_kwargs.update({"status": VisitValidationStatus.rejected})

        if self.filter_status == "pending_review":
            filter_kwargs.update(
                {
                    "review_status": VisitReviewStatus.pending,
                    "status": VisitValidationStatus.approved,
                    "review_created_on__isnull": False,
                }
            )
        if self.filter_status == "disagree":
            filter_kwargs.update(
                {
                    "review_status": VisitReviewStatus.disagree,
                    "status": VisitValidationStatus.approved,
                    "review_created_on__isnull": False,
                }
            )
        if self.filter_status == "agree":
            filter_kwargs.update(
                {
                    "review_status": VisitReviewStatus.agree,
                    "status": VisitValidationStatus.approved,
                    "review_created_on__isnull": False,
                }
            )

        return UserVisit.objects.filter(**filter_kwargs).order_by("visit_date")


@org_member_required
def user_visit_details(request, org_slug, opp_id, pk):
    opportunity = get_opportunity_or_404(opp_id, org_slug)

    user_visit = get_object_or_404(UserVisit, pk=pk, opportunity=opportunity)
    serializer = XFormSerializer(data=user_visit.form_json)
    serializer.is_valid()
    xform = serializer.save()

    visit_data = {}
    user_forms = []
    other_forms = []
    lat = None
    lon = None
    precision = None
    visit_data = {
        "entity_name": user_visit.entity_name,
        "user__name": user_visit.user.name,
        "status": user_visit.get_status_display(),
        "visit_date": user_visit.visit_date,
    }
    if user_visit.location:
        locations = UserVisit.objects.filter(opportunity=user_visit.opportunity).exclude(pk=pk).select_related("user")
        lat, lon, _, precision = user_visit.location.split(" ")
        for loc in locations:
            if loc.location is None:
                continue
            other_lat, other_lon, _, other_precision = loc.location.split(" ")
            dist = distance.distance((lat, lon), (other_lat, other_lon))
            if dist.m <= 250:
                visit_data = {
                    "entity_name": loc.entity_name,
                    "user__name": loc.user.name,
                    "status": loc.get_status_display(),
                    "visit_date": loc.visit_date,
                    "url": reverse(
                        "opportunity:user_visit_details",
                        kwargs={"org_slug": request.org.slug, "opp_id": loc.opportunity_id, "pk": loc.pk},
                    ),
                }
                if user_visit.user_id == loc.user_id:
                    user_forms.append((visit_data, dist.m, other_lat, other_lon, other_precision))
                else:
                    other_forms.append((visit_data, dist.m, other_lat, other_lon, other_precision))
        user_forms.sort(key=lambda x: x[1])
        other_forms.sort(key=lambda x: x[1])
        visit_data.update({"lat": lat, "lon": lon, "precision": precision})
    return render(
        request,
        "opportunity/user_visit_details.html",
        context=dict(
            user_visit=user_visit,
            xform=xform,
            user_forms=user_forms[:5],
            other_forms=other_forms[:5],
            visit_data=visit_data,
            is_program_manager=is_program_manager_of_opportunity(request, opportunity),
        ),
    )


def opportunity_worker(request, org_slug=None, opp_id=None):
    opp = get_opportunity_or_404(opp_id, org_slug)
    base_kwargs = {"org_slug": org_slug, "opp_id": opp_id}
    export_form = PaymentExportForm()

    path = [
        {"title": "Opportunities", "url": reverse("opportunity:list", args=(org_slug,))},
        {"title": opp.name, "url": reverse("opportunity:detail", args=(org_slug, opp_id))},
        {"title": "Workers", "url": reverse("opportunity:worker_list", args=(org_slug, opp_id))},
    ]

    raw_qs = request.GET.urlencode()
    query = f"?{raw_qs}" if raw_qs else ""

    tabs = [
        {
            "key": "workers",
            "label": "Workers",
            "url": reverse("opportunity:worker_table", kwargs=base_kwargs) + query,
            "trigger": "loadWorkers",
        },
        {
            "key": "learn",
            "label": "Learn",
            "url": reverse("opportunity:learn_table", kwargs=base_kwargs) + query,
            "trigger": "loadLearn",
        },
        {
            "key": "delivery",
            "label": "Delivery",
            "url": reverse("opportunity:delivery_table", kwargs=base_kwargs) + query,
            "trigger": "loadDelivery",
        },
        {
            "key": "payments",
            "label": "Payments",
            "url": reverse("opportunity:payments_table", kwargs=base_kwargs) + query,
            "trigger": "loadPayments",
        },
    ]

    is_program_manager = opp.managed and is_program_manager_of_opportunity(request, opp)

    import_export_delivery_urls = {
        "export_url": reverse(
            "opportunity:review_visit_export" if is_program_manager else "opportunity:visit_export",
            args=(request.org.slug, opp_id),
        ),
        "import_url": reverse(
            "opportunity:review_visit_import" if is_program_manager else "opportunity:visit_import",
            args=(request.org.slug, opp_id),
        ),
    }

    visit_export_form = ReviewVisitExportForm() if is_program_manager else VisitExportForm()

    return render(
        request,
        "tailwind/pages/opportunity_worker.html",
        {
            "opportunity": opp,
            "tabs": tabs,
            "visit_export_form": visit_export_form,
            # This same form is used for multiple types of export
            "export_form": export_form,
            "export_task_id": request.GET.get("export_task_id"),
            "path": path,
            "import_export_delivery_urls": import_export_delivery_urls,
        },
    )


@org_member_required
def worker_main(request, org_slug=None, opp_id=None):
    opportunity = get_opportunity_or_404(opp_id, org_slug)
    data = get_worker_table_data(opportunity)
    table = WorkerStatusTable(data)
    RequestConfig(request, paginate={"per_page": 10}).configure(table)
    return render(request, "tailwind/components/tables/table.html", {"table": table})


@org_member_required
def worker_learn(request, org_slug=None, opp_id=None):
    opp = get_opportunity_or_404(opp_id, org_slug)
    data = get_worker_learn_table_data(opp)
    table = WorkerLearnTable(data, org_slug=org_slug, opp_id=opp_id)
    RequestConfig(request, paginate={"per_page": 10}).configure(table)
    return render(request, "tailwind/components/tables/table.html", {"table": table})


@org_member_required
def worker_delivery(request, org_slug=None, opp_id=None):
    opportunity = get_opportunity_or_404(opp_id, org_slug)
    data = get_annotated_opportunity_access_deliver_status(opportunity)
    table = WorkerDeliveryTable(data, org_slug=org_slug, opp_id=opp_id)
    RequestConfig(request, paginate={"per_page": 10}).configure(table)
    return render(request, "tailwind/components/tables/table.html", {"table": table})


@org_member_required
def worker_payments(request, org_slug=None, opp_id=None):
    opportunity = get_opportunity_or_404(opp_id, org_slug)
    query_set = OpportunityAccess.objects.filter(opportunity=opportunity, payment_accrued__gte=0).order_by(
        "-payment_accrued"
    )
    query_set = query_set.annotate(
        last_active=Greatest(Max("uservisit__visit_date"), Max("completedmodule__date"), "date_learn_started"),
        last_paid=Max("payment__date_paid"),
        confirmed_paid=Sum("payment__amount", filter=Q(payment__confirmed=True)),
        total_paid_d=Sum("payment__amount"),
    )
    table = WorkerPaymentsTable(query_set, org_slug=org_slug, opp_id=opp_id)
    RequestConfig(request, paginate={"per_page": 10}).configure(table)
    return render(request, "tailwind/components/tables/table.html", {"table": table})


@org_member_required
def worker_learn_status_view(request, org_slug, opp_id, access_id):
    access = get_object_or_404(OpportunityAccess, opportunity__id=opp_id, pk=access_id)
    completed_modules = CompletedModule.objects.filter(opportunity_access=access)
    total_duration = datetime.timedelta(0)
    for cm in completed_modules:
        total_duration += cm.duration
    total_duration = get_duration_min(total_duration.total_seconds())

    table = WorkerLearnStatusTable(completed_modules)

    return render(
        request,
        "tailwind/pages/opportunity_worker_learn.html",
        {"header_title": "Worker", "total_learn_duration": total_duration, "table": table, "access": access},
    )


@org_member_required
<<<<<<< HEAD
def worker_payment_history(request, org_slug, opp_id, access_id):
    access = get_object_or_404(OpportunityAccess, opportunity__id=opp_id, pk=access_id)
    queryset = Payment.objects.filter(opportunity_access=access).order_by("-date_paid")
    payments = queryset.values("date_paid", "amount")

    return render(
        request,
        "tailwind/components/worker_page/payment_history.html",
        context=dict(access=access, payments=payments, latest_payment=queryset.first()),
    )


@org_member_required
def worker_flag_counts(request, org_slug, opp_id, access_id):
    access = get_object_or_404(OpportunityAccess, opportunity__id=opp_id, pk=access_id)
    status = request.GET.get("status", CompletedWorkStatus.pending)
    payment_unit_id = request.GET.get("payment_unit_id")

    visits = UserVisit.objects.filter(
        completed_work__opportunity_access=access,
        completed_work__status=status,
    )

    if payment_unit_id:
        visits = visits.filter(completed_work__payment_unit__id=payment_unit_id)

    all_flags = [flag for visit in visits.all() for flag in visit.flags]
    counts = Counter(all_flags)
    return render(
        request,
        "tailwind/components/worker_page/flag_counts.html",
        context=dict(
            access=access,
            flag_counts=counts.items(),
        ),
=======
def learn_module_table(request, org_slug=None, opp_id=None):
    opp = get_opportunity_or_404(opp_id, org_slug)
    data = LearnModule.objects.filter(app=opp.learn_app)
    table = LearnModuleTable(data)
    return render(request, "tables/single_table.html", {"table": table})


@org_member_required
def deliver_unit_table(request, org_slug=None, opp_id=None):
    opp = get_opportunity_or_404(opp_id, org_slug)
    unit = DeliverUnit.objects.filter(app=opp.deliver_app)
    table = DeliverUnitTable(unit)
    return render(
        request,
        "tables/single_table.html",
        {
            "table": table,
        },
    )


class OpportunityPaymentUnitTableView(OrganizationUserMixin, OrgContextSingleTableView):
    model = PaymentUnit
    table_class = PaymentUnitTable
    template_name = "tables/single_table.html"

    def get_queryset(self):
        opportunity_id = self.kwargs["pk"]
        org_slug = self.kwargs["org_slug"]
        self.opportunity = get_opportunity_or_404(org_slug=org_slug, pk=opportunity_id)
        return (
            PaymentUnit.objects.filter(opportunity=self.opportunity).prefetch_related("deliver_units").order_by("name")
        )

    def get_table_kwargs(self):
        kwargs = super().get_table_kwargs()
        kwargs["org_slug"] = self.request.org.slug
        program_manager = is_program_manager_of_opportunity(self.request, self.opportunity)
        kwargs["can_edit"] = not self.opportunity.managed or program_manager
        return kwargs


@org_member_required
def opportunity_funnel_progress(request, org_slug, opp_id):
    aggregates = get_opportunity_funnel_progress(opp_id)

    funnel_progress = [
        {"stage": "Invited", "count": aggregates["workers_invited"], "icon": "envelope"},
        {
            "stage": "Accepted",
            "count": aggregates["workers_invited"] - aggregates["pending_invites"],
            "icon": "circle-check",
        },
        {"stage": "Started Learning", "count": aggregates["started_learning_count"], "icon": "book-open-cover"},
        {"stage": "Completed Learning", "count": aggregates["completed_learning"], "icon": "book-blank"},
        {"stage": "Completed Assessment", "count": aggregates["completed_assessments"], "icon": "award-simple"},
        {"stage": "Claimed Job", "count": aggregates["claimed_job"], "icon": "user-check"},
        {"stage": "Started Delivery", "count": aggregates["started_deliveries"], "icon": "house-chimney-user"},
    ]

    return render(
        request,
        "tailwind/pages/opportunity_dashboard/opportunity_funnel_progress.html",
        {"funnel_progress": funnel_progress},
    )


@org_member_required
def opportunity_worker_progress(request, org_slug, opp_id):
    aggregates = get_opportunity_worker_progress(opp_id)

    def safe_percent(numerator, denominator):
        return (numerator / denominator) * 100 if denominator else 0

    verified_percentage = safe_percent(aggregates["approved_deliveries"], aggregates["total_deliveries"])
    rejected_percentage = safe_percent(aggregates["rejected_deliveries"], aggregates["total_deliveries"])
    earned_percentage = safe_percent(aggregates["total_accrued"], aggregates["total_budget"])
    paid_percentage = safe_percent(aggregates["total_paid"], aggregates["total_accrued"])

    worker_progress = [
        {
            "title": "Daily Active Workers",
            "progress": [
                {
                    "title": "Maximum",
                    "total": aggregates["maximum_visit_in_a_day"],
                    "value": aggregates["maximum_visit_in_a_day"],
                    "badge_type": False,
                    "percent": 100,
                },
                {
                    "title": "Average",
                    "total": aggregates["average_visits_per_day"],
                    "value": aggregates["average_visits_per_day"],
                    "badge_type": False,
                    "percent": 100,
                },
            ],
        },
        {
            "title": "Verification",
            "progress": [
                {
                    "title": "Verified",
                    "total": aggregates["total_deliveries"],
                    "value": aggregates["approved_deliveries"],
                    "badge_type": True,
                    "percent": verified_percentage,
                },
                {
                    "title": "Rejected",
                    "total": aggregates["total_deliveries"],
                    "value": aggregates["rejected_deliveries"],
                    "badge_type": True,
                    "percent": rejected_percentage,
                },
            ],
        },
        {
            "title": "Payments to Workers",
            "progress": [
                {
                    "title": "Earned",
                    "total": aggregates["total_budget"],
                    "value": f"{earned_percentage:.2f}%",
                    "badge_type": True,
                    "percent": earned_percentage,
                },
                {
                    "title": "Paid",
                    "total": aggregates["total_accrued"],
                    "value": f"{paid_percentage:.2f}%",
                    "badge_type": True,
                    "percent": paid_percentage,
                },
            ],
        },
    ]

    return render(
        request,
        "tailwind/pages/opportunity_dashboard/opportunity_worker_progress.html",
        {"worker_progress": worker_progress},
    )


@org_member_required
def opportunity_delivery_stats(request, org_slug, opp_id):
    opportunity = get_opportunity_or_404(opp_id, org_slug)
    is_program_manager = is_program_manager_of_opportunity(request, opportunity)

    stats = get_opportunity_delivery_progress(opportunity.id)

    worker_list_url = reverse("opportunity:worker_list", args=(org_slug, opp_id))
    status_url = worker_list_url + "?active_tab=workers"
    delivery_url = worker_list_url + "?active_tab=delivery"
    payment_url = worker_list_url + "?active_tab=payments"

    deliveries_panels = [
        {
            "icon": "fa-clipboard-list-check",
            "name": "Services Delivered",
            "status": "Total",
            "value": stats["total_deliveries"],
            "incr": stats["deliveries_from_yesterday"],
        }
    ]

    if opportunity.managed and is_program_manager:
        deliveries_panels.append(
            {
                "icon": "fa-clipboard-list-check",
                "name": "Services Delivered",
                "status": "Pending PM Review",
                "value": stats["visits_pending_for_pm_review"],
            }
        )
    else:
        deliveries_panels.append(
            {
                "icon": "fa-clipboard-list-check",
                "name": "Services Delivered",
                "status": "Awaiting Review",
                "value": stats["flagged_deliveries_waiting_for_review"],
            }
        )

    opp_stats = [
        {
            "title": "Workers",
            "sub_heading": "Active Yesterday",
            "value": stats["deliveries_from_yesterday"],
            "url": status_url,
            "panels": [
                {"icon": "fa-user-group", "name": "Workers", "status": "Invited", "value": stats["workers_invited"]},
                {
                    "icon": "fa-user-check",
                    "name": "Workers",
                    "status": "Yet to Accept Invitation",
                    "value": stats["pending_invites"],
                },
                {
                    "icon": "fa-clipboard-list",
                    "name": "Workers",
                    "status": "Inactive last 3 days",
                    "value": stats["inactive_workers"],
                    "type": "2",
                    "url": status_url,
                },
            ],
        },
        {
            "title": "Services Delivered",
            "url": delivery_url,
            "sub_heading": "Last Delivery",
            "value": stats["most_recent_delivery"] or "--",
            "panels": deliveries_panels,
        },
        {
            "title": "Worker Payments",
            "sub_heading": "Last Payment",
            "url": payment_url,
            "value": stats["recent_payment"] or "--",
            "panels": [
                {
                    "icon": "fa-hand-holding-dollar",
                    "name": "Payments",
                    "status": "Earned",
                    "value": stats["total_accrued"],
                },
                {
                    "icon": "fa-hand-holding-droplet",
                    "name": "Payments",
                    "status": "Due",
                    "value": stats["payments_due"],
                },
            ],
        },
    ]

    return render(
        request, "tailwind/pages/opportunity_dashboard/opportunity_delivery_stat.html", {"opp_stats": opp_stats}
>>>>>>> 1ad106ad
    )<|MERGE_RESOLUTION|>--- conflicted
+++ resolved
@@ -1813,7 +1813,6 @@
 
 
 @org_member_required
-<<<<<<< HEAD
 def worker_payment_history(request, org_slug, opp_id, access_id):
     access = get_object_or_404(OpportunityAccess, opportunity__id=opp_id, pk=access_id)
     queryset = Payment.objects.filter(opportunity_access=access).order_by("-date_paid")
@@ -1849,7 +1848,10 @@
             access=access,
             flag_counts=counts.items(),
         ),
-=======
+    )
+
+
+@org_member_required
 def learn_module_table(request, org_slug=None, opp_id=None):
     opp = get_opportunity_or_404(opp_id, org_slug)
     data = LearnModule.objects.filter(app=opp.learn_app)
@@ -2092,5 +2094,4 @@
 
     return render(
         request, "tailwind/pages/opportunity_dashboard/opportunity_delivery_stat.html", {"opp_stats": opp_stats}
->>>>>>> 1ad106ad
     )