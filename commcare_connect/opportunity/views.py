--- conflicted
+++ resolved
@@ -7,12 +7,8 @@
 from django.contrib import messages
 from django.contrib.auth.mixins import LoginRequiredMixin, UserPassesTestMixin
 from django.core.files.storage import storages
-<<<<<<< HEAD
 from django.db.models import F, Q, Sum
-=======
-from django.db.models import F, Q
 from django.forms import modelformset_factory
->>>>>>> e39c5254
 from django.http import FileResponse, Http404, HttpResponse
 from django.shortcuts import get_object_or_404, redirect, render
 from django.urls import reverse
@@ -1128,8 +1124,7 @@
     return render(
         request,
         "opportunity/user_visit_review.html",
-<<<<<<< HEAD
-        context=dict(table=table, user_visit_ids=[v.pk for v in user_visit_reviews]),
+        context=dict(table=table, user_visit_ids=[v.pk for v in user_visit_reviews], opportunity=opportunity),
     )
 
 
@@ -1158,7 +1153,4 @@
             total_paid_nm=total_paid_nm,
             total_nm_payment_accrued=total_nm_payment_accrued,
         ),
-=======
-        context=dict(table=table, user_visit_ids=[v.pk for v in user_visit_reviews], opportunity=opportunity),
->>>>>>> e39c5254
     )