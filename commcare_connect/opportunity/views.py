--- conflicted
+++ resolved
@@ -1593,11 +1593,7 @@
             "flagged_info": flagged_info,
             "last_payment_details": last_payment_details,
             "MAPBOX_TOKEN": settings.MAPBOX_TOKEN,
-<<<<<<< HEAD
-            "filter_date": filter_date,
             "opportunity": opportunity_access.opportunity,
-=======
->>>>>>> 0f1ef9ab
             "is_program_manager": is_program_manager,
         },
     )
