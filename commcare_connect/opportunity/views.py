--- conflicted
+++ resolved
@@ -874,8 +874,7 @@
     # UserVisits to new CompletedWorks.
     to_update_with_save = []
     visits = (
-<<<<<<< HEAD
-        UserVisit.objects.filter(opportunity_id=opp_id)
+        UserVisit.objects.filter(opportunity=request.opportunity)
         .annotate(
             rank=Window(
                 expression=Rank(),
@@ -889,9 +888,6 @@
             )
         )
         .filter(id__in=visit_ids)
-=======
-        UserVisit.objects.filter(id__in=visit_ids, opportunity=request.opportunity)
->>>>>>> fd5d2701
         .filter(~Q(status=VisitValidationStatus.approved) | Q(review_status=VisitReviewStatus.disagree))
         .prefetch_related("opportunity")
         .only("status", "review_status", "flagged", "justification", "review_created_on")
@@ -924,20 +920,16 @@
         else:
             to_update_with_save.append(visit)
 
-    UserVisit.objects.bulk_update(to_bulk_update, ["status", "review_created_on", "review_status", "justification"])
     for visit in to_update_with_save:
         visit.save()
-
-<<<<<<< HEAD
-=======
     approved_count = UserVisit.objects.bulk_update(
-        visits, ["status", "review_created_on", "review_status", "justification"]
-    )
->>>>>>> fd5d2701
+        to_bulk_update, ["status", "review_created_on", "review_status", "justification"]
+    )
+    approved_count += len(to_update_with_save)
+    send_event_to_ga(request, Event("bulk_approve_confirm", {"updated": approved_count, "total": len(visit_ids)}))
+
     if visits:
         update_payment_accrued(opportunity=visits[0].opportunity, users=[visits[0].user], incremental=True)
-    send_event_to_ga(request, Event("bulk_approve_confirm", {"updated": approved_count, "total": len(visit_ids)}))
-
     return HttpResponse(status=200, headers={"HX-Trigger": "reload_table"})
 
 
