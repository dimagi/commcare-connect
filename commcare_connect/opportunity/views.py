import datetime
import json
from collections import defaultdict
from functools import reduce
from http import HTTPStatus

from celery.result import AsyncResult
from crispy_forms.utils import render_crispy_form
from django.conf import settings
from django.contrib import messages
from django.contrib.auth.mixins import LoginRequiredMixin, UserPassesTestMixin
<<<<<<< HEAD
from django.core.files.base import ContentFile
from django.core.files.storage import default_storage, storages
from django.db.models import Q, Sum
=======
from django.core.files.storage import storages
from django.db.models import Count, Max, Min, Q, Sum
>>>>>>> e25841c3
from django.forms import modelformset_factory
from django.http import FileResponse, Http404, HttpResponse
from django.middleware.csrf import get_token
from django.shortcuts import get_object_or_404, redirect, render
from django.urls import reverse
from django.utils.html import format_html
from django.utils.safestring import mark_safe
from django.utils.text import slugify
from django.utils.timezone import now
from django.utils.translation import gettext as _
from django.views.decorators.csrf import csrf_exempt
from django.views.decorators.http import require_GET, require_http_methods, require_POST
from django.views.generic import CreateView, DetailView, TemplateView, UpdateView
from django_tables2 import RequestConfig, SingleTableMixin, SingleTableView
from django_tables2.export import TableExport
from geopy import distance

from commcare_connect.connect_id_client import fetch_users
from commcare_connect.form_receiver.serializers import XFormSerializer
from commcare_connect.opportunity.api.serializers import remove_opportunity_access_cache
from commcare_connect.opportunity.app_xml import AppNoBuildException
from commcare_connect.opportunity.forms import (
    AddBudgetExistingUsersForm,
    AddBudgetNewUsersForm,
    DateRanges,
    DeliverUnitFlagsForm,
    FormJsonValidationRulesForm,
    OpportunityChangeForm,
    OpportunityCreationForm,
    OpportunityFinalizeForm,
    OpportunityInitForm,
    OpportunityUserInviteForm,
    OpportunityVerificationFlagsConfigForm,
    PaymentExportForm,
    PaymentInvoiceForm,
    PaymentUnitForm,
    ReviewVisitExportForm,
    SendMessageMobileUsersForm,
    VisitExportForm,
)
from commcare_connect.opportunity.helpers import (
    get_annotated_opportunity_access,
    get_annotated_opportunity_access_deliver_status,
    get_opportunity_list_data,
    get_payment_report_data,
    get_worker_learn_table_data,
    get_worker_table_data,
)
from commcare_connect.opportunity.models import (
    BlobMeta,
    CatchmentArea,
    CompletedModule,
    CompletedWork,
    CompletedWorkStatus,
    DeliverUnit,
    DeliverUnitFlagRules,
    FormJsonValidationRules,
    Opportunity,
    OpportunityAccess,
    OpportunityClaim,
    OpportunityClaimLimit,
    OpportunityVerificationFlags,
    Payment,
    PaymentInvoice,
    PaymentUnit,
    UserInvite,
    UserInviteStatus,
    UserVisit,
    VisitReviewStatus,
    VisitValidationStatus,
)
from commcare_connect.opportunity.tables import (
    CompletedWorkTable,
    DeliverStatusTable,
    LearnStatusTable,
    OpportunityPaymentTable,
    OpportunityTable,
    PaymentInvoiceTable,
    PaymentReportTable,
    PaymentUnitTable,
    ProgramManagerOpportunityTable,
    SuspendedUsersTable,
    UserPaymentsTable,
    UserStatusTable,
    UserVisitReviewFilter,
    UserVisitReviewTable,
    UserVisitVerificationTable,
    WorkerDeliveryTable,
    WorkerLearnStatusTable,
    WorkerLearnTable,
    WorkerPaymentsTable,
    WorkerStatusTable,
    get_duration_min,
)
from commcare_connect.opportunity.tasks import (
    add_connect_users,
    bulk_update_payments_task,
    create_learn_modules_and_deliver_units,
    generate_catchment_area_export,
    generate_deliver_status_export,
    generate_payment_export,
    generate_review_visit_export,
    generate_user_status_export,
    generate_visit_export,
    generate_work_status_export,
    invite_user,
    send_push_notification_task,
    send_sms_task,
    update_user_and_send_invite,
)
from commcare_connect.opportunity.visit_import import (
    ImportException,
    bulk_update_catchments,
    bulk_update_completed_work_status,
    bulk_update_visit_review_status,
    bulk_update_visit_status,
    get_exchange_rate,
    update_payment_accrued,
)
from commcare_connect.organization.decorators import org_admin_required, org_member_required, org_viewer_required
from commcare_connect.program.models import ManagedOpportunity
from commcare_connect.users.models import User
from commcare_connect.utils.celery import CELERY_TASK_SUCCESS, get_task_progress_message
from commcare_connect.utils.commcarehq_api import get_applications_for_user_by_domain, get_domains_for_user
from commcare_connect.utils.file import get_file_extension


class OrganizationUserMixin(LoginRequiredMixin, UserPassesTestMixin):
    def test_func(self):
        # request.org_membership is a SimpleLazyObject object so `is not None` is always `True`
        return self.request.org_membership != None or self.request.user.is_superuser  # noqa: E711


class OrganizationUserMemberRoleMixin(LoginRequiredMixin, UserPassesTestMixin):
    def test_func(self):
        return (
            self.request.org_membership != None and not self.request.org_membership.is_viewer  # noqa: E711
        ) or self.request.user.is_superuser


def get_opportunity_or_404(pk, org_slug):
    opp = get_object_or_404(Opportunity, id=pk)

    if (opp.organization and opp.organization.slug == org_slug) or (
        opp.managed and opp.managedopportunity.program.organization.slug == org_slug
    ):
        return opp

    raise Http404("Opportunity not found.")


class OrgContextSingleTableView(SingleTableView):
    def get_table_kwargs(self):
        kwargs = super().get_table_kwargs()
        kwargs["org_slug"] = self.request.org.slug
        return kwargs


class OpportunityList(OrganizationUserMixin, SingleTableMixin, TemplateView):
    template_name = "tailwind/pages/opportunities_list.html"
    paginate_by = 15
    base_columns = ["program", "start_date", "end_date", "status", "opportunity"]
    pm_columns = ["active_workers", "total_deliveries", "verified_deliveries", "worker_earnings"]
    nm_columns = ["pending_invites", "inactive_workers", "pending_approvals", "payments_due"]

    def get_allowed_columns(self):
        extra_columns = self.pm_columns if self.request.org.program_manager else self.nm_columns
        return self.base_columns + extra_columns

    def get_table_class(self):
        if self.request.org.program_manager:
            return ProgramManagerOpportunityTable
        return OpportunityTable

    def get_table_kwargs(self):
        kwargs = super().get_table_kwargs()
        kwargs['org_slug'] = self.request.org.slug
        return kwargs

    def get_table_data(self):
        org = self.request.org
        return get_opportunity_list_data(org, self.request.org.program_manager)


class OpportunityCreate(OrganizationUserMemberRoleMixin, CreateView):
    template_name = "opportunity/opportunity_create.html"
    form_class = OpportunityCreationForm

    def get_success_url(self):
        return reverse("opportunity:list", args=(self.request.org.slug,))

    def get_form_kwargs(self):
        kwargs = super().get_form_kwargs()
        kwargs["domains"] = get_domains_for_user(self.request.user)
        kwargs["user"] = self.request.user
        kwargs["org_slug"] = self.request.org.slug
        return kwargs

    def form_valid(self, form: OpportunityCreationForm) -> HttpResponse:
        response = super().form_valid(form)
        create_learn_modules_and_deliver_units.delay(self.object.id)
        return response


class OpportunityInit(OrganizationUserMemberRoleMixin, CreateView):
    template_name = "opportunity/opportunity_init.html"
    form_class = OpportunityInitForm

    def get_success_url(self):
        return reverse("opportunity:add_payment_units", args=(self.request.org.slug, self.object.id))

    def get_form_kwargs(self):
        kwargs = super().get_form_kwargs()
        kwargs["domains"] = get_domains_for_user(self.request.user)
        kwargs["user"] = self.request.user
        kwargs["org_slug"] = self.request.org.slug
        return kwargs

    def form_valid(self, form: OpportunityInitForm) -> HttpResponse:
        response = super().form_valid(form)
        create_learn_modules_and_deliver_units(self.object.id)
        return response


class OpportunityEdit(OrganizationUserMemberRoleMixin, UpdateView):
    model = Opportunity
    template_name = "opportunity/opportunity_edit.html"
    form_class = OpportunityChangeForm

    def get_success_url(self):
        return reverse("opportunity:detail", args=(self.request.org.slug, self.object.id))

    def get_form_kwargs(self):
        kwargs = super().get_form_kwargs()
        kwargs["org_slug"] = self.request.org.slug
        return kwargs

    def form_valid(self, form):
        opportunity = form.instance
        opportunity.modified_by = self.request.user.email
        users = form.cleaned_data["users"]
        filter_country = form.cleaned_data["filter_country"]
        filter_credential = form.cleaned_data["filter_credential"]
        if users or filter_country or filter_credential:
            add_connect_users.delay(users, form.instance.id, filter_country, filter_credential)

        end_date = form.cleaned_data["end_date"]
        if end_date:
            opportunity.end_date = end_date
        response = super().form_valid(form)
        return response


class OpportunityFinalize(OrganizationUserMemberRoleMixin, UpdateView):
    model = Opportunity
    template_name = "opportunity/opportunity_finalize.html"
    form_class = OpportunityFinalizeForm

    def dispatch(self, request, *args, **kwargs):
        self.object = self.get_object()
        if self.object.paymentunit_set.count() == 0:
            messages.warning(request, "Please configure payment units before setting budget")
            return redirect("opportunity:add_payment_units", org_slug=request.org.slug, pk=self.object.id)
        return super().dispatch(request, *args, **kwargs)

    def get_success_url(self):
        return reverse("opportunity:detail", args=(self.request.org.slug, self.object.id))

    def get_form_kwargs(self):
        kwargs = super().get_form_kwargs()
        opportunity = self.object
        payment_units = opportunity.paymentunit_set.all()
        budget_per_user = 0
        payment_units_max_total = 0
        for pu in payment_units:
            budget_per_user += pu.amount * pu.max_total
            payment_units_max_total += pu.max_total
        kwargs["budget_per_user"] = budget_per_user
        kwargs["current_start_date"] = opportunity.start_date
        kwargs["opportunity"] = opportunity
        kwargs["payment_units_max_total"] = payment_units_max_total
        return kwargs

    def form_valid(self, form):
        opportunity = form.instance
        opportunity.modified_by = self.request.user.email
        start_date = form.cleaned_data["start_date"]
        end_date = form.cleaned_data["end_date"]
        if end_date:
            opportunity.end_date = end_date
        if start_date:
            opportunity.start_date = start_date

        if opportunity.managed:
            ManagedOpportunity.objects.filter(id=opportunity.id).update(
                org_pay_per_visit=form.cleaned_data["org_pay_per_visit"]
            )
        response = super().form_valid(form)
        return response


class OpportunityDetail(OrganizationUserMixin, DetailView):
    model = Opportunity
    template_name = "opportunity/opportunity_detail.html"

    def get(self, request, *args, **kwargs):
        self.object = self.get_object()
        if not self.object.is_setup_complete:
            messages.warning(request, "Please complete the opportunity setup to view it")
            return redirect("opportunity:add_payment_units", org_slug=request.org.slug, pk=self.object.id)
        context = self.get_context_data(object=self.object)
        return self.render_to_response(context)

    def get_context_data(self, object, **kwargs):
        context = super().get_context_data(**kwargs)
        context["export_task_id"] = self.request.GET.get("export_task_id")
        context["visit_export_form"] = VisitExportForm()
        context["export_form"] = PaymentExportForm()
        context["review_visit_export_form"] = ReviewVisitExportForm()
        context["user_is_network_manager"] = object.managed and object.organization == self.request.org
        import_visit_helper_text = _(
            'The file must contain at least the "Visit ID"{extra} and "Status" column. The import is case-insensitive.'
        ).format(extra=_(', "Justification"') if object.managed else "")
        context["import_visit_helper_text"] = import_visit_helper_text
        return context


class OpportunityLearnStatusTableView(OrganizationUserMixin, OrgContextSingleTableView):
    model = OpportunityAccess
    paginate_by = 25
    table_class = LearnStatusTable
    template_name = "tables/single_table.html"

    def get_queryset(self):
        opportunity_id = self.kwargs["pk"]
        opportunity = get_opportunity_or_404(org_slug=self.request.org.slug, pk=opportunity_id)
        return OpportunityAccess.objects.filter(opportunity=opportunity).order_by("user__name")


class OpportunityPaymentTableView(OrganizationUserMixin, OrgContextSingleTableView):
    model = OpportunityAccess
    paginate_by = 25
    table_class = OpportunityPaymentTable
    template_name = "tables/single_table.html"

    def get_queryset(self):
        opportunity_id = self.kwargs["pk"]
        org_slug = self.kwargs["org_slug"]
        opportunity = get_opportunity_or_404(org_slug=org_slug, pk=opportunity_id)
        return OpportunityAccess.objects.filter(opportunity=opportunity, payment_accrued__gte=0).order_by(
            "-payment_accrued"
        )


class UserPaymentsTableView(OrganizationUserMixin, SingleTableView):
    model = Payment
    paginate_by = 25
    table_class = UserPaymentsTable
    template_name = "opportunity/opportunity_user_payments_list.html"

    def get_context_data(self, **kwargs):
        context = super().get_context_data(**kwargs)
        context["latest_payment"] = self.object_list.all().first()
        context["access"] = self.access
        context["opportunity"] = self.opportunity
        return context

    def get_queryset(self):
        opportunity_id = self.kwargs["opp_id"]
        org_slug = self.kwargs["org_slug"]
        self.opportunity = get_opportunity_or_404(org_slug=org_slug, pk=opportunity_id)
        access_id = self.kwargs["pk"]
        self.access = get_object_or_404(OpportunityAccess, opportunity=self.opportunity, pk=access_id)
        return Payment.objects.filter(opportunity_access=self.access).order_by("-date_paid")


class OpportunityUserLearnProgress(OrganizationUserMixin, DetailView):
    template_name = "opportunity/user_learn_progress.html"

    def get_queryset(self):
        return OpportunityAccess.objects.filter(opportunity_id=self.kwargs.get("opp_id"))


@org_member_required
def export_user_visits(request, org_slug, pk):
    get_opportunity_or_404(org_slug=request.org.slug, pk=pk)
    form = VisitExportForm(data=request.POST)
    if not form.is_valid():
        messages.error(request, form.errors)
        return redirect("opportunity:worker_list", request.org.slug, pk)

    export_format = form.cleaned_data["format"]
    date_range = DateRanges(form.cleaned_data["date_range"])
    status = form.cleaned_data["status"]
    flatten = form.cleaned_data["flatten_form_data"]
    result = generate_visit_export.delay(pk, date_range, status, export_format, flatten)
    redirect_url = reverse("opportunity:worker_list", args=(request.org.slug, pk))
    return redirect(f"{redirect_url}?active_tab=delivery&export_task_id={result.id}")


@org_member_required
def review_visit_export(request, org_slug, pk):
    get_opportunity_or_404(org_slug=request.org.slug, pk=pk)
    form = ReviewVisitExportForm(data=request.POST)
    if not form.is_valid():
        messages.error(request, form.errors)
        return redirect("opportunity:detail", request.org.slug, pk)

    export_format = form.cleaned_data["format"]
    date_range = DateRanges(form.cleaned_data["date_range"])
    status = form.cleaned_data["status"]

    result = generate_review_visit_export.delay(pk, date_range, status, export_format)
    redirect_url = reverse("opportunity:detail", args=(request.org.slug, pk))
    return redirect(f"{redirect_url}?export_task_id={result.id}")


@org_member_required
@require_GET
def export_status(request, org_slug, task_id):
    task = AsyncResult(task_id)
    task_meta = task._get_task_meta()
    status = task_meta.get("status")
    progress = {"complete": status == CELERY_TASK_SUCCESS, "message": get_task_progress_message(task)}
    if status == "FAILURE":
        progress["error"] = task_meta.get("result")
    return render(
        request,
        "tailwind/components/upload_progress_bar.html",
        {
            "task_id": task_id,
            "current_time": now().microsecond,
            "progress": progress,
        },
    )


@org_member_required
@require_GET
def download_export(request, org_slug, task_id):
    task_meta = AsyncResult(task_id)._get_task_meta()
    saved_filename = task_meta.get("result")
    opportunity_id = task_meta.get("args")[0]
    opportunity = get_opportunity_or_404(org_slug=org_slug, pk=opportunity_id)
    op_slug = slugify(opportunity.name)
    export_format = saved_filename.split(".")[-1]
    filename = f"{org_slug}_{op_slug}_export.{export_format}"

    export_file = storages["default"].open(saved_filename)
    return FileResponse(
        export_file, as_attachment=True, filename=filename, content_type=TableExport.FORMATS[export_format]
    )


@org_member_required
@require_POST
def update_visit_status_import(request, org_slug=None, pk=None):
    opportunity = get_opportunity_or_404(org_slug=org_slug, pk=pk)
    file = request.FILES.get("visits")
    try:
        status = bulk_update_visit_status(opportunity, file)
    except ImportException as e:
        messages.error(request, e.message)
    else:
        message = f"Visit status updated successfully for {len(status)} visits."
        if status.missing_visits:
            message += status.get_missing_message()
        if status.over_limit_count:
            messages.warning(request, mark_safe(status.get_over_limit_count_message()))
        messages.success(request, mark_safe(message))
    if opportunity.managed:
        return redirect("opportunity:worker_list", org_slug, pk)

    url = reverse("opportunity:worker_list", args=(org_slug, pk)) + "?active_tab=delivery"
    return redirect(url)


def review_visit_import(request, org_slug=None, pk=None):
    opportunity = get_opportunity_or_404(org_slug=org_slug, pk=pk)
    file = request.FILES.get("visits")
    try:
        status = bulk_update_visit_review_status(opportunity, file)
    except ImportException as e:
        messages.error(request, e.message)
        return redirect("opportunity:detail", org_slug, pk)
    else:
        message = f"Visit review updated successfully for {len(status)} visits."
        if status.missing_visits:
            message += status.get_missing_message()
        messages.success(request, mark_safe(message))
        return redirect("opportunity:user_visit_review", org_slug, pk)


@org_member_required
def add_budget_existing_users(request, org_slug=None, pk=None):
    opportunity = get_opportunity_or_404(org_slug=org_slug, pk=pk)
    opportunity_access = OpportunityAccess.objects.filter(opportunity=opportunity)
    opportunity_claims = OpportunityClaim.objects.filter(opportunity_access__in=opportunity_access)
    program_manager = (
        getattr(request, "org_membership", None) and request.org_membership.is_program_manager
    ) or request.user.is_superuser

    form = AddBudgetExistingUsersForm(
        opportunity_claims=opportunity_claims,
        opportunity=opportunity,
        data=request.POST or None,
    )
    if form.is_valid():
        form.save()
        return redirect("opportunity:detail", org_slug, pk)

    return render(
        request,
        "opportunity/add_visits_existing_users.html",
        {
            "form": form,
            "opportunity_claims": opportunity_claims,
            "budget_per_visit": opportunity.budget_per_visit_new,
            "opportunity": opportunity,
            "disable_add_budget_for_new_users": opportunity.managed and not program_manager,
        },
    )


@org_member_required
def add_budget_new_users(request, org_slug=None, pk=None):
    opportunity = get_opportunity_or_404(org_slug=org_slug, pk=pk)
    program_manager = (
        getattr(request, "org_membership", None) and request.org_membership.is_program_manager
    ) or request.user.is_superuser

    form = AddBudgetNewUsersForm(
        opportunity=opportunity,
        program_manager=program_manager,
        data=request.POST or None,
    )

    if form.is_valid():
        form.save()
        redirect_url = reverse("opportunity:detail", args=[org_slug, pk])
        response = HttpResponse()
        response["HX-Redirect"] = redirect_url
        return response

    csrf_token = get_token(request)
    form_html = f"""
        <form id="form-content"
              hx-post="{reverse('opportunity:add_budget_new_users', args=[org_slug, pk])}"
              hx-trigger="submit"
              hx-headers='{{"X-CSRFToken": "{csrf_token}"}}'>
            <input type="hidden" name="csrfmiddlewaretoken" value="{csrf_token}">
            {render_crispy_form(form)}
        </form>
        """

    return HttpResponse(mark_safe(form_html))


class OpportunityUserStatusTableView(OrganizationUserMixin, OrgContextSingleTableView):
    model = OpportunityAccess
    paginate_by = 25
    table_class = UserStatusTable
    template_name = "tables/single_table.html"

    def get_queryset(self):
        opportunity_id = self.kwargs["pk"]
        org_slug = self.kwargs["org_slug"]
        opportunity = get_opportunity_or_404(org_slug=org_slug, pk=opportunity_id)
        access_objects = get_annotated_opportunity_access(opportunity)
        return access_objects


@org_member_required
def export_users_for_payment(request, org_slug, pk):
    get_opportunity_or_404(org_slug=request.org.slug, pk=pk)
    form = PaymentExportForm(data=request.POST)
    if not form.is_valid():
        messages.error(request, form.errors)
        return redirect(f"{reverse('opportunity:worker_list', args=[org_slug, pk])}?active_tab=payments")

    export_format = form.cleaned_data["format"]
    result = generate_payment_export.delay(pk, export_format)
    redirect_url = reverse("opportunity:worker_list", args=(request.org.slug, pk))
    return redirect(f"{redirect_url}?export_task_id={result.id}&active_tab=payments")


@org_member_required
@require_POST
def payment_import(request, org_slug=None, pk=None):
    opportunity = get_opportunity_or_404(org_slug=org_slug, pk=pk)
    file = request.FILES.get("payments")
<<<<<<< HEAD

    file_format = get_file_extension(file)
    if file_format not in ("csv", "xlsx"):
        raise ImportException(f"Invalid file format. Only 'CSV' and 'XLSX' are supported. Got {file_format}")

    file_path = f"{opportunity.pk}_{datetime.datetime.now().isoformat}_payment_import"
    saved_path = default_storage.save(file_path, ContentFile(file.read()))
    result = bulk_update_payments_task.delay(opportunity.pk, saved_path, file_format)

    redirect_url = reverse("opportunity:detail", args=(request.org.slug, pk))
    return redirect(f"{redirect_url}?export_task_id={result.id}")
=======
    try:
        status = bulk_update_payment_status(opportunity, file)
    except ImportException as e:
        messages.error(request, e.message)
    else:
        message = f"Payment status updated successfully for {len(status)} users."
        messages.success(request, mark_safe(message))
    return redirect(f"{reverse('opportunity:worker_list', args=[org_slug, pk])}?active_tab=payments")
>>>>>>> e25841c3


@org_member_required
def add_payment_units(request, org_slug=None, pk=None):
    if request.POST:
        return add_payment_unit(request, org_slug=org_slug, pk=pk)
    opportunity = get_opportunity_or_404(org_slug=org_slug, pk=pk)
    return render(request, "opportunity/add_payment_units.html", dict(opportunity=opportunity))


@org_member_required
def add_payment_unit(request, org_slug=None, pk=None):
    opportunity = get_opportunity_or_404(org_slug=org_slug, pk=pk)
    deliver_units = DeliverUnit.objects.filter(
        Q(payment_unit__isnull=True) | Q(payment_unit__opportunity__active=False), app=opportunity.deliver_app
    )
    form = PaymentUnitForm(
        deliver_units=deliver_units,
        data=request.POST or None,
        payment_units=opportunity.paymentunit_set.filter(parent_payment_unit__isnull=True).all(),
        org_slug=org_slug,
        opportunity_id=opportunity.pk,
    )
    if form.is_valid():
        form.instance.opportunity = opportunity
        form.save()
        required_deliver_units = form.cleaned_data["required_deliver_units"]
        DeliverUnit.objects.filter(id__in=required_deliver_units, payment_unit__isnull=True).update(
            payment_unit=form.instance.id
        )
        optional_deliver_units = form.cleaned_data["optional_deliver_units"]
        DeliverUnit.objects.filter(id__in=optional_deliver_units, payment_unit__isnull=True).update(
            payment_unit=form.instance.id, optional=True
        )
        sub_payment_units = form.cleaned_data["payment_units"]
        PaymentUnit.objects.filter(id__in=sub_payment_units, parent_payment_unit__isnull=True).update(
            parent_payment_unit=form.instance.id
        )
        messages.success(request, f"Payment unit {form.instance.name} created.")
        claims = OpportunityClaim.objects.filter(opportunity_access__opportunity=opportunity)
        for claim in claims:
            OpportunityClaimLimit.create_claim_limits(opportunity, claim)
        return redirect("opportunity:add_payment_units", org_slug=request.org.slug, pk=opportunity.id)
    elif request.POST:
        messages.error(request, "Invalid Data")
        return redirect("opportunity:add_payment_units", org_slug=request.org.slug, pk=opportunity.id)
    return render(
        request,
        "partial_form.html" if request.GET.get("partial") == "True" else "form.html",
        dict(title=f"{request.org.slug} - {opportunity.name}", form_title="Payment Unit Create", form=form),
    )


@org_member_required
def edit_payment_unit(request, org_slug=None, opp_id=None, pk=None):
    opportunity = get_opportunity_or_404(pk=opp_id, org_slug=org_slug)
    payment_unit = get_object_or_404(PaymentUnit, id=pk, opportunity=opportunity)
    deliver_units = DeliverUnit.objects.filter(
        Q(payment_unit__isnull=True) | Q(payment_unit=payment_unit) | Q(payment_unit__opportunity__active=False),
        app=opportunity.deliver_app,
    )
    exclude_payment_units = [payment_unit.pk]
    if payment_unit.parent_payment_unit_id:
        exclude_payment_units.append(payment_unit.parent_payment_unit_id)
    payment_unit_deliver_units = {deliver_unit.pk for deliver_unit in payment_unit.deliver_units.all()}
    opportunity_payment_units = (
        opportunity.paymentunit_set.filter(
            Q(parent_payment_unit=payment_unit.pk) | Q(parent_payment_unit__isnull=True)
        )
        .exclude(pk__in=exclude_payment_units)
        .all()
    )
    form = PaymentUnitForm(
        deliver_units=deliver_units,
        instance=payment_unit,
        data=request.POST or None,
        payment_units=opportunity_payment_units,
        org_slug=org_slug,
        opportunity_id=opportunity.pk,
    )
    if form.is_valid():
        form.save()
        required_deliver_units = form.cleaned_data["required_deliver_units"]
        DeliverUnit.objects.filter(id__in=required_deliver_units).update(payment_unit=form.instance.id, optional=False)
        optional_deliver_units = form.cleaned_data["optional_deliver_units"]
        DeliverUnit.objects.filter(id__in=optional_deliver_units).update(payment_unit=form.instance.id, optional=True)
        sub_payment_units = form.cleaned_data["payment_units"]
        PaymentUnit.objects.filter(id__in=sub_payment_units, parent_payment_unit__isnull=True).update(
            parent_payment_unit=form.instance.id
        )
        # Remove deliver units which are not selected anymore
        deliver_units = required_deliver_units + optional_deliver_units
        removed_deliver_units = payment_unit_deliver_units - {int(deliver_unit) for deliver_unit in deliver_units}
        DeliverUnit.objects.filter(id__in=removed_deliver_units).update(payment_unit=None, optional=False)
        removed_payment_units = {payment_unit.id for payment_unit in opportunity_payment_units} - {
            int(payment_unit_id) for payment_unit_id in sub_payment_units
        }
        PaymentUnit.objects.filter(id__in=removed_payment_units, parent_payment_unit=form.instance.id).update(
            parent_payment_unit=None
        )
        messages.success(request, f"Payment unit {form.instance.name} updated. Please reset the budget")
        return redirect("opportunity:finalize", org_slug=request.org.slug, pk=opportunity.id)
    return render(
        request,
        "form.html",
        dict(title=f"{request.org.slug} - {opportunity.name}", form_title="Payment Unit Edit", form=form),
    )


class OpportunityPaymentUnitTableView(OrganizationUserMixin, OrgContextSingleTableView):
    model = PaymentUnit
    paginate_by = 25
    table_class = PaymentUnitTable
    template_name = "tables/single_table.html"

    def get_queryset(self):
        opportunity_id = self.kwargs["pk"]
        org_slug = self.kwargs["org_slug"]
        opportunity = get_opportunity_or_404(org_slug=org_slug, pk=opportunity_id)
        return PaymentUnit.objects.filter(opportunity=opportunity).order_by("name")


@org_member_required
def export_user_status(request, org_slug, pk):
    get_opportunity_or_404(org_slug=request.org.slug, pk=pk)
    form = PaymentExportForm(data=request.POST)
    if not form.is_valid():
        messages.error(request, form.errors)
        return redirect("opportunity:worker_list", request.org.slug, pk)

    export_format = form.cleaned_data["format"]
    result = generate_user_status_export.delay(pk, export_format)
    redirect_url = reverse("opportunity:worker_list", args=(request.org.slug, pk))
    return redirect(f"{redirect_url}?export_task_id={result.id}")


class OpportunityDeliverStatusTable(OrganizationUserMixin, OrgContextSingleTableView):
    model = OpportunityAccess
    paginate_by = 25
    table_class = DeliverStatusTable
    template_name = "tables/single_table.html"

    def get_queryset(self):
        opportunity_id = self.kwargs["pk"]
        org_slug = self.kwargs["org_slug"]
        opportunity = get_opportunity_or_404(pk=opportunity_id, org_slug=org_slug)
        access_objects = get_annotated_opportunity_access_deliver_status(opportunity)
        return access_objects


@org_member_required
def export_deliver_status(request, org_slug, pk):
    get_opportunity_or_404(pk=pk, org_slug=request.org.slug)
    form = PaymentExportForm(data=request.POST)
    if not form.is_valid():
        messages.error(request, form.errors)
        return redirect("opportunity:detail", request.org.slug, pk)

    export_format = form.cleaned_data["format"]
    result = generate_deliver_status_export.delay(pk, export_format)
    redirect_url = reverse("opportunity:detail", args=(request.org.slug, pk))
    return redirect(f"{redirect_url}?export_task_id={result.id}")


@org_member_required
@require_POST
def payment_delete(request, org_slug=None, opp_id=None, access_id=None, pk=None):
    opportunity = get_opportunity_or_404(pk=opp_id, org_slug=org_slug)
    opportunity_access = get_object_or_404(OpportunityAccess, pk=access_id, opportunity=opportunity)
    payment = get_object_or_404(Payment, opportunity_access=opportunity_access, pk=pk)
    payment.delete()
    return redirect("opportunity:user_payments_table", org_slug=org_slug, opp_id=opp_id, pk=access_id)


@org_viewer_required
def user_profile(request, org_slug=None, opp_id=None, pk=None):
    access = get_object_or_404(OpportunityAccess, pk=pk, accepted=True)
    user_visits = UserVisit.objects.filter(opportunity_access=access)
    user_catchments = CatchmentArea.objects.filter(opportunity_access=access)
    user_visit_data = []
    for user_visit in user_visits:
        if not user_visit.location:
            continue
        lat, lng, elevation, precision = list(map(float, user_visit.location.split(" ")))
        user_visit_data.append(
            dict(
                entity_name=user_visit.entity_name,
                visit_date=user_visit.visit_date.date(),
                lat=lat,
                lng=lng,
                precision=precision,
            )
        )
    # user for centering the User visits map
    lat_avg = 0.0
    lng_avg = 0.0
    if user_visit_data:
        lat_avg = reduce(lambda x, y: x + float(y["lat"]), user_visit_data, 0.0) / len(user_visit_data)
        lng_avg = reduce(lambda x, y: x + float(y["lng"]), user_visit_data, 0.0) / len(user_visit_data)

    pending_completed_work_count = len(
        [
            cw
            for cw in CompletedWork.objects.filter(opportunity_access=access, status=CompletedWorkStatus.pending)
            if cw.approved_count
        ]
    )
    user_catchment_data = [
        {
            "name": catchment.name,
            "lat": float(catchment.latitude),
            "lng": float(catchment.longitude),
            "radius": catchment.radius,
            "active": catchment.active,
        }
        for catchment in user_catchments
    ]
    pending_payment = max(access.payment_accrued - access.total_paid, 0)
    return render(
        request,
        "opportunity/user_profile.html",
        context=dict(
            access=access,
            user_visits=user_visit_data,
            lat_avg=lat_avg,
            lng_avg=lng_avg,
            MAPBOX_TOKEN=settings.MAPBOX_TOKEN,
            pending_completed_work_count=pending_completed_work_count,
            pending_payment=pending_payment,
            user_catchments=user_catchment_data,
        ),
    )


@org_admin_required
def send_message_mobile_users(request, org_slug=None, pk=None):
    opportunity = get_opportunity_or_404(pk=pk, org_slug=org_slug)
    user_ids = OpportunityAccess.objects.filter(opportunity=opportunity, accepted=True).values_list(
        "user_id", flat=True
    )
    users = User.objects.filter(pk__in=user_ids)
    form = SendMessageMobileUsersForm(users=users, data=request.POST or None)

    if form.is_valid():
        selected_user_ids = form.cleaned_data["selected_users"]
        title = form.cleaned_data["title"]
        body = form.cleaned_data["body"]
        message_type = form.cleaned_data["message_type"]
        if "notification" in message_type:
            send_push_notification_task.delay(selected_user_ids, title, body)
        if "sms" in message_type:
            send_sms_task.delay(selected_user_ids, body)
        return redirect("opportunity:detail", org_slug=request.org.slug, pk=pk)

    return render(
        request,
        "opportunity/send_message.html",
        context=dict(
            title=f"{request.org.slug} - {opportunity.name}",
            form_title="Send Message",
            form=form,
            users=users,
            user_ids=list(user_ids),
        ),
    )


# used for loading learn_app and deliver_app dropdowns
@org_member_required
def get_application(request, org_slug=None):
    domain = request.GET.get("learn_app_domain") or request.GET.get("deliver_app_domain")
    applications = get_applications_for_user_by_domain(request.user, domain)
    active_opps = Opportunity.objects.filter(
        Q(learn_app__cc_domain=domain) | Q(deliver_app__cc_domain=domain),
        active=True,
        end_date__lt=datetime.date.today(),
    ).select_related("learn_app", "deliver_app")
    existing_apps = set()
    for opp in active_opps:
        if opp.learn_app.cc_domain == domain:
            existing_apps.add(opp.learn_app.cc_app_id)
        if opp.deliver_app.cc_domain == domain:
            existing_apps.add(opp.deliver_app.cc_app_id)
    options = []
    for app in applications:
        if app["id"] not in existing_apps:
            value = json.dumps(app)
            name = app["name"]
            options.append(format_html("<option value='{}'>{}</option>", value, name))
    return HttpResponse("\n".join(options))


@org_viewer_required
def visit_verification(request, org_slug=None, pk=None):
    user_visit = get_object_or_404(UserVisit, pk=pk)
    serializer = XFormSerializer(data=user_visit.form_json)
    access_id = OpportunityAccess.objects.get(user=user_visit.user, opportunity=user_visit.opportunity).id
    serializer.is_valid()
    xform = serializer.save()
    user_forms = []
    other_forms = []
    lat = None
    lon = None
    precision = None
    if user_visit.location:
        locations = UserVisit.objects.filter(opportunity=user_visit.opportunity).exclude(pk=pk).select_related("user")
        lat, lon, _, precision = user_visit.location.split(" ")
        for loc in locations:
            if loc.location is None:
                continue
            other_lat, other_lon, _, other_precision = loc.location.split(" ")
            dist = distance.distance((lat, lon), (other_lat, other_lon))
            if dist.m <= 250:
                if user_visit.user_id == loc.user_id:
                    user_forms.append((loc, dist.m, other_lat, other_lon, other_precision))
                else:
                    other_forms.append((loc, dist.m, other_lat, other_lon, other_precision))
        user_forms.sort(key=lambda x: x[1])
        other_forms.sort(key=lambda x: x[1])
    reason = user_visit.reason
    if user_visit.flag_reason and not reason:
        reason = "\n".join([flag[1] for flag in user_visit.flag_reason.get("flags", [])])
    return render(
        request,
        "opportunity/visit_verification.html",
        context={
            "visit": user_visit,
            "xform": xform,
            "access_id": access_id,
            "user_forms": user_forms[:5],
            "other_forms": other_forms[:5],
            "visit_lat": lat,
            "visit_lon": lon,
            "visit_precision": precision,
            "MAPBOX_TOKEN": settings.MAPBOX_TOKEN,
            "reason": reason,
        },
    )


@org_member_required
@require_POST
def approve_visit(request, org_slug=None, pk=None):
    user_visit = UserVisit.objects.get(pk=pk)
    opp_id = user_visit.opportunity_id
    if user_visit.status != VisitValidationStatus.approved:
        user_visit.status = VisitValidationStatus.approved
        if user_visit.opportunity.managed:
            user_visit.review_created_on = now()

            if user_visit.flagged:
                justification = request.POST.get("justification")
                if not justification:
                    messages.error(request, "Justification is mandatory for flagged visits.")
                user_visit.justification = justification

        user_visit.save()
        update_payment_accrued(opportunity=user_visit.opportunity, users=[user_visit.user])

    if request.htmx:
        return HttpResponse(status=200, headers={"HX-Trigger": "reload_table"})

    if user_visit.opportunity.managed:
        return redirect("opportunity:user_visit_review", org_slug, opp_id)

    return redirect(
        "opportunity:user_visits_list", org_slug=org_slug, opp_id=opp_id, pk=user_visit.opportunity_access_id
    )


@org_member_required
@require_POST
def reject_visit(request, org_slug=None, pk=None):
    user_visit = UserVisit.objects.get(pk=pk)
    reason = request.POST.get("reason")
    user_visit.status = VisitValidationStatus.rejected
    user_visit.reason = reason
    user_visit.save()
    access = OpportunityAccess.objects.get(user_id=user_visit.user_id, opportunity_id=user_visit.opportunity_id)
    update_payment_accrued(opportunity=access.opportunity, users=[access.user])
    if request.htmx:
        return HttpResponse(status=200, headers={"HX-Trigger": "reload_table"})
    return redirect("opportunity:user_visits_list", org_slug=org_slug, opp_id=user_visit.opportunity_id, pk=access.id)


@org_member_required
def fetch_attachment(self, org_slug, blob_id):
    blob_meta = BlobMeta.objects.get(blob_id=blob_id)
    attachment = storages["default"].open(blob_id)
    return FileResponse(attachment, filename=blob_meta.name, content_type=blob_meta.content_type)


@org_member_required
def verification_flags_config(request, org_slug=None, pk=None):
    opportunity = get_opportunity_or_404(pk=pk, org_slug=org_slug)
    verification_flags = OpportunityVerificationFlags.objects.filter(opportunity=opportunity).first()
    form = OpportunityVerificationFlagsConfigForm(instance=verification_flags, data=request.POST or None)
    deliver_unit_count = DeliverUnit.objects.filter(app=opportunity.deliver_app).count()
    DeliverUnitFlagsFormset = modelformset_factory(
        DeliverUnitFlagRules, DeliverUnitFlagsForm, extra=deliver_unit_count, max_num=deliver_unit_count
    )
    deliver_unit_flags = DeliverUnitFlagRules.objects.filter(opportunity=opportunity)
    deliver_unit_formset = DeliverUnitFlagsFormset(
        form_kwargs={"opportunity": opportunity},
        prefix="deliver_unit",
        queryset=deliver_unit_flags,
        data=request.POST or None,
        initial=[
            {"deliver_unit": du}
            for du in opportunity.deliver_app.deliver_units.exclude(
                id__in=deliver_unit_flags.values_list("deliver_unit")
            )
        ],
    )
    FormJsonValidationRulesFormset = modelformset_factory(
        FormJsonValidationRules,
        FormJsonValidationRulesForm,
        extra=1,
    )
    form_json_formset = FormJsonValidationRulesFormset(
        form_kwargs={"opportunity": opportunity},
        prefix="form_json",
        queryset=FormJsonValidationRules.objects.filter(opportunity=opportunity),
        data=request.POST or None,
    )
    if (
        request.method == "POST"
        and form.is_valid()
        and deliver_unit_formset.is_valid()
        and form_json_formset.is_valid()
    ):
        verification_flags = form.save(commit=False)
        verification_flags.opportunity = opportunity
        verification_flags.save()
        for du_form in deliver_unit_formset.forms:
            if du_form.is_valid() and du_form.cleaned_data != {}:
                du_form.instance.opportunity = opportunity
                du_form.save()
        for fj_form in form_json_formset.forms:
            if fj_form.is_valid() and fj_form.cleaned_data != {}:
                fj_form.instance.opportunity = opportunity
                fj_form.save()
        messages.success(request, "Verification flags saved successfully.")

    return render(
        request,
        "opportunity/verification_flags_config.html",
        context=dict(
            opportunity=opportunity,
            title=f"{request.org.slug} - {opportunity.name}",
            form=form,
            deliver_unit_formset=deliver_unit_formset,
            form_json_formset=form_json_formset,
        ),
    )


@org_member_required
@csrf_exempt
@require_http_methods(["DELETE"])
def delete_form_json_rule(request, org_slug=None, opp_id=None, pk=None):
    form_json_rule = FormJsonValidationRules.objects.get(opportunity=opp_id, pk=pk)
    form_json_rule.delete()
    return HttpResponse(status=200)


class OpportunityCompletedWorkTable(OrganizationUserMixin, SingleTableView):
    model = CompletedWork
    paginate_by = 25
    table_class = CompletedWorkTable
    template_name = "tables/single_table.html"

    def get_queryset(self):
        opportunity_id = self.kwargs["pk"]
        org_slug = self.kwargs["org_slug"]
        opportunity = get_opportunity_or_404(org_slug=org_slug, pk=opportunity_id)
        access_objects = OpportunityAccess.objects.filter(opportunity=opportunity)
        return list(
            filter(lambda cw: cw.completed, CompletedWork.objects.filter(opportunity_access__in=access_objects))
        )


@org_member_required
def export_completed_work(request, org_slug, pk):
    get_opportunity_or_404(org_slug=request.org.slug, pk=pk)
    form = PaymentExportForm(data=request.POST)
    if not form.is_valid():
        messages.error(request, form.errors)
        return redirect("opportunity:detail", request.org.slug, pk)

    export_format = form.cleaned_data["format"]
    result = generate_work_status_export.delay(pk, export_format)
    redirect_url = reverse("opportunity:detail", args=(request.org.slug, pk))
    return redirect(f"{redirect_url}?export_task_id={result.id}")


@org_member_required
@require_POST
def update_completed_work_status_import(request, org_slug=None, pk=None):
    opportunity = get_opportunity_or_404(org_slug=org_slug, pk=pk)
    file = request.FILES.get("visits")
    try:
        status = bulk_update_completed_work_status(opportunity, file)
    except ImportException as e:
        messages.error(request, e.message)
    else:
        message = f"Payment Verification status updated successfully for {len(status)} completed works."
        if status.missing_completed_works:
            message += status.get_missing_message()
        messages.success(request, mark_safe(message))
    return redirect("opportunity:detail", org_slug, pk)


@org_member_required
@require_POST
def suspend_user(request, org_slug=None, opp_id=None, pk=None):
    access = get_object_or_404(OpportunityAccess, opportunity_id=opp_id, id=pk)
    access.suspended = True
    access.suspension_date = now()
    access.suspension_reason = request.POST.get("reason", "")
    access.save()

    # Clear the cached opportunity access for the suspended user
    remove_opportunity_access_cache(access.user, access.opportunity)

    return redirect("opportunity:user_profile", org_slug, opp_id, pk)


@org_member_required
def revoke_user_suspension(request, org_slug=None, opp_id=None, pk=None):
    access = get_object_or_404(OpportunityAccess, opportunity_id=opp_id, id=pk)
    access.suspended = False
    access.save()
    remove_opportunity_access_cache(access.user, access.opportunity)
    next = request.GET.get("next", "/")
    return redirect(next)


@org_member_required
def suspended_users_list(request, org_slug=None, pk=None):
    opportunity = get_opportunity_or_404(org_slug=org_slug, pk=pk)
    access_objects = OpportunityAccess.objects.filter(opportunity=opportunity, suspended=True)
    table = SuspendedUsersTable(access_objects)
    return render(request, "opportunity/suspended_users.html", dict(table=table, opportunity=opportunity))


@org_member_required
def export_catchment_area(request, org_slug, pk):
    get_opportunity_or_404(org_slug=request.org.slug, pk=pk)
    form = PaymentExportForm(data=request.POST)
    if not form.is_valid():
        messages.error(request, form.errors)
        return redirect("opportunity:detail", request.org.slug, pk)

    export_format = form.cleaned_data["format"]
    result = generate_catchment_area_export.delay(pk, export_format)
    redirect_url = reverse("opportunity:detail", args=(request.org.slug, pk))
    return redirect(f"{redirect_url}?export_task_id={result.id}")


@org_member_required
@require_POST
def import_catchment_area(request, org_slug=None, pk=None):
    opportunity = get_opportunity_or_404(org_slug=org_slug, pk=pk)
    file = request.FILES.get("catchments")
    try:
        status = bulk_update_catchments(opportunity, file)
    except ImportException as e:
        messages.error(request, e.message)
    else:
        message = f"{len(status)} catchment areas were updated successfully and {status.new_catchments} were created."
        messages.success(request, mark_safe(message))
    return redirect("opportunity:detail", org_slug, pk)


@org_member_required
def opportunity_user_invite(request, org_slug=None, pk=None):
    opportunity = get_object_or_404(Opportunity, organization=request.org, id=pk)
    form = OpportunityUserInviteForm(data=request.POST or None, org_slug=request.org.slug, opportunity=opportunity)
    if form.is_valid():
        users = form.cleaned_data["users"]
        filter_country = form.cleaned_data["filter_country"]
        filter_credential = form.cleaned_data["filter_credential"]
        if users or filter_country or filter_credential:
            add_connect_users.delay(users, opportunity.id, filter_country, filter_credential)
        return redirect("opportunity:detail", request.org.slug, pk)
    return render(
        request,
        "form.html",
        dict(title=f"{request.org.slug} - {opportunity.name}", form_title="Invite Users", form=form),
    )


@org_member_required
def user_visit_review(request, org_slug, opp_id):
    opportunity = get_opportunity_or_404(opp_id, org_slug)
    if not opportunity.managed:
        return redirect("opportunity:detail", org_slug, opp_id)
    is_program_manager = (
        request.org_membership != None  # noqa: E711
        and request.org_membership.is_admin
        and request.org.program_manager
    )
    user_visit_reviews = UserVisit.objects.filter(opportunity=opportunity, review_created_on__isnull=False).order_by(
        "visit_date"
    )
    review_filter = UserVisitReviewFilter(request.GET, queryset=user_visit_reviews)
    table = UserVisitReviewTable(review_filter.qs, org_slug=request.org.slug)
    if not is_program_manager:
        table.exclude = ("pk",)
    if request.POST and is_program_manager:
        review_status = request.POST.get("review_status").lower()
        updated_reviews = request.POST.getlist("pk")
        user_visits = UserVisit.objects.filter(pk__in=updated_reviews)
        if review_status in [VisitReviewStatus.agree.value, VisitReviewStatus.disagree.value]:
            user_visits.update(review_status=review_status)
            update_payment_accrued(opportunity=opportunity, users=[visit.user for visit in user_visits])

    if request.htmx:
        return HttpResponse(status=200, headers={"HX-Trigger": "reload_table"})

    RequestConfig(request, paginate={"per_page": 15}).configure(table)
    return render(
        request,
        "opportunity/user_visit_review.html",
        context=dict(table=table, review_filter=review_filter, opportunity=opportunity),
    )


@org_member_required
def payment_report(request, org_slug, pk):
    opportunity = get_opportunity_or_404(pk, org_slug)
    if not opportunity.managed:
        return redirect("opportunity:detail", org_slug, pk)
    total_paid_users = (
        Payment.objects.filter(opportunity_access__opportunity=opportunity).aggregate(total=Sum("amount"))["total"]
        or 0
    )
    total_paid_nm = (
        Payment.objects.filter(organization=opportunity.organization).aggregate(total=Sum("amount"))["total"] or 0
    )
    data, total_user_payment_accrued, total_nm_payment_accrued = get_payment_report_data(opportunity)
    table = PaymentReportTable(data)
    return render(
        request,
        "opportunity/payment_report.html",
        context=dict(
            table=table,
            opportunity=opportunity,
            total_paid_users=total_paid_users,
            total_user_payment_accrued=total_user_payment_accrued,
            total_paid_nm=total_paid_nm,
            total_nm_payment_accrued=total_nm_payment_accrued,
        ),
    )


class PaymentInvoiceTableView(OrganizationUserMixin, SingleTableView):
    model = PaymentInvoice
    paginate_by = 25
    table_class = PaymentInvoiceTable
    template_name = "tables/single_table.html"

    def get_table_kwargs(self):
        kwargs = super().get_table_kwargs()
        if self.request.org_membership != None and not self.request.org_membership.is_program_manager:  # noqa: E711
            kwargs["exclude"] = ("pk",)
        return kwargs

    def get_queryset(self):
        opportunity_id = self.kwargs["pk"]
        opportunity = get_opportunity_or_404(org_slug=self.request.org.slug, pk=opportunity_id)
        filter_kwargs = dict(opportunity=opportunity)
        table_filter = self.request.GET.get("filter")
        if table_filter is not None and table_filter in ["paid", "pending"]:
            filter_kwargs["payment__isnull"] = table_filter == "pending"
        return PaymentInvoice.objects.filter(**filter_kwargs).order_by("date")


@org_member_required
def invoice_list(request, org_slug, pk):
    opportunity = get_opportunity_or_404(pk, org_slug)
    if not opportunity.managed:
        return redirect("opportunity:detail", org_slug, pk)
    form = PaymentInvoiceForm(opportunity=opportunity)
    return render(
        request,
        "opportunity/invoice_list.html",
        context=dict(opportunity=opportunity, form=form),
    )


@org_member_required
def invoice_create(request, org_slug, pk):
    opportunity = get_opportunity_or_404(pk, org_slug)
    if not opportunity.managed or request.org_membership.is_program_manager:
        return redirect("opportunity:detail", org_slug, pk)
    form = PaymentInvoiceForm(data=request.POST or None, opportunity=opportunity)
    if request.POST and form.is_valid():
        form.save()
        form = PaymentInvoiceForm(opportunity=opportunity)
        return HttpResponse(render_crispy_form(form), headers={"HX-Trigger": "newInvoice"})
    return HttpResponse(render_crispy_form(form))


@org_member_required
@require_POST
def invoice_approve(request, org_slug, pk):
    opportunity = get_opportunity_or_404(pk, org_slug)
    if not opportunity.managed or not request.org_membership.is_program_manager:
        return redirect("opportunity:detail", org_slug, pk)
    invoice_ids = request.POST.getlist("pk")
    invoices = PaymentInvoice.objects.filter(opportunity=opportunity, pk__in=invoice_ids, payment__isnull=True)
    rate = get_exchange_rate(opportunity.currency)
    for invoice in invoices:
        amount_in_usd = invoice.amount / rate
        payment = Payment(
            amount=invoice.amount,
            organization=opportunity.organization,
            amount_usd=amount_in_usd,
            invoice=invoice,
        )
        payment.save()
    return HttpResponse(headers={"HX-Trigger": "newInvoice"})


@org_member_required
@require_POST
@csrf_exempt
def user_invite_delete(request, org_slug, opp_id, pk):
    opportunity = get_opportunity_or_404(opp_id, org_slug)
    invite = get_object_or_404(UserInvite, pk=pk, opportunity=opportunity)
    if invite.status != UserInviteStatus.not_found:
        return HttpResponse(status=403, data="User Invite cannot be deleted.")
    invite.delete()
    return HttpResponse(status=200, headers={"HX-Trigger": "userStatusReload"})


@org_admin_required
@require_POST
def resend_user_invite(request, org_slug, opp_id, pk):
    user_invite = get_object_or_404(UserInvite, id=pk)

    if user_invite.notification_date and (now() - user_invite.notification_date) < datetime.timedelta(days=1):
        return HttpResponse("You can only send one invitation per user every 24 hours. Please try again later.")

    if user_invite.status == UserInviteStatus.not_found:
        found_user_list = fetch_users([user_invite.phone_number])
        if not found_user_list:
            return HttpResponse("The user is not registered on Connect ID yet. Please ask them to sign up first.")

        connect_user = found_user_list[0]
        update_user_and_send_invite(connect_user, opp_id=pk)
    else:
        user = User.objects.get(phone_number=user_invite.phone_number)
        access, _ = OpportunityAccess.objects.get_or_create(user=user, opportunity_id=opp_id)
        invite_user.delay(user.id, access.pk)

    return HttpResponse("The invitation has been successfully resent to the user.")


def sync_deliver_units(request, org_slug, opp_id):
    status = HTTPStatus.OK
    message = "Delivery unit sync completed."
    try:
        create_learn_modules_and_deliver_units(opp_id)
    except AppNoBuildException:
        status = HTTPStatus.BAD_REQUEST
        message = "Failed to retrieve updates. No available build at the moment."

    return HttpResponse(content=message, status=status)


@org_member_required
def user_visit_verification(request, org_slug, opp_id, pk):
    opportunity = get_opportunity_or_404(opp_id, org_slug)
    opportunity_access = get_object_or_404(OpportunityAccess, opportunity=opportunity, pk=pk)
    is_program_manager = request.org.program_manager and (
        (request.org_membership != None and request.org_membership.is_admin) or request.user.is_superuser  # noqa: E711
    )

    user_visit_counts = UserVisit.objects.filter(opportunity_access=opportunity_access).aggregate(
        pending=Count("id", filter=Q(status=VisitValidationStatus.pending)),
        pending_review=Count(
            "id",
            filter=Q(
                status=VisitValidationStatus.approved,
                review_status=VisitReviewStatus.pending,
            ),
        ),
        revalidate=Count(
            "id",
            filter=Q(
                status=VisitValidationStatus.approved,
                review_status=VisitReviewStatus.disagree,
            ),
        ),
        approved=Count(
            "id",
            filter=Q(
                status=VisitValidationStatus.approved,
                review_status=VisitReviewStatus.agree,
            ),
        ),
        rejected=Count("id", filter=Q(status=VisitValidationStatus.rejected)),
        flagged=Count("id", filter=Q(flagged=True)),
        total=Count("*"),
    )

    visits = UserVisit.objects.filter(opportunity_access=opportunity_access)
    flagged_info = defaultdict(lambda: {"name": "", "approved": 0, "rejected": 0})
    for visit in visits:
        for flag in visit.flags:
            if visit.status in (VisitValidationStatus.approved, VisitValidationStatus.rejected):
                flagged_info[flag][visit.status] += 1
                flagged_info[flag]["name"] = flag
    flagged_info = flagged_info.values()
    last_payment_details = Payment.objects.filter(opportunity_access=opportunity_access).order_by("-date_paid").first()

    tabs = [
        {
            "name": "pending",
            "label": "Pending",
            "count": user_visit_counts.get("pending", 0),
        },
        {
            "name": "approved",
            "label": "Approved",
            "count": user_visit_counts.get("approved", 0),
        },
        {
            "name": "rejected",
            "label": "Rejected",
            "count": user_visit_counts.get("rejected", 0),
        },
        {"name": "all", "label": "All", "count": user_visit_counts.get("total", 0)},
    ]

    if opportunity.managed:
        tabs.insert(
            1,
            {
                "name": "disagree",
                "label": "Revalidate",
                "count": user_visit_counts.get("revalidate", 0),
            },
        )
        tabs.insert(
            1,
            {
                "name": "pending_review",
                "label": "Review",
                "count": user_visit_counts.get("pending_review", 0),
            },
        )

    if is_program_manager:
        tabs = [
            {
                "name": "pending_review",
                "label": "Pending",
                "count": user_visit_counts.get("pending_review", 0),
            },
            {
                "name": "disagree",
                "label": "Disagree",
                "count": user_visit_counts.get("revalidate", 0),
            },
            {
                "name": "agree",
                "label": "Agree",
                "count": user_visit_counts.get("approved", 0),
            },
            {"name": "all", "label": "All", "count": user_visit_counts.get("total", 0)},
        ]

    response = render(
        request,
        "opportunity/user_visit_verification.html",
        context={
            "header_title": "Worker",
            "opportunity_access": opportunity_access,
            "counts": user_visit_counts,
            "tabs": tabs,
            "flagged_info": flagged_info,
            "last_payment_details": last_payment_details,
            "MAPBOX_TOKEN": settings.MAPBOX_TOKEN,
            "opportunity": opportunity_access.opportunity,
            "is_program_manager": is_program_manager,
        },
    )
    return response


class VisitVerificationTableView(OrganizationUserMixin, SingleTableView):
    model = UserVisit
    table_class = UserVisitVerificationTable
    template_name = "tailwind/base_table.html"
    exclude_columns = []

    def get_paginate_by(self, table_data):
        return self.request.GET.get("per_page", 10)

    def get_table(self, **kwargs):
        kwargs["exclude"] = self.exclude_columns
        self.table = super().get_table(**kwargs)
        return self.table

    def dispatch(self, request, *args, **kwargs):
        response = super().dispatch(request, *args, **kwargs)
        url = reverse(
            "opportunity:user_visits_list",
            args=[request.org.slug, self.kwargs["opp_id"], self.kwargs["pk"]],
        )
        query_params = request.GET.urlencode()
        response["HX-Replace-Url"] = f"{url}?{query_params}"
        response["HX-Trigger"] = json.dumps({"load-total-pages": self.table.paginator.num_pages})
        return response

    def get_table_kwargs(self):
        kwargs = super().get_table_kwargs()
        kwargs["organization"] = self.request.org
        return kwargs

    def get_queryset(self):
        self.opportunity = get_opportunity_or_404(self.kwargs["opp_id"], self.kwargs["org_slug"])
        self.is_program_manager = self.request.org.program_manager and (
            (self.request.org_membership != None and self.request.org_membership.is_admin)  # noqa: E711
            or self.request.user.is_superuser
        )

        self.filter_status = self.request.GET.get("filter_status")
        self.filter_date = self.request.GET.get("filter_date")
        filter_kwargs = {"opportunity_access": self.kwargs["pk"]}
        if self.filter_date:
            date = datetime.datetime.strptime(self.filter_date, "%Y-%m-%d")
            filter_kwargs.update({"visit_date__date": date})

        if self.filter_status == "pending":
            filter_kwargs.update({"status": VisitValidationStatus.pending})
            self.exclude_columns = ["last_activity"]
        if self.filter_status == "approved":
            filter_kwargs.update({"status": VisitValidationStatus.approved})
            if self.opportunity.managed:
                filter_kwargs.update({"review_status": VisitReviewStatus.agree})
        if self.filter_status == "rejected":
            filter_kwargs.update({"status": VisitValidationStatus.rejected})

        if self.filter_status == "pending_review":
            filter_kwargs.update(
                {
                    "review_status": VisitReviewStatus.pending,
                    "status": VisitValidationStatus.approved,
                }
            )
        if self.filter_status == "disagree":
            filter_kwargs.update(
                {
                    "review_status": VisitReviewStatus.disagree,
                    "status": VisitValidationStatus.approved,
                }
            )
        if self.filter_status == "agree":
            filter_kwargs.update(
                {
                    "review_status": VisitReviewStatus.agree,
                    "status": VisitValidationStatus.approved,
                    "flagged": True,
                }
            )

        if self.is_program_manager:
            filter_kwargs.update({"review_created_on__isnull": False})
        return UserVisit.objects.filter(**filter_kwargs).order_by("visit_date")


@org_member_required
def user_visit_details(request, org_slug, opp_id, pk):
    opportunity = get_opportunity_or_404(opp_id, org_slug)
    is_program_manager = request.org.program_manager and (
        (request.org_membership != None and request.org_membership.is_admin) or request.user.is_superuser  # noqa: E711
    )

    user_visit = get_object_or_404(UserVisit, pk=pk, opportunity=opportunity)
    serializer = XFormSerializer(data=user_visit.form_json)
    serializer.is_valid()
    xform = serializer.save()

    visit_data = {}
    user_forms = []
    other_forms = []
    lat = None
    lon = None
    precision = None
    if user_visit.location:
        locations = UserVisit.objects.filter(opportunity=user_visit.opportunity).exclude(pk=pk).select_related("user")
        lat, lon, _, precision = user_visit.location.split(" ")
        for loc in locations:
            if loc.location is None:
                continue
            other_lat, other_lon, _, other_precision = loc.location.split(" ")
            dist = distance.distance((lat, lon), (other_lat, other_lon))
            if dist.m <= 250:
                visit_data = {
                    "entity_name": loc.entity_name,
                    "user__name": loc.user.name,
                    "status": loc.get_status_display(),
                    "visit_date": loc.visit_date,
                    "url": reverse(
                        "opportunity:user_visit_details",
                        kwargs={"org_slug": request.org.slug, "opp_id": loc.opportunity_id, "pk": loc.pk},
                    ),
                }
                if user_visit.user_id == loc.user_id:
                    user_forms.append((visit_data, dist.m, other_lat, other_lon, other_precision))
                else:
                    other_forms.append((visit_data, dist.m, other_lat, other_lon, other_precision))
        user_forms.sort(key=lambda x: x[1])
        other_forms.sort(key=lambda x: x[1])
        visit_data = {
            "entity_name": loc.entity_name,
            "user__name": loc.user.name,
            "status": loc.get_status_display(),
            "visit_date": loc.visit_date,
            "lat": lat,
            "lon": lon,
            "precision": precision,
        }
    return render(
        request,
        "opportunity/user_visit_details.html",
        context=dict(
            user_visit=user_visit,
            xform=xform,
            user_forms=user_forms[:5],
            other_forms=other_forms[:5],
            visit_data=visit_data,
            is_program_manager=is_program_manager,
        ),
    )


def opportunity_worker(request, org_slug=None, opp_id=None):
    opp = get_opportunity_or_404(opp_id, org_slug)
    base_kwargs = {"org_slug": org_slug, "opp_id": opp_id}
    visit_export_form = VisitExportForm()
    export_form = PaymentExportForm()

    path = [{"title": "Opportunities", "url": reverse("opportunity:list", args=(org_slug,))},
            {"title": opp.name, "url": reverse("opportunity:detail", args=(org_slug, opp_id))},
            {"title": "Workers", "url": reverse("opportunity:worker_list", args=(org_slug, opp_id))},
            ]

    raw_qs = request.GET.urlencode()
    query = f"?{raw_qs}" if raw_qs else ""

    tabs = [
        {
            "key": "workers",
            "label": "Workers",
            "url": reverse("opportunity:worker_table", kwargs=base_kwargs) + query,
            "trigger": "loadWorkers",
        },
        {
            "key": "learn",
            "label": "Learn",
            "url": reverse("opportunity:learn_table", kwargs=base_kwargs) + query,
            "trigger": "loadLearn",
        },
        {
            "key": "delivery",
            "label": "Delivery",
            "url": reverse("opportunity:delivery_table", kwargs=base_kwargs) + query,
            "trigger": "loadDelivery",
        },
        {
            "key": "payments",
            "label": "Payments",
            "url": reverse("opportunity:payments_table", kwargs=base_kwargs) + query,
            "trigger": "loadPayments",
        },
    ]

    return render(
        request,
        "tailwind/pages/opportunity_worker.html",
        {
            "opportunity": opp,
            "tabs": tabs,
            "visit_export_form": visit_export_form,
            "export_form": export_form,
            "export_task_id": request.GET.get("export_task_id"),
            "path": path,
        },
    )


@org_member_required
def worker_main(request, org_slug=None, opp_id=None):
    opportunity = get_opportunity_or_404(opp_id, org_slug)
    data = get_worker_table_data(opportunity)
    table = WorkerStatusTable(data)
    RequestConfig(request, paginate={"per_page": 10}).configure(table)
    return render(request, "tailwind/components/tables/table.html", {"table": table})


@org_member_required
def worker_learn(request, org_slug=None, opp_id=None):
    opp = get_opportunity_or_404(opp_id, org_slug)
    data = get_worker_learn_table_data(opp)
    table = WorkerLearnTable(data, org_slug=org_slug)
    RequestConfig(request, paginate={"per_page": 10}).configure(table)
    return render(request, "tailwind/components/tables/table.html", {"table": table})


@org_member_required
def worker_delivery(request, org_slug=None, opp_id=None):
    opportunity = get_opportunity_or_404(opp_id, org_slug)
    data = get_annotated_opportunity_access_deliver_status(opportunity)
    table = WorkerDeliveryTable(data, org_slug=org_slug, opp_id=opp_id)
    RequestConfig(request, paginate={"per_page": 10}).configure(table)
    return render(request, "tailwind/components/tables/table.html", {"table": table})


@org_member_required
def worker_payments(request, org_slug=None, opp_id=None):
    opportunity = get_opportunity_or_404(opp_id, org_slug)
    query_set = OpportunityAccess.objects.filter(opportunity=opportunity, payment_accrued__gte=0).order_by(
        "-payment_accrued"
    )
    query_set = query_set.annotate(last_active=Min("uservisit__visit_date"), last_paid=Max("payment__date_paid"))
    table = WorkerPaymentsTable(query_set)
    RequestConfig(request, paginate={"per_page": 10}).configure(table)
    return render(request, "tailwind/components/tables/table.html", {"table": table})


@org_member_required
def worker_learn_status_view(request, org_slug, access_id):
    access = get_object_or_404(OpportunityAccess, pk=access_id)
    completed_modules = CompletedModule.objects.filter(opportunity_access=access)
    total_duration = datetime.timedelta(0)
    for cm in completed_modules:
        total_duration += cm.duration
    total_duration = get_duration_min(total_duration.total_seconds())

    table = WorkerLearnStatusTable(completed_modules)

    return render(
        request,
        "tailwind/pages/opportunity_worker_learn.html",
        {"header_title": "Worker", "total_learn_duration": total_duration, "table": table, "access": access},
    )<|MERGE_RESOLUTION|>--- conflicted
+++ resolved
@@ -9,14 +9,8 @@
 from django.conf import settings
 from django.contrib import messages
 from django.contrib.auth.mixins import LoginRequiredMixin, UserPassesTestMixin
-<<<<<<< HEAD
-from django.core.files.base import ContentFile
-from django.core.files.storage import default_storage, storages
-from django.db.models import Q, Sum
-=======
 from django.core.files.storage import storages
 from django.db.models import Count, Max, Min, Q, Sum
->>>>>>> e25841c3
 from django.forms import modelformset_factory
 from django.http import FileResponse, Http404, HttpResponse
 from django.middleware.csrf import get_token
@@ -608,19 +602,6 @@
 def payment_import(request, org_slug=None, pk=None):
     opportunity = get_opportunity_or_404(org_slug=org_slug, pk=pk)
     file = request.FILES.get("payments")
-<<<<<<< HEAD
-
-    file_format = get_file_extension(file)
-    if file_format not in ("csv", "xlsx"):
-        raise ImportException(f"Invalid file format. Only 'CSV' and 'XLSX' are supported. Got {file_format}")
-
-    file_path = f"{opportunity.pk}_{datetime.datetime.now().isoformat}_payment_import"
-    saved_path = default_storage.save(file_path, ContentFile(file.read()))
-    result = bulk_update_payments_task.delay(opportunity.pk, saved_path, file_format)
-
-    redirect_url = reverse("opportunity:detail", args=(request.org.slug, pk))
-    return redirect(f"{redirect_url}?export_task_id={result.id}")
-=======
     try:
         status = bulk_update_payment_status(opportunity, file)
     except ImportException as e:
@@ -629,7 +610,6 @@
         message = f"Payment status updated successfully for {len(status)} users."
         messages.success(request, mark_safe(message))
     return redirect(f"{reverse('opportunity:worker_list', args=[org_slug, pk])}?active_tab=payments")
->>>>>>> e25841c3
 
 
 @org_member_required
