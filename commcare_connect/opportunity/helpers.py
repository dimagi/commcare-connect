from collections import namedtuple
from datetime import timedelta

<<<<<<< HEAD
from django.db.models import Case, Count, F, Max, Min, Q, Sum, Value, When, ExpressionWrapper, DurationField, OuterRef, \
    Subquery, FloatField, Exists
from django.db.models.functions import Greatest, Coalesce, Least, Now, Round
=======
from django.db.models import Count, Q, Sum, F, Case, When, Value, IntegerField, DecimalField, ExpressionWrapper, Exists, \
    OuterRef, Subquery, DateField, FloatField, QuerySet
from django.db.models import Max, Min
from django.db.models.functions import Coalesce, TruncDate, Extract
from django.utils.timezone import now
>>>>>>> 7a52bb09

from commcare_connect.opportunity.models import (
    CompletedWork,
    CompletedWorkStatus,
    Opportunity,
    OpportunityAccess,
    PaymentUnit,
    UserInvite,
<<<<<<< HEAD
    VisitValidationStatus, CompletedModule, Assessment,
=======
    VisitValidationStatus, UserInviteStatus, UserVisit, CompletedModule, LearnModule,
>>>>>>> 7a52bb09
)


def get_annotated_opportunity_access(opportunity: Opportunity):
    learn_modules_count = opportunity.learn_app.learn_modules.count()
    access_objects = (
        UserInvite.objects.filter(opportunity=opportunity)
        .select_related("opportunity_access", "opportunity_access__opportunityclaim", "opportunity_access__user")
        .annotate(
            last_visit_date_d=Max(
                "opportunity_access__user__uservisit__visit_date",
                filter=Q(opportunity_access__user__uservisit__opportunity=opportunity)
                       & ~Q(opportunity_access__user__uservisit__status=VisitValidationStatus.trial),
            ),
            date_deliver_started=Min(
                "opportunity_access__user__uservisit__visit_date",
                filter=Q(opportunity_access__user__uservisit__opportunity=opportunity),
            ),
            passed_assessment=Sum(
                Case(
                    When(
                        Q(
                            opportunity_access__user__assessments__opportunity=opportunity,
                            opportunity_access__user__assessments__passed=True,
                        ),
                        then=1,
                    ),
                    default=0,
                )
            ),
            completed_modules_count=Count(
                "opportunity_access__user__completed_modules__module",
                filter=Q(opportunity_access__user__completed_modules__opportunity=opportunity),
                distinct=True,
            ),
            job_claimed=Case(
                When(
                    Q(opportunity_access__opportunityclaim__isnull=False),
                    then="opportunity_access__opportunityclaim__date_claimed",
                )
            ),
        )
        .annotate(
            date_learn_completed=Case(
                When(
                    Q(completed_modules_count=learn_modules_count),
                    then=Max(
                        "opportunity_access__user__completed_modules__date",
                        filter=Q(opportunity_access__user__completed_modules__opportunity=opportunity),
                    ),
                )
            )
        )
        .order_by("opportunity_access__user__name")
    )

    return access_objects


def get_annotated_opportunity_access_deliver_status(opportunity: Opportunity):
    access_objects = []
    for payment_unit in opportunity.paymentunit_set.all():
        access_objects += (
            OpportunityAccess.objects.filter(opportunity=opportunity)
            .select_related("user")
            .annotate(
                payment_unit=Value(payment_unit.name),
                started_delivery=Min(
                    "completedwork",
                    filter=Q(completedwork__uservisit__isnull=False) & Q(
                        completedwork__payment_unit=payment_unit)
                ),
                last_active=Max("completedwork", filter=Q(completedwork__uservisit__isnull=False) & Q(
                    completedwork__payment_unit=payment_unit)),
                pending=Count(
                    "completedwork",
                    filter=Q(
                        completedwork__opportunity_access_id=F("pk"),
                        completedwork__payment_unit=payment_unit,
                        completedwork__status=CompletedWorkStatus.pending,
                    ),
                    distinct=True,
                ),
                approved=Count(
                    "completedwork",
                    filter=Q(
                        completedwork__opportunity_access_id=F("pk"),
                        completedwork__payment_unit=payment_unit,
                        completedwork__status=CompletedWorkStatus.approved,
                    ),
                    distinct=True,
                ),
                rejected=Count(
                    "completedwork",
                    filter=Q(
                        completedwork__opportunity_access_id=F("pk"),
                        completedwork__payment_unit=payment_unit,
                        completedwork__status=CompletedWorkStatus.rejected,
                    ),
                    distinct=True,
                ),
                over_limit=Count(
                    "completedwork",
                    filter=Q(
                        completedwork__opportunity_access_id=F("pk"),
                        completedwork__payment_unit=payment_unit,
                        completedwork__status=CompletedWorkStatus.over_limit,
                    ),
                    distinct=True,
                ),
                incomplete=Count(
                    "completedwork",
                    filter=Q(
                        completedwork__opportunity_access_id=F("pk"),
                        completedwork__payment_unit=payment_unit,
                        completedwork__status=CompletedWorkStatus.incomplete,
                    ),
                    distinct=True,
                ),
                flagged=Count(
                    "uservisit",
                    filter=Q(uservisit__flagged=True),
                    distinct=True,
                ),
                completed=F("approved") + F("rejected") + F("pending") + F("over_limit"),
            )
            .order_by("user__name")
        )
    access_objects.sort(key=lambda a: a.user.name)
    return access_objects


def get_payment_report_data(opportunity: Opportunity):
    payment_units = PaymentUnit.objects.filter(opportunity=opportunity)
    PaymentReportData = namedtuple(
        "PaymentReportData", ["payment_unit", "approved", "user_payment_accrued", "nm_payment_accrued"]
    )
    data = []
    total_user_payment_accrued = 0
    total_nm_payment_accrued = 0
    for payment_unit in payment_units:
        completed_works = CompletedWork.objects.filter(
            opportunity_access__opportunity=opportunity, status=CompletedWorkStatus.approved, payment_unit=payment_unit
        )
        completed_work_count = len(completed_works)
        user_payment_accrued = sum([cw.payment_accrued for cw in completed_works])
        nm_payment_accrued = completed_work_count * opportunity.managedopportunity.org_pay_per_visit
        total_user_payment_accrued += user_payment_accrued
        total_nm_payment_accrued += nm_payment_accrued
        data.append(
            PaymentReportData(payment_unit.name, completed_work_count, user_payment_accrued, nm_payment_accrued)
        )
    return data, total_user_payment_accrued, total_nm_payment_accrued


<<<<<<< HEAD
def get_worker_table_data(opportunity):
    learn_modules_count = opportunity.learn_app.learn_modules.count()

    min_dates_per_module = CompletedModule.objects.filter(
        opportunity_access=OuterRef('pk')
    ).values('module').annotate(
        min_date=Min('date')
    ).values('min_date')

    queryset = OpportunityAccess.objects.filter(opportunity=opportunity).annotate(
        last_active=Greatest(Max("uservisit__visit_date"), Max("completedmodule__date")),
        started_learn=Min("completedmodule__date"),
        completed_modules_count=Count(
            "completedmodule__module",
            distinct=True,
        ),
        completed_learn=Case(
            When(
                Q(completed_modules_count=learn_modules_count),
                then=Subquery(
                    min_dates_per_module.order_by('-min_date')[:1]
                )
            ),
            default=None,
        ),
        days_to_complete_learn=ExpressionWrapper(
            F("completed_learn") - F("started_learn"),
            output_field=DurationField(),
        ),
        first_delivery=Min(
            "uservisit__visit_date",
        ),
        days_to_start_delivery=ExpressionWrapper(
            Coalesce(
                Least(Now(), Value(opportunity.end_date)),
                Now()
            ) - F("first_delivery"),
            output_field=DurationField()
        ),

=======
def get_opportunity_list_data(organization):
    today = now().date()
    three_days_ago = now() - timedelta(days=3)

    queryset = Opportunity.objects.filter(organization=organization).annotate(
        program=F("managedopportunity__program__name"),
        pending_invites=Count(
            "userinvite",
            filter=~Q(userinvite__status=UserInviteStatus.accepted),
            distinct=True,
        ),
        pending_approvals=Count(
            "uservisit",
            filter=Q(uservisit__status=VisitValidationStatus.pending),
            distinct=True,
        ),
        total_accrued=Coalesce(
            Sum('opportunityaccess__payment_accrued', distinct=True),
            Value(0),
            output_field=DecimalField()
        ),
        total_paid=Coalesce(
            Sum(
                'opportunityaccess__payment__amount_usd',
                filter=Q(opportunityaccess__payment__confirmed=True),
                distinct=True
            ),
            Value(0),
            output_field=DecimalField()
        ),
        payments_due=ExpressionWrapper(
            F('total_accrued') - F('total_paid'),
            output_field=DecimalField(),
        ),

        inactive_workers=Count(
            "opportunityaccess",
            filter=Q(
                ~Exists(
                    UserVisit.objects.filter(
                        opportunity_access=OuterRef('opportunityaccess'),
                        visit_date__gte=three_days_ago,
                    )
                )
            ),
            distinct=True,
        ),
        status=Case(
            When(Q(active=True) & Q(end_date__gte=today), then=Value(0)),  # Active
            When(Q(active=True) & Q(end_date__lt=today), then=Value(1)),  # Ended
            default=Value(2),  # Inactive
            output_field=IntegerField()
        )
>>>>>>> 7a52bb09
    )

    return queryset


<<<<<<< HEAD
def get_worker_learn_table_data(opportunity):
    learn_modules_count = opportunity.learn_app.learn_modules.count()
    min_dates_per_module = CompletedModule.objects.filter(
        opportunity_access=OuterRef('pk')
    ).values('module').annotate(
        min_date=Min('date')
    ).values('min_date')

    assessments_qs = Assessment.objects.filter(
        user=OuterRef("user"),
        opportunity=OuterRef("opportunity"),
        passed=True
    )

    queryset = OpportunityAccess.objects.filter(opportunity=opportunity).annotate(
        last_active=Max("completedmodule__date"),
        started_learning=Max("completedmodule__date"),
        completed_modules_count=Count("completedmodule__module", distinct=True),
        completed_learn=Case(
            When(
                Q(completed_modules_count=learn_modules_count),
                then=Subquery(
                    min_dates_per_module.order_by('-min_date')[:1]
                )
            ),
            default=None,
        ),
        passed_assessment=Exists(assessments_qs),
        assesment_count=Count("assessment", distinct=True),
        learning_hours=Sum("completedmodule__duration", distinct=True),
        modules_completed_percentage=Round(
            ExpressionWrapper(
                F("completed_modules_count") * 100.0 / learn_modules_count,
                output_field=FloatField()
            ),
            1
        )
    )
    return queryset
=======
def get_opportunity_dashboard_data(opp_id: int, org_slug=None) -> QuerySet[Opportunity]:
    today = now()
    three_days_ago = today - timedelta(days=3)
    yesterday = today - timedelta(days=1)


    completed_user_ids = CompletedModule.objects.filter(
        opportunity=OuterRef("pk")
    ).values("user").annotate(
        completed_modules=Count("module", distinct=True),
        total_modules=Subquery(
            LearnModule.objects.filter(app=OuterRef("opportunity__learn_app"))
            .values("app")
            .annotate(count=Count("id"))
            .values("count")[:1]
        )
    ).filter(
        completed_modules=F("total_modules")
    ).values("user")


    started_users_subquery = CompletedModule.objects.filter(
        opportunity=OuterRef("pk")
    ).values("user").distinct()


    effective_end_date = Case(
        When(end_date__isnull=True, then=Value(today)),
        When(end_date__gt=today, then=Value(today)),
        default=F('end_date'),
        output_field=DateField()
    )


    queryset = Opportunity.objects.annotate(
        workers_invited=Count("userinvite", distinct=True),
        pending_invites=Count(
            "userinvite",
            filter=~Q(userinvite__status=UserInviteStatus.accepted),
            distinct=True,
        ),
        inactive_workers=Count(
            "opportunityaccess",
            filter=Q(
                ~Exists(
                    UserVisit.objects.filter(
                        opportunity_access=OuterRef('opportunityaccess'),
                        visit_date__gte=three_days_ago,
                    )
                )
            ),
            distinct=True,
        ),
        total_accrued=Coalesce(
            Sum('opportunityaccess__payment_accrued', distinct=True),
            Value(0),
            output_field=DecimalField()
        ),
        total_paid=Coalesce(
            Sum(
                'opportunityaccess__payment__amount_usd',
                distinct=True
            ),
            Value(0),
            output_field=DecimalField()
        ),
        payments_due=ExpressionWrapper(
            F('total_accrued') - F('total_paid'),
            output_field=DecimalField(),
        ),
        total_deliveries=Count("opportunityaccess__completedwork", distinct=True),
        approved_deliveries=Count("opportunityaccess__completedwork",
                                  filter=Q(opportunityaccess__completedwork__status=CompletedWorkStatus.approved),
                                  distinct=True),
        rejected_deliveries=Count("opportunityaccess__completedwork",
                                  filter=Q(opportunityaccess__completedwork__status=CompletedWorkStatus.rejected),
                                  distinct=True),
        flagged_deliveries_waiting_for_review=Count(
            "opportunityaccess__completedwork",
            filter=Q(opportunityaccess__completedwork__status=CompletedWorkStatus.pending),
            distinct=True
        ),
        most_recent_delivery=Max(
            "uservisit__visit_date",
            filter=Q(uservisit__completed_work__isnull=False)
        ),
        deliveries_from_yesterday=Count(
            "uservisit",
            filter=Q(
                uservisit__completed_work__isnull=False,
                uservisit__visit_date__gte=yesterday
            ),
            distinct=True,
        ),
        started_learning_count=Count(
            'opportunityaccess__user',
            filter=Q(opportunityaccess__user__in=Subquery(started_users_subquery)),
            distinct=True
        ),
        completed_learning=Count(
            'opportunityaccess__user',
            filter=Q(opportunityaccess__user__in=Subquery(completed_user_ids)),
            distinct=True
        ),
        claimed_job=Count("opportunityaccess__opportunityclaim", distinct=True),
        started_deleveries=Count("uservisit__user", distinct=True),
        completed_assessments=Count(
            "assessment__user",
            filter=Q(assessment__passed=True),
            distinct=True
        ),
        recent_payment=Max("opportunityaccess__payment__date_paid"),
        maximum_visit_in_a_day=Subquery(
            UserVisit.objects.filter(
                opportunity=OuterRef('pk')
            ).annotate(
                visit_day=TruncDate('visit_date')
            ).values('visit_day')
            .annotate(
                day_count=Count('id')
            ).order_by('-day_count')
            .values('day_count')[:1]
        ),
        total_visits=Count('uservisit', distinct=True),
        total_days=ExpressionWrapper(
            Extract(effective_end_date, 'day') - Extract(F('start_date'), 'day'),
            output_field=IntegerField()
        ),
        average_visits_per_day=Case(
            When(total_days__gt=0, then=F('total_visits') / F('total_days')),
            default=Value(0),
            output_field=FloatField()
        )
    ).filter(id=opp_id)


    return queryset

>>>>>>> 7a52bb09
<|MERGE_RESOLUTION|>--- conflicted
+++ resolved
@@ -1,17 +1,13 @@
 from collections import namedtuple
 from datetime import timedelta
 
-<<<<<<< HEAD
-from django.db.models import Case, Count, F, Max, Min, Q, Sum, Value, When, ExpressionWrapper, DurationField, OuterRef, \
-    Subquery, FloatField, Exists
-from django.db.models.functions import Greatest, Coalesce, Least, Now, Round
-=======
+from django.db.models import  DurationField
+from django.db.models.functions import Greatest, Least, Now, Round
 from django.db.models import Count, Q, Sum, F, Case, When, Value, IntegerField, DecimalField, ExpressionWrapper, Exists, \
     OuterRef, Subquery, DateField, FloatField, QuerySet
 from django.db.models import Max, Min
 from django.db.models.functions import Coalesce, TruncDate, Extract
 from django.utils.timezone import now
->>>>>>> 7a52bb09
 
 from commcare_connect.opportunity.models import (
     CompletedWork,
@@ -20,11 +16,8 @@
     OpportunityAccess,
     PaymentUnit,
     UserInvite,
-<<<<<<< HEAD
-    VisitValidationStatus, CompletedModule, Assessment,
-=======
+    Assessment,
     VisitValidationStatus, UserInviteStatus, UserVisit, CompletedModule, LearnModule,
->>>>>>> 7a52bb09
 )
 
 
@@ -180,7 +173,6 @@
     return data, total_user_payment_accrued, total_nm_payment_accrued
 
 
-<<<<<<< HEAD
 def get_worker_table_data(opportunity):
     learn_modules_count = opportunity.learn_app.learn_modules.count()
 
@@ -221,67 +213,11 @@
             output_field=DurationField()
         ),
 
-=======
-def get_opportunity_list_data(organization):
-    today = now().date()
-    three_days_ago = now() - timedelta(days=3)
-
-    queryset = Opportunity.objects.filter(organization=organization).annotate(
-        program=F("managedopportunity__program__name"),
-        pending_invites=Count(
-            "userinvite",
-            filter=~Q(userinvite__status=UserInviteStatus.accepted),
-            distinct=True,
-        ),
-        pending_approvals=Count(
-            "uservisit",
-            filter=Q(uservisit__status=VisitValidationStatus.pending),
-            distinct=True,
-        ),
-        total_accrued=Coalesce(
-            Sum('opportunityaccess__payment_accrued', distinct=True),
-            Value(0),
-            output_field=DecimalField()
-        ),
-        total_paid=Coalesce(
-            Sum(
-                'opportunityaccess__payment__amount_usd',
-                filter=Q(opportunityaccess__payment__confirmed=True),
-                distinct=True
-            ),
-            Value(0),
-            output_field=DecimalField()
-        ),
-        payments_due=ExpressionWrapper(
-            F('total_accrued') - F('total_paid'),
-            output_field=DecimalField(),
-        ),
-
-        inactive_workers=Count(
-            "opportunityaccess",
-            filter=Q(
-                ~Exists(
-                    UserVisit.objects.filter(
-                        opportunity_access=OuterRef('opportunityaccess'),
-                        visit_date__gte=three_days_ago,
-                    )
-                )
-            ),
-            distinct=True,
-        ),
-        status=Case(
-            When(Q(active=True) & Q(end_date__gte=today), then=Value(0)),  # Active
-            When(Q(active=True) & Q(end_date__lt=today), then=Value(1)),  # Ended
-            default=Value(2),  # Inactive
-            output_field=IntegerField()
-        )
->>>>>>> 7a52bb09
     )
 
     return queryset
 
 
-<<<<<<< HEAD
 def get_worker_learn_table_data(opportunity):
     learn_modules_count = opportunity.learn_app.learn_modules.count()
     min_dates_per_module = CompletedModule.objects.filter(
@@ -321,7 +257,66 @@
         )
     )
     return queryset
-=======
+
+
+def get_opportunity_list_data(organization):
+    today = now().date()
+    three_days_ago = now() - timedelta(days=3)
+
+    queryset = Opportunity.objects.filter(organization=organization).annotate(
+        program=F("managedopportunity__program__name"),
+        pending_invites=Count(
+            "userinvite",
+            filter=~Q(userinvite__status=UserInviteStatus.accepted),
+            distinct=True,
+        ),
+        pending_approvals=Count(
+            "uservisit",
+            filter=Q(uservisit__status=VisitValidationStatus.pending),
+            distinct=True,
+        ),
+        total_accrued=Coalesce(
+            Sum('opportunityaccess__payment_accrued', distinct=True),
+            Value(0),
+            output_field=DecimalField()
+        ),
+        total_paid=Coalesce(
+            Sum(
+                'opportunityaccess__payment__amount_usd',
+                filter=Q(opportunityaccess__payment__confirmed=True),
+                distinct=True
+            ),
+            Value(0),
+            output_field=DecimalField()
+        ),
+        payments_due=ExpressionWrapper(
+            F('total_accrued') - F('total_paid'),
+            output_field=DecimalField(),
+        ),
+
+        inactive_workers=Count(
+            "opportunityaccess",
+            filter=Q(
+                ~Exists(
+                    UserVisit.objects.filter(
+                        opportunity_access=OuterRef('opportunityaccess'),
+                        visit_date__gte=three_days_ago,
+                    )
+                )
+            ),
+            distinct=True,
+        ),
+        status=Case(
+            When(Q(active=True) & Q(end_date__gte=today), then=Value(0)),  # Active
+            When(Q(active=True) & Q(end_date__lt=today), then=Value(1)),  # Ended
+            default=Value(2),  # Inactive
+            output_field=IntegerField()
+        )
+    )
+
+    return queryset
+
+
 def get_opportunity_dashboard_data(opp_id: int, org_slug=None) -> QuerySet[Opportunity]:
     today = now()
     three_days_ago = today - timedelta(days=3)
@@ -460,4 +455,3 @@
 
     return queryset
 
->>>>>>> 7a52bb09
