--- conflicted
+++ resolved
@@ -2,10 +2,6 @@
 from datetime import timedelta
 
 from django.db.models import (
-<<<<<<< HEAD
-    BooleanField,
-=======
->>>>>>> 678c4b02
     Case,
     CharField,
     Count,
@@ -26,11 +22,7 @@
     Value,
     When,
 )
-<<<<<<< HEAD
-from django.db.models.functions import Coalesce, Greatest, Round, TruncDate
-=======
 from django.db.models.functions import Coalesce, Greatest, Round
->>>>>>> 678c4b02
 from django.utils.timezone import now
 
 from commcare_connect.opportunity.models import (
@@ -47,11 +39,7 @@
     UserInviteStatus,
     UserVisit,
     VisitReviewStatus,
-<<<<<<< HEAD
-    VisitValidationStatus, OpportunityClaimLimit,
-=======
     VisitValidationStatus,
->>>>>>> 678c4b02
 )
 
 
@@ -59,42 +47,21 @@
     @staticmethod
     def inactive_workers(days_ago):
         return Count(
-<<<<<<< HEAD
-            "opportunityaccess__id",
-            filter=~Q(opportunityaccess__uservisit__visit_date__gte=days_ago)
-                   & ~Q(opportunityaccess__completedmodule__date__gte=days_ago)
-                   & Q(opportunityaccess__date_learn_started__isnull=False),
-=======
             "opportunityaccess",
             filter=Q(opportunityaccess__date_learn_started__isnull=False)
             & ~Q(opportunityaccess__uservisit__visit_date__gte=days_ago)
             & ~Q(opportunityaccess__completedmodule__date__gte=days_ago),
->>>>>>> 678c4b02
             distinct=True,
         )
 
     @staticmethod
     def last_active():
-<<<<<<< HEAD
-        return Greatest(
-            Max("uservisit__visit_date"),
-            Max("completedmodule__date"),
-            "date_learn_started"
-        )
-=======
         return Greatest(Max("uservisit__visit_date"), Max("completedmodule__date"), "date_learn_started")
->>>>>>> 678c4b02
 
     @staticmethod
     def total_accrued():
         return Coalesce(
-<<<<<<< HEAD
-            Sum("opportunityaccess__payment_accrued", distinct=True),
-            Value(0),
-            output_field=DecimalField()
-=======
             Sum("opportunityaccess__payment_accrued", distinct=True), Value(0), output_field=DecimalField()
->>>>>>> 678c4b02
         )
 
     @staticmethod
@@ -105,43 +72,25 @@
                 distinct=True,
             ),
             Value(0),
-<<<<<<< HEAD
-            output_field=DecimalField()
-=======
             output_field=DecimalField(),
->>>>>>> 678c4b02
         )
 
     @staticmethod
     def pending_invites():
         return Count(
             "userinvite",
-<<<<<<< HEAD
-            filter=~Q(userinvite__status=UserInviteStatus.accepted),
-=======
             filter=~Q(userinvite__status=UserInviteStatus.not_found)
             & ~Q(userinvite__status=UserInviteStatus.accepted),
->>>>>>> 678c4b02
             distinct=True,
         )
 
     @staticmethod
     def workers_invited():
-<<<<<<< HEAD
-        return Count("userinvite", distinct=True)
-
-    @staticmethod
-    def started_learning():
-        return Count(
-            "opportunityaccess", filter=Q(opportunityaccess__date_learn_started__isnull=False), distinct=True
-        )
-=======
         return Count("userinvite", distinct=True, filter=~Q(userinvite__status=UserInviteStatus.not_found))
 
     @staticmethod
     def started_learning():
         return Count("opportunityaccess", filter=Q(opportunityaccess__date_learn_started__isnull=False), distinct=True)
->>>>>>> 678c4b02
 
 
 def get_annotated_opportunity_access(opportunity: Opportunity):
@@ -203,29 +152,12 @@
 def get_annotated_opportunity_access_deliver_status(opportunity: Opportunity):
     access_objects = []
     for payment_unit in opportunity.paymentunit_set.all():
-<<<<<<< HEAD
-
-        total_visits_sq = Subquery(OpportunityClaimLimit.objects.filter(
-            opportunity_claim__opportunity_access_id=OuterRef("pk"),
-            payment_unit=payment_unit
-        ).values("max_visits")[:1], output_field=IntegerField())
-
-        completed_visit_sq = Subquery(UserVisit.objects.filter(
-            opportunity_access_id=OuterRef("pk"),
-            deliver_unit__payment_unit=payment_unit
-        ).exclude(
-            status__in=[VisitValidationStatus.over_limit, VisitValidationStatus.trial]
-        ).values("opportunity_access_id").annotate(
-            total=Count("*")
-        ).values("total")[:1], output_field=IntegerField())
-=======
         total_visits_sq = Subquery(
             OpportunityClaimLimit.objects.filter(
                 opportunity_claim__opportunity_access_id=OuterRef("pk"), payment_unit=payment_unit
             ).values("max_visits")[:1],
             output_field=IntegerField(),
         )
->>>>>>> 678c4b02
 
         last_visit_sq = Subquery(
             UserVisit.objects.filter(opportunity_access_id=OuterRef("pk"))
@@ -266,8 +198,6 @@
                 output_field=IntegerField(),
             )
 
-<<<<<<< HEAD
-=======
         def completed_work_status_total_subquery(status_value):
             return Subquery(
                 CompletedWork.objects.filter(opportunity_access_id=OuterRef("pk"), status=status_value)
@@ -277,31 +207,23 @@
                 output_field=IntegerField(),
             )
 
->>>>>>> 678c4b02
         pending_count_sq = completed_work_status_subquery(CompletedWorkStatus.pending)
         approved_count_sq = completed_work_status_subquery(CompletedWorkStatus.approved)
         rejected_count_sq = completed_work_status_subquery(CompletedWorkStatus.rejected)
         over_limit_count_sq = completed_work_status_subquery(CompletedWorkStatus.over_limit)
         incomplete_count_sq = completed_work_status_subquery(CompletedWorkStatus.incomplete)
 
-<<<<<<< HEAD
-=======
         total_pending_for_user = completed_work_status_total_subquery(CompletedWorkStatus.pending)
         total_approved_for_user = completed_work_status_total_subquery(CompletedWorkStatus.approved)
         total_rejected_for_user = completed_work_status_total_subquery(CompletedWorkStatus.rejected)
         total_over_limit_for_user = completed_work_status_total_subquery(CompletedWorkStatus.over_limit)
 
->>>>>>> 678c4b02
         queryset = (
             OpportunityAccess.objects.filter(opportunity=opportunity)
             .annotate(
                 payment_unit_id=Value(payment_unit.pk),
                 payment_unit=Value(payment_unit.name, output_field=CharField()),
                 total_visits=Coalesce(total_visits_sq, Value(None, output_field=IntegerField())),  # Optional
-<<<<<<< HEAD
-                completed_visits=Coalesce(completed_visit_sq, Value(0)),
-=======
->>>>>>> 678c4b02
                 _last_visit_val=Coalesce(last_visit_sq, Value(None, output_field=DateTimeField())),
                 _last_module_val=Coalesce(last_module_sq, Value(None, output_field=DateTimeField())),
                 pending=Coalesce(pending_count_sq, Value(0)),
@@ -310,21 +232,6 @@
                 duplicate=Coalesce(duplicate_sq, Value(0)),
                 over_limit=Coalesce(over_limit_count_sq, Value(0)),
                 incomplete=Coalesce(incomplete_count_sq, Value(0)),
-<<<<<<< HEAD
-            )
-            .annotate(
-                last_active=Greatest(
-                    F('_last_visit_val'),
-                    F('_last_module_val'),
-                    F('date_learn_started')
-                ),
-                completed=(
-                    F('pending') + F('approved') + F('rejected') + F('over_limit')
-                )
-            )
-            .select_related('user')
-            .order_by('user__name')
-=======
                 total_pending=Coalesce(total_pending_for_user, Value(0)),
                 total_approved=Coalesce(total_approved_for_user, Value(0)),
                 total_rejected=Coalesce(total_rejected_for_user, Value(0)),
@@ -339,7 +246,6 @@
             )
             .select_related("user")
             .order_by("user__name")
->>>>>>> 678c4b02
         )
         access_objects += queryset
     access_objects.sort(key=lambda a: a.user.name)
@@ -373,8 +279,6 @@
     today = now().date()
     three_days_ago = now() - timedelta(days=3)
 
-<<<<<<< HEAD
-=======
     pending_approvals_sq = Subquery(
         UserVisit.objects.filter(opportunity_access__opportunity_id=OuterRef("pk"), status="pending")
         .values("opportunity_access__opportunity_id")
@@ -383,7 +287,6 @@
         output_field=IntegerField(),
     )
 
->>>>>>> 678c4b02
     base_filter = Q(organization=organization)
     if program_manager:
         base_filter |= Q(managedopportunity__program__organization=organization)
@@ -391,15 +294,7 @@
     queryset = Opportunity.objects.filter(base_filter).annotate(
         program=F("managedopportunity__program__name"),
         pending_invites=OpportunityAnnotations.pending_invites(),
-<<<<<<< HEAD
-        pending_approvals=Count(
-            "uservisit",
-            filter=Q(uservisit__status=VisitValidationStatus.pending),
-            distinct=True,
-        ),
-=======
         pending_approvals=Coalesce(pending_approvals_sq, Value(0)),
->>>>>>> 678c4b02
         total_accrued=OpportunityAnnotations.total_accrued(),
         total_paid=OpportunityAnnotations.total_paid(),
         payments_due=ExpressionWrapper(
@@ -416,19 +311,6 @@
     )
 
     if program_manager:
-<<<<<<< HEAD
-        queryset = queryset.annotate(
-            total_workers=Count("opportunityaccess", distinct=True),
-            started_learning=OpportunityAnnotations.started_learning(),
-            active_workers=F("started_learning") - F("inactive_workers"),
-            total_deliveries=Coalesce(
-                Sum("opportunityaccess__completedwork__saved_completed_count", distinct=True),
-                Value(0)
-            ),
-            verified_deliveries=Coalesce(
-                Sum("opportunityaccess__completedwork__saved_approved_count", distinct=True),
-                Value(0)),
-=======
         total_deliveries_sq = Subquery(
             CompletedWork.objects.filter(opportunity_access__opportunity_id=OuterRef("pk"))
             .values("opportunity_access__opportunity_id")
@@ -451,7 +333,6 @@
             total_deliveries=Coalesce(total_deliveries_sq, Value(0)),
             verified_deliveries=Coalesce(verified_deliveries_sq, Value(0)),
             active_workers=F("started_learning") - F("inactive_workers"),
->>>>>>> 678c4b02
         )
 
     return queryset
@@ -510,23 +391,16 @@
         .values("min_date")
     )
 
-<<<<<<< HEAD
-=======
     def assessment_exists_subquery(passed: bool):
         return Assessment.objects.filter(opportunity_access_id=OuterRef("pk"), passed=passed)
 
->>>>>>> 678c4b02
     duration_subquery = (
         CompletedModule.objects.filter(opportunity_access=OuterRef("pk"))
         .values("opportunity_access")
         .annotate(total_duration=Sum("duration"))
         .values("total_duration")[:1]
     )
-<<<<<<< HEAD
-    queryset = OpportunityAccess.objects.filter(opportunity=opportunity).annotate(
-=======
     queryset = OpportunityAccess.objects.filter(opportunity=opportunity, accepted=True).annotate(
->>>>>>> 678c4b02
         last_active=OpportunityAnnotations.last_active(),
         completed_modules_count=Count("completedmodule__module", distinct=True),
         completed_learn=Case(
@@ -541,34 +415,17 @@
         modules_completed_percentage=Round(
             ExpressionWrapper(F("completed_modules_count") * 100.0 / learn_modules_count, output_field=FloatField()), 1
         ),
-<<<<<<< HEAD
-=======
         assessment_status_rank=Case(
             When(Exists(assessment_exists_subquery(passed=True)), then=Value(2)),  # Passed
             When(Exists(assessment_exists_subquery(passed=False)), then=Value(1)),  # Failed
             default=Value(0),
             output_field=IntegerField(),
         ),
->>>>>>> 678c4b02
     )
     return queryset
 
 
 def get_opportunity_delivery_progress(opp_id):
-<<<<<<< HEAD
-    today = now()
-    three_days_ago = today - timedelta(days=3)
-    yesterday = today - timedelta(days=1)
-
-    accrued_since_yesterday = CompletedWork.objects.filter(
-        opportunity_access__opportunity_id=opp_id,
-        status_modified_date__gte=yesterday,
-        status=CompletedWorkStatus.approved
-    ).aggregate(
-        sum_accrued=Coalesce(Sum('saved_payment_accrued'), Value(0))
-    )['sum_accrued'] or 0
-
-=======
     today = now().replace(hour=0, minute=0, second=0, microsecond=0)
     three_days_ago = today - timedelta(days=3)
     yesterday = today - timedelta(days=1)
@@ -581,7 +438,6 @@
         ).aggregate(sum_accrued=Coalesce(Sum("saved_payment_accrued"), Value(0)))["sum_accrued"]
         or 0
     )
->>>>>>> 678c4b02
 
     aggregates = Opportunity.objects.filter(id=opp_id).aggregate(
         inactive_workers=OpportunityAnnotations.inactive_workers(three_days_ago),
@@ -591,11 +447,7 @@
             distinct=True,
         ),
         most_recent_delivery=Max("uservisit__visit_date"),
-<<<<<<< HEAD
-        total_deliveries=Count("opportunityaccess__uservisit", distinct=True),
-=======
         total_deliveries=Count("opportunityaccess__completedwork", distinct=True),
->>>>>>> 678c4b02
         flagged_deliveries_waiting_for_review=Count(
             "opportunityaccess__uservisit",
             filter=Q(opportunityaccess__uservisit__status=VisitValidationStatus.pending),
@@ -605,11 +457,7 @@
             "opportunityaccess__uservisit",
             filter=Q(
                 opportunityaccess__uservisit__status=VisitValidationStatus.pending,
-<<<<<<< HEAD
-                opportunityaccess__uservisit__visit_date__gte=yesterday
-=======
                 opportunityaccess__uservisit__visit_date__gte=yesterday,
->>>>>>> 678c4b02
             ),
             distinct=True,
         ),
@@ -617,15 +465,6 @@
             "uservisit",
             filter=Q(uservisit__review_status=VisitReviewStatus.pending)
             & Q(uservisit__review_created_on__isnull=False),
-<<<<<<< HEAD
-            distinct=True
-        ),
-        visits_pending_for_pm_review_since_yesterday=Count(
-            "uservisit",
-            filter=Q(uservisit__review_status=VisitReviewStatus.pending) &
-                   Q(uservisit__review_created_on__isnull=False) &
-                   Q(uservisit__review_created_on__gte=yesterday),
-=======
             distinct=True,
         ),
         visits_pending_for_pm_review_since_yesterday=Count(
@@ -633,46 +472,23 @@
             filter=Q(uservisit__review_status=VisitReviewStatus.pending)
             & Q(uservisit__review_created_on__isnull=False)
             & Q(uservisit__review_created_on__gte=yesterday),
->>>>>>> 678c4b02
             distinct=True,
         ),
         recent_payment=Max("opportunityaccess__payment__date_paid"),
         total_accrued=OpportunityAnnotations.total_accrued(),
         total_paid=OpportunityAnnotations.total_paid(),
         workers_invited=OpportunityAnnotations.workers_invited(),
-<<<<<<< HEAD
-        pending_invites=OpportunityAnnotations.pending_invites()
-=======
         pending_invites=OpportunityAnnotations.pending_invites(),
->>>>>>> 678c4b02
     )
     aggregates["payments_due"] = aggregates["total_accrued"] - aggregates["total_paid"]
     aggregates["accrued_since_yesterday"] = accrued_since_yesterday
 
-<<<<<<< HEAD
-
-=======
->>>>>>> 678c4b02
     return aggregates
 
 
 def get_opportunity_worker_progress(opp_id):
     today = now().date()
     yesterday = today - timedelta(days=1)
-<<<<<<< HEAD
-    opportunity = Opportunity.objects.filter(id=opp_id).values("start_date", "end_date", "total_budget").first()
-
-    aggregates = Opportunity.objects.filter(id=opp_id).aggregate(
-        total_deliveries=Count("opportunityaccess__uservisit", distinct=True),
-        approved_deliveries=Count(
-            "opportunityaccess__uservisit",
-            filter=Q(opportunityaccess__uservisit__status=VisitValidationStatus.approved),
-            distinct=True,
-        ),
-        rejected_deliveries=Count(
-            "opportunityaccess__uservisit",
-            filter=Q(opportunityaccess__uservisit__status=VisitValidationStatus.rejected),
-=======
     opportunity = (
         Opportunity.objects.filter(id=opp_id).values("start_date", "end_date", "total_budget", "currency").first()
     )
@@ -687,37 +503,14 @@
         rejected_deliveries=Count(
             "opportunityaccess__completedwork",
             filter=Q(opportunityaccess__completedwork__status=CompletedWorkStatus.rejected),
->>>>>>> 678c4b02
             distinct=True,
         ),
         total_accrued=OpportunityAnnotations.total_accrued(),
         total_paid=OpportunityAnnotations.total_paid(),
-<<<<<<< HEAD
-        total_visits=Count("uservisit", distinct=True),
-        visits_since_yesterday=Count("uservisit", filter=Q(uservisit__visit_date__gte=yesterday), distinct=True)
+        visits_since_yesterday=Count("uservisit", filter=Q(uservisit__visit_date__gte=yesterday), distinct=True),
     )
     aggregates.update(opportunity)
 
-
-    max_visits_qs = (
-        UserVisit.objects.filter(opportunity_id=opp_id)
-        .annotate(visit_day=TruncDate("visit_date"))
-        .values("visit_day")
-        .annotate(day_count=Count("id"))
-        .order_by("-day_count")
-        .values_list("day_count", flat=True)
-    )
-
-    maximum_visit_in_a_day = max_visits_qs.first() or 0
-
-    aggregates["maximum_visit_in_a_day"] = maximum_visit_in_a_day
-
-=======
-        visits_since_yesterday=Count("uservisit", filter=Q(uservisit__visit_date__gte=yesterday), distinct=True),
-    )
-    aggregates.update(opportunity)
-
->>>>>>> 678c4b02
     return aggregates
 
 
