from collections import namedtuple
from datetime import timedelta

from django.db.models import (
    BooleanField,
    Case,
    CharField,
    Count,
    DateTimeField,
    DecimalField,
    DurationField,
    Exists,
    ExpressionWrapper,
    F,
    FloatField,
    IntegerField,
    Max,
    Min,
    OuterRef,
    Q,
    Subquery,
    Sum,
    Value,
    When,
)
from django.db.models.functions import Coalesce, Greatest, Round, TruncDate
from django.utils.timezone import now

from commcare_connect.opportunity.models import (
    Assessment,
    CompletedModule,
    CompletedWork,
    CompletedWorkStatus,
    LearnModule,
    Opportunity,
    OpportunityAccess,
    PaymentUnit,
    UserInvite,
    UserInviteStatus,
    UserVisit,
    VisitReviewStatus,
    VisitValidationStatus, OpportunityClaimLimit,
)


class OpportunityAnnotations:
    @staticmethod
    def inactive_workers(days_ago):
        return Count(
            "opportunityaccess__id",
            filter=~Q(opportunityaccess__uservisit__visit_date__gte=days_ago)
                   & ~Q(opportunityaccess__completedmodule__date__gte=days_ago)
                   & Q(opportunityaccess__date_learn_started__isnull=False),
            distinct=True,
        )

    @staticmethod
    def last_active():
        return Greatest(
            Max("uservisit__visit_date"),
            Max("completedmodule__date"),
            "date_learn_started"
        )

    @staticmethod
    def total_accrued():
        return Coalesce(
            Sum("opportunityaccess__payment_accrued", distinct=True),
            Value(0),
            output_field=DecimalField()
        )

    @staticmethod
    def total_paid():
        return Coalesce(
            Sum(
                "opportunityaccess__payment__amount",
                distinct=True,
            ),
            Value(0),
            output_field=DecimalField()
        )

    @staticmethod
    def pending_invites():
        return Count(
            "userinvite",
            filter=~Q(userinvite__status=UserInviteStatus.accepted),
            distinct=True,
        )

    @staticmethod
    def workers_invited():
        return Count("userinvite", distinct=True)

    @staticmethod
    def started_learning():
        return Count(
            "opportunityaccess", filter=Q(opportunityaccess__date_learn_started__isnull=False), distinct=True
        )


def get_annotated_opportunity_access(opportunity: Opportunity):
    learn_modules_count = opportunity.learn_app.learn_modules.count()
    access_objects = (
        UserInvite.objects.filter(opportunity=opportunity)
        .select_related("opportunity_access", "opportunity_access__opportunityclaim", "opportunity_access__user")
        .annotate(
            last_visit_date_d=Max(
                "opportunity_access__user__uservisit__visit_date",
                filter=Q(opportunity_access__user__uservisit__opportunity=opportunity)
                & ~Q(opportunity_access__user__uservisit__status=VisitValidationStatus.trial),
            ),
            date_deliver_started=Min(
                "opportunity_access__user__uservisit__visit_date",
                filter=Q(opportunity_access__user__uservisit__opportunity=opportunity),
            ),
            passed_assessment=Sum(
                Case(
                    When(
                        Q(
                            opportunity_access__user__assessments__opportunity=opportunity,
                            opportunity_access__user__assessments__passed=True,
                        ),
                        then=1,
                    ),
                    default=0,
                )
            ),
            completed_modules_count=Count(
                "opportunity_access__user__completed_modules__module",
                filter=Q(opportunity_access__user__completed_modules__opportunity=opportunity),
                distinct=True,
            ),
            job_claimed=Case(
                When(
                    Q(opportunity_access__opportunityclaim__isnull=False),
                    then="opportunity_access__opportunityclaim__date_claimed",
                )
            ),
        )
        .annotate(
            date_learn_completed=Case(
                When(
                    Q(completed_modules_count=learn_modules_count),
                    then=Max(
                        "opportunity_access__user__completed_modules__date",
                        filter=Q(opportunity_access__user__completed_modules__opportunity=opportunity),
                    ),
                )
            )
        )
        .order_by("opportunity_access__user__name")
    )

    return access_objects


def get_annotated_opportunity_access_deliver_status(opportunity: Opportunity):
    access_objects = []
    for payment_unit in opportunity.paymentunit_set.all():
<<<<<<< HEAD

        total_visits_sq = Subquery(OpportunityClaimLimit.objects.filter(
            opportunity_claim__opportunity_access_id=OuterRef("pk"),
            payment_unit=payment_unit
        ).values("max_visits")[:1], output_field=IntegerField())

        completed_visit_sq = Subquery(UserVisit.objects.filter(
            opportunity_access_id=OuterRef("pk"),
            deliver_unit__payment_unit=payment_unit
        ).exclude(
            status__in=[VisitValidationStatus.over_limit, VisitValidationStatus.trial]
        ).values("opportunity_access_id").annotate(
            total=Count("*")
        ).values("total")[:1], output_field=IntegerField())
=======
        started_delivery_sq = Subquery(
            UserVisit.objects.filter(opportunity_access_id=OuterRef("pk"))
            .values("opportunity_access_id")
            .annotate(min_visit_date=Min("visit_date"))
            .values("min_visit_date")[:1],
            output_field=DateTimeField(null=True),
        )
>>>>>>> 48b3510c

        last_visit_sq = Subquery(
            UserVisit.objects.filter(opportunity_access_id=OuterRef("pk"))
            .values("opportunity_access_id")
            .annotate(max_visit_date=Max("visit_date"))
            .values("max_visit_date")[:1],
            output_field=DateTimeField(null=True),
        )

        last_module_sq = Subquery(
            CompletedModule.objects.filter(opportunity_access_id=OuterRef("pk"))
            .values("opportunity_access_id")
            .annotate(max_module_date=Max("date"))
            .values("max_module_date")[:1],
            output_field=DateTimeField(null=True),
        )

        duplicate_sq = Subquery(
            CompletedWork.objects.filter(
                opportunity_access_id=OuterRef("pk"),
                payment_unit=payment_unit,
                saved_completed_count__gt=1,
            )
            .values("opportunity_access_id")
            .annotate(duplicate_count=Count("id", distinct=True))
            .values("duplicate_count")[:1],
            output_field=IntegerField(),
        )

        def completed_work_status_subquery(status_value):
            return Subquery(
                CompletedWork.objects.filter(
                    opportunity_access_id=OuterRef("pk"), payment_unit=payment_unit, status=status_value
                )
                .values("opportunity_access_id")
                .annotate(status_count=Count("id", distinct=True))
                .values("status_count")[:1],
                output_field=IntegerField(),
            )

        pending_count_sq = completed_work_status_subquery(CompletedWorkStatus.pending)
        approved_count_sq = completed_work_status_subquery(CompletedWorkStatus.approved)
        rejected_count_sq = completed_work_status_subquery(CompletedWorkStatus.rejected)
        over_limit_count_sq = completed_work_status_subquery(CompletedWorkStatus.over_limit)
        incomplete_count_sq = completed_work_status_subquery(CompletedWorkStatus.incomplete)

        queryset = (
            OpportunityAccess.objects.filter(opportunity=opportunity)
            .annotate(
                payment_unit_id=Value(payment_unit.pk),
                payment_unit=Value(payment_unit.name, output_field=CharField()),
                total_visits=Coalesce(total_visits_sq, Value(None, output_field=IntegerField())),  # Optional
                completed_visits=Coalesce(completed_visit_sq, Value(0)),
                _last_visit_val=Coalesce(last_visit_sq, Value(None, output_field=DateTimeField())),
                _last_module_val=Coalesce(last_module_sq, Value(None, output_field=DateTimeField())),
                pending=Coalesce(pending_count_sq, Value(0)),
                approved=Coalesce(approved_count_sq, Value(0)),
                rejected=Coalesce(rejected_count_sq, Value(0)),
                duplicate=Coalesce(duplicate_sq, Value(0)),
                over_limit=Coalesce(over_limit_count_sq, Value(0)),
                incomplete=Coalesce(incomplete_count_sq, Value(0)),
            )
            .annotate(
                last_active=Greatest(
                    F('_last_visit_val'),
                    F('_last_module_val'),
                    F('date_learn_started')
                ),
                completed=(
                    F('pending') + F('approved') + F('rejected') + F('over_limit')
                )
            )
            .select_related('user')
            .order_by('user__name')
        )
        access_objects += queryset
    access_objects.sort(key=lambda a: a.user.name)
    return access_objects


def get_payment_report_data(opportunity: Opportunity):
    payment_units = PaymentUnit.objects.filter(opportunity=opportunity)
    PaymentReportData = namedtuple(
        "PaymentReportData", ["payment_unit", "approved", "user_payment_accrued", "nm_payment_accrued"]
    )
    data = []
    total_user_payment_accrued = 0
    total_nm_payment_accrued = 0
    for payment_unit in payment_units:
        completed_works = CompletedWork.objects.filter(
            opportunity_access__opportunity=opportunity, status=CompletedWorkStatus.approved, payment_unit=payment_unit
        )
        completed_work_count = len(completed_works)
        user_payment_accrued = sum([cw.payment_accrued for cw in completed_works])
        nm_payment_accrued = completed_work_count * opportunity.managedopportunity.org_pay_per_visit
        total_user_payment_accrued += user_payment_accrued
        total_nm_payment_accrued += nm_payment_accrued
        data.append(
            PaymentReportData(payment_unit.name, completed_work_count, user_payment_accrued, nm_payment_accrued)
        )
    return data, total_user_payment_accrued, total_nm_payment_accrued


def get_opportunity_list_data(organization, program_manager=False):
    today = now().date()
    three_days_ago = now() - timedelta(days=3)

    base_filter = Q(organization=organization)
    if program_manager:
        base_filter |= Q(managedopportunity__program__organization=organization)

    queryset = Opportunity.objects.filter(base_filter).annotate(
        program=F("managedopportunity__program__name"),
        pending_invites=OpportunityAnnotations.pending_invites(),
        pending_approvals=Count(
            "uservisit",
            filter=Q(uservisit__status=VisitValidationStatus.pending),
            distinct=True,
        ),
        total_accrued=OpportunityAnnotations.total_accrued(),
        total_paid=OpportunityAnnotations.total_paid(),
        payments_due=ExpressionWrapper(
            F("total_accrued") - F("total_paid"),
            output_field=DecimalField(),
        ),
        inactive_workers=OpportunityAnnotations.inactive_workers(three_days_ago),
        status=Case(
            When(Q(active=True) & Q(end_date__gte=today), then=Value(0)),  # Active
            When(Q(active=True) & Q(end_date__lt=today), then=Value(1)),  # Ended
            default=Value(2),  # Inactive
            output_field=IntegerField(),
        ),
    )

    if program_manager:
        queryset = queryset.annotate(
            total_workers=Count("opportunityaccess", distinct=True),
            started_learning=OpportunityAnnotations.started_learning(),
            active_workers=F("started_learning") - F("inactive_workers"),
            total_deliveries=Coalesce(
                Sum("opportunityaccess__completedwork__saved_completed_count", distinct=True),
                Value(0)
            ),
            verified_deliveries=Coalesce(
                Sum("opportunityaccess__completedwork__saved_approved_count", distinct=True),
                Value(0)),
        )

    return queryset


def get_worker_table_data(opportunity):
    learn_modules_count = opportunity.learn_app.learn_modules.count()

    min_dates_per_module = (
        CompletedModule.objects.filter(opportunity_access=OuterRef("pk"))
        .values("module")
        .annotate(min_date=Min("date"))
        .values("min_date")
    )

    queryset = OpportunityAccess.objects.filter(opportunity=opportunity).annotate(
        last_active=OpportunityAnnotations.last_active(),
        completed_modules_count=Count(
            "completedmodule__module",
            distinct=True,
        ),
        completed_learn=Case(
            When(
                Q(completed_modules_count=learn_modules_count),
                then=Subquery(min_dates_per_module.order_by("-min_date")[:1]),
            ),
            default=None,
        ),
        days_to_complete_learn=ExpressionWrapper(
            F("completed_learn") - F("date_learn_started"),
            output_field=DurationField(),
        ),
        first_delivery=Min(
            "uservisit__visit_date",
        ),
        days_to_start_delivery=Case(
            When(
                date_learn_started__isnull=False,
                first_delivery__isnull=False,
                then=ExpressionWrapper(F("first_delivery") - F("date_learn_started"), output_field=DurationField()),
            ),
            default=None,
            output_field=DurationField(),
        ),
    )

    return queryset


def get_worker_learn_table_data(opportunity):
    learn_modules_count = opportunity.learn_app.learn_modules.count()
    min_dates_per_module = (
        CompletedModule.objects.filter(opportunity_access=OuterRef("pk"))
        .values("module")
        .annotate(min_date=Min("date"))
        .values("min_date")
    )

    duration_subquery = (
        CompletedModule.objects.filter(opportunity_access=OuterRef("pk"))
        .values("opportunity_access")
        .annotate(total_duration=Sum("duration"))
        .values("total_duration")[:1]
    )
    queryset = OpportunityAccess.objects.filter(opportunity=opportunity).annotate(
        last_active=OpportunityAnnotations.last_active(),
        completed_modules_count=Count("completedmodule__module", distinct=True),
        completed_learn=Case(
            When(
                Q(completed_modules_count=learn_modules_count),
                then=Subquery(min_dates_per_module.order_by("-min_date")[:1]),
            ),
            default=None,
        ),
        assesment_count=Count("assessment", distinct=True),
        learning_hours=Subquery(duration_subquery, output_field=DurationField()),
        modules_completed_percentage=Round(
            ExpressionWrapper(F("completed_modules_count") * 100.0 / learn_modules_count, output_field=FloatField()), 1
        ),
    )
    return queryset


def get_opportunity_delivery_progress(opp_id):
    today = now()
    three_days_ago = today - timedelta(days=3)
    yesterday = today - timedelta(days=1)

    accrued_since_yesterday = CompletedWork.objects.filter(
        opportunity_access__opportunity_id=opp_id,
        status_modified_date__gte=yesterday,
        status=CompletedWorkStatus.approved
    ).aggregate(
        sum_accrued=Coalesce(Sum('saved_payment_accrued'), Value(0))
    )['sum_accrued'] or 0


    aggregates = Opportunity.objects.filter(id=opp_id).aggregate(
        inactive_workers=OpportunityAnnotations.inactive_workers(three_days_ago),
        deliveries_from_yesterday=Count(
            "uservisit",
            filter=Q(uservisit__visit_date__gte=yesterday),
            distinct=True,
        ),
        most_recent_delivery=Max("uservisit__visit_date"),
        total_deliveries=Count("opportunityaccess__uservisit", distinct=True),
        flagged_deliveries_waiting_for_review=Count(
            "opportunityaccess__uservisit",
            filter=Q(opportunityaccess__uservisit__status=VisitValidationStatus.pending),
            distinct=True,
        ),
        flagged_deliveries_waiting_for_review_since_yesterday=Count(
            "opportunityaccess__uservisit",
            filter=Q(
                opportunityaccess__uservisit__status=VisitValidationStatus.pending,
                opportunityaccess__uservisit__visit_date__gte=yesterday
            ),
            distinct=True,
        ),
        visits_pending_for_pm_review=Count(
            "uservisit",
            filter=Q(uservisit__review_status=VisitReviewStatus.pending)
            & Q(uservisit__review_created_on__isnull=False),
            distinct=True
        ),
        visits_pending_for_pm_review_since_yesterday=Count(
            "uservisit",
            filter=Q(uservisit__review_status=VisitReviewStatus.pending) &
                   Q(uservisit__review_created_on__isnull=False) &
                   Q(uservisit__review_created_on__gte=yesterday),
            distinct=True,
        ),
        recent_payment=Max("opportunityaccess__payment__date_paid"),
        total_accrued=OpportunityAnnotations.total_accrued(),
        total_paid=OpportunityAnnotations.total_paid(),
        workers_invited=OpportunityAnnotations.workers_invited(),
        pending_invites=OpportunityAnnotations.pending_invites()
    )
    aggregates["payments_due"] = aggregates["total_accrued"] - aggregates["total_paid"]
    aggregates["accrued_since_yesterday"] = accrued_since_yesterday


    return aggregates


def get_opportunity_worker_progress(opp_id):
    today = now().date()
    yesterday = today - timedelta(days=1)
    opportunity = Opportunity.objects.filter(id=opp_id).values("start_date", "end_date", "total_budget").first()

    aggregates = Opportunity.objects.filter(id=opp_id).aggregate(
        total_deliveries=Count("opportunityaccess__uservisit", distinct=True),
        approved_deliveries=Count(
            "opportunityaccess__uservisit",
            filter=Q(opportunityaccess__uservisit__status=VisitValidationStatus.approved),
            distinct=True,
        ),
        rejected_deliveries=Count(
            "opportunityaccess__uservisit",
            filter=Q(opportunityaccess__uservisit__status=VisitValidationStatus.rejected),
            distinct=True,
        ),
        total_accrued=OpportunityAnnotations.total_accrued(),
        total_paid=OpportunityAnnotations.total_paid(),
        total_visits=Count("uservisit", distinct=True),
        visits_since_yesterday=Count("uservisit", filter=Q(uservisit__visit_date__gte=yesterday), distinct=True)
    )
    aggregates.update(opportunity)


    max_visits_qs = (
        UserVisit.objects.filter(opportunity_id=opp_id)
        .annotate(visit_day=TruncDate("visit_date"))
        .values("visit_day")
        .annotate(day_count=Count("id"))
        .order_by("-day_count")
        .values_list("day_count", flat=True)
    )

    maximum_visit_in_a_day = max_visits_qs.first() or 0

    aggregates["maximum_visit_in_a_day"] = maximum_visit_in_a_day

    return aggregates


def get_opportunity_funnel_progress(opp_id):
    completed_user_ids = (
        CompletedModule.objects.filter(opportunity=OuterRef("pk"))
        .values("user")
        .annotate(
            completed_modules=Count("module", distinct=True),
            total_modules=Subquery(
                LearnModule.objects.filter(app=OuterRef("opportunity__learn_app"))
                .values("app")
                .annotate(count=Count("id"))
                .values("count")[:1]
            ),
        )
        .filter(completed_modules=F("total_modules"))
        .values("user")
    )

    aggregates = Opportunity.objects.filter(id=opp_id).aggregate(
        workers_invited=OpportunityAnnotations.workers_invited(),
        pending_invites=OpportunityAnnotations.pending_invites(),
        started_learning_count=OpportunityAnnotations.started_learning(),
        claimed_job=Count("opportunityaccess__opportunityclaim", distinct=True),
        started_deliveries=Count("uservisit__user", distinct=True),
        completed_assessments=Count("assessment__user", filter=Q(assessment__passed=True), distinct=True),
        completed_learning=Count(
            "opportunityaccess__user",
            filter=Q(opportunityaccess__user__in=Subquery(completed_user_ids)),
            distinct=True,
        ),
    )

    return aggregates<|MERGE_RESOLUTION|>--- conflicted
+++ resolved
@@ -159,7 +159,6 @@
 def get_annotated_opportunity_access_deliver_status(opportunity: Opportunity):
     access_objects = []
     for payment_unit in opportunity.paymentunit_set.all():
-<<<<<<< HEAD
 
         total_visits_sq = Subquery(OpportunityClaimLimit.objects.filter(
             opportunity_claim__opportunity_access_id=OuterRef("pk"),
@@ -174,15 +173,6 @@
         ).values("opportunity_access_id").annotate(
             total=Count("*")
         ).values("total")[:1], output_field=IntegerField())
-=======
-        started_delivery_sq = Subquery(
-            UserVisit.objects.filter(opportunity_access_id=OuterRef("pk"))
-            .values("opportunity_access_id")
-            .annotate(min_visit_date=Min("visit_date"))
-            .values("min_visit_date")[:1],
-            output_field=DateTimeField(null=True),
-        )
->>>>>>> 48b3510c
 
         last_visit_sq = Subquery(
             UserVisit.objects.filter(opportunity_access_id=OuterRef("pk"))
