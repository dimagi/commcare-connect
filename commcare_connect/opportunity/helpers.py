from collections import namedtuple
from datetime import timedelta

from django.db.models import (
    Case,
    Count,
    DecimalField,
<<<<<<< HEAD
    DurationField,
    Exists,
    ExpressionWrapper,
    F,
    FloatField,
=======
    Exists,
    ExpressionWrapper,
    F,
>>>>>>> 17a88f07
    IntegerField,
    Max,
    Min,
    OuterRef,
    Q,
<<<<<<< HEAD
    Subquery,
=======
>>>>>>> 17a88f07
    Sum,
    Value,
    When,
)
<<<<<<< HEAD
from django.db.models.functions import Coalesce, Greatest, Round
from django.utils.timezone import now

from commcare_connect.opportunity.models import (
    Assessment,
=======
from django.db.models.functions import Coalesce
from django.utils.timezone import now

from commcare_connect.opportunity.models import (
>>>>>>> 17a88f07
    CompletedModule,
    CompletedWork,
    CompletedWorkStatus,
    Opportunity,
    OpportunityAccess,
    PaymentUnit,
    UserInvite,
    UserInviteStatus,
    UserVisit,
    VisitValidationStatus,
)


def get_annotated_opportunity_access(opportunity: Opportunity):
    learn_modules_count = opportunity.learn_app.learn_modules.count()
    access_objects = (
        UserInvite.objects.filter(opportunity=opportunity)
        .select_related("opportunity_access", "opportunity_access__opportunityclaim", "opportunity_access__user")
        .annotate(
            last_visit_date_d=Max(
                "opportunity_access__user__uservisit__visit_date",
                filter=Q(opportunity_access__user__uservisit__opportunity=opportunity)
                & ~Q(opportunity_access__user__uservisit__status=VisitValidationStatus.trial),
            ),
            date_deliver_started=Min(
                "opportunity_access__user__uservisit__visit_date",
                filter=Q(opportunity_access__user__uservisit__opportunity=opportunity),
            ),
            passed_assessment=Sum(
                Case(
                    When(
                        Q(
                            opportunity_access__user__assessments__opportunity=opportunity,
                            opportunity_access__user__assessments__passed=True,
                        ),
                        then=1,
                    ),
                    default=0,
                )
            ),
            completed_modules_count=Count(
                "opportunity_access__user__completed_modules__module",
                filter=Q(opportunity_access__user__completed_modules__opportunity=opportunity),
                distinct=True,
            ),
            job_claimed=Case(
                When(
                    Q(opportunity_access__opportunityclaim__isnull=False),
                    then="opportunity_access__opportunityclaim__date_claimed",
                )
            ),
        )
        .annotate(
            date_learn_completed=Case(
                When(
                    Q(completed_modules_count=learn_modules_count),
                    then=Max(
                        "opportunity_access__user__completed_modules__date",
                        filter=Q(opportunity_access__user__completed_modules__opportunity=opportunity),
                    ),
                )
            )
        )
        .order_by("opportunity_access__user__name")
    )

    return access_objects


def get_annotated_opportunity_access_deliver_status(opportunity: Opportunity):
    access_objects = []
    for payment_unit in opportunity.paymentunit_set.all():
        access_objects += (
            OpportunityAccess.objects.filter(opportunity=opportunity)
            .select_related("user")
            .annotate(
                payment_unit=Value(payment_unit.name),
                pending=Count(
                    "completedwork",
                    filter=Q(
                        completedwork__opportunity_access_id=F("pk"),
                        completedwork__payment_unit=payment_unit,
                        completedwork__status=CompletedWorkStatus.pending,
                    ),
                    distinct=True,
                ),
                approved=Count(
                    "completedwork",
                    filter=Q(
                        completedwork__opportunity_access_id=F("pk"),
                        completedwork__payment_unit=payment_unit,
                        completedwork__status=CompletedWorkStatus.approved,
                    ),
                    distinct=True,
                ),
                rejected=Count(
                    "completedwork",
                    filter=Q(
                        completedwork__opportunity_access_id=F("pk"),
                        completedwork__payment_unit=payment_unit,
                        completedwork__status=CompletedWorkStatus.rejected,
                    ),
                    distinct=True,
                ),
                over_limit=Count(
                    "completedwork",
                    filter=Q(
                        completedwork__opportunity_access_id=F("pk"),
                        completedwork__payment_unit=payment_unit,
                        completedwork__status=CompletedWorkStatus.over_limit,
                    ),
                    distinct=True,
                ),
                incomplete=Count(
                    "completedwork",
                    filter=Q(
                        completedwork__opportunity_access_id=F("pk"),
                        completedwork__payment_unit=payment_unit,
                        completedwork__status=CompletedWorkStatus.incomplete,
                    ),
                    distinct=True,
                ),
                completed=F("approved") + F("rejected") + F("pending") + F("over_limit"),
            )
            .order_by("user__name")
        )
    access_objects.sort(key=lambda a: a.user.name)
    return access_objects


def get_payment_report_data(opportunity: Opportunity):
    payment_units = PaymentUnit.objects.filter(opportunity=opportunity)
    PaymentReportData = namedtuple(
        "PaymentReportData", ["payment_unit", "approved", "user_payment_accrued", "nm_payment_accrued"]
    )
    data = []
    total_user_payment_accrued = 0
    total_nm_payment_accrued = 0
    for payment_unit in payment_units:
        completed_works = CompletedWork.objects.filter(
            opportunity_access__opportunity=opportunity, status=CompletedWorkStatus.approved, payment_unit=payment_unit
        )
        completed_work_count = len(completed_works)
        user_payment_accrued = sum([cw.payment_accrued for cw in completed_works])
        nm_payment_accrued = completed_work_count * opportunity.managedopportunity.org_pay_per_visit
        total_user_payment_accrued += user_payment_accrued
        total_nm_payment_accrued += nm_payment_accrued
        data.append(
            PaymentReportData(payment_unit.name, completed_work_count, user_payment_accrued, nm_payment_accrued)
        )
    return data, total_user_payment_accrued, total_nm_payment_accrued


def get_opportunity_list_data(organization, program_manager=False):
    today = now().date()
    three_days_ago = now() - timedelta(days=3)

<<<<<<< HEAD
    queryset = Opportunity.objects.filter(organization=organization).annotate(
=======
    base_filter = Q(organization=organization)
    if program_manager:
        base_filter |= Q(managedopportunity__program__organization=organization)

    queryset = Opportunity.objects.filter(base_filter).annotate(
>>>>>>> 17a88f07
        program=F("managedopportunity__program__name"),
        pending_invites=Count(
            "userinvite",
            filter=~Q(userinvite__status=UserInviteStatus.accepted),
            distinct=True,
        ),
        pending_approvals=Count(
            "uservisit",
            filter=Q(uservisit__status=VisitValidationStatus.pending),
            distinct=True,
        ),
        total_accrued=Coalesce(
            Sum("opportunityaccess__payment_accrued", distinct=True), Value(0), output_field=DecimalField()
        ),
        total_paid=Coalesce(
            Sum(
<<<<<<< HEAD
                "opportunityaccess__payment__amount_usd",
=======
                "opportunityaccess__payment__amount",
>>>>>>> 17a88f07
                filter=Q(opportunityaccess__payment__confirmed=True),
                distinct=True,
            ),
            Value(0),
            output_field=DecimalField(),
        ),
        payments_due=ExpressionWrapper(
            F("total_accrued") - F("total_paid"),
            output_field=DecimalField(),
        ),
        inactive_workers=Count(
            "opportunityaccess",
            filter=Q(
                ~Exists(
                    UserVisit.objects.filter(
                        opportunity_access=OuterRef("opportunityaccess"),
                        visit_date__gte=three_days_ago,
                    )
                )
                & ~Exists(
                    CompletedModule.objects.filter(
                        opportunity_access=OuterRef("opportunityaccess"),
                        date__gte=three_days_ago,
                    )
                )
            ),
            distinct=True,
        ),
        status=Case(
            When(Q(active=True) & Q(end_date__gte=today), then=Value(0)),  # Active
            When(Q(active=True) & Q(end_date__lt=today), then=Value(1)),  # Ended
            default=Value(2),  # Inactive
            output_field=IntegerField(),
        ),
    )

    if program_manager:
        queryset = queryset.annotate(
<<<<<<< HEAD
            active_workers=Count(
                "opportunityaccess",
                filter=Q(
                    Exists(
                        UserVisit.objects.filter(
                            opportunity_access=OuterRef("opportunityaccess"),
                            visit_date__gte=three_days_ago,
                        )
                    )
                    | Exists(
                        CompletedModule.objects.filter(
                            opportunity_access=OuterRef("opportunityaccess"),
                            date__gte=three_days_ago,
                        )
                    )
                ),
                distinct=True,
            ),
            total_deliveries=Count("opportunityaccess__completedwork", distinct=True),
            verified_deliveries=Count(
                "opportunityaccess__completedwork",
                filter=Q(opportunityaccess__completedwork__status=CompletedWorkStatus.approved),
                distinct=True,
            ),
        )

    return queryset


def get_worker_table_data(opportunity):
    learn_modules_count = opportunity.learn_app.learn_modules.count()

    min_dates_per_module = (
        CompletedModule.objects.filter(opportunity_access=OuterRef("pk"))
        .values("module")
        .annotate(min_date=Min("date"))
        .values("min_date")
    )

    queryset = OpportunityAccess.objects.filter(opportunity=opportunity).annotate(
        last_active=Greatest(Max("uservisit__visit_date"), Max("completedmodule__date")),
        completed_modules_count=Count(
            "completedmodule__module",
            distinct=True,
        ),
        completed_learn=Case(
            When(
                Q(completed_modules_count=learn_modules_count),
                then=Subquery(min_dates_per_module.order_by("-min_date")[:1]),
            ),
            default=None,
        ),
        days_to_complete_learn=ExpressionWrapper(
            F("completed_learn") - F("date_learn_started"),
            output_field=DurationField(),
        ),
        first_delivery=Min(
            "uservisit__visit_date",
        ),
        days_to_start_delivery=Case(
            When(
                date_learn_started__isnull=False,
                first_delivery__isnull=False,
                then=ExpressionWrapper(F("first_delivery") - F("date_learn_started"), output_field=DurationField()),
            ),
            default=None,
            output_field=DurationField(),
        ),
    )

    return queryset


def get_worker_learn_table_data(opportunity):
    learn_modules_count = opportunity.learn_app.learn_modules.count()
    min_dates_per_module = (
        CompletedModule.objects.filter(opportunity_access=OuterRef("pk"))
        .values("module")
        .annotate(min_date=Min("date"))
        .values("min_date")
    )

    assessments_qs = Assessment.objects.filter(user=OuterRef("user"), opportunity=OuterRef("opportunity"), passed=True)

    duration_subquery = (
        CompletedModule.objects.filter(opportunity_access=OuterRef("pk"))
        .values("opportunity_access")
        .annotate(total_duration=Sum("duration"))
        .values("total_duration")[:1]
    )

    queryset = OpportunityAccess.objects.filter(opportunity=opportunity).annotate(
        last_active=Greatest(Max("uservisit__visit_date"), Max("completedmodule__date")),
        completed_modules_count=Count("completedmodule__module", distinct=True),
        completed_learn=Case(
            When(
                Q(completed_modules_count=learn_modules_count),
                then=Subquery(min_dates_per_module.order_by("-min_date")[:1]),
            ),
            default=None,
        ),
        passed_assessment=Exists(assessments_qs),
        assesment_count=Count("assessment", distinct=True),
        learning_hours=Subquery(duration_subquery, output_field=DurationField()),
        modules_completed_percentage=Round(
            ExpressionWrapper(F("completed_modules_count") * 100.0 / learn_modules_count, output_field=FloatField()), 1
        ),
    )
=======
            total_workers=Count("opportunityaccess", distinct=True),
            active_workers=F("total_workers") - F("inactive_workers"),
            total_deliveries=Sum("opportunityaccess__completedwork__saved_completed_count", distinct=True),
            verified_deliveries=Sum("opportunityaccess__completedwork__saved_approved_count", distinct=True)
        )

>>>>>>> 17a88f07
    return queryset<|MERGE_RESOLUTION|>--- conflicted
+++ resolved
@@ -5,42 +5,26 @@
     Case,
     Count,
     DecimalField,
-<<<<<<< HEAD
     DurationField,
     Exists,
     ExpressionWrapper,
     F,
     FloatField,
-=======
-    Exists,
-    ExpressionWrapper,
-    F,
->>>>>>> 17a88f07
     IntegerField,
     Max,
     Min,
     OuterRef,
     Q,
-<<<<<<< HEAD
     Subquery,
-=======
->>>>>>> 17a88f07
     Sum,
     Value,
     When,
 )
-<<<<<<< HEAD
 from django.db.models.functions import Coalesce, Greatest, Round
 from django.utils.timezone import now
 
 from commcare_connect.opportunity.models import (
     Assessment,
-=======
-from django.db.models.functions import Coalesce
-from django.utils.timezone import now
-
-from commcare_connect.opportunity.models import (
->>>>>>> 17a88f07
     CompletedModule,
     CompletedWork,
     CompletedWorkStatus,
@@ -198,15 +182,11 @@
     today = now().date()
     three_days_ago = now() - timedelta(days=3)
 
-<<<<<<< HEAD
-    queryset = Opportunity.objects.filter(organization=organization).annotate(
-=======
     base_filter = Q(organization=organization)
     if program_manager:
         base_filter |= Q(managedopportunity__program__organization=organization)
 
     queryset = Opportunity.objects.filter(base_filter).annotate(
->>>>>>> 17a88f07
         program=F("managedopportunity__program__name"),
         pending_invites=Count(
             "userinvite",
@@ -223,11 +203,7 @@
         ),
         total_paid=Coalesce(
             Sum(
-<<<<<<< HEAD
-                "opportunityaccess__payment__amount_usd",
-=======
                 "opportunityaccess__payment__amount",
->>>>>>> 17a88f07
                 filter=Q(opportunityaccess__payment__confirmed=True),
                 distinct=True,
             ),
@@ -266,31 +242,10 @@
 
     if program_manager:
         queryset = queryset.annotate(
-<<<<<<< HEAD
-            active_workers=Count(
-                "opportunityaccess",
-                filter=Q(
-                    Exists(
-                        UserVisit.objects.filter(
-                            opportunity_access=OuterRef("opportunityaccess"),
-                            visit_date__gte=three_days_ago,
-                        )
-                    )
-                    | Exists(
-                        CompletedModule.objects.filter(
-                            opportunity_access=OuterRef("opportunityaccess"),
-                            date__gte=three_days_ago,
-                        )
-                    )
-                ),
-                distinct=True,
-            ),
-            total_deliveries=Count("opportunityaccess__completedwork", distinct=True),
-            verified_deliveries=Count(
-                "opportunityaccess__completedwork",
-                filter=Q(opportunityaccess__completedwork__status=CompletedWorkStatus.approved),
-                distinct=True,
-            ),
+            total_workers=Count("opportunityaccess", distinct=True),
+            active_workers=F("total_workers") - F("inactive_workers"),
+            total_deliveries=Sum("opportunityaccess__completedwork__saved_completed_count", distinct=True),
+            verified_deliveries=Sum("opportunityaccess__completedwork__saved_approved_count", distinct=True)
         )
 
     return queryset
@@ -375,12 +330,4 @@
             ExpressionWrapper(F("completed_modules_count") * 100.0 / learn_modules_count, output_field=FloatField()), 1
         ),
     )
-=======
-            total_workers=Count("opportunityaccess", distinct=True),
-            active_workers=F("total_workers") - F("inactive_workers"),
-            total_deliveries=Sum("opportunityaccess__completedwork__saved_completed_count", distinct=True),
-            verified_deliveries=Sum("opportunityaccess__completedwork__saved_approved_count", distinct=True)
-        )
-
->>>>>>> 17a88f07
     return queryset