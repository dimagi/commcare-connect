from collections import namedtuple
from datetime import timedelta

from django.db.models import (
    BooleanField,
    Case,
    CharField,
    Count,
    DateTimeField,
    DecimalField,
    DurationField,
    Exists,
    ExpressionWrapper,
    F,
    FloatField,
    IntegerField,
    Max,
    Min,
    OuterRef,
    Q,
    Subquery,
    Sum,
    Value,
    When,
)
from django.db.models.functions import Coalesce, Greatest, Round, TruncDate
from django.utils.timezone import now

from commcare_connect.opportunity.models import (
    Assessment,
    CompletedModule,
    CompletedWork,
    CompletedWorkStatus,
    LearnModule,
    Opportunity,
    OpportunityAccess,
    OpportunityClaimLimit,
    PaymentUnit,
    UserInvite,
    UserInviteStatus,
    UserVisit,
    VisitReviewStatus,
<<<<<<< HEAD
    VisitValidationStatus,
=======
    VisitValidationStatus, OpportunityClaimLimit, Payment,
>>>>>>> 5893d800
)


class OpportunityAnnotations:
    @staticmethod
    def inactive_workers(days_ago):
        return Count(
            "opportunityaccess",
            filter=Q(opportunityaccess__last_active__isnull=False) &
                   Q(opportunityaccess__last_active__lt=days_ago),
            distinct=True,
        )

    @staticmethod
    def total_accrued():
        return Coalesce(
            Sum("opportunityaccess__payment_accrued", distinct=True),
            Value(0),
            output_field=DecimalField()
        )

    @staticmethod
    def total_paid():
        return Coalesce(
            Sum(
                "opportunityaccess__payment__amount",
                distinct=True,
            ),
            Value(0),
            output_field=DecimalField()
        )

    @staticmethod
    def pending_invites():
        return Count(
            "userinvite",
            filter=~Q(userinvite__status=UserInviteStatus.not_found)
                   & ~Q(userinvite__status=UserInviteStatus.accepted),
            distinct=True,
        )

    @staticmethod
    def workers_invited():
        return Count("userinvite", distinct=True, filter=~Q(userinvite__status=UserInviteStatus.not_found))

    @staticmethod
    def started_learning():
        return Count(
            "opportunityaccess", filter=Q(opportunityaccess__date_learn_started__isnull=False), distinct=True
        )


def get_deliveries_count_subquery(status=None):
    filters = {
        "opportunity_access__opportunity_id": OuterRef("pk")
    }
    if status is not None:
        filters["status"] = status

    return Coalesce(Subquery(
        CompletedWork.objects
        .filter(**filters)
        .values("opportunity_access__opportunity_id")
        .annotate(count=Count("id", distinct=True))
        .values("count"), output_field=IntegerField()
    ), 0)


total_accrued_sq = Coalesce(Subquery(OpportunityAccess.objects.filter(
    opportunity_id=OuterRef("pk")
).values("opportunity_id").annotate(
    total=Sum("payment_accrued")
).values("total"), output_field=IntegerField()), 0)

total_paid_sq = Coalesce(Subquery(Payment.objects.filter(
    opportunity_access__opportunity_id=OuterRef("pk")
).values("opportunity_access__opportunity_id").annotate(
    total=Sum("amount")
).values("total"), output_field=IntegerField()), 0)

deliveries_from_yesterday_sq = Coalesce(Subquery(UserVisit.objects.filter(
    opportunity_id=OuterRef("pk"),
    visit_date__gte=now().date() - timedelta(1)
).values("opportunity_id").annotate(
    count=Count("id", distinct=True)
).values("count"), output_field=IntegerField()), 0)


def get_annotated_opportunity_access(opportunity: Opportunity):
    learn_modules_count = opportunity.learn_app.learn_modules.count()
    access_objects = (
        UserInvite.objects.filter(opportunity=opportunity)
        .select_related("opportunity_access", "opportunity_access__opportunityclaim", "opportunity_access__user")
        .annotate(
            last_visit_date_d=Max(
                "opportunity_access__user__uservisit__visit_date",
                filter=Q(opportunity_access__user__uservisit__opportunity=opportunity)
                & ~Q(opportunity_access__user__uservisit__status=VisitValidationStatus.trial),
            ),
            date_deliver_started=Min(
                "opportunity_access__user__uservisit__visit_date",
                filter=Q(opportunity_access__user__uservisit__opportunity=opportunity),
            ),
            passed_assessment=Sum(
                Case(
                    When(
                        Q(
                            opportunity_access__user__assessments__opportunity=opportunity,
                            opportunity_access__user__assessments__passed=True,
                        ),
                        then=1,
                    ),
                    default=0,
                )
            ),
            completed_modules_count=Count(
                "opportunity_access__user__completed_modules__module",
                filter=Q(opportunity_access__user__completed_modules__opportunity=opportunity),
                distinct=True,
            ),
            job_claimed=Case(
                When(
                    Q(opportunity_access__opportunityclaim__isnull=False),
                    then="opportunity_access__opportunityclaim__date_claimed",
                )
            ),
        )
        .annotate(
            date_learn_completed=Case(
                When(
                    Q(completed_modules_count=learn_modules_count),
                    then=Max(
                        "opportunity_access__user__completed_modules__date",
                        filter=Q(opportunity_access__user__completed_modules__opportunity=opportunity),
                    ),
                )
            )
        )
        .order_by("opportunity_access__user__name")
    )

    return access_objects


def get_annotated_opportunity_access_deliver_status(opportunity: Opportunity):
    access_objects = []
    for payment_unit in opportunity.paymentunit_set.all():

        total_visits_sq = Subquery(OpportunityClaimLimit.objects.filter(
            opportunity_claim__opportunity_access_id=OuterRef("pk"),
            payment_unit=payment_unit
        ).values("max_visits")[:1], output_field=IntegerField())

        last_visit_sq = Subquery(
            UserVisit.objects.filter(opportunity_access_id=OuterRef("pk"))
            .values("opportunity_access_id")
            .annotate(max_visit_date=Max("visit_date"))
            .values("max_visit_date")[:1],
            output_field=DateTimeField(null=True),
        )

        last_module_sq = Subquery(
            CompletedModule.objects.filter(opportunity_access_id=OuterRef("pk"))
            .values("opportunity_access_id")
            .annotate(max_module_date=Max("date"))
            .values("max_module_date")[:1],
            output_field=DateTimeField(null=True),
        )

        duplicate_sq = Subquery(
            CompletedWork.objects.filter(
                opportunity_access_id=OuterRef("pk"),
                payment_unit=payment_unit,
                saved_completed_count__gt=1,
            )
            .values("opportunity_access_id")
            .annotate(duplicate_count=Count("id", distinct=True))
            .values("duplicate_count")[:1],
            output_field=IntegerField(),
        )

        def completed_work_status_subquery(status_value):
            return Subquery(
                CompletedWork.objects.filter(
                    opportunity_access_id=OuterRef("pk"), payment_unit=payment_unit, status=status_value
                )
                .values("opportunity_access_id")
                .annotate(status_count=Count("id", distinct=True))
                .values("status_count")[:1],
                output_field=IntegerField(),
            )

        pending_count_sq = completed_work_status_subquery(CompletedWorkStatus.pending)
        approved_count_sq = completed_work_status_subquery(CompletedWorkStatus.approved)
        rejected_count_sq = completed_work_status_subquery(CompletedWorkStatus.rejected)
        over_limit_count_sq = completed_work_status_subquery(CompletedWorkStatus.over_limit)
        incomplete_count_sq = completed_work_status_subquery(CompletedWorkStatus.incomplete)

        queryset = (
            OpportunityAccess.objects.filter(opportunity=opportunity, accepted=True)
            .annotate(
                payment_unit_id=Value(payment_unit.pk),
                payment_unit=Value(payment_unit.name, output_field=CharField()),
                total_visits=Coalesce(total_visits_sq, Value(None, output_field=IntegerField())),  # Optional
                _last_visit_val=Coalesce(last_visit_sq, Value(None, output_field=DateTimeField())),
                _last_module_val=Coalesce(last_module_sq, Value(None, output_field=DateTimeField())),
                pending=Coalesce(pending_count_sq, Value(0)),
                approved=Coalesce(approved_count_sq, Value(0)),
                rejected=Coalesce(rejected_count_sq, Value(0)),
                duplicate=Coalesce(duplicate_sq, Value(0)),
                over_limit=Coalesce(over_limit_count_sq, Value(0)),
                incomplete=Coalesce(incomplete_count_sq, Value(0)),
            )
            .annotate(
                completed=(
                    F('pending') + F('approved') + F('rejected') + F('over_limit')
                )
            )
            .select_related('user')
            .order_by('user__name')
        )
        access_objects += queryset
    access_objects.sort(key=lambda a: a.user.name)
    return access_objects


def get_payment_report_data(opportunity: Opportunity):
    payment_units = PaymentUnit.objects.filter(opportunity=opportunity)
    PaymentReportData = namedtuple(
        "PaymentReportData", ["payment_unit", "approved", "user_payment_accrued", "nm_payment_accrued"]
    )
    data = []
    total_user_payment_accrued = 0
    total_nm_payment_accrued = 0
    for payment_unit in payment_units:
        completed_works = CompletedWork.objects.filter(
            opportunity_access__opportunity=opportunity, status=CompletedWorkStatus.approved, payment_unit=payment_unit
        )
        completed_work_count = len(completed_works)
        user_payment_accrued = sum([cw.payment_accrued for cw in completed_works])
        nm_payment_accrued = completed_work_count * opportunity.managedopportunity.org_pay_per_visit
        total_user_payment_accrued += user_payment_accrued
        total_nm_payment_accrued += nm_payment_accrued
        data.append(
            PaymentReportData(payment_unit.name, completed_work_count, user_payment_accrued, nm_payment_accrued)
        )
    return data, total_user_payment_accrued, total_nm_payment_accrued


def get_opportunity_list_data(organization, program_manager=False):
    today = now().date()
    three_days_ago = now() - timedelta(days=3)

    pending_approvals_sq = Subquery(
        UserVisit.objects.filter(opportunity_access__opportunity_id=OuterRef("pk"), status="pending")
        .values("opportunity_access__opportunity_id")
        .annotate(count=Count("id", distinct=True))
        .values("count")[:1],
        output_field=IntegerField(),
    )

    base_filter = Q(organization=organization)
    if program_manager:
        base_filter |= Q(managedopportunity__program__organization=organization)

    queryset = Opportunity.objects.filter(base_filter).annotate(
        program=F("managedopportunity__program__name"),
        pending_invites=OpportunityAnnotations.pending_invites(),
        pending_approvals=Coalesce(pending_approvals_sq, Value(0)),
        total_accrued=OpportunityAnnotations.total_accrued(),
        total_paid=OpportunityAnnotations.total_paid(),
        payments_due=ExpressionWrapper(
            F("total_accrued") - F("total_paid"),
            output_field=DecimalField(),
        ),
        inactive_workers=OpportunityAnnotations.inactive_workers(three_days_ago),
        status=Case(
            When(Q(active=True) & Q(end_date__gte=today), then=Value(0)),  # Active
            When(Q(active=True) & Q(end_date__lt=today), then=Value(1)),  # Ended
            default=Value(2),  # Inactive
            output_field=IntegerField(),
        ),
    )

    if program_manager:
        total_deliveries_sq = Subquery(
            CompletedWork.objects.filter(opportunity_access__opportunity_id=OuterRef("pk"))
            .values("opportunity_access__opportunity_id")
            .annotate(total=Sum("saved_completed_count", distinct=True))
            .values("total")[:1],
            output_field=IntegerField(),
        )

        verified_deliveries_sq = Subquery(
            CompletedWork.objects.filter(opportunity_access__opportunity_id=OuterRef("pk"))
            .values("opportunity_access__opportunity_id")
            .annotate(total=Sum("saved_approved_count", distinct=True))
            .values("total")[:1],
            output_field=IntegerField(),
        )

        queryset = queryset.annotate(
            total_workers=Count("opportunityaccess", distinct=True),
            started_learning=OpportunityAnnotations.started_learning(),
            total_deliveries=Coalesce(total_deliveries_sq, Value(0)),
            verified_deliveries=Coalesce(verified_deliveries_sq, Value(0)),
            active_workers=F("started_learning") - F("inactive_workers"),
        )

    return queryset


def get_worker_table_data(opportunity):
    learn_modules_count = opportunity.learn_app.learn_modules.count()

    min_dates_per_module = (
        CompletedModule.objects.filter(opportunity_access=OuterRef("pk"))
        .values("module")
        .annotate(min_date=Min("date"))
        .values("min_date")
    )

    queryset = OpportunityAccess.objects.filter(opportunity=opportunity).annotate(
        completed_modules_count=Count(
            "completedmodule__module",
            distinct=True,
        ),
        completed_learn=Case(
            When(
                Q(completed_modules_count=learn_modules_count),
                then=Subquery(min_dates_per_module.order_by("-min_date")[:1]),
            ),
            default=None,
        ),
        days_to_complete_learn=ExpressionWrapper(
            F("completed_learn") - F("date_learn_started"),
            output_field=DurationField(),
        ),
        first_delivery=Min(
            "uservisit__visit_date",
        ),
        days_to_start_delivery=Case(
            When(
                date_learn_started__isnull=False,
                first_delivery__isnull=False,
                then=ExpressionWrapper(F("first_delivery") - F("date_learn_started"), output_field=DurationField()),
            ),
            default=None,
            output_field=DurationField(),
        ),
    )

    return queryset


def get_worker_learn_table_data(opportunity):
    learn_modules_count = opportunity.learn_app.learn_modules.count()
    min_dates_per_module = (
        CompletedModule.objects.filter(opportunity_access=OuterRef("pk"))
        .values("module")
        .annotate(min_date=Min("date"))
        .values("min_date")
    )

    duration_subquery = (
        CompletedModule.objects.filter(opportunity_access=OuterRef("pk"))
        .values("opportunity_access")
        .annotate(total_duration=Sum("duration"))
        .values("total_duration")[:1]
    )
    queryset = OpportunityAccess.objects.filter(opportunity=opportunity, accepted=True).annotate(
        completed_modules_count=Count("completedmodule__module", distinct=True),
        completed_learn=Case(
            When(
                Q(completed_modules_count=learn_modules_count),
                then=Subquery(min_dates_per_module.order_by("-min_date")[:1]),
            ),
            default=None,
        ),
        assesment_count=Count("assessment", distinct=True),
        learning_hours=Subquery(duration_subquery, output_field=DurationField()),
        modules_completed_percentage=Round(
            ExpressionWrapper(F("completed_modules_count") * 100.0 / learn_modules_count, output_field=FloatField()), 1
        ),
    )
    return queryset


def get_opportunity_delivery_progress(opp_id):
    today = now().replace(hour=0, minute=0, second=0, microsecond=0)
    three_days_ago = today - timedelta(days=3)
    yesterday = today - timedelta(days=1)

    accrued_since_yesterday_sq = Coalesce(Subquery(CompletedWork.objects.filter(
        opportunity_access__opportunity_id=OuterRef("pk"),
        status_modified_date__gte=yesterday,
        status=CompletedWorkStatus.approved,
    ).values("opportunity_access__opportunity_id").annotate(
        total=Sum("saved_payment_accrued")
    ).values("total"), output_field=IntegerField()), 0)

    most_recent_delivery_sq = Subquery(UserVisit.objects.filter(
        opportunity_id=OuterRef("pk")
    ).order_by("-visit_date").values("visit_date")[:1], output_field=DateTimeField())

    flagged_deliveries_waiting_review_sq = Coalesce(Subquery(UserVisit.objects.filter(
        opportunity_id=OuterRef("pk"),
        status=VisitValidationStatus.pending,
    ).values("opportunity_id").annotate(
        count=Count("id", distinct=True)
    ).values("count"), output_field=IntegerField()),0)

    flagged_since_yesterday_sq = Coalesce(Subquery(UserVisit.objects.filter(
        opportunity_id=OuterRef("pk"),
        status=VisitValidationStatus.pending,
        visit_date__gte=yesterday,
    ).values("opportunity_id").annotate(
        count=Count("id", distinct=True)
    ).values("count"),output_field=IntegerField()),0)

    visits_pending_pm_sq = Coalesce(Subquery(UserVisit.objects.filter(
        opportunity_id=OuterRef("pk"),
        review_status=VisitReviewStatus.pending,
        review_created_on__isnull=False
    ).values("opportunity_id").annotate(
        count=Count("id", distinct=True)
    ).values("count"), output_field=IntegerField()),0)

    visits_pending_pm_yesterday_sq = Coalesce(Subquery(UserVisit.objects.filter(
        opportunity_id=OuterRef("pk"),
        review_status=VisitReviewStatus.pending,
        review_created_on__isnull=False,
        review_created_on__gte=yesterday,
    ).values("opportunity_id").annotate(
        count=Count("id", distinct=True)
    ).values("count"), output_field=IntegerField()), 0)

    recent_payment_sq = Subquery(Payment.objects.filter(
        opportunity_access__opportunity_id=OuterRef("pk")
    ).order_by("-date_paid").values("date_paid")[:1], output_field=DateTimeField())

    annotated_opportunity =  Opportunity.objects.filter(id=opp_id).annotate(
        inactive_workers=OpportunityAnnotations.inactive_workers(three_days_ago),
        deliveries_from_yesterday=deliveries_from_yesterday_sq,
        accrued_since_yesterday=accrued_since_yesterday_sq,
        most_recent_delivery=most_recent_delivery_sq,
        total_deliveries=get_deliveries_count_subquery(),
        flagged_deliveries_waiting_for_review=flagged_deliveries_waiting_review_sq,
        flagged_deliveries_waiting_for_review_since_yesterday=flagged_since_yesterday_sq,
        visits_pending_for_pm_review=visits_pending_pm_sq,
        visits_pending_for_pm_review_since_yesterday=visits_pending_pm_yesterday_sq,
        recent_payment=recent_payment_sq,
        workers_invited=OpportunityAnnotations.workers_invited(),
        pending_invites=OpportunityAnnotations.pending_invites(),
        total_accrued=total_accrued_sq,
        total_paid=total_paid_sq,
        payments_due=ExpressionWrapper(
            F("total_accrued") - F("total_paid"),
            output_field=IntegerField()
        ),

    )

    return annotated_opportunity.first()



def get_opportunity_worker_progress(opp_id):
    return Opportunity.objects.filter(id=opp_id).annotate(
        total_deliveries=get_deliveries_count_subquery(),
        approved_deliveries=get_deliveries_count_subquery(CompletedWorkStatus.approved),
        rejected_deliveries=get_deliveries_count_subquery(CompletedWorkStatus.rejected),
        total_accrued=total_accrued_sq,
        total_paid=total_paid_sq,
        visits_since_yesterday=deliveries_from_yesterday_sq,
    ).first()


def get_opportunity_funnel_progress(opp_id):
    started_deliveries_sq = UserVisit.objects.filter(
        opportunity_id=OuterRef("pk")
    ).values("opportunity_id").annotate(
        count=Count("user_id", distinct=True)
    ).values("count")

    return Opportunity.objects.filter(id=opp_id).annotate(
        workers_invited=OpportunityAnnotations.workers_invited(),
        pending_invites=OpportunityAnnotations.pending_invites(),
        started_learning_count=OpportunityAnnotations.started_learning(),
        claimed_job=Count("opportunityaccess__opportunityclaim", distinct=True),
        started_deliveries=Coalesce(
            Subquery(started_deliveries_sq, output_field=IntegerField()),
            0
        ),
        completed_assessments=Count(
            "assessment__user",
            filter=Q(assessment__passed=True),
            distinct=True,
        ),
        completed_learning=Count(
            "opportunityaccess__user",
            filter=Q(opportunityaccess__completed_learn__isnull=False),
            distinct=True,
        ),
    ).first()<|MERGE_RESOLUTION|>--- conflicted
+++ resolved
@@ -40,11 +40,7 @@
     UserInviteStatus,
     UserVisit,
     VisitReviewStatus,
-<<<<<<< HEAD
-    VisitValidationStatus,
-=======
     VisitValidationStatus, OpportunityClaimLimit, Payment,
->>>>>>> 5893d800
 )
 
 
