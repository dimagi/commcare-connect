--- conflicted
+++ resolved
@@ -40,11 +40,7 @@
     UserInviteStatus,
     UserVisit,
     VisitReviewStatus,
-<<<<<<< HEAD
-    VisitValidationStatus,
-=======
     VisitValidationStatus, OpportunityClaimLimit, Payment,
->>>>>>> 2ef8bf0a
 )
 
 
