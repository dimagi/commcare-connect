from collections import namedtuple
from datetime import timedelta

from django.db.models import (
    BooleanField,
    Case,
    CharField,
    Count,
    DateTimeField,
    DecimalField,
    DurationField,
    Exists,
    ExpressionWrapper,
    F,
    FloatField,
    IntegerField,
    Max,
    Min,
    OuterRef,
    Q,
    Subquery,
    Sum,
    Value,
    When,
)
from django.db.models.functions import Coalesce, Greatest, Round, TruncDate
from django.utils.timezone import now

from commcare_connect.opportunity.models import (
    Assessment,
    CompletedModule,
    CompletedWork,
    CompletedWorkStatus,
    LearnModule,
    Opportunity,
    OpportunityAccess,
    OpportunityClaimLimit,
    PaymentUnit,
    UserInvite,
    UserInviteStatus,
    UserVisit,
    VisitReviewStatus,
<<<<<<< HEAD
    VisitValidationStatus, OpportunityClaimLimit, Payment,
=======
    VisitValidationStatus,
>>>>>>> 27b65eef
)


class OpportunityAnnotations:
    @staticmethod
    def inactive_workers(days_ago):
        return Count(
            "opportunityaccess",
            filter=Q(opportunityaccess__last_active__isnull=False) &
                   Q(opportunityaccess__last_active__lt=days_ago),
            distinct=True,
        )

    @staticmethod
    def total_accrued():
        return Coalesce(
            Sum("opportunityaccess__payment_accrued", distinct=True),
            Value(0),
            output_field=DecimalField()
        )

    @staticmethod
    def total_paid():
        return Coalesce(
            Sum(
                "opportunityaccess__payment__amount",
                distinct=True,
            ),
            Value(0),
            output_field=DecimalField()
        )

    @staticmethod
    def pending_invites():
        return Count(
            "userinvite",
            filter=~Q(userinvite__status=UserInviteStatus.not_found)
                   & ~Q(userinvite__status=UserInviteStatus.accepted),
            distinct=True,
        )

    @staticmethod
    def workers_invited():
        return Count("userinvite", distinct=True, filter=~Q(userinvite__status=UserInviteStatus.not_found))

    @staticmethod
    def started_learning():
        return Count(
            "opportunityaccess", filter=Q(opportunityaccess__date_learn_started__isnull=False), distinct=True
        )


def get_deliveries_count_subquery(status=None):
    filters = {
        "opportunity_access__opportunity_id": OuterRef("pk")
    }
    if status is not None:
        filters["status"] = status

    return Coalesce(Subquery(
        CompletedWork.objects
        .filter(**filters)
        .values("opportunity_access__opportunity_id")
        .annotate(count=Count("id", distinct=True))
        .values("count"), output_field=IntegerField()
    ), 0)


def total_accrued_sq():
    return Coalesce(Subquery(OpportunityAccess.objects.filter(
        opportunity_id=OuterRef("pk")
    ).values("opportunity_id").annotate(
        total=Sum("payment_accrued")
    ).values("total"), output_field=IntegerField()), 0)


def total_paid_sq():
    return Coalesce(Subquery(Payment.objects.filter(
        opportunity_access__opportunity_id=OuterRef("pk")
    ).values("opportunity_access__opportunity_id").annotate(
        total=Sum("amount")
    ).values("total"), output_field=IntegerField()), 0)


def deliveries_from_yesterday_sq():
    return Coalesce(Subquery(UserVisit.objects.filter(
        opportunity_id=OuterRef("pk"),
        visit_date__gte=now().date() - timedelta(1)
    ).values("opportunity_id").annotate(
        count=Count("id", distinct=True)
    ).values("count"), output_field=IntegerField()), 0)


def get_annotated_opportunity_access(opportunity: Opportunity):
    learn_modules_count = opportunity.learn_app.learn_modules.count()
    access_objects = (
        UserInvite.objects.filter(opportunity=opportunity)
        .select_related("opportunity_access", "opportunity_access__opportunityclaim", "opportunity_access__user")
        .annotate(
            last_visit_date_d=Max(
                "opportunity_access__user__uservisit__visit_date",
                filter=Q(opportunity_access__user__uservisit__opportunity=opportunity)
                & ~Q(opportunity_access__user__uservisit__status=VisitValidationStatus.trial),
            ),
            date_deliver_started=Min(
                "opportunity_access__user__uservisit__visit_date",
                filter=Q(opportunity_access__user__uservisit__opportunity=opportunity),
            ),
            passed_assessment=Sum(
                Case(
                    When(
                        Q(
                            opportunity_access__user__assessments__opportunity=opportunity,
                            opportunity_access__user__assessments__passed=True,
                        ),
                        then=1,
                    ),
                    default=0,
                )
            ),
            completed_modules_count=Count(
                "opportunity_access__user__completed_modules__module",
                filter=Q(opportunity_access__user__completed_modules__opportunity=opportunity),
                distinct=True,
            ),
            job_claimed=Case(
                When(
                    Q(opportunity_access__opportunityclaim__isnull=False),
                    then="opportunity_access__opportunityclaim__date_claimed",
                )
            ),
        )
        .annotate(
            date_learn_completed=Case(
                When(
                    Q(completed_modules_count=learn_modules_count),
                    then=Max(
                        "opportunity_access__user__completed_modules__date",
                        filter=Q(opportunity_access__user__completed_modules__opportunity=opportunity),
                    ),
                )
            )
        )
        .order_by("opportunity_access__user__name")
    )

    return access_objects


def get_annotated_opportunity_access_deliver_status(opportunity: Opportunity):
    access_objects = []
    for payment_unit in opportunity.paymentunit_set.all():

        total_visits_sq = Subquery(OpportunityClaimLimit.objects.filter(
            opportunity_claim__opportunity_access_id=OuterRef("pk"),
            payment_unit=payment_unit
        ).values("max_visits")[:1], output_field=IntegerField())

        last_visit_sq = Subquery(
            UserVisit.objects.filter(opportunity_access_id=OuterRef("pk"))
            .values("opportunity_access_id")
            .annotate(max_visit_date=Max("visit_date"))
            .values("max_visit_date")[:1],
            output_field=DateTimeField(null=True),
        )

        last_module_sq = Subquery(
            CompletedModule.objects.filter(opportunity_access_id=OuterRef("pk"))
            .values("opportunity_access_id")
            .annotate(max_module_date=Max("date"))
            .values("max_module_date")[:1],
            output_field=DateTimeField(null=True),
        )

        duplicate_sq = Subquery(
            CompletedWork.objects.filter(
                opportunity_access_id=OuterRef("pk"),
                payment_unit=payment_unit,
                saved_completed_count__gt=1,
            )
            .values("opportunity_access_id")
            .annotate(duplicate_count=Count("id", distinct=True))
            .values("duplicate_count")[:1],
            output_field=IntegerField(),
        )

        def completed_work_status_subquery(status_value):
            return Subquery(
                CompletedWork.objects.filter(
                    opportunity_access_id=OuterRef("pk"), payment_unit=payment_unit, status=status_value
                )
                .values("opportunity_access_id")
                .annotate(status_count=Count("id", distinct=True))
                .values("status_count")[:1],
                output_field=IntegerField(),
            )

        def completed_work_status_total_subquery(status_value):
            return Subquery(
                CompletedWork.objects.filter(
                    opportunity_access_id=OuterRef("pk"), status=status_value
                )
                .values("opportunity_access_id")
                .annotate(status_count=Count("id", distinct=True))
                .values("status_count")[:1],
                output_field=IntegerField(),
            )

        pending_count_sq = completed_work_status_subquery(CompletedWorkStatus.pending)
        approved_count_sq = completed_work_status_subquery(CompletedWorkStatus.approved)
        rejected_count_sq = completed_work_status_subquery(CompletedWorkStatus.rejected)
        over_limit_count_sq = completed_work_status_subquery(CompletedWorkStatus.over_limit)
        incomplete_count_sq = completed_work_status_subquery(CompletedWorkStatus.incomplete)

        total_pending_for_user =completed_work_status_total_subquery(CompletedWorkStatus.pending)
        total_approved_for_user =completed_work_status_total_subquery(CompletedWorkStatus.approved)
        total_rejected_for_user =completed_work_status_total_subquery(CompletedWorkStatus.rejected)
        total_over_limit_for_user =completed_work_status_total_subquery(CompletedWorkStatus.over_limit)

        queryset = (
            OpportunityAccess.objects.filter(opportunity=opportunity)
            .annotate(
                payment_unit_id=Value(payment_unit.pk),
                payment_unit=Value(payment_unit.name, output_field=CharField()),
                total_visits=Coalesce(total_visits_sq, Value(None, output_field=IntegerField())),  # Optional
                _last_visit_val=Coalesce(last_visit_sq, Value(None, output_field=DateTimeField())),
                _last_module_val=Coalesce(last_module_sq, Value(None, output_field=DateTimeField())),
                pending=Coalesce(pending_count_sq, Value(0)),
                approved=Coalesce(approved_count_sq, Value(0)),
                rejected=Coalesce(rejected_count_sq, Value(0)),
                duplicate=Coalesce(duplicate_sq, Value(0)),
                over_limit=Coalesce(over_limit_count_sq, Value(0)),
                incomplete=Coalesce(incomplete_count_sq, Value(0)),
                total_pending=Coalesce(total_pending_for_user, Value(0)),
                total_approved=Coalesce(total_approved_for_user, Value(0)),
                total_rejected=Coalesce(total_rejected_for_user, Value(0)),
                total_over_limit=Coalesce(total_over_limit_for_user, Value(0)),
            )
            .annotate(
                completed=(
                    F('pending') + F('approved') + F('rejected') + F('over_limit')
                ),
                total_completed=(F('total_pending') + F('total_approved') + F('total_rejected') + F('total_over_limit'))

            )
            .select_related('user')
            .order_by('user__name')
        )
        access_objects += queryset
    access_objects.sort(key=lambda a: a.user.name)
    return access_objects


def get_payment_report_data(opportunity: Opportunity):
    payment_units = PaymentUnit.objects.filter(opportunity=opportunity)
    PaymentReportData = namedtuple(
        "PaymentReportData", ["payment_unit", "approved", "user_payment_accrued", "nm_payment_accrued"]
    )
    data = []
    total_user_payment_accrued = 0
    total_nm_payment_accrued = 0
    for payment_unit in payment_units:
        completed_works = CompletedWork.objects.filter(
            opportunity_access__opportunity=opportunity, status=CompletedWorkStatus.approved, payment_unit=payment_unit
        )
        completed_work_count = len(completed_works)
        user_payment_accrued = sum([cw.payment_accrued for cw in completed_works])
        nm_payment_accrued = completed_work_count * opportunity.managedopportunity.org_pay_per_visit
        total_user_payment_accrued += user_payment_accrued
        total_nm_payment_accrued += nm_payment_accrued
        data.append(
            PaymentReportData(payment_unit.name, completed_work_count, user_payment_accrued, nm_payment_accrued)
        )
    return data, total_user_payment_accrued, total_nm_payment_accrued


def get_opportunity_list_data(organization, program_manager=False):
    today = now().date()
    three_days_ago = now() - timedelta(days=3)

    pending_approvals_sq = Subquery(
        UserVisit.objects.filter(opportunity_access__opportunity_id=OuterRef("pk"), status="pending")
        .values("opportunity_access__opportunity_id")
        .annotate(count=Count("id", distinct=True))
        .values("count")[:1],
        output_field=IntegerField(),
    )

    base_filter = Q(organization=organization)
    if program_manager:
        base_filter |= Q(managedopportunity__program__organization=organization)

    queryset = Opportunity.objects.filter(base_filter).annotate(
        program=F("managedopportunity__program__name"),
        pending_invites=OpportunityAnnotations.pending_invites(),
        pending_approvals=Coalesce(pending_approvals_sq, Value(0)),
        total_accrued=OpportunityAnnotations.total_accrued(),
        total_paid=OpportunityAnnotations.total_paid(),
        payments_due=ExpressionWrapper(
            F("total_accrued") - F("total_paid"),
            output_field=DecimalField(),
        ),
        inactive_workers=OpportunityAnnotations.inactive_workers(three_days_ago),
        status=Case(
            When(Q(active=True) & Q(end_date__gte=today), then=Value(0)),  # Active
            When(Q(active=True) & Q(end_date__lt=today), then=Value(1)),  # Ended
            default=Value(2),  # Inactive
            output_field=IntegerField(),
        ),
    )

    if program_manager:
        total_deliveries_sq = Subquery(
            CompletedWork.objects.filter(opportunity_access__opportunity_id=OuterRef("pk"))
            .values("opportunity_access__opportunity_id")
            .annotate(total=Sum("saved_completed_count", distinct=True))
            .values("total")[:1],
            output_field=IntegerField(),
        )

        verified_deliveries_sq = Subquery(
            CompletedWork.objects.filter(opportunity_access__opportunity_id=OuterRef("pk"))
            .values("opportunity_access__opportunity_id")
            .annotate(total=Sum("saved_approved_count", distinct=True))
            .values("total")[:1],
            output_field=IntegerField(),
        )

        queryset = queryset.annotate(
            total_workers=Count("opportunityaccess", distinct=True),
            started_learning=OpportunityAnnotations.started_learning(),
            total_deliveries=Coalesce(total_deliveries_sq, Value(0)),
            verified_deliveries=Coalesce(verified_deliveries_sq, Value(0)),
            active_workers=F("started_learning") - F("inactive_workers"),
        )

    return queryset


def get_worker_table_data(opportunity):
    learn_modules_count = opportunity.learn_app.learn_modules.count()

    min_dates_per_module = (
        CompletedModule.objects.filter(opportunity_access=OuterRef("pk"))
        .values("module")
        .annotate(min_date=Min("date"))
        .values("min_date")
    )

    queryset = OpportunityAccess.objects.filter(opportunity=opportunity).annotate(
        completed_modules_count=Count(
            "completedmodule__module",
            distinct=True,
        ),
        completed_learn=Case(
            When(
                Q(completed_modules_count=learn_modules_count),
                then=Subquery(min_dates_per_module.order_by("-min_date")[:1]),
            ),
            default=None,
        ),
        days_to_complete_learn=ExpressionWrapper(
            F("completed_learn") - F("date_learn_started"),
            output_field=DurationField(),
        ),
        first_delivery=Min(
            "uservisit__visit_date",
        ),
        days_to_start_delivery=Case(
            When(
                date_learn_started__isnull=False,
                first_delivery__isnull=False,
                then=ExpressionWrapper(F("first_delivery") - F("date_learn_started"), output_field=DurationField()),
            ),
            default=None,
            output_field=DurationField(),
        ),
    )

    return queryset


def get_worker_learn_table_data(opportunity):
    learn_modules_count = opportunity.learn_app.learn_modules.count()
    min_dates_per_module = (
        CompletedModule.objects.filter(opportunity_access=OuterRef("pk"))
        .values("module")
        .annotate(min_date=Min("date"))
        .values("min_date")
    )

    duration_subquery = (
        CompletedModule.objects.filter(opportunity_access=OuterRef("pk"))
        .values("opportunity_access")
        .annotate(total_duration=Sum("duration"))
        .values("total_duration")[:1]
    )
    queryset = OpportunityAccess.objects.filter(opportunity=opportunity, accepted=True).annotate(
        completed_modules_count=Count("completedmodule__module", distinct=True),
        completed_learn=Case(
            When(
                Q(completed_modules_count=learn_modules_count),
                then=Subquery(min_dates_per_module.order_by("-min_date")[:1]),
            ),
            default=None,
        ),
        assesment_count=Count("assessment", distinct=True),
        learning_hours=Subquery(duration_subquery, output_field=DurationField()),
        modules_completed_percentage=Round(
            ExpressionWrapper(F("completed_modules_count") * 100.0 / learn_modules_count, output_field=FloatField()), 1
        ),
    )
    return queryset


def get_opportunity_delivery_progress(opp_id):
    today = now().replace(hour=0, minute=0, second=0, microsecond=0)
    three_days_ago = today - timedelta(days=3)
    yesterday = today - timedelta(days=1)

    accrued_since_yesterday_sq = Coalesce(Subquery(CompletedWork.objects.filter(
        opportunity_access__opportunity_id=OuterRef("pk"),
        status_modified_date__gte=yesterday,
        status=CompletedWorkStatus.approved,
    ).values("opportunity_access__opportunity_id").annotate(
        total=Sum("saved_payment_accrued")
    ).values("total"), output_field=IntegerField()), 0)

    most_recent_delivery_sq = Subquery(UserVisit.objects.filter(
        opportunity_id=OuterRef("pk")
    ).order_by("-visit_date").values("visit_date")[:1], output_field=DateTimeField())

    flagged_deliveries_waiting_review_sq = Coalesce(Subquery(UserVisit.objects.filter(
        opportunity_id=OuterRef("pk"),
        status=VisitValidationStatus.pending,
    ).values("opportunity_id").annotate(
        count=Count("id", distinct=True)
    ).values("count"), output_field=IntegerField()),0)

    flagged_since_yesterday_sq = Coalesce(Subquery(UserVisit.objects.filter(
        opportunity_id=OuterRef("pk"),
        status=VisitValidationStatus.pending,
        visit_date__gte=yesterday,
    ).values("opportunity_id").annotate(
        count=Count("id", distinct=True)
    ).values("count"),output_field=IntegerField()),0)

    visits_pending_pm_sq = Coalesce(Subquery(UserVisit.objects.filter(
        opportunity_id=OuterRef("pk"),
        review_status=VisitReviewStatus.pending,
        review_created_on__isnull=False
    ).values("opportunity_id").annotate(
        count=Count("id", distinct=True)
    ).values("count"), output_field=IntegerField()),0)

    visits_pending_pm_yesterday_sq = Coalesce(Subquery(UserVisit.objects.filter(
        opportunity_id=OuterRef("pk"),
        review_status=VisitReviewStatus.pending,
        review_created_on__isnull=False,
        review_created_on__gte=yesterday,
    ).values("opportunity_id").annotate(
        count=Count("id", distinct=True)
    ).values("count"), output_field=IntegerField()), 0)

    recent_payment_sq = Subquery(Payment.objects.filter(
        opportunity_access__opportunity_id=OuterRef("pk")
    ).order_by("-date_paid").values("date_paid")[:1], output_field=DateTimeField())

    annotated_opportunity =  Opportunity.objects.filter(id=opp_id).annotate(
        inactive_workers=OpportunityAnnotations.inactive_workers(three_days_ago),
        deliveries_from_yesterday=deliveries_from_yesterday_sq(),
        accrued_since_yesterday=accrued_since_yesterday_sq,
        most_recent_delivery=most_recent_delivery_sq,
        total_deliveries=get_deliveries_count_subquery(),
        flagged_deliveries_waiting_for_review=flagged_deliveries_waiting_review_sq,
        flagged_deliveries_waiting_for_review_since_yesterday=flagged_since_yesterday_sq,
        visits_pending_for_pm_review=visits_pending_pm_sq,
        visits_pending_for_pm_review_since_yesterday=visits_pending_pm_yesterday_sq,
        recent_payment=recent_payment_sq,
        workers_invited=OpportunityAnnotations.workers_invited(),
        pending_invites=OpportunityAnnotations.pending_invites(),
        total_accrued=total_accrued_sq(),
        total_paid=total_paid_sq(),
        payments_due=ExpressionWrapper(
            F("total_accrued") - F("total_paid"),
            output_field=IntegerField()
        ),

    )

    return annotated_opportunity.first()



def get_opportunity_worker_progress(opp_id):
    return Opportunity.objects.filter(id=opp_id).annotate(
        total_deliveries=get_deliveries_count_subquery(),
        approved_deliveries=get_deliveries_count_subquery(CompletedWorkStatus.approved),
        rejected_deliveries=get_deliveries_count_subquery(CompletedWorkStatus.rejected),
        total_accrued=total_accrued_sq(),
        total_paid=total_paid_sq(),
        visits_since_yesterday=deliveries_from_yesterday_sq(),
    ).first()


def get_opportunity_funnel_progress(opp_id):
    started_deliveries_sq = UserVisit.objects.filter(
        opportunity_id=OuterRef("pk")
    ).values("opportunity_id").annotate(
        count=Count("user_id", distinct=True)
    ).values("count")

    return Opportunity.objects.filter(id=opp_id).annotate(
        workers_invited=OpportunityAnnotations.workers_invited(),
        pending_invites=OpportunityAnnotations.pending_invites(),
        started_learning_count=OpportunityAnnotations.started_learning(),
        claimed_job=Count("opportunityaccess__opportunityclaim", distinct=True),
        started_deliveries=Coalesce(
            Subquery(started_deliveries_sq, output_field=IntegerField()),
            0
        ),
        completed_assessments=Count(
            "assessment__user",
            filter=Q(assessment__passed=True),
            distinct=True,
        ),
        completed_learning=Count(
            "opportunityaccess__user",
            filter=Q(opportunityaccess__completed_learn_date__isnull=False),
            distinct=True,
        ),
    ).first()<|MERGE_RESOLUTION|>--- conflicted
+++ resolved
@@ -40,11 +40,7 @@
     UserInviteStatus,
     UserVisit,
     VisitReviewStatus,
-<<<<<<< HEAD
     VisitValidationStatus, OpportunityClaimLimit, Payment,
-=======
-    VisitValidationStatus,
->>>>>>> 27b65eef
 )
 
 
