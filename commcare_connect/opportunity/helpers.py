from collections import namedtuple
from datetime import timedelta

from django.db.models import (
    Case,
    Count,
    DecimalField,
    DurationField,
    Exists,
    ExpressionWrapper,
    F,
    FloatField,
    IntegerField,
    Max,
    Min,
    OuterRef,
    Q,
    Subquery,
    Sum,
    Value,
    When,
)
from django.db.models.functions import Coalesce, Greatest, Round, TruncDate
from django.utils.timezone import now

from commcare_connect.opportunity.models import (
    Assessment,
    CompletedModule,
    CompletedWork,
    CompletedWorkStatus,
    LearnModule,
    Opportunity,
    OpportunityAccess,
    PaymentUnit,
    UserInvite,
    UserInviteStatus,
    UserVisit,
    VisitReviewStatus,
    VisitValidationStatus,
)


class OpportunityAnnotations:
    @staticmethod
    def inactive_workers(days_ago):
        return Count(
            "opportunityaccess__id",
            filter=~Q(opportunityaccess__uservisit__visit_date__gte=days_ago)
                   & ~Q(opportunityaccess__completedmodule__date__gte=days_ago),
            distinct=True,
        )

    @staticmethod
    def last_active():
        return Greatest(
            Max("uservisit__visit_date"),
            Max("completedmodule__date"),
            "date_learn_started"
        )

    @staticmethod
    def total_accrued():
        return Coalesce(
            Sum("opportunityaccess__payment_accrued", distinct=True),
            Value(0),
            output_field=DecimalField()
        )

    @staticmethod
    def total_paid():
        return Coalesce(
            Sum(
                "opportunityaccess__payment__amount",
                distinct=True,
            ),
            Value(0),
            output_field=DecimalField()
        )

    @staticmethod
    def pending_invites():
        return Count(
            "userinvite",
            filter=~Q(userinvite__status=UserInviteStatus.accepted),
            distinct=True,
        )

    @staticmethod
    def workers_invited():
        return Count("userinvite", distinct=True)


def get_annotated_opportunity_access(opportunity: Opportunity):
    learn_modules_count = opportunity.learn_app.learn_modules.count()
    access_objects = (
        UserInvite.objects.filter(opportunity=opportunity)
        .select_related("opportunity_access", "opportunity_access__opportunityclaim", "opportunity_access__user")
        .annotate(
            last_visit_date_d=Max(
                "opportunity_access__user__uservisit__visit_date",
                filter=Q(opportunity_access__user__uservisit__opportunity=opportunity)
                & ~Q(opportunity_access__user__uservisit__status=VisitValidationStatus.trial),
            ),
            date_deliver_started=Min(
                "opportunity_access__user__uservisit__visit_date",
                filter=Q(opportunity_access__user__uservisit__opportunity=opportunity),
            ),
            passed_assessment=Sum(
                Case(
                    When(
                        Q(
                            opportunity_access__user__assessments__opportunity=opportunity,
                            opportunity_access__user__assessments__passed=True,
                        ),
                        then=1,
                    ),
                    default=0,
                )
            ),
            completed_modules_count=Count(
                "opportunity_access__user__completed_modules__module",
                filter=Q(opportunity_access__user__completed_modules__opportunity=opportunity),
                distinct=True,
            ),
            job_claimed=Case(
                When(
                    Q(opportunity_access__opportunityclaim__isnull=False),
                    then="opportunity_access__opportunityclaim__date_claimed",
                )
            ),
        )
        .annotate(
            date_learn_completed=Case(
                When(
                    Q(completed_modules_count=learn_modules_count),
                    then=Max(
                        "opportunity_access__user__completed_modules__date",
                        filter=Q(opportunity_access__user__completed_modules__opportunity=opportunity),
                    ),
                )
            )
        )
        .order_by("opportunity_access__user__name")
    )

    return access_objects


def get_annotated_opportunity_access_deliver_status(opportunity: Opportunity):
    access_objects = []
    for payment_unit in opportunity.paymentunit_set.all():
        access_objects += (
            OpportunityAccess.objects.filter(opportunity=opportunity)
            .select_related("user")
            .annotate(
                payment_unit=Value(payment_unit.name),
                last_active=OpportunityAnnotations.last_active(),
                started_delivery=Min("uservisit__visit_date"),
                pending=Count(
                    "completedwork",
                    filter=Q(
                        completedwork__opportunity_access_id=F("pk"),
                        completedwork__payment_unit=payment_unit,
                        completedwork__status=CompletedWorkStatus.pending,
                    ),
                    distinct=True,
                ),
                approved=Count(
                    "completedwork",
                    filter=Q(
                        completedwork__opportunity_access_id=F("pk"),
                        completedwork__payment_unit=payment_unit,
                        completedwork__status=CompletedWorkStatus.approved,
                    ),
                    distinct=True,
                ),
                rejected=Count(
                    "completedwork",
                    filter=Q(
                        completedwork__opportunity_access_id=F("pk"),
                        completedwork__payment_unit=payment_unit,
                        completedwork__status=CompletedWorkStatus.rejected,
                    ),
                    distinct=True,
                ),
                over_limit=Count(
                    "completedwork",
                    filter=Q(
                        completedwork__opportunity_access_id=F("pk"),
                        completedwork__payment_unit=payment_unit,
                        completedwork__status=CompletedWorkStatus.over_limit,
                    ),
                    distinct=True,
                ),
                incomplete=Count(
                    "completedwork",
                    filter=Q(
                        completedwork__opportunity_access_id=F("pk"),
                        completedwork__payment_unit=payment_unit,
                        completedwork__status=CompletedWorkStatus.incomplete,
                    ),
                    distinct=True,
                ),
                completed=F("approved") + F("rejected") + F("pending") + F("over_limit"),
            )
            .order_by("user__name")
        )
    access_objects.sort(key=lambda a: a.user.name)
    return access_objects


def get_payment_report_data(opportunity: Opportunity):
    payment_units = PaymentUnit.objects.filter(opportunity=opportunity)
    PaymentReportData = namedtuple(
        "PaymentReportData", ["payment_unit", "approved", "user_payment_accrued", "nm_payment_accrued"]
    )
    data = []
    total_user_payment_accrued = 0
    total_nm_payment_accrued = 0
    for payment_unit in payment_units:
        completed_works = CompletedWork.objects.filter(
            opportunity_access__opportunity=opportunity, status=CompletedWorkStatus.approved, payment_unit=payment_unit
        )
        completed_work_count = len(completed_works)
        user_payment_accrued = sum([cw.payment_accrued for cw in completed_works])
        nm_payment_accrued = completed_work_count * opportunity.managedopportunity.org_pay_per_visit
        total_user_payment_accrued += user_payment_accrued
        total_nm_payment_accrued += nm_payment_accrued
        data.append(
            PaymentReportData(payment_unit.name, completed_work_count, user_payment_accrued, nm_payment_accrued)
        )
    return data, total_user_payment_accrued, total_nm_payment_accrued


def get_opportunity_list_data(organization, program_manager=False):
    today = now().date()
    three_days_ago = now() - timedelta(days=3)

    base_filter = Q(organization=organization)
    if program_manager:
        base_filter |= Q(managedopportunity__program__organization=organization)

    queryset = Opportunity.objects.filter(base_filter).annotate(
        program=F("managedopportunity__program__name"),
        pending_invites=OpportunityAnnotations.pending_invites(),
        pending_approvals=Count(
            "uservisit",
            filter=Q(uservisit__status=VisitValidationStatus.pending),
            distinct=True,
        ),
        total_accrued=OpportunityAnnotations.total_accrued(),
        total_paid=OpportunityAnnotations.total_paid(),
        payments_due=ExpressionWrapper(
            F("total_accrued") - F("total_paid"),
            output_field=DecimalField(),
        ),
        inactive_workers=OpportunityAnnotations.inactive_workers(three_days_ago),
        status=Case(
            When(Q(active=True) & Q(end_date__gte=today), then=Value(0)),  # Active
            When(Q(active=True) & Q(end_date__lt=today), then=Value(1)),  # Ended
            default=Value(2),  # Inactive
            output_field=IntegerField(),
        ),
    )

    if program_manager:
        queryset = queryset.annotate(
            total_workers=Count("opportunityaccess", distinct=True),
            active_workers=F("total_workers") - F("inactive_workers"),
            total_deliveries=Coalesce(
                Sum("opportunityaccess__completedwork__saved_completed_count", distinct=True),
                Value(0)
            ),
            verified_deliveries=Coalesce(
                Sum("opportunityaccess__completedwork__saved_approved_count", distinct=True),
                Value(0)),
        )

    return queryset


def get_worker_table_data(opportunity):
    learn_modules_count = opportunity.learn_app.learn_modules.count()

    min_dates_per_module = (
        CompletedModule.objects.filter(opportunity_access=OuterRef("pk"))
        .values("module")
        .annotate(min_date=Min("date"))
        .values("min_date")
    )

    queryset = OpportunityAccess.objects.filter(opportunity=opportunity).annotate(
        last_active=OpportunityAnnotations.last_active(),
        completed_modules_count=Count(
            "completedmodule__module",
            distinct=True,
        ),
        completed_learn=Case(
            When(
                Q(completed_modules_count=learn_modules_count),
                then=Subquery(min_dates_per_module.order_by("-min_date")[:1]),
            ),
            default=None,
        ),
        days_to_complete_learn=ExpressionWrapper(
            F("completed_learn") - F("date_learn_started"),
            output_field=DurationField(),
        ),
        first_delivery=Min(
            "uservisit__visit_date",
        ),
        days_to_start_delivery=Case(
            When(
                date_learn_started__isnull=False,
                first_delivery__isnull=False,
                then=ExpressionWrapper(F("first_delivery") - F("date_learn_started"), output_field=DurationField()),
            ),
            default=None,
            output_field=DurationField(),
        ),
    )

    return queryset


def get_worker_learn_table_data(opportunity):
    learn_modules_count = opportunity.learn_app.learn_modules.count()
    min_dates_per_module = (
        CompletedModule.objects.filter(opportunity_access=OuterRef("pk"))
        .values("module")
        .annotate(min_date=Min("date"))
        .values("min_date")
    )

    assessments_qs = Assessment.objects.filter(user=OuterRef("user"), opportunity=OuterRef("opportunity"), passed=True)

    duration_subquery = (
        CompletedModule.objects.filter(opportunity_access=OuterRef("pk"))
        .values("opportunity_access")
        .annotate(total_duration=Sum("duration"))
        .values("total_duration")[:1]
    )
    queryset = OpportunityAccess.objects.filter(opportunity=opportunity).annotate(
        last_active=OpportunityAnnotations.last_active(),
        completed_modules_count=Count("completedmodule__module", distinct=True),
        completed_learn=Case(
            When(
                Q(completed_modules_count=learn_modules_count),
                then=Subquery(min_dates_per_module.order_by("-min_date")[:1]),
            ),
            default=None,
        ),
        passed_assessment=Exists(assessments_qs),
        assesment_count=Count("assessment", distinct=True),
        learning_hours=Subquery(duration_subquery, output_field=DurationField()),
        modules_completed_percentage=Round(
            ExpressionWrapper(F("completed_modules_count") * 100.0 / learn_modules_count, output_field=FloatField()), 1
        ),
    )
    return queryset


def get_opportunity_delivery_progress(opp_id):
    today = now()
    three_days_ago = today - timedelta(days=3)
    yesterday = today - timedelta(days=1)

    aggregates = Opportunity.objects.filter(id=opp_id).aggregate(
        inactive_workers=OpportunityAnnotations.inactive_workers(three_days_ago),
        deliveries_from_yesterday=Count(
            "uservisit",
            filter=Q(uservisit__visit_date__gte=yesterday),
            distinct=True,
        ),
        most_recent_delivery=Max("uservisit__visit_date"),
        total_deliveries=Count("opportunityaccess__uservisit", distinct=True),
        flagged_deliveries_waiting_for_review=Count(
            "opportunityaccess__uservisit",
            filter=Q(opportunityaccess__uservisit__status=VisitValidationStatus.pending),
            distinct=True,
        ),
        visits_pending_for_pm_review=Count(
            "uservisit",
            filter=Q(uservisit__review_status=VisitReviewStatus.pending)
            & Q(uservisit__review_created_on__isnull=False),
        ),
        recent_payment=Max("opportunityaccess__payment__date_paid"),
        total_accrued=OpportunityAnnotations.total_accrued(),
        total_paid=OpportunityAnnotations.total_paid(),
        workers_invited=OpportunityAnnotations.workers_invited(),
        pending_invites=OpportunityAnnotations.pending_invites()
    )
    aggregates["payments_due"] = aggregates["total_accrued"] - aggregates["total_paid"]


    return aggregates


def get_opportunity_worker_progress(opp_id):
    today = now().date()
    opportunity = Opportunity.objects.filter(id=opp_id).values("start_date", "end_date", "total_budget").first()

    aggregates = Opportunity.objects.filter(id=opp_id).aggregate(
<<<<<<< HEAD
        total_accrued=OpportunityAnnotations.total_accrued(),
        total_paid=OpportunityAnnotations.total_paid(),
        total_visits=Count("uservisit", distinct=True),
    )
    user_visits = UserVisit.objects.filter(opportunity_id=opp_id).aggregate(
        total_visits=Count("id", distinct=True),

    )
    cw = OpportunityAccess.objects.filter(opportunity_id=opp_id).aggregate(
        total_deliveries=Count("completedwork", distinct=True),
        approved_deliveries=Count(
            "completedwork",
            filter=Q(completedwork__status=CompletedWorkStatus.approved),
            distinct=True,
        ),
        rejected_deliveries=Count(
            "completedwork",
            filter=Q(completedwork__status=CompletedWorkStatus.rejected),
=======
        total_deliveries=Count("opportunityaccess__uservisit", distinct=True),
        approved_deliveries=Count(
            "opportunityaccess__uservisit",
            filter=Q(opportunityaccess__uservisit__status=VisitValidationStatus.approved),
            distinct=True,
        ),
        rejected_deliveries=Count(
            "opportunityaccess__uservisit",
            filter=Q(opportunityaccess__uservisit__status=VisitValidationStatus.rejected),
>>>>>>> 78d3f6d5
            distinct=True,
        ),
    )

    aggregates.update(opportunity)
    aggregates.update(cw)
    aggregates.update(user_visits)

    start_date = aggregates["start_date"]
    end_date = aggregates["end_date"] or today
    effective_end_date = min(end_date, today)

    total_days = max((effective_end_date - start_date).days, 1)

    max_visits_qs = (
        UserVisit.objects.filter(opportunity_id=opp_id)
        .annotate(visit_day=TruncDate("visit_date"))
        .values("visit_day")
        .annotate(day_count=Count("id"))
        .order_by("-day_count")
        .values_list("day_count", flat=True)
    )

    maximum_visit_in_a_day = max_visits_qs.first() or 0

    aggregates["total_days"] = total_days
    aggregates["average_visits_per_day"] = (
        round(float(aggregates["total_visits"]) / total_days, 1) if aggregates["total_visits"] and total_days else 0
    )

    aggregates["maximum_visit_in_a_day"] = maximum_visit_in_a_day

    return aggregates


def get_opportunity_funnel_progress(opp_id):
    aggregates = Opportunity.objects.filter(id=opp_id).aggregate(
        workers_invited=OpportunityAnnotations.workers_invited(),
        pending_invites=OpportunityAnnotations.pending_invites(),
        started_learning_count=Count(
            "opportunityaccess", filter=Q(opportunityaccess__date_learn_started__isnull=False), distinct=True
        ),
        claimed_job=Count("opportunityaccess__opportunityclaim", distinct=True),
        started_deliveries=Count("uservisit__user", distinct=True),
        completed_assessments=Count("assessment__user", filter=Q(assessment__passed=True), distinct=True),
        completed_learning=Count(
            "opportunityaccess", filter=Q(opportunityaccess__completed_learn_date__isnull=False), distinct=True
        ),
    )

    uv = UserVisit.objects.filter(opportunity_id=opp_id).aggregate(
        started_deliveries=Count("user_id", distinct=True),
    )
    aggregates.update(uv)

    return aggregates<|MERGE_RESOLUTION|>--- conflicted
+++ resolved
@@ -401,7 +401,6 @@
     opportunity = Opportunity.objects.filter(id=opp_id).values("start_date", "end_date", "total_budget").first()
 
     aggregates = Opportunity.objects.filter(id=opp_id).aggregate(
-<<<<<<< HEAD
         total_accrued=OpportunityAnnotations.total_accrued(),
         total_paid=OpportunityAnnotations.total_paid(),
         total_visits=Count("uservisit", distinct=True),
@@ -420,17 +419,6 @@
         rejected_deliveries=Count(
             "completedwork",
             filter=Q(completedwork__status=CompletedWorkStatus.rejected),
-=======
-        total_deliveries=Count("opportunityaccess__uservisit", distinct=True),
-        approved_deliveries=Count(
-            "opportunityaccess__uservisit",
-            filter=Q(opportunityaccess__uservisit__status=VisitValidationStatus.approved),
-            distinct=True,
-        ),
-        rejected_deliveries=Count(
-            "opportunityaccess__uservisit",
-            filter=Q(opportunityaccess__uservisit__status=VisitValidationStatus.rejected),
->>>>>>> 78d3f6d5
             distinct=True,
         ),
     )
