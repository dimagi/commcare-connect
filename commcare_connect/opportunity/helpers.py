--- conflicted
+++ resolved
@@ -209,7 +209,6 @@
         queryset = (
             OpportunityAccess.objects.filter(opportunity=opportunity)
             .annotate(
-<<<<<<< HEAD
                 payment_unit_id=Value(payment_unit.pk),
                 payment_unit=Value(payment_unit.name, output_field=CharField()),
                 started_delivery=Coalesce(started_delivery_sq, Value(None, output_field=DateTimeField())),
@@ -227,55 +226,6 @@
                     F('_last_visit_val'),
                     F('_last_module_val'),
                     F('date_learn_started')
-=======
-                payment_unit=Value(payment_unit.name),
-                last_active=OpportunityAnnotations.last_active(),
-                started_delivery=Min("uservisit__visit_date"),
-                pending=Count(
-                    "completedwork",
-                    filter=Q(
-                        completedwork__opportunity_access_id=F("pk"),
-                        completedwork__payment_unit=payment_unit,
-                        completedwork__status=CompletedWorkStatus.pending,
-                    ),
-                    distinct=True,
-                ),
-                approved=Count(
-                    "completedwork",
-                    filter=Q(
-                        completedwork__opportunity_access_id=F("pk"),
-                        completedwork__payment_unit=payment_unit,
-                        completedwork__status=CompletedWorkStatus.approved,
-                    ),
-                    distinct=True,
-                ),
-                rejected=Count(
-                    "completedwork",
-                    filter=Q(
-                        completedwork__opportunity_access_id=F("pk"),
-                        completedwork__payment_unit=payment_unit,
-                        completedwork__status=CompletedWorkStatus.rejected,
-                    ),
-                    distinct=True,
-                ),
-                over_limit=Count(
-                    "completedwork",
-                    filter=Q(
-                        completedwork__opportunity_access_id=F("pk"),
-                        completedwork__payment_unit=payment_unit,
-                        completedwork__status=CompletedWorkStatus.over_limit,
-                    ),
-                    distinct=True,
-                ),
-                incomplete=Count(
-                    "completedwork",
-                    filter=Q(
-                        completedwork__opportunity_access_id=F("pk"),
-                        completedwork__payment_unit=payment_unit,
-                        completedwork__status=CompletedWorkStatus.incomplete,
-                    ),
-                    distinct=True,
->>>>>>> 1ad106ad
                 ),
                 completed=(
                     F('pending') + F('approved') + F('rejected') + F('over_limit')
