--- conflicted
+++ resolved
@@ -1,8 +1,5 @@
 import itertools
-<<<<<<< HEAD
 from datetime import timedelta
-=======
->>>>>>> 17a88f07
 
 import django_tables2 as tables
 from crispy_forms.helper import FormHelper
@@ -598,11 +595,7 @@
         return value
 
 
-<<<<<<< HEAD
 class BaseOpportunityList(OrgContextTable):
-=======
-class BaseOpportunityList(tables.Table):
->>>>>>> 17a88f07
     stats_style = "underline underline-offset-2 justify-center"
 
     def __init__(self, *args, **kwargs):
@@ -683,13 +676,10 @@
             text,
         )
 
-<<<<<<< HEAD
-=======
     def format_date(self, date):
        return date.strftime("%d-%b-%Y") if date else '--'
 
 
->>>>>>> 17a88f07
     def _render_div(self, value, extra_classes=""):
         base_classes = "flex text-sm font-normal truncate text-brand-deep-purple " "overflow-clip overflow-ellipsis"
         all_classes = f"{base_classes} {extra_classes}".strip()
@@ -702,17 +692,10 @@
         return self._render_div(value if value else "--", extra_classes="justify-start")
 
     def render_start_date(self, value):
-<<<<<<< HEAD
-        return self._render_div(value, extra_classes="justify-center")
-
-    def render_end_date(self, value):
-        return self._render_div(value, extra_classes="justify-center")
-=======
         return self._render_div(self.format_date(value), extra_classes="justify-center")
 
     def render_end_date(self, value):
         return self._render_div(self.format_date(value), extra_classes="justify-center")
->>>>>>> 17a88f07
 
 
 class OpportunityTable(BaseOpportunityList):
@@ -743,30 +726,17 @@
     def render_payments_due(self, value):
         if value is None:
             value = 0
-<<<<<<< HEAD
-        return self._render_div(f"${value}", extra_classes=self.stats_style)
-=======
         return self._render_div(value, extra_classes=self.stats_style)
->>>>>>> 17a88f07
 
     def render_actions(self, record):
         actions = [
             {
                 "title": "View Opportunity",
-<<<<<<< HEAD
                 "url": reverse("opportunity:detail", args=[self.org_slug, record.id]),
             },
             {
                 "title": "View Workers",
                 "url": reverse("opportunity:worker_list", args=[self.org_slug, record.id]),
-=======
-                "url": reverse("opportunity:detail", args=[record.organization.slug, record.id]),
-            },
-            {
-                "title": "View Workers",
-                "url": reverse("opportunity:detail", args=[record.organization.slug, record.id]),
-                # "url": reverse("opportunity:tw_worker_list", args=[record.organization.slug, record.id]),
->>>>>>> 17a88f07
             },
         ]
 
@@ -774,11 +744,7 @@
             actions.append(
                 {
                     "title": "View Invoices",
-<<<<<<< HEAD
                     "url": reverse("opportunity:detail", args=[self.org_slug, record.id]),
-=======
-                    "url": reverse("opportunity:detail", args=[record.organization.slug, record.id]),
->>>>>>> 17a88f07
                     # "url": reverse("opportunity:tw_invoice_list", args=[record.organization.slug, record.id]),
                 }
             )
@@ -796,19 +762,6 @@
 
 class ProgramManagerOpportunityTable(BaseOpportunityList):
     active_workers = tables.Column(
-<<<<<<< HEAD
-        verbose_name=header_with_tooltip("Active Workers", tooltip_text="Delivered forms in the last 3 days.")
-    )
-    total_deliveries = tables.Column(
-        verbose_name=header_with_tooltip("Total Deliveries", "Total services delivered so far.")
-    )
-    verified_deliveries = tables.Column(
-        verbose_name=header_with_tooltip("Verified Deliveries", "Approved service deliveries.")
-    )
-    worker_earnings = tables.Column(
-        verbose_name=header_with_tooltip("Worker Earnings", "Approved service deliveries"), accessor="total_accrued"
-    )
-=======
         verbose_name="Active Workers"
     )
     total_deliveries = tables.Column(
@@ -818,7 +771,6 @@
         verbose_name="Verified Deliveries"
     )
     worker_earnings = tables.Column(verbose_name="Worker Earnings", accessor="total_accrued")
->>>>>>> 17a88f07
     actions = tables.Column(empty_values=(), orderable=False, verbose_name="")
 
     class Meta(BaseOpportunityList.Meta):
@@ -859,20 +811,11 @@
         actions = [
             {
                 "title": "View Opportunity",
-<<<<<<< HEAD
                 "url": reverse("opportunity:detail", args=[self.org_slug, record.id]),
             },
             {
                 "title": "View Workers",
                 "url": reverse("opportunity:worker_list", args=[self.org_slug, record.id]),
-=======
-                "url": reverse("opportunity:detail", args=[record.organization.slug, record.id]),
-            },
-            {
-                "title": "View Workers",
-                "url": reverse("opportunity:detail", args=[record.organization.slug, record.id]),
-                # "url": reverse("opportunity:tw_worker_list", args=[record.organization.slug, record.id]),
->>>>>>> 17a88f07
             },
         ]
 
@@ -880,11 +823,7 @@
             actions.append(
                 {
                     "title": "View Invoices",
-<<<<<<< HEAD
                     "url": reverse("opportunity:detail", args=[self.org_slug, record.id]),
-=======
-                    "url": reverse("opportunity:detail", args=[record.organization.slug, record.id]),
->>>>>>> 17a88f07
                     # "url": reverse("opportunity:tw_invoice_list", args=[record.organization.slug, record.id]),
                 }
             )
@@ -897,7 +836,6 @@
                 "styles": "text-sm",
             },
         )
-<<<<<<< HEAD
         return mark_safe(html)
 
 
@@ -1297,7 +1235,4 @@
         return "--"
 
     class Meta:
-        sequence = ("index", "module_name", "date", "time", "duration")
-=======
-        return mark_safe(html)
->>>>>>> 17a88f07
+        sequence = ("index", "module_name", "date", "time", "duration")