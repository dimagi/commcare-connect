import itertools

import django_tables2 as tables
from crispy_forms.helper import FormHelper
from crispy_forms.layout import Column, Layout, Row
from django.template.loader import render_to_string
from django.urls import reverse
from django.utils.html import format_html
from django.utils.safestring import mark_safe
from django.utils.timezone import localtime
from django_filters import ChoiceFilter, DateRangeFilter, FilterSet, ModelChoiceFilter
from django_tables2 import columns, utils

from commcare_connect.opportunity.models import (
    CatchmentArea,
    CompletedWork,
    CompletedWorkStatus,
<<<<<<< HEAD
    DeliverUnit,
    LearnModule,
=======
>>>>>>> b784039f
    OpportunityAccess,
    Payment,
    PaymentInvoice,
    PaymentUnit,
    UserInvite,
    UserInviteStatus,
    UserVisit,
    VisitReviewStatus,
    VisitValidationStatus,
)
from commcare_connect.users.models import User
from commcare_connect.utils.tables import OrgContextTable, IndexColumn, ClickableRowsTable, \
    DurationColumn, DMYTColumn, TEXT_CENTER_ATTR, STOP_CLICK_PROPAGATION_ATTR, merge_attrs


class OpportunityContextTable(OrgContextTable):
    def __init__(self, *args, **kwargs):
        self.opp_id = kwargs.pop("opp_id", None)
        super().__init__(*args, **kwargs)


class LearnStatusTable(OrgContextTable):
    display_name = columns.Column(verbose_name="Name")
    learn_progress = columns.Column(verbose_name="Modules Completed")
    assessment_count = columns.Column(verbose_name="Number of Attempts")
    assessment_status = columns.Column(verbose_name="Assessment Status")
    details = columns.Column(verbose_name="", empty_values=())

    class Meta:
        model = OpportunityAccess
        fields = ("display_name", "learn_progress", "assessment_status", "assessment_count")
        sequence = ("display_name", "learn_progress")
        orderable = False
        empty_text = "No learn progress for users."

    def render_details(self, record):
        url = reverse(
            "opportunity:user_learn_progress",
            kwargs={"org_slug": self.org_slug, "opp_id": record.opportunity.id, "pk": record.pk},
        )
        return mark_safe(f'<a href="{url}">View Details</a>')


def show_warning(record):
    if record.status not in (VisitValidationStatus.approved, VisitValidationStatus.rejected):
        if record.flagged:
            return "table-warning"
    return ""


class UserVisitReviewFilter(FilterSet):
    review_status = ChoiceFilter(choices=VisitReviewStatus.choices, empty_label="All Reviews")
    user = ModelChoiceFilter(queryset=User.objects.none(), empty_label="All Users", to_field_name="username")
    visit_date = DateRangeFilter()

    def __init__(self, *args, **kwargs):
        super().__init__(*args, **kwargs)
        self.filters["user"].queryset = User.objects.filter(id__in=self.queryset.values_list("user_id", flat=True))
        self.filters["user"].field.label_from_instance = lambda obj: obj.name

        self.form.helper = FormHelper()
        self.form.helper.disable_csrf = True
        self.form.helper.form_class = "form-inline"
        self.form.helper.layout = Layout(
            Row(
                Column("review_status", css_class="col-md-3"),
                Column("user", css_class="col-md-3"),
                Column("visit_date", css_class="col-md-3"),
            )
        )
        for field_name in self.form.fields.keys():
            self.form.fields[field_name].widget.attrs.update({"@change": "$refs.reviewFilterForm.submit()"})

    class Meta:
        model = UserVisit
        fields = ["review_status", "user", "visit_date"]


class UserVisitFilter(UserVisitReviewFilter):
    status = ChoiceFilter(choices=VisitValidationStatus.choices, empty_label="All Visits")

    def __init__(self, *args, **kwargs):
        managed_opportunity = kwargs.pop("managed_opportunity", False)
        super().__init__(*args, **kwargs)
        fields = ["status"]
        if managed_opportunity:
            fields.append("review_status")
        self.form.helper.layout = Layout(Row(*[Column(field, css_class="col-md-3") for field in fields]))
        for field in fields:
            self.form.fields[field].widget.attrs.update({"@change": "$refs.visitFilterForm.submit()"})

    class Meta:
        model = UserVisit
        fields = ["status", "review_status"]


class UserVisitTable(OrgContextTable):
    # export only columns
    visit_id = columns.Column("Visit ID", accessor="xform_id", visible=False)
    username = columns.Column("Username", accessor="user__username", visible=False)
    form_json = columns.Column("Form JSON", accessor="form_json", visible=False)
    visit_date_export = columns.DateTimeColumn(
        verbose_name="Visit date", accessor="visit_date", format="c", visible=False
    )
    reason = columns.Column("Rejected Reason", accessor="reason", visible=False)
    justification = columns.Column("Justification", accessor="justification", visible=False)
    duration = columns.Column("Duration", accessor="duration", visible=False)
    entity_id = columns.Column("Entity ID", accessor="entity_id", visible=False)

    deliver_unit = columns.Column("Unit Name", accessor="deliver_unit__name")
    entity_name = columns.Column("Entity Name", accessor="entity_name")
    flag_reason = columns.Column("Flags", accessor="flag_reason", empty_values=({}, None))
    details = columns.Column(verbose_name="", empty_values=())

    def render_details(self, record):
        url = reverse(
            "opportunity:visit_verification",
            kwargs={"org_slug": self.org_slug, "pk": record.pk},
        )
        return mark_safe(f'<a class="btn btn-sm btn-primary" href="{url}">Review</a>')

    def render_flag_reason(self, value):
        short = [flag[1] for flag in value.get("flags")]
        return ", ".join(short)

    class Meta:
        model = UserVisit
        fields = ("user__name", "username", "visit_date", "status", "review_status")
        sequence = (
            "visit_id",
            "visit_date",
            "visit_date_export",
            "status",
            "review_status",
            "username",
            "user__name",
            "deliver_unit",
        )
        empty_text = "No forms."
        orderable = False
        row_attrs = {"class": show_warning}
        template_name = "django_tables2/bootstrap5.html"


class OpportunityPaymentTable(OrgContextTable):
    display_name = columns.Column(verbose_name="Name")
    username = columns.Column(accessor="user__username", visible=False)
    view_payments = columns.Column(verbose_name="", empty_values=())

    def render_view_payments(self, record):
        url = reverse(
            "opportunity:worker_list",
            kwargs={"org_slug": self.org_slug, "opp_id": record.opportunity.id},
        )
        return mark_safe(f'<a href="{url}?active_tab=payments">View Details</a>')

    class Meta:
        model = OpportunityAccess
        fields = ("display_name", "username", "payment_accrued", "total_paid", "total_confirmed_paid")
        orderable = False
        empty_text = "No user have payments accrued yet."


class AggregateColumn(columns.Column):
    def render_footer(self, bound_column, table):
        return sum(1 if bound_column.accessor.resolve(row) else 0 for row in table.data)


class SumColumn(columns.Column):
    def render_footer(self, bound_column, table):
        return sum(bound_column.accessor.resolve(row) or 0 for row in table.data)


class BooleanAggregateColumn(columns.BooleanColumn, AggregateColumn):
    pass


class UserStatusTable(OrgContextTable):
    display_name = columns.Column(verbose_name="Name", footer="Total", empty_values=())
    username = columns.Column(accessor="opportunity_access__user__username", visible=False)
    claimed = AggregateColumn(verbose_name="Job Claimed", accessor="job_claimed")
    status = columns.Column(
        footer=lambda table: f"Accepted: {sum(invite.status == UserInviteStatus.accepted for invite in table.data)}",
    )
    started_learning = AggregateColumn(
        verbose_name="Started Learning", accessor="opportunity_access__date_learn_started"
    )
    completed_learning = AggregateColumn(verbose_name="Completed Learning", accessor="date_learn_completed")
    passed_assessment = BooleanAggregateColumn(verbose_name="Passed Assessment")
    started_delivery = AggregateColumn(verbose_name="Started Delivery", accessor="date_deliver_started")
    last_visit_date = columns.Column(accessor="last_visit_date_d")
    view_profile = columns.Column("", empty_values=(), footer=lambda table: f"Invited: {len(table.rows)}")

    class Meta:
        model = UserInvite
        fields = ("status",)
        sequence = (
            "display_name",
            "username",
            "status",
            "started_learning",
            "completed_learning",
            "passed_assessment",
            "claimed",
            "started_delivery",
            "last_visit_date",
        )
        empty_text = "No users invited for this opportunity."
        orderable = False

    def render_display_name(self, record):
        if not getattr(record.opportunity_access, "accepted", False):
            return "---"
        return record.opportunity_access.display_name

    def render_view_profile(self, record):
        if not getattr(record.opportunity_access, "accepted", False):
            resend_invite_url = reverse(
                "opportunity:resend_user_invite", args=(self.org_slug, record.opportunity.id, record.id)
            )
            urls = [resend_invite_url]
            buttons = [
                """<button title="Resend invitation"
                hx-post="{}" hx-target="#modalBodyContent" hx-trigger="click"
                hx-on::after-request="handleResendInviteResponse(event)"
                class="btn btn-sm btn-success">Resend</button>"""
            ]
            if record.status == UserInviteStatus.not_found:
                invite_delete_url = reverse(
                    "opportunity:user_invite_delete", args=(self.org_slug, record.opportunity.id, record.id)
                )
                urls.append(invite_delete_url)
                buttons.append(
                    """<button title="Delete invitation"
                            hx-post="{}" hx-swap="none"
                            hx-confirm="Please confirm to delete the User Invite."
                            class="btn btn-sm btn-danger" type="button"><i class="bi bi-trash"></i></button>"""
                )
            button_html = f"""<div class="d-flex gap-1">{"".join(buttons)}</div>"""
            return format_html(button_html, *urls)
        url = reverse(
            "opportunity:user_profile",
            kwargs={"org_slug": self.org_slug, "opp_id": record.opportunity.id, "pk": record.opportunity_access_id},
        )
        return format_html('<a class="btn btn-primary btn-sm" href="{}">View Profile</a>', url)

    def render_started_learning(self, record, value):
        return date_with_time_popup(self, value)

    def render_completed_learning(self, record, value):
        return date_with_time_popup(self, value)

    def render_started_delivery(self, record, value):
        return date_with_time_popup(self, value)

    def render_last_visit_date(self, record, value):
        return date_with_time_popup(self, value)


class DeliverStatusTable(OrgContextTable):
    display_name = columns.Column(verbose_name="Name of the User", footer="Total")
    username = columns.Column(accessor="user__username", visible=False)
    payment_unit = columns.Column("Name of Payment Unit")
    completed = SumColumn("Delivered")
    pending = SumColumn("Pending")
    approved = SumColumn("Approved")
    rejected = SumColumn("Rejected")
    over_limit = SumColumn("Over Limit")
    incomplete = SumColumn("Incomplete")
    details = columns.Column(verbose_name="", empty_values=())

    class Meta:
        model = OpportunityAccess
        orderable = False
        fields = ("display_name",)
        sequence = (
            "display_name",
            "username",
            "payment_unit",
            "completed",
            "pending",
            "approved",
            "rejected",
            "over_limit",
            "incomplete",
        )

    def render_details(self, record):
        url = reverse(
            "opportunity:user_visits_list",
            kwargs={"org_slug": self.org_slug, "opp_id": record.opportunity.id, "pk": record.pk},
        )
        return mark_safe(f'<a href="{url}">View Details</a>')

    def render_last_visit_date(self, record, value):
        return date_with_time_popup(self, value)


class CompletedWorkTable(tables.Table):
    id = columns.Column("Instance Id", visible=False)
    username = columns.Column(accessor="opportunity_access__user__username", visible=False)
    phone_number = columns.Column(accessor="opportunity_access__user__phone_number", visible=False)
    entity_id = columns.Column(visible=False)
    reason = columns.Column("Rejected Reason", accessor="reason", visible=False)
    display_name = columns.Column("Name of the User", accessor="opportunity_access__display_name")
    payment_unit = columns.Column("Payment Unit", accessor="payment_unit__name")
    status = columns.Column("Payment Approval")

    class Meta:
        model = CompletedWork
        fields = (
            "entity_id",
            "entity_name",
            "status",
            "reason",
            "completion_date",
            "flags",
        )
        orderable = False
        sequence = (
            "id",
            "username",
            "phone_number",
            "display_name",
            "entity_id",
            "entity_name",
            "payment_unit",
            "completion_date",
            "flags",
            "status",
            "reason",
        )

    def render_flags(self, record, value):
        return ", ".join(value)

    def render_completion_date(self, record, value):
        return date_with_time_popup(self, value)


class SuspendedUsersTable(tables.Table):
    display_name = columns.Column("Name of the User")
    revoke_suspension = columns.LinkColumn(
        "opportunity:revoke_user_suspension",
        verbose_name="",
        text="Revoke",
        args=[utils.A("opportunity__organization__slug"), utils.A("opportunity__id"), utils.A("pk")],
    )

    class Meta:
        model = OpportunityAccess
        fields = ("display_name", "suspension_date", "suspension_reason")
        orderable = False
        empty_text = "No suspended users."

    def render_suspension_date(self, record, value):
        return date_with_time_popup(self, value)

    def render_revoke_suspension(self, record, value):
        revoke_url = reverse(
            "opportunity:revoke_user_suspension",
            args=(record.opportunity.organization.slug, record.opportunity.id, record.pk),
        )
        page_url = reverse(
            "opportunity:suspended_users_list", args=(record.opportunity.organization.slug, record.opportunity_id)
        )
        return format_html('<a class="btn btn-success" href="{}?next={}">Revoke</a>', revoke_url, page_url)


class CatchmentAreaTable(tables.Table):
    username = columns.Column(accessor="opportunity_access__user__username", verbose_name="Username")
    name_of_user = columns.Column(accessor="opportunity_access__user__name", verbose_name="Name")
    phone_number = columns.Column(accessor="opportunity_access__user__phone_number", verbose_name="Phone Number")
    name = columns.Column(verbose_name="Area name")
    active = columns.Column(verbose_name="Active")
    latitude = columns.Column(verbose_name="Latitude")
    longitude = columns.Column(verbose_name="Longitude")
    radius = columns.Column(verbose_name="Radius")
    site_code = columns.Column(verbose_name="Site code")

    def render_active(self, value):
        return "Yes" if value else "No"

    class Meta:
        model = CatchmentArea
        fields = (
            "username",
            "site_code",
            "name",
            "name_of_user",
            "phone_number",
            "active",
            "latitude",
            "longitude",
            "radius",
        )
        orderable = False
        sequence = (
            "username",
            "name_of_user",
            "phone_number",
            "name",
            "site_code",
            "active",
            "latitude",
            "longitude",
            "radius",
        )


class UserVisitReviewTable(OrgContextTable):
    pk = columns.CheckBoxColumn(
        accessor="pk",
        verbose_name="",
        attrs={
            "input": {"x-model": "selected"},
            "th__input": {"@click": "toggleSelectAll()", "x-bind:checked": "selectAll"},
        },
    )
    visit_id = columns.Column("Visit ID", accessor="xform_id", visible=False)
    username = columns.Column(accessor="user__username", verbose_name="Username")
    name = columns.Column(accessor="user__name", verbose_name="Name of the User", orderable=True)
    justification = columns.Column(verbose_name="Justification")
    visit_date = columns.Column(orderable=True)
    created_on = columns.Column(accessor="review_created_on", verbose_name="Review Requested On")
    review_status = columns.Column(verbose_name="Program Manager Review", orderable=True)
    user_visit = columns.Column(verbose_name="User Visit", empty_values=())

    class Meta:
        model = UserVisit
        orderable = False
        fields = (
            "pk",
            "username",
            "name",
            "status",
            "justification",
            "visit_date",
            "review_status",
            "created_on",
            "user_visit",
        )
        empty_text = "No visits submitted for review."
        template_name = "django_tables2/bootstrap5.html"

    def render_user_visit(self, record):
        url = reverse(
            "opportunity:visit_verification",
            kwargs={"org_slug": self.org_slug, "pk": record.pk},
        )
        return mark_safe(f'<a href="{url}">View</a>')


class PaymentReportTable(tables.Table):
    payment_unit = columns.Column(verbose_name="Payment Unit")
    approved = SumColumn(verbose_name="Approved Units")
    user_payment_accrued = SumColumn(verbose_name="User Payment Accrued")
    nm_payment_accrued = SumColumn(verbose_name="Network Manager Payment Accrued")

    class Meta:
        orderable = False


class PaymentInvoiceTable(OpportunityContextTable):
    payment_status = columns.Column(verbose_name="Payment Status", accessor="payment", empty_values=())
    payment_date = columns.Column(verbose_name="Payment Date", accessor="payment", empty_values=(None))
    actions = tables.Column(empty_values=(), orderable=False, verbose_name="Pay")

    class Meta:
        model = PaymentInvoice
        orderable = False
        fields = ("amount", "date", "invoice_number", "service_delivery")
        sequence = (
            "amount",
            "date",
            "invoice_number",
            "payment_status",
            "payment_date",
            "service_delivery",
            "actions",
        )
        empty_text = "No Payment Invoices"

    def __init__(self, *args, **kwargs):
        self.csrf_token = kwargs.pop("csrf_token")
        super().__init__(*args, **kwargs)

    def render_payment_status(self, value):
        if value is not None:
            return "Paid"
        return "Pending"

    def render_payment_date(self, value):
        if value is not None:
            return value.date_paid
        return

    def render_actions(self, record):
        invoice_approve_url = reverse("opportunity:invoice_approve", args=[self.org_slug, self.opp_id])
        template_string = f"""
            <form method="POST" action="{ invoice_approve_url  }">
                <input type="hidden" name="csrfmiddlewaretoken" value="{ self.csrf_token }">
                <input type="hidden" name="pk" value="{ record.pk }">
                <button type="submit" class="button button-md outline-style" {'disabled' if getattr(record, 'payment', None) else ''}>Pay</button>
            </form>
        """
        return mark_safe(template_string)


def popup_html(value, popup_title, popup_direction="top", popup_class="", popup_attributes=""):
    return format_html(
        "<span class='{}' data-bs-toggle='tooltip' data-bs-placement='{}' data-bs-title='{}' {}>{}</span>",
        popup_class,
        popup_direction,
        popup_title,
        popup_attributes,
        value,
    )


def date_with_time_popup(table, date):
    if table.exclude and "date_popup" in table.exclude:
        return date
    return popup_html(
        date.strftime("%d %b, %Y"),
        date.strftime("%d %b %Y, %I:%M%p"),
    )


def header_with_tooltip(label, tooltip_text):
    return mark_safe(
        f"""
        <div class="relative inline-flex justify-center items-center group cursor-default">
            <span>{label}</span>
            <i class="fa-regular fa-circle-question text-xs text-slate-400 ml-1 cursor-help"></i>
            <div class="fixed hidden group-hover:block z-50 pointer-events-none -translate-x-[15%] -translate-y-[70%] transform">
                <div class="absolute top-full left-1/2 -translate-x-1/2 w-0 h-0 border-l-8 border-r-8 border-t-8 border-l-transparent border-r-transparent border-t-white"></div>
                <div class="relative bg-white w-28 rounded p-2 text-slate-500 text-xs whitespace-normal break-words">
                    {tooltip_text}
                </div>
            </div>
        </div>
    """
    )


class BaseOpportunityList(ClickableRowsTable):
    stats_style = "underline underline-offset-2 justify-center"

    def __init__(self, *args, **kwargs):
        super().__init__(*args, **kwargs)
        self.use_view_url = False

    index = IndexColumn()
    opportunity = tables.Column(accessor="name")
    entity_type = tables.TemplateColumn(
        verbose_name="",
        orderable=False,
        template_code="""
                <div class="flex justify-start text-sm font-normal text-brand-deep-purple w-fit"
                     x-data="{
                       showTooltip: false,
                       tooltipStyle: '',
                       positionTooltip(el) {
                         const rect = el.getBoundingClientRect();
                         const top = rect.top - 30;  /* 30px above the icon */
                         const left = rect.left + rect.width/2;
                         this.tooltipStyle = `top:${top}px; left:${left}px; transform:translateX(-50%)`;
                       }
                     }">
                    {% if record.is_test %}
                        <div class="relative">
                            <i class="fa-light fa-file-dashed-line"
                               @mouseenter="showTooltip = true; positionTooltip($el)"
                               @mouseleave="showTooltip = false
                               "></i>
                            <span x-show="showTooltip"
                                  :style="tooltipStyle"
                                  class="fixed z-50 bg-white shadow-sm text-brand-deep-purple text-xs py-0.5 px-4 rounded-lg whitespace-nowrap">
                                Test Opportunity
                            </span>
                        </div>
                    {% else %}
                        <span class="relative">
                            <i class="invisible fa-light fa-file-dashed-line"></i>
                        </span>
                    {% endif %}
                </div>
            """,
    )

    status = tables.Column(verbose_name="Status", accessor="status", orderable=True)

    program = tables.Column(attrs=TEXT_CENTER_ATTR)
    start_date = DMYTColumn(attrs=TEXT_CENTER_ATTR)
    end_date = DMYTColumn(attrs=TEXT_CENTER_ATTR)

    class Meta:
        sequence = (
            "index",
            "opportunity",
            "entity_type",
            "status",
            "program",
            "start_date",
            "end_date",
        )

    def row_click_url(self, record):
        return reverse("opportunity:detail", args=(self.org_slug, record.id))


    def render_status(self, value):
        if value == 0:
            badge_class = "badge badge-sm bg-green-600/20 text-green-600"
            text = "Active"
        elif value == 1:
            badge_class = "badge badge-sm bg-orange-600/20 text-orange-600"
            text = "Ended"
        else:
            badge_class = "badge badge-sm bg-slate-100 text-slate-400"
            text = "Inactive"

        return format_html(
            '<div class="flex justify-start text-sm font-normal truncate text-brand-deep-purple overflow-clip overflow-ellipsis">'
            '  <span class="{}">{}</span>'
            "</div>",
            badge_class,
            text,
        )

<<<<<<< HEAD
    def format_date(self, date):
        return date.strftime("%d-%b-%Y") if date else "--"

=======
>>>>>>> b784039f
    def _render_div(self, value, extra_classes=""):
        base_classes = "flex text-sm font-normal truncate text-brand-deep-purple " "overflow-clip overflow-ellipsis"
        all_classes = f"{base_classes} {extra_classes}".strip()
        return format_html('<div class="{}">{}</div>', all_classes, value)

    def render_opportunity(self, value):
        return self._render_div(value, extra_classes="justify-start")

    def render_program(self, value):
        return self._render_div(value if value else "--", extra_classes="justify-start")

    def render_worker_list_url_column(self, value, opp_id, active_tab="workers", sort=None):
        url = reverse("opportunity:worker_list", args=(self.org_slug, opp_id))
        url = f"{url}?active_tab={active_tab}"

        if sort:
            url += "&"+sort
        value = format_html('<a href="{}">{}</a>', url, value)
        return self._render_div(value, extra_classes=self.stats_style)



class OpportunityTable(BaseOpportunityList):
    col_attrs = merge_attrs(TEXT_CENTER_ATTR, STOP_CLICK_PROPAGATION_ATTR)

    pending_invites = tables.Column(attrs=col_attrs)
    inactive_workers = tables.Column(attrs=col_attrs)
    pending_approvals =tables.Column(attrs=col_attrs)
    payments_due = tables.Column(attrs=col_attrs)
    actions = tables.Column(empty_values=(), orderable=False, verbose_name="", attrs=STOP_CLICK_PROPAGATION_ATTR)

    class Meta(BaseOpportunityList.Meta):
        sequence = BaseOpportunityList.Meta.sequence + (
            "pending_invites",
            "inactive_workers",
            "pending_approvals",
            "payments_due",
            "actions",
        )

    def render_pending_invites(self, value, record):
        return self.render_worker_list_url_column(value=value, opp_id=record.id)

    def render_inactive_workers(self, value, record):
        return self.render_worker_list_url_column(value=value, opp_id=record.id, sort='sort=last_active')

    def render_pending_approvals(self, value, record):
        return self.render_worker_list_url_column(value=value, opp_id=record.id, active_tab="delivery",
                                                  sort='sort=-pending')

    def render_payments_due(self, value, record):
        if value is None:
            value = 0
        return self.render_worker_list_url_column(value=value, opp_id=record.id, active_tab="payments",
                                                  sort='sort=-total_paid')

    def render_actions(self, record):
        actions = [
            {
                "title": "View Opportunity",
                "url": reverse("opportunity:detail", args=[self.org_slug, record.id]),
            },
            {
                "title": "View Workers",
                "url": reverse("opportunity:worker_list", args=[self.org_slug, record.id]),
            },
        ]

        if record.managed:
            actions.append(
                {
                    "title": "View Invoices",
                    "url": reverse("opportunity:invoice_list", args=[self.org_slug, record.id]),
                }
            )

        html = render_to_string(
            "tailwind/components/dropdowns/text_button_dropdown.html",
            context={
                "text": "...",
                "list": actions,
                "styles": "text-sm",
            },
        )
        return mark_safe(html)


class ProgramManagerOpportunityTable(BaseOpportunityList):
<<<<<<< HEAD
    active_workers = tables.Column(verbose_name="Active Workers")
    total_deliveries = tables.Column(verbose_name="Total Deliveries")
    verified_deliveries = tables.Column(verbose_name="Verified Deliveries")
    worker_earnings = tables.Column(verbose_name="Worker Earnings", accessor="total_accrued")
    actions = tables.Column(empty_values=(), orderable=False, verbose_name="")
=======
    col_attrs = merge_attrs(TEXT_CENTER_ATTR, STOP_CLICK_PROPAGATION_ATTR)

    active_workers = tables.Column(
        verbose_name="Active Workers", attrs=col_attrs
    )
    total_deliveries = tables.Column(
        verbose_name="Total Deliveries", attrs=col_attrs
    )
    verified_deliveries = tables.Column(
        verbose_name="Verified Deliveries", attrs=col_attrs
    )
    worker_earnings = tables.Column(verbose_name="Worker Earnings", accessor="total_accrued",
                                    attrs=col_attrs)
    actions = tables.Column(empty_values=(), orderable=False, verbose_name="", attrs=STOP_CLICK_PROPAGATION_ATTR)
>>>>>>> b784039f

    class Meta(BaseOpportunityList.Meta):
        sequence = BaseOpportunityList.Meta.sequence + (
            "active_workers",
            "total_deliveries",
            "verified_deliveries",
            "worker_earnings",
            "actions",
        )


    def render_active_workers(self, value, record):
        return self.render_worker_list_url_column(value=value, opp_id=record.id)


    def render_total_deliveries(self, value, record):
        return self.render_worker_list_url_column(value=value, opp_id=record.id, active_tab="delivery", sort="sort=-delivered")

    def render_verified_deliveries(self, value, record):
        return self.render_worker_list_url_column(value=value, opp_id=record.id, active_tab="delivery", sort="sort=-approved")

    def render_worker_earnings(self, value, record):
        url = reverse("opportunity:worker_list", args=(self.org_slug, record.id))
        url += "?active_tab=payments&sort=-payment_accrued"
        value = format_html('<a href="{}">{}</a>', url, value)
        return self._render_div(value, extra_classes=self.stats_style)

    def render_opportunity(self, record):
        html = format_html(
            """
            <div class="flex flex-col items-start w-40">
                <p class="text-sm text-slate-900">{}</p>
                <p class="text-xs text-slate-400">{}</p>
            </div>
            """,
            record.name,
            record.organization.name,
        )
        return html

    def render_actions(self, record):
        actions = [
            {
                "title": "View Opportunity",
                "url": reverse("opportunity:detail", args=[self.org_slug, record.id]),
            },
            {
                "title": "View Workers",
                "url": reverse("opportunity:worker_list", args=[self.org_slug, record.id]),
            },
        ]

        if record.managed:
            actions.append(
                {
                    "title": "View Invoices",
                    "url": reverse("opportunity:invoice_list", args=[record.organization.slug, record.id]),
                }
            )

        html = render_to_string(
            "tailwind/components/dropdowns/text_button_dropdown.html",
            context={
                "text": "...",
                "list": actions,
                "styles": "text-sm",
            },
        )
        return mark_safe(html)


class UserVisitVerificationTable(tables.Table):
    date_time = columns.DateTimeColumn(verbose_name="Date", accessor="visit_date", format="d M, Y H:i")
    entity_name = columns.Column(verbose_name="Entity Name")
    flags = columns.TemplateColumn(
        verbose_name="Flags",
        orderable=False,
        template_code="""
            <div class="flex relative justify-start text-sm text-brand-deep-purple font-normal w-72">
                {% if record %}
                    {% if record.status == 'over_limit' %}
                    <span class="badge badge-sm negative-light mx-1">{{ record.get_status_display|lower }}</span>
                    {% endif %}
                {% endif %}
                {% if value %}
                    {% for flag in value|slice:":2" %}
                        {% if flag == "duplicate"%}
                        <span class="badge badge-sm warning-light mx-1">
                        {% else %}
                        <span class="badge badge-sm primary-light mx-1">
                        {% endif %}
                            {{ flag }}
                        </span>
                    {% endfor %}
                    {% if value|length > 2 %}
                    {% include "tailwind/components/badges/badge_sm_dropdown.html" with title='All Flags' list=value %}
                    {% endif %}
                {% endif %}
            </div>
            """,
    )
    last_activity = columns.DateColumn(verbose_name="Last Activity", accessor="status_modified_date", format="d M, Y")
    icons = columns.Column(verbose_name="", empty_values=("",), orderable=False)

    class Meta:
        model = UserVisit
        sequence = (
            "date_time",
            "entity_name",
            "flags",
            "last_activity",
            "icons",
        )
        fields = []
        empty_text = "No Visits for this filter."

    def __init__(self, *args, **kwargs):
        organization = kwargs.pop("organization", None)
        super().__init__(*args, **kwargs)
        self.use_view_url = True
        self.attrs = {"x-data": "{selectedRow: null}"}
        self.row_attrs = {
            "hx-get": lambda record: reverse(
                "opportunity:user_visit_details",
                args=[organization.slug, record.opportunity_id, record.pk],
            ),
            "hx-trigger": "click",
            "hx-indicator": "#visit-loading-indicator",
            "hx-target": "#visit-details",
            "hx-params": "none",
            "hx-swap": "innerHTML",
            "@click": lambda record: f"selectedRow = {record.id}",
            ":class": lambda record: f"selectedRow == {record.id} && 'active'",
        }

    def render_icons(self, record):
        status_to_icon = {
            # Review Status Pending, Visit Status Approved
            "approved_pending_review": "fa-solid fa-circle-check text-slate-300/50",
            VisitValidationStatus.approved: "fa-solid fa-circle-check",
            VisitValidationStatus.rejected: "fa-light fa-ban",
            VisitValidationStatus.pending: "fa-light fa-flag-swallowtail",
            VisitValidationStatus.duplicate: "fa-light fa-clone",
            VisitValidationStatus.trial: "fa-light fa-marker",
            VisitValidationStatus.over_limit: "fa-light fa-marker",
            VisitReviewStatus.disagree: "fa-light fa-thumbs-down",
            VisitReviewStatus.agree: "fa-light fa-thumbs-up",
            # Review Status Pending (custom name, original choice clashes with Visit Pending)
            "pending_review": "fa-light fa-timer",
        }

        if record.status == VisitValidationStatus.pending.value:
            icon_class = status_to_icon[VisitValidationStatus.pending]
            icons_html = f'<i class="{icon_class} text-brand-deep-purple ml-4"></i>'
            return format_html(
                '<div class=" {} text-end text-brand-deep-purple text-lg">{}</div>',
                "justify-end",
                mark_safe(icons_html),
            )

        status = []
        if record.opportunity.managed and record.review_status:
            if record.review_status == VisitReviewStatus.pending.value:
                status.append("pending_review")
            else:
                status.append(record.review_status)
        if record.status in (
            VisitValidationStatus.approved,
            VisitValidationStatus.rejected,
            VisitValidationStatus.pending,
        ):
            if (
                record.review_status == VisitReviewStatus.pending.value
                and record.status == VisitValidationStatus.approved
            ):
                status.append("approved_pending_review")
            else:
                status.append(record.status)

        icons_html = ""
        for status in status:
            icon_class = status_to_icon[status]
            if icon_class:
                icons_html += f'<i class="{icon_class} text-brand-deep-purple ml-4"></i>'
        justify_class = "justify-end" if len(status) == 1 else "justify-between"

        return format_html(
            '<div class=" {} text-end text-brand-deep-purple text-lg">{}</div>',
            justify_class,
            mark_safe(icons_html),
        )


class UserInfoColumn(tables.Column):
    def __init__(self, *args, **kwargs):
        kwargs.setdefault("orderable", True)
        kwargs.setdefault("verbose_name", "Name")
        kwargs.setdefault("order_by", "user__name")
        super().__init__(*args, **kwargs)

    def render(self, value):
        return format_html(
            """
            <div class="flex flex-col items-start w-40">
                <p class="text-sm text-slate-900">{}</p>
                <p class="text-xs text-slate-400">{}</p>
            </div>
            """,
            value.name,
            value.username,
        )


class SuspendedIndicatorColumn(tables.Column):
    def __init__(self, *args, **kwargs):
        kwargs.setdefault("orderable", False)
        kwargs.setdefault(
            "verbose_name", mark_safe('<div class="w-[40px]"><div class="w-4 h-2 bg-black rounded"></div></div>')
        )
        super().__init__(*args, **kwargs)

    def render(self, value):
        color_class = "negative-dark" if value else "positive-dark"
        return format_html('<div class="w-10"><div class="w-4 h-2 rounded {}"></div></div>', color_class)


class WorkerStatusTable(tables.Table):
    index = IndexColumn()
    user = UserInfoColumn()
    suspended = SuspendedIndicatorColumn()
    invited_date = DMYTColumn()
    last_active = DMYTColumn()
    started_learn = DMYTColumn(verbose_name="Started Learn", accessor="date_learn_started")
    completed_learn = DMYTColumn()
    days_to_complete_learn = DurationColumn(verbose_name="Time to Complete Learning")
    first_delivery = DMYTColumn()
    days_to_start_delivery = DurationColumn(verbose_name="Time to Start Deliver")

    def __init__(self, *args, **kwargs):
        self.use_view_url = True
        super().__init__(*args, **kwargs)


    class Meta:
        order_by = ("-last_active",)


class WorkerPaymentsTable(tables.Table):
    index = IndexColumn()
    user = UserInfoColumn(footer="Total")
    suspended = SuspendedIndicatorColumn()
<<<<<<< HEAD
    last_active = tables.Column()
    payment_accrued = tables.Column(verbose_name="Accrued", footer=lambda table: sum(x.payment_accrued or 0 for x in table.data))
    total_paid = tables.Column(accessor="total_paid_d", footer=lambda table: sum(x.total_paid_d or 0 for x in table.data))
    last_paid = tables.Column()
=======
    last_active = DMYTColumn()
    payment_accrued = tables.Column(verbose_name="Accrued", footer=lambda table: sum(x.payment_accrued or 0 for x in table.data))
    total_paid = tables.Column(accessor="total_paid_d", footer=lambda table: sum(x.total_paid_d or 0 for x in table.data))
    last_paid = DMYTColumn()
>>>>>>> b784039f
    confirmed_paid = tables.Column(verbose_name="Confirm")

    def __init__(self, *args, **kwargs):
        self.use_view_url = True
        self.org_slug = kwargs.pop("org_slug", "")
        self.opp_id = kwargs.pop("opp_id", "")
        super().__init__(*args, **kwargs)

    class Meta:
        model = OpportunityAccess
        fields = ("user", "suspended", "payment_accrued", "confirmed_paid")
        sequence = (
            "index",
            "user",
            "suspended",
            "last_active",
            "payment_accrued",
            "total_paid",
            "last_paid",
            "confirmed_paid",
        )
        order_by = ("-last_active",)

    def render_last_paid(self, record, value):
        return render_to_string(
            "tailwind/components/worker_page/last_paid.html",
            {
                "record": record,
                "value": value.strftime("%d-%b-%Y %H:%M") if value else "--",
                "org_slug": self.org_slug,
                "opp_id": self.opp_id,
            },
        )

    def render_last_paid(self, record, value):
        return render_to_string(
            "tailwind/components/worker_page/last_paid.html",
            {
                "record": record,
                "value": value.strftime("%d-%b-%Y %H:%M") if value else "--",
                "org_slug": self.org_slug,
                "opp_id": self.opp_id,
            },
        )


class WorkerLearnTable(ClickableRowsTable):
    index = IndexColumn()
    user = UserInfoColumn()
    suspended = SuspendedIndicatorColumn()
    last_active = DMYTColumn()
    started_learning = DMYTColumn(accessor="date_learn_started", verbose_name="Started Learning")
    modules_completed = tables.TemplateColumn(
        accessor="modules_completed_percentage",
        template_code="""
                            {% include "tailwind/components/progressbar/simple-progressbar.html" with text=flag progress=value|default:0 %}
                        """,
    )
    completed_learning = DMYTColumn( accessor="completed_learn", verbose_name="Completed Learning")
    assessment = tables.Column(accessor="passed_assessment")
    attempts = tables.Column(accessor="assesment_count")
    learning_hours = DurationColumn()
    action = tables.TemplateColumn(
        verbose_name="",
        orderable=False,
        template_code="""
        """,
    )

    def __init__(self, *args, **kwargs):
        self.use_view_url = True
        self.opp_id = kwargs.pop("opp_id")
        super().__init__(*args, **kwargs)

    class Meta:
        model = OpportunityAccess
        fields = ("suspended", "user")
        sequence = (
            "index",
            "user",
            "suspended",
            "last_active",
            "started_learning",
            "modules_completed",
            "completed_learning",
            "assessment",
            "attempts",
            "learning_hours",
            "action",
        )

        order_by = ("-last_active",)

    def row_click_url(self, record):
        return reverse("opportunity:worker_learn_progress", args=(self.org_slug, self.opp_id, record.id))

    def render_assessment(self, value, record):
        if not record.date_learn_started:
            return "--"
        return "Passed" if value else "Failed"

    def render_action(self, record):
        url = reverse("opportunity:worker_learn_progress", args=(self.org_slug, self.opp_id, record.id))
        return format_html(
            """ <div class="opacity-0 group-hover:opacity-100 transition-opacity duration-200 text-end">
                <a href="{url}"><i class="fa-solid fa-chevron-right text-brand-deep-purple"></i></a>
            </div>""",
            url=url,
        )


class WorkerDeliveryTable(ClickableRowsTable):
    use_view_url = True

    id = tables.Column(visible=False)
    index = IndexColumn()
    user = tables.Column(orderable=False, verbose_name="Name", footer="Total")
    suspended = SuspendedIndicatorColumn()
<<<<<<< HEAD
    last_active = tables.Column()
    payment_unit = tables.Column(accessor="payment_unit__name", orderable=False)
    started = tables.Column(accessor="started_delivery")
=======
    last_active = DMYTColumn()
    payment_unit = tables.Column(accessor="payment_unit__name", orderable=False)
    started = DMYTColumn(accessor="started_delivery")
>>>>>>> b784039f
    delivered = tables.Column(accessor="completed", footer=lambda table: sum(x.completed for x in table.data))
    pending = tables.Column(footer=lambda table: sum(x.pending for x in table.data))
    approved = tables.Column(footer=lambda table: sum(x.approved for x in table.data))
    rejected = tables.Column(footer=lambda table: sum(x.rejected for x in table.data))
    action = tables.TemplateColumn(
        verbose_name="",
        orderable=False,
        template_code="""

        """,
    )

    class Meta:
        model = OpportunityAccess
        fields = ("id", "suspended", "user")
        sequence = (
            "index",
            "user",
            "suspended",
            "last_active",
            "payment_unit",
            "started",
            "delivered",
            "pending",
            "approved",
            "rejected",
            "action",
        )
        order_by = ("-last_active",)


    def __init__(self, *args, **kwargs):
        self.opp_id = kwargs.pop("opp_id")
        self.use_view_url = True
        super().__init__(*args, **kwargs)
        self._seen_users = set()

    def row_click_url(self, record):
        return reverse("opportunity:user_visits_list", args=(self.org_slug, self.opp_id, record.id))


    def render_action(self, record):
        url = reverse("opportunity:user_visits_list", args=(self.org_slug, self.opp_id, record.id))
        template = """
            <div class="opacity-0 group-hover:opacity-100 transition-opacity duration-200 text-end">
                <a href="{}"><i class="fa-solid fa-chevron-right text-brand-deep-purple"></i></a>
            </div>
        """
        return format_html(template, url)

    def render_user(self, value):
        if value.id in self._seen_users:
            return ""
        self._seen_users.add(value.id)
        return format_html(
            """
            <div class="flex flex-col items-start w-40">
                <p class="text-sm text-slate-900">{}</p>
                <p class="text-xs text-slate-400">{}</p>
            </div>
            """,
            value.name,
            value.username,
        )

    def render_index(self, value, record):
        page = getattr(self, "page", None)
        if page:
            start_index = (page.number - 1) * page.paginator.per_page + 1
        else:
            start_index = 1

        if record.user.id in self._seen_users:
            return ""

        if (
            not hasattr(self, "_row_counter")
            or not hasattr(self, "_row_counter_start")
            or self._row_counter_start != start_index
        ):
            self._row_counter = itertools.count(start=start_index)
            self._row_counter_start = start_index

        display_index = next(self._row_counter)

        return display_index

    def render_delivered(self, record, value):
        rows = [
            {"label": "Completed", "value": record.completed},
            {"label": "Incomplete", "value": record.incomplete},
            {"label": "Duplicate", "value": record.duplicate},
            {"label": "Over limit", "value": record.over_limit},
        ]
        return render_to_string(
            "tailwind/components/worker_page/deliver_column.html",
            {
                "value": value,
                "rows": rows,
            },
        )

    def _render_flag_counts(self, record, value, status, status_title):
        return render_to_string(
            "tailwind/components/worker_page/fetch_flag_counts.html",
            {
                "record": record,
                "payment_unit_id": record.payment_unit_id,
                "value": value,
                "org_slug": self.org_slug,
                "opp_id": self.opp_id,
                "status_title": status_title,
                "status": status,
            },
        )

    def render_pending(self, record, value):
        return self._render_flag_counts(record, value, status=CompletedWorkStatus.pending, status_title="Pending Info")

    def render_approved(self, record, value):
        return self._render_flag_counts(
            record, value, status=CompletedWorkStatus.approved, status_title="Approved Info"
        )

    def render_rejected(self, record, value):
        return self._render_flag_counts(
            record, value, status=CompletedWorkStatus.rejected, status_title="Rejected Info"
        )


class WorkerLearnStatusTable(tables.Table):
    index = IndexColumn()
    module_name = tables.Column(accessor="module__name", orderable=False)
    date = tables.DateColumn(format="d-M-Y", verbose_name="Date Completed", accessor="date", orderable=False)
    duration = DurationColumn(accessor="duration", orderable=False)
    time = tables.Column(accessor="date", verbose_name="Time Completed", orderable=False)

    def render_time(self, value):
        if value:
            value = localtime(value)
            return value.strftime("%H:%M")
        return "--"

    class Meta:
        sequence = ("index", "module_name", "date", "time", "duration")


class LearnModuleTable(tables.Table):
    index = IndexColumn()

    class Meta:
        model = LearnModule
        orderable = False
        fields = ("index", "name", "description", "time_estimate")
        empty_text = "No Learn Module for this opportunity."

    def render_time_estimate(self, value):
        return f"{value}hr"


class DeliverUnitTable(tables.Table):
    index = IndexColumn(empty_values=(), verbose_name="#")

    slug = tables.Column(verbose_name="Delivery Unit ID")
    name = tables.Column(verbose_name="Name")

    class Meta:
        model = DeliverUnit
        orderable = False
        fields = ("index", "slug", "name")
        empty_text = "No Deliver units for this opportunity."


class PaymentUnitTable(OrgContextTable):
    index = IndexColumn()
    name = tables.Column(verbose_name="Payment Unit Name")
    max_total = tables.Column(verbose_name="Total Deliveries")
    deliver_units = tables.Column(verbose_name="Delivery Units")

    def __init__(self, *args, **kwargs):
        self.can_edit = kwargs.pop("can_edit", False)
        super().__init__(*args, **kwargs)

    class Meta:
        model = PaymentUnit
        orderable = False
        fields = ("index", "name", "start_date", "end_date", "amount", "max_total", "max_daily", "deliver_units")
        empty_text = "No payment units for this opportunity."

    def render_deliver_units(self, record):
        deliver_units = record.deliver_units.all()
        count = deliver_units.count()

        if self.can_edit:
            edit_url = reverse("opportunity:edit_payment_unit", args=(self.org_slug, record.opportunity.id, record.id))
        else:
            edit_url = None

        context = {
            "count": count,
            "deliver_units": deliver_units,
            "edit_url": edit_url,
        }
        return render_to_string("tailwind/pages/opportunity_dashboard/extendable_payment_unit_row.html", context)<|MERGE_RESOLUTION|>--- conflicted
+++ resolved
@@ -15,11 +15,8 @@
     CatchmentArea,
     CompletedWork,
     CompletedWorkStatus,
-<<<<<<< HEAD
     DeliverUnit,
     LearnModule,
-=======
->>>>>>> b784039f
     OpportunityAccess,
     Payment,
     PaymentInvoice,
@@ -651,12 +648,6 @@
             text,
         )
 
-<<<<<<< HEAD
-    def format_date(self, date):
-        return date.strftime("%d-%b-%Y") if date else "--"
-
-=======
->>>>>>> b784039f
     def _render_div(self, value, extra_classes=""):
         base_classes = "flex text-sm font-normal truncate text-brand-deep-purple " "overflow-clip overflow-ellipsis"
         all_classes = f"{base_classes} {extra_classes}".strip()
@@ -745,13 +736,6 @@
 
 
 class ProgramManagerOpportunityTable(BaseOpportunityList):
-<<<<<<< HEAD
-    active_workers = tables.Column(verbose_name="Active Workers")
-    total_deliveries = tables.Column(verbose_name="Total Deliveries")
-    verified_deliveries = tables.Column(verbose_name="Verified Deliveries")
-    worker_earnings = tables.Column(verbose_name="Worker Earnings", accessor="total_accrued")
-    actions = tables.Column(empty_values=(), orderable=False, verbose_name="")
-=======
     col_attrs = merge_attrs(TEXT_CENTER_ATTR, STOP_CLICK_PROPAGATION_ATTR)
 
     active_workers = tables.Column(
@@ -766,7 +750,6 @@
     worker_earnings = tables.Column(verbose_name="Worker Earnings", accessor="total_accrued",
                                     attrs=col_attrs)
     actions = tables.Column(empty_values=(), orderable=False, verbose_name="", attrs=STOP_CLICK_PROPAGATION_ATTR)
->>>>>>> b784039f
 
     class Meta(BaseOpportunityList.Meta):
         sequence = BaseOpportunityList.Meta.sequence + (
@@ -1018,17 +1001,10 @@
     index = IndexColumn()
     user = UserInfoColumn(footer="Total")
     suspended = SuspendedIndicatorColumn()
-<<<<<<< HEAD
-    last_active = tables.Column()
-    payment_accrued = tables.Column(verbose_name="Accrued", footer=lambda table: sum(x.payment_accrued or 0 for x in table.data))
-    total_paid = tables.Column(accessor="total_paid_d", footer=lambda table: sum(x.total_paid_d or 0 for x in table.data))
-    last_paid = tables.Column()
-=======
     last_active = DMYTColumn()
     payment_accrued = tables.Column(verbose_name="Accrued", footer=lambda table: sum(x.payment_accrued or 0 for x in table.data))
     total_paid = tables.Column(accessor="total_paid_d", footer=lambda table: sum(x.total_paid_d or 0 for x in table.data))
     last_paid = DMYTColumn()
->>>>>>> b784039f
     confirmed_paid = tables.Column(verbose_name="Confirm")
 
     def __init__(self, *args, **kwargs):
@@ -1051,17 +1027,6 @@
             "confirmed_paid",
         )
         order_by = ("-last_active",)
-
-    def render_last_paid(self, record, value):
-        return render_to_string(
-            "tailwind/components/worker_page/last_paid.html",
-            {
-                "record": record,
-                "value": value.strftime("%d-%b-%Y %H:%M") if value else "--",
-                "org_slug": self.org_slug,
-                "opp_id": self.opp_id,
-            },
-        )
 
     def render_last_paid(self, record, value):
         return render_to_string(
@@ -1147,15 +1112,9 @@
     index = IndexColumn()
     user = tables.Column(orderable=False, verbose_name="Name", footer="Total")
     suspended = SuspendedIndicatorColumn()
-<<<<<<< HEAD
-    last_active = tables.Column()
-    payment_unit = tables.Column(accessor="payment_unit__name", orderable=False)
-    started = tables.Column(accessor="started_delivery")
-=======
     last_active = DMYTColumn()
     payment_unit = tables.Column(accessor="payment_unit__name", orderable=False)
     started = DMYTColumn(accessor="started_delivery")
->>>>>>> b784039f
     delivered = tables.Column(accessor="completed", footer=lambda table: sum(x.completed for x in table.data))
     pending = tables.Column(footer=lambda table: sum(x.pending for x in table.data))
     approved = tables.Column(footer=lambda table: sum(x.approved for x in table.data))
