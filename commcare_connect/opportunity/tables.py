import itertools
from datetime import timedelta

import django_tables2 as tables
from crispy_forms.helper import FormHelper
from crispy_forms.layout import Column, Layout, Row
from django.template.loader import render_to_string
from django.urls import reverse
from django.utils.html import format_html
from django.utils.safestring import mark_safe
from django.utils.timezone import localtime
from django_filters import ChoiceFilter, DateRangeFilter, FilterSet, ModelChoiceFilter
from django_tables2 import columns, utils

from commcare_connect.opportunity.models import (
    CatchmentArea,
    CompletedWork,
    OpportunityAccess,
    Payment,
    PaymentInvoice,
    PaymentUnit,
    UserInvite,
    UserInviteStatus,
    UserVisit,
    VisitReviewStatus,
    VisitValidationStatus,
)
from commcare_connect.users.models import User


class OrgContextTable(tables.Table):
    def __init__(self, *args, **kwargs):
        self.org_slug = kwargs.pop("org_slug", None)
        super().__init__(*args, **kwargs)


class LearnStatusTable(OrgContextTable):
    display_name = columns.Column(verbose_name="Name")
    learn_progress = columns.Column(verbose_name="Modules Completed")
    assessment_count = columns.Column(verbose_name="Number of Attempts")
    assessment_status = columns.Column(verbose_name="Assessment Status")
    details = columns.Column(verbose_name="", empty_values=())

    class Meta:
        model = OpportunityAccess
        fields = ("display_name", "learn_progress", "assessment_status", "assessment_count")
        sequence = ("display_name", "learn_progress")
        orderable = False
        empty_text = "No learn progress for users."

    def render_details(self, record):
        url = reverse(
            "opportunity:user_learn_progress",
            kwargs={"org_slug": self.org_slug, "opp_id": record.opportunity.id, "pk": record.pk},
        )
        return mark_safe(f'<a href="{url}">View Details</a>')


def show_warning(record):
    if record.status not in (VisitValidationStatus.approved, VisitValidationStatus.rejected):
        if record.flagged:
            return "table-warning"
    return ""


class UserVisitReviewFilter(FilterSet):
    review_status = ChoiceFilter(choices=VisitReviewStatus.choices, empty_label="All Reviews")
    user = ModelChoiceFilter(queryset=User.objects.none(), empty_label="All Users", to_field_name="username")
    visit_date = DateRangeFilter()

    def __init__(self, *args, **kwargs):
        super().__init__(*args, **kwargs)
        self.filters["user"].queryset = User.objects.filter(id__in=self.queryset.values_list("user_id", flat=True))
        self.filters["user"].field.label_from_instance = lambda obj: obj.name

        self.form.helper = FormHelper()
        self.form.helper.disable_csrf = True
        self.form.helper.form_class = "form-inline"
        self.form.helper.layout = Layout(
            Row(
                Column("review_status", css_class="col-md-3"),
                Column("user", css_class="col-md-3"),
                Column("visit_date", css_class="col-md-3"),
            )
        )
        for field_name in self.form.fields.keys():
            self.form.fields[field_name].widget.attrs.update({"@change": "$refs.reviewFilterForm.submit()"})

    class Meta:
        model = UserVisit
        fields = ["review_status", "user", "visit_date"]


class UserVisitFilter(UserVisitReviewFilter):
    status = ChoiceFilter(choices=VisitValidationStatus.choices, empty_label="All Visits")

    def __init__(self, *args, **kwargs):
        managed_opportunity = kwargs.pop("managed_opportunity", False)
        super().__init__(*args, **kwargs)
        fields = ["status"]
        if managed_opportunity:
            fields.append("review_status")
        self.form.helper.layout = Layout(Row(*[Column(field, css_class="col-md-3") for field in fields]))
        for field in fields:
            self.form.fields[field].widget.attrs.update({"@change": "$refs.visitFilterForm.submit()"})

    class Meta:
        model = UserVisit
        fields = ["status", "review_status"]


class UserVisitTable(OrgContextTable):
    # export only columns
    visit_id = columns.Column("Visit ID", accessor="xform_id", visible=False)
    username = columns.Column("Username", accessor="user__username", visible=False)
    form_json = columns.Column("Form JSON", accessor="form_json", visible=False)
    visit_date_export = columns.DateTimeColumn(
        verbose_name="Visit date", accessor="visit_date", format="c", visible=False
    )
    reason = columns.Column("Rejected Reason", accessor="reason", visible=False)
    justification = columns.Column("Justification", accessor="justification", visible=False)
    duration = columns.Column("Duration", accessor="duration", visible=False)
    entity_id = columns.Column("Entity ID", accessor="entity_id", visible=False)

    deliver_unit = columns.Column("Unit Name", accessor="deliver_unit__name")
    entity_name = columns.Column("Entity Name", accessor="entity_name")
    flag_reason = columns.Column("Flags", accessor="flag_reason", empty_values=({}, None))
    details = columns.Column(verbose_name="", empty_values=())

    def render_details(self, record):
        url = reverse(
            "opportunity:visit_verification",
            kwargs={"org_slug": self.org_slug, "pk": record.pk},
        )
        return mark_safe(f'<a class="btn btn-sm btn-primary" href="{url}">Review</a>')

    def render_flag_reason(self, value):
        short = [flag[1] for flag in value.get("flags")]
        return ", ".join(short)

    class Meta:
        model = UserVisit
        fields = ("user__name", "username", "visit_date", "status", "review_status")
        sequence = (
            "visit_id",
            "visit_date",
            "visit_date_export",
            "status",
            "review_status",
            "username",
            "user__name",
            "deliver_unit",
        )
        empty_text = "No forms."
        orderable = False
        row_attrs = {"class": show_warning}
        template_name = "django_tables2/bootstrap5.html"


class OpportunityPaymentTable(OrgContextTable):
    display_name = columns.Column(verbose_name="Name")
    username = columns.Column(accessor="user__username", visible=False)
    view_payments = columns.Column(verbose_name="", empty_values=())

    def render_view_payments(self, record):
        url = reverse(
            "opportunity:user_payments_table",
            kwargs={"org_slug": self.org_slug, "opp_id": record.opportunity.id, "pk": record.pk},
        )
        return mark_safe(f'<a href="{url}">View Details</a>')

    class Meta:
        model = OpportunityAccess
        fields = ("display_name", "username", "payment_accrued", "total_paid", "total_confirmed_paid")
        orderable = False
        empty_text = "No user have payments accrued yet."


class UserPaymentsTable(tables.Table):
    class Meta:
        model = Payment
        fields = ("amount", "date_paid", "payment_method", "payment_operator")
        orderable = False
        empty_text = "No payments made for this user"
        template_name = "django_tables2/bootstrap5.html"


class AggregateColumn(columns.Column):
    def render_footer(self, bound_column, table):
        return sum(1 if bound_column.accessor.resolve(row) else 0 for row in table.data)


class SumColumn(columns.Column):
    def render_footer(self, bound_column, table):
        return sum(bound_column.accessor.resolve(row) or 0 for row in table.data)


class BooleanAggregateColumn(columns.BooleanColumn, AggregateColumn):
    pass


class UserStatusTable(OrgContextTable):
    display_name = columns.Column(verbose_name="Name", footer="Total", empty_values=())
    username = columns.Column(accessor="opportunity_access__user__username", visible=False)
    claimed = AggregateColumn(verbose_name="Job Claimed", accessor="job_claimed")
    status = columns.Column(
        footer=lambda table: f"Accepted: {sum(invite.status == UserInviteStatus.accepted for invite in table.data)}",
    )
    started_learning = AggregateColumn(
        verbose_name="Started Learning", accessor="opportunity_access__date_learn_started"
    )
    completed_learning = AggregateColumn(verbose_name="Completed Learning", accessor="date_learn_completed")
    passed_assessment = BooleanAggregateColumn(verbose_name="Passed Assessment")
    started_delivery = AggregateColumn(verbose_name="Started Delivery", accessor="date_deliver_started")
    last_visit_date = columns.Column(accessor="last_visit_date_d")
    view_profile = columns.Column("", empty_values=(), footer=lambda table: f"Invited: {len(table.rows)}")

    class Meta:
        model = UserInvite
        fields = ("status",)
        sequence = (
            "display_name",
            "username",
            "status",
            "started_learning",
            "completed_learning",
            "passed_assessment",
            "claimed",
            "started_delivery",
            "last_visit_date",
        )
        empty_text = "No users invited for this opportunity."
        orderable = False

    def render_display_name(self, record):
        if not getattr(record.opportunity_access, "accepted", False):
            return "---"
        return record.opportunity_access.display_name

    def render_view_profile(self, record):
        if not getattr(record.opportunity_access, "accepted", False):
            resend_invite_url = reverse(
                "opportunity:resend_user_invite", args=(self.org_slug, record.opportunity.id, record.id)
            )
            urls = [resend_invite_url]
            buttons = [
                """<button title="Resend invitation"
                hx-post="{}" hx-target="#modalBodyContent" hx-trigger="click"
                hx-on::after-request="handleResendInviteResponse(event)"
                class="btn btn-sm btn-success">Resend</button>"""
            ]
            if record.status == UserInviteStatus.not_found:
                invite_delete_url = reverse(
                    "opportunity:user_invite_delete", args=(self.org_slug, record.opportunity.id, record.id)
                )
                urls.append(invite_delete_url)
                buttons.append(
                    """<button title="Delete invitation"
                            hx-post="{}" hx-swap="none"
                            hx-confirm="Please confirm to delete the User Invite."
                            class="btn btn-sm btn-danger" type="button"><i class="bi bi-trash"></i></button>"""
                )
            button_html = f"""<div class="d-flex gap-1">{"".join(buttons)}</div>"""
            return format_html(button_html, *urls)
        url = reverse(
            "opportunity:user_profile",
            kwargs={"org_slug": self.org_slug, "opp_id": record.opportunity.id, "pk": record.opportunity_access_id},
        )
        return format_html('<a class="btn btn-primary btn-sm" href="{}">View Profile</a>', url)

    def render_started_learning(self, record, value):
        return date_with_time_popup(self, value)

    def render_completed_learning(self, record, value):
        return date_with_time_popup(self, value)

    def render_started_delivery(self, record, value):
        return date_with_time_popup(self, value)

    def render_last_visit_date(self, record, value):
        return date_with_time_popup(self, value)


class PaymentUnitTable(OrgContextTable):
    deliver_units = columns.Column("Deliver Units")
    details = columns.Column(verbose_name="", empty_values=())

    class Meta:
        model = PaymentUnit
        fields = ("name", "amount")
        empty_text = "No payment units for this opportunity."
        orderable = False

    def render_deliver_units(self, record):
        deliver_units = "".join([f"<li>{d.name}</li>" for d in record.deliver_units.all()])
        return mark_safe(f"<ul>{deliver_units}</ul>")

    def render_details(self, record):
        url = reverse(
            "opportunity:edit_payment_unit",
            kwargs={"org_slug": self.org_slug, "opp_id": record.opportunity.id, "pk": record.pk},
        )
        return mark_safe(f'<a href="{url}">Edit</a>')


class DeliverStatusTable(OrgContextTable):
    display_name = columns.Column(verbose_name="Name of the User", footer="Total")
    username = columns.Column(accessor="user__username", visible=False)
    payment_unit = columns.Column("Name of Payment Unit")
    completed = SumColumn("Delivered")
    pending = SumColumn("Pending")
    approved = SumColumn("Approved")
    rejected = SumColumn("Rejected")
    over_limit = SumColumn("Over Limit")
    incomplete = SumColumn("Incomplete")
    details = columns.Column(verbose_name="", empty_values=())

    class Meta:
        model = OpportunityAccess
        orderable = False
        fields = ("display_name",)
        sequence = (
            "display_name",
            "username",
            "payment_unit",
            "completed",
            "pending",
            "approved",
            "rejected",
            "over_limit",
            "incomplete",
        )

    def render_details(self, record):
        url = reverse(
            "opportunity:user_visits_list",
            kwargs={"org_slug": self.org_slug, "opp_id": record.opportunity.id, "pk": record.pk},
        )
        return mark_safe(f'<a href="{url}">View Details</a>')

    def render_last_visit_date(self, record, value):
        return date_with_time_popup(self, value)


class CompletedWorkTable(tables.Table):
    id = columns.Column("Instance Id", visible=False)
    username = columns.Column(accessor="opportunity_access__user__username", visible=False)
    phone_number = columns.Column(accessor="opportunity_access__user__phone_number", visible=False)
    entity_id = columns.Column(visible=False)
    reason = columns.Column("Rejected Reason", accessor="reason", visible=False)
    display_name = columns.Column("Name of the User", accessor="opportunity_access__display_name")
    payment_unit = columns.Column("Payment Unit", accessor="payment_unit__name")
    status = columns.Column("Payment Approval")

    class Meta:
        model = CompletedWork
        fields = (
            "entity_id",
            "entity_name",
            "status",
            "reason",
            "completion_date",
            "flags",
        )
        orderable = False
        sequence = (
            "id",
            "username",
            "phone_number",
            "display_name",
            "entity_id",
            "entity_name",
            "payment_unit",
            "completion_date",
            "flags",
            "status",
            "reason",
        )

    def render_flags(self, record, value):
        return ", ".join(value)

    def render_completion_date(self, record, value):
        return date_with_time_popup(self, value)


class SuspendedUsersTable(tables.Table):
    display_name = columns.Column("Name of the User")
    revoke_suspension = columns.LinkColumn(
        "opportunity:revoke_user_suspension",
        verbose_name="",
        text="Revoke",
        args=[utils.A("opportunity__organization__slug"), utils.A("opportunity__id"), utils.A("pk")],
    )

    class Meta:
        model = OpportunityAccess
        fields = ("display_name", "suspension_date", "suspension_reason")
        orderable = False
        empty_text = "No suspended users."

    def render_suspension_date(self, record, value):
        return date_with_time_popup(self, value)

    def render_revoke_suspension(self, record, value):
        revoke_url = reverse(
            "opportunity:revoke_user_suspension",
            args=(record.opportunity.organization.slug, record.opportunity.id, record.pk),
        )
        page_url = reverse(
            "opportunity:suspended_users_list", args=(record.opportunity.organization.slug, record.opportunity_id)
        )
        return format_html('<a class="btn btn-success" href="{}?next={}">Revoke</a>', revoke_url, page_url)


class CatchmentAreaTable(tables.Table):
    username = columns.Column(accessor="opportunity_access__user__username", verbose_name="Username")
    name_of_user = columns.Column(accessor="opportunity_access__user__name", verbose_name="Name")
    phone_number = columns.Column(accessor="opportunity_access__user__phone_number", verbose_name="Phone Number")
    name = columns.Column(verbose_name="Area name")
    active = columns.Column(verbose_name="Active")
    latitude = columns.Column(verbose_name="Latitude")
    longitude = columns.Column(verbose_name="Longitude")
    radius = columns.Column(verbose_name="Radius")
    site_code = columns.Column(verbose_name="Site code")

    def render_active(self, value):
        return "Yes" if value else "No"

    class Meta:
        model = CatchmentArea
        fields = (
            "username",
            "site_code",
            "name",
            "name_of_user",
            "phone_number",
            "active",
            "latitude",
            "longitude",
            "radius",
        )
        orderable = False
        sequence = (
            "username",
            "name_of_user",
            "phone_number",
            "name",
            "site_code",
            "active",
            "latitude",
            "longitude",
            "radius",
        )


class UserVisitReviewTable(OrgContextTable):
    pk = columns.CheckBoxColumn(
        accessor="pk",
        verbose_name="",
        attrs={
            "input": {"x-model": "selected"},
            "th__input": {"@click": "toggleSelectAll()", "x-bind:checked": "selectAll"},
        },
    )
    visit_id = columns.Column("Visit ID", accessor="xform_id", visible=False)
    username = columns.Column(accessor="user__username", verbose_name="Username")
    name = columns.Column(accessor="user__name", verbose_name="Name of the User", orderable=True)
    justification = columns.Column(verbose_name="Justification")
    visit_date = columns.Column(orderable=True)
    created_on = columns.Column(accessor="review_created_on", verbose_name="Review Requested On")
    review_status = columns.Column(verbose_name="Program Manager Review", orderable=True)
    user_visit = columns.Column(verbose_name="User Visit", empty_values=())

    class Meta:
        model = UserVisit
        orderable = False
        fields = (
            "pk",
            "username",
            "name",
            "status",
            "justification",
            "visit_date",
            "review_status",
            "created_on",
            "user_visit",
        )
        empty_text = "No visits submitted for review."
        template_name = "django_tables2/bootstrap5.html"

    def render_user_visit(self, record):
        url = reverse(
            "opportunity:visit_verification",
            kwargs={"org_slug": self.org_slug, "pk": record.pk},
        )
        return mark_safe(f'<a href="{url}">View</a>')


class PaymentReportTable(tables.Table):
    payment_unit = columns.Column(verbose_name="Payment Unit")
    approved = SumColumn(verbose_name="Approved Units")
    user_payment_accrued = SumColumn(verbose_name="User Payment Accrued")
    nm_payment_accrued = SumColumn(verbose_name="Network Manager Payment Accrued")

    class Meta:
        orderable = False


class PaymentInvoiceTable(tables.Table):
    pk = columns.CheckBoxColumn(
        accessor="pk",
        verbose_name="",
        attrs={
            "input": {"x-model": "selected"},
            "th__input": {"@click": "toggleSelectAll()", "x-bind:checked": "selectAll"},
        },
    )
    payment_status = columns.Column(verbose_name="Payment Status", accessor="payment", empty_values=())
    payment_date = columns.Column(verbose_name="Payment Date", accessor="payment", empty_values=(None))

    class Meta:
        model = PaymentInvoice
        orderable = False
        fields = ("pk", "amount", "date", "invoice_number", "service_delivery")
        sequence = ("pk", "amount", "date", "invoice_number", "payment_status", "payment_date", "service_delivery")
        empty_text = "No Payment Invoices"

    def render_payment_status(self, value):
        if value is not None:
            return "Paid"
        return "Pending"

    def render_payment_date(self, value):
        if value is not None:
            return value.date_paid
        return


def popup_html(value, popup_title, popup_direction="top", popup_class="", popup_attributes=""):
    return format_html(
        "<span class='{}' data-bs-toggle='tooltip' data-bs-placement='{}' data-bs-title='{}' {}>{}</span>",
        popup_class,
        popup_direction,
        popup_title,
        popup_attributes,
        value,
    )


def date_with_time_popup(table, date):
    if table.exclude and "date_popup" in table.exclude:
        return date
    return popup_html(
        date.strftime("%d %b, %Y"),
        date.strftime("%d %b %Y, %I:%M%p"),
    )


def header_with_tooltip(label, tooltip_text):
    return mark_safe(
        f"""
        <div class="relative inline-flex justify-center items-center group cursor-default">
            <span>{label}</span>
            <i class="fa-regular fa-circle-question text-xs text-slate-400 ml-1 cursor-help"></i>
            <div class="fixed hidden group-hover:block z-50 pointer-events-none -translate-x-[15%] -translate-y-[70%] transform">
                <div class="absolute top-full left-1/2 -translate-x-1/2 w-0 h-0 border-l-8 border-r-8 border-t-8 border-l-transparent border-r-transparent border-t-white"></div>
                <div class="relative bg-white w-28 rounded p-2 text-slate-500 text-xs whitespace-normal break-words">
                    {tooltip_text}
                </div>
            </div>
        </div>
    """
    )


class IndexColumn(tables.Column):
    def __init__(self, *args, **kwargs):
        kwargs.setdefault("verbose_name", "#")
        kwargs.setdefault("orderable", False)
        kwargs.setdefault("empty_values", ())
        super().__init__(*args, **kwargs)

    def render(self, value, record, bound_column, bound_row, **kwargs):
        table = bound_row._table
        page = getattr(table, "page", None)
        if page:
            start_index = (page.number - 1) * page.paginator.per_page + 1
        else:
            start_index = 1
        if not hasattr(table, "_row_counter") or getattr(table, "_row_counter_start", None) != start_index:
            table._row_counter = itertools.count(start=start_index)
            table._row_counter_start = start_index
        value = next(table._row_counter)
        return value


class BaseOpportunityList(OrgContextTable):
    stats_style = "underline underline-offset-2 justify-center"

    def __init__(self, *args, **kwargs):
        super().__init__(*args, **kwargs)
        self.use_view_url = False

    index = IndexColumn()
    opportunity = tables.Column(accessor="name")
    entity_type = tables.TemplateColumn(
        verbose_name="",
        orderable=False,
        template_code="""
                <div class="flex justify-start text-sm font-normal text-brand-deep-purple w-fit"
                     x-data="{
                       showTooltip: false,
                       tooltipStyle: '',
                       positionTooltip(el) {
                         const rect = el.getBoundingClientRect();
                         const top = rect.top - 30;  /* 30px above the icon */
                         const left = rect.left + rect.width/2;
                         this.tooltipStyle = `top:${top}px; left:${left}px; transform:translateX(-50%)`;
                       }
                     }">
                    {% if record.is_test %}
                        <div class="relative">
                            <i class="fa-light fa-file-dashed-line"
                               @mouseenter="showTooltip = true; positionTooltip($el)"
                               @mouseleave="showTooltip = false
                               "></i>
                            <span x-show="showTooltip"
                                  :style="tooltipStyle"
                                  class="fixed z-50 bg-white shadow-sm text-brand-deep-purple text-xs py-0.5 px-4 rounded-lg whitespace-nowrap">
                                Test Opportunity
                            </span>
                        </div>
                    {% else %}
                        <span class="relative">
                            <i class="invisible fa-light fa-file-dashed-line"></i>
                        </span>
                    {% endif %}
                </div>
            """,
    )

    status = tables.Column(verbose_name="Status", accessor="status", orderable=True)

    program = tables.Column()
    start_date = tables.DateColumn(format="d-M-Y")
    end_date = tables.DateColumn(format="d-M-Y")

    class Meta:
        sequence = (
            "index",
            "opportunity",
            "entity_type",
            "status",
            "program",
            "start_date",
            "end_date",
        )

    def render_status(self, value):
        if value == 0:
            badge_class = "badge badge-sm bg-green-600/20 text-green-600"
            text = "Active"
        elif value == 1:
            badge_class = "badge badge-sm bg-orange-600/20 text-orange-600"
            text = "Ended"
        else:
            badge_class = "badge badge-sm bg-slate-100 text-slate-400"
            text = "Inactive"

        return format_html(
            '<div class="flex justify-start text-sm font-normal truncate text-brand-deep-purple overflow-clip overflow-ellipsis">'
            '  <span class="{}">{}</span>'
            "</div>",
            badge_class,
            text,
        )

    def format_date(self, date):
       return date.strftime("%d-%b-%Y") if date else '--'


    def _render_div(self, value, extra_classes=""):
        base_classes = "flex text-sm font-normal truncate text-brand-deep-purple " "overflow-clip overflow-ellipsis"
        all_classes = f"{base_classes} {extra_classes}".strip()
        return format_html('<div class="{}">{}</div>', all_classes, value)

    def render_opportunity(self, value):
        return self._render_div(value, extra_classes="justify-start")

    def render_program(self, value):
        return self._render_div(value if value else "--", extra_classes="justify-start")

    def render_start_date(self, value):
        return self._render_div(self.format_date(value), extra_classes="justify-center")

    def render_end_date(self, value):
        return self._render_div(self.format_date(value), extra_classes="justify-center")


class OpportunityTable(BaseOpportunityList):
    pending_invites = tables.Column()
    inactive_workers = tables.Column()
    pending_approvals = tables.Column()
    payments_due = tables.Column()
    actions = tables.Column(empty_values=(), orderable=False, verbose_name="")

    class Meta(BaseOpportunityList.Meta):
        sequence = BaseOpportunityList.Meta.sequence + (
            "pending_invites",
            "inactive_workers",
            "pending_approvals",
            "payments_due",
            "actions",
        )

    def render_pending_invites(self, value):
        return self._render_div(value, extra_classes=self.stats_style)

    def render_inactive_workers(self, value):
        return self._render_div(value, extra_classes=self.stats_style)

    def render_pending_approvals(self, value):
        return self._render_div(value, extra_classes=self.stats_style)

    def render_payments_due(self, value):
        if value is None:
            value = 0
        return self._render_div(value, extra_classes=self.stats_style)

    def render_actions(self, record):
        actions = [
            {
                "title": "View Opportunity",
                "url": reverse("opportunity:detail", args=[self.org_slug, record.id]),
            },
            {
                "title": "View Workers",
                "url": reverse("opportunity:worker_list", args=[self.org_slug, record.id]),
            },
        ]

        if record.managed:
            actions.append(
                {
                    "title": "View Invoices",
                    "url": reverse("opportunity:detail", args=[self.org_slug, record.id]),
                    # "url": reverse("opportunity:tw_invoice_list", args=[record.organization.slug, record.id]),
                }
            )

        html = render_to_string(
            "tailwind/components/dropdowns/text_button_dropdown.html",
            context={
                "text": "...",
                "list": actions,
                "styles": "text-sm",
            },
        )
        return mark_safe(html)


class ProgramManagerOpportunityTable(BaseOpportunityList):
    active_workers = tables.Column(
        verbose_name="Active Workers"
    )
    total_deliveries = tables.Column(
        verbose_name="Total Deliveries"
    )
    verified_deliveries = tables.Column(
        verbose_name="Verified Deliveries"
    )
    worker_earnings = tables.Column(verbose_name="Worker Earnings", accessor="total_accrued")
    actions = tables.Column(empty_values=(), orderable=False, verbose_name="")

    class Meta(BaseOpportunityList.Meta):
        sequence = BaseOpportunityList.Meta.sequence + (
            "active_workers",
            "total_deliveries",
            "verified_deliveries",
            "worker_earnings",
            "actions",
        )

    def render_active_workers(self, value):
        return self._render_div(value, extra_classes=self.stats_style)

    def render_total_deliveries(self, value):
        return self._render_div(value, extra_classes=self.stats_style)

    def render_verified_deliveries(self, value):
        return self._render_div(value, extra_classes=self.stats_style)

    def render_worker_earnings(self, value):
        return self._render_div(value, extra_classes=self.stats_style)

    def render_opportunity(self, record):
        html = format_html(
            """
            <div class="flex flex-col items-start w-40">
                <p class="text-sm text-slate-900">{}</p>
                <p class="text-xs text-slate-400">{}</p>
            </div>
            """,
            record.name,
            record.organization.name,
        )
        return html

    def render_actions(self, record):
        actions = [
            {
                "title": "View Opportunity",
                "url": reverse("opportunity:detail", args=[self.org_slug, record.id]),
            },
            {
                "title": "View Workers",
                "url": reverse("opportunity:worker_list", args=[self.org_slug, record.id]),
            },
        ]

        if record.managed:
            actions.append(
                {
                    "title": "View Invoices",
                    "url": reverse("opportunity:detail", args=[self.org_slug, record.id]),
                    # "url": reverse("opportunity:tw_invoice_list", args=[record.organization.slug, record.id]),
                }
            )

        html = render_to_string(
            "tailwind/components/dropdowns/text_button_dropdown.html",
            context={
                "text": "...",
                "list": actions,
                "styles": "text-sm",
            },
        )
        return mark_safe(html)


class UserVisitVerificationTable(tables.Table):
    date_time = columns.DateTimeColumn(verbose_name="Date", accessor="visit_date", format="d M, Y H:i")
    entity_name = columns.Column(verbose_name="Entity Name")
    flags = columns.TemplateColumn(
        verbose_name="Flags",
        orderable=False,
        template_code="""
            <div class="flex relative justify-start text-sm text-brand-deep-purple font-normal w-72">
<<<<<<< HEAD
                {% if value %}
                    {% for flag in value|slice:":2" %}
                        <span class="badge badge-sm primary-light mx-1">
=======
                {% if record %}
                    {% if record.status == 'over_limit' %}
                    <span class="badge badge-sm negative-light mx-1">{{ record.get_status_display|lower }}</span>
                    {% endif %}
                {% endif %}
                {% if value %}
                    {% for flag in value|slice:":2" %}
                        {% if flag == "duplicate"%}
                        <span class="badge badge-sm warning-light mx-1">
                        {% else %}
                        <span class="badge badge-sm primary-light mx-1">
                        {% endif %}
>>>>>>> 867c7b72
                            {{ flag }}
                        </span>
                    {% endfor %}
                    {% if value|length > 2 %}
                    {% include "tailwind/components/badges/badge_sm_dropdown.html" with title='All Flags' list=value %}
                    {% endif %}
                {% endif %}
            </div>
            """,
    )
    last_activity = columns.DateColumn(verbose_name="Last Activity", accessor="status_modified_date", format="d M, Y")
    icons = columns.Column(verbose_name="", empty_values=("",), orderable=False)

    class Meta:
        model = UserVisit
        sequence = (
            "date_time",
            "entity_name",
            "flags",
            "last_activity",
            "icons",
        )
        fields = []
        empty_text = "No Visits for this filter."

    def __init__(self, *args, **kwargs):
        organization = kwargs.pop("organization", None)
        super().__init__(*args, **kwargs)
<<<<<<< HEAD
        self.use_view_url = False
=======
        self.use_view_url = True
>>>>>>> 867c7b72
        self.attrs = {"x-data": "{selectedRow: null}"}
        self.row_attrs = {
            "hx-get": lambda record: reverse(
                "opportunity:user_visit_details",
                args=[organization.slug, record.opportunity_id, record.pk],
            ),
            "hx-trigger": "click",
            "hx-indicator": "#visit-loading-indicator",
            "hx-target": "#visit-details",
            "hx-params": "none",
<<<<<<< HEAD
=======
            "hx-swap": "innerHTML",
>>>>>>> 867c7b72
            "@click": lambda record: f"selectedRow = {record.id}",
            ":class": lambda record: f"selectedRow == {record.id} && 'active'",
        }

    def render_icons(self, record):
        status_to_icon = {
            # Review Status Pending, Visit Status Approved
            "approved_pending_review": "fa-solid fa-circle-check text-slate-300/50",
            VisitValidationStatus.approved: "fa-solid fa-circle-check",
            VisitValidationStatus.rejected: "fa-light fa-ban",
            VisitValidationStatus.pending: "fa-light fa-flag-swallowtail",
            VisitValidationStatus.duplicate: "fa-light fa-clone",
            VisitValidationStatus.trial: "fa-light fa-marker",
            VisitValidationStatus.over_limit: "fa-light fa-marker",
            VisitReviewStatus.disagree: "fa-light fa-thumbs-down",
            VisitReviewStatus.agree: "fa-light fa-thumbs-up",
            # Review Status Pending (custom name, original choice clashes with Visit Pending)
            "pending_review": "fa-light fa-timer",
        }

        if record.status == VisitValidationStatus.pending.value:
            icon_class = status_to_icon[VisitValidationStatus.pending]
            icons_html = f'<i class="{icon_class} text-brand-deep-purple ml-4"></i>'
            return format_html(
                '<div class=" {} text-end text-brand-deep-purple text-lg">{}</div>',
                "justify-end",
                mark_safe(icons_html),
            )

        status = []
        if record.opportunity.managed and record.review_status:
            if record.review_status == VisitReviewStatus.pending.value:
                status.append("pending_review")
            else:
                status.append(record.review_status)
        if record.status in (
            VisitValidationStatus.approved,
            VisitValidationStatus.rejected,
            VisitValidationStatus.pending,
        ):
            if (
                record.review_status == VisitReviewStatus.pending.value
                and record.status == VisitValidationStatus.approved
            ):
                status.append("approved_pending_review")
            else:
                status.append(record.status)

        icons_html = ""
        for status in status:
            icon_class = status_to_icon[status]
            if icon_class:
                icons_html += f'<i class="{icon_class} text-brand-deep-purple ml-4"></i>'
        justify_class = "justify-end" if len(status) == 1 else "justify-between"

        return format_html(
            '<div class=" {} text-end text-brand-deep-purple text-lg">{}</div>',
            justify_class,
            mark_safe(icons_html),
<<<<<<< HEAD
        )


class UserInfoColumn(tables.Column):
    def __init__(self, *args, **kwargs):
        kwargs.setdefault("orderable", True)
        kwargs.setdefault("verbose_name", "Name")
        super().__init__(*args, **kwargs)

    def render(self, value):
        return format_html(
            """
            <div class="flex flex-col items-start w-40">
                <p class="text-sm text-slate-900">{}</p>
                <p class="text-xs text-slate-400">{}</p>
            </div>
            """,
            value.name,
            value.username,
        )


class SuspendedIndicatorColumn(tables.Column):
    def __init__(self, *args, **kwargs):
        kwargs.setdefault("orderable", False)
        kwargs.setdefault(
            "verbose_name", mark_safe('<div class="w-[40px]"><div class="w-4 h-2 bg-black rounded"></div></div>')
        )
        super().__init__(*args, **kwargs)

    def render(self, value):
        color_class = "negative-dark" if value else "positive-dark"
        return format_html('<div class="w-10"><div class="w-4 h-2 rounded {}"></div></div>', color_class)


def get_duration_min(total_seconds):
    total_seconds = int(total_seconds)
    minutes = (total_seconds // 60) % 60
    hours = (total_seconds // 3600) % 24
    days = total_seconds // 86400

    parts = []
    if days:
        parts.append(f"{days} day{'s' if days != 1 else ''}")
    elif hours:
        parts.append(f"{hours} hr")
    elif minutes or not parts:
        parts.append(f"{minutes} min")

    return " ".join(parts)


class DurationColumn(tables.Column):
    def render(self, value):
        total_seconds = int(value.total_seconds() if isinstance(value, timedelta) else 0)
        return get_duration_min(total_seconds)


class WorkerStatusTable(tables.Table):
    index = IndexColumn()
    user = UserInfoColumn()
    suspended = SuspendedIndicatorColumn()
    invited_date = tables.DateColumn(format="d-M-Y")
    last_active = tables.DateColumn(format="d-M-Y")
    started_learn = tables.DateColumn(format="d-M-Y", verbose_name="Started Learn", accessor="date_learn_started")
    completed_learn = tables.DateColumn(format="d-M-Y")
    days_to_complete_learn = DurationColumn()
    first_delivery = tables.Column()
    days_to_start_delivery = DurationColumn()

    def __init__(self, *args, **kwargs):
        self.use_view_url = True
        super().__init__(*args, **kwargs)

    def render_lastActive(self, value):
        return format_html(
            """
            <div class="flex flex-col items-start">
                <p class="text-sm text-slate-900 ">{}</p>
            </div>
            """,
            value,
        )


class WorkerPaymentsTable(tables.Table):
    index = IndexColumn()
    user = UserInfoColumn()
    suspended = SuspendedIndicatorColumn()
    last_active = tables.Column()
    payment_accrued = tables.Column(verbose_name="Accrued")
    total_paid = tables.Column(accessor="total_paid_d")
    last_paid = tables.DateColumn(format="d-M-Y")
    confirmed_paid = tables.Column(verbose_name="Confirm")

    def __init__(self, *args, **kwargs):
        self.use_view_url = True
        super().__init__(*args, **kwargs)

    class Meta:
        model = OpportunityAccess
        fields = ("user", "suspended", "payment_accrued", "confirmed_paid")
        sequence = (
            "index",
            "user",
            "suspended",
            "last_active",
            "payment_accrued",
            "total_paid",
            "last_paid",
            "confirmed_paid",
        )


class WorkerLearnTable(OrgContextTable):
    index = IndexColumn()
    user = UserInfoColumn()
    suspended = SuspendedIndicatorColumn()
    last_active = tables.DateColumn(format="d-M-Y")
    started_learning = tables.DateColumn(
        format="d-M-Y", accessor="date_learn_started", verbose_name="Started Learning"
    )
    modules_completed = tables.TemplateColumn(
        accessor="modules_completed_percentage",
        template_code="""
                            {% include "tailwind/components/progressbar/simple-progressbar.html" with text=flag progress=value|default:0 %}
                        """,
    )
    completed_learning = tables.DateColumn(
        format="d-M-Y", accessor="completed_learn", verbose_name="Completed Learning"
    )
    assessment = tables.Column(accessor="passed_assessment")
    attempts = tables.Column(accessor="assesment_count")
    learning_hours = DurationColumn()
    action = tables.TemplateColumn(
        verbose_name="",
        orderable=False,
        template_code="""
        """,
    )

    def __init__(self, *args, **kwargs):
        self.use_view_url = True
        self.opp_id = kwargs.pop("opp_id")
        super().__init__(*args, **kwargs)

    class Meta:
        model = OpportunityAccess
        fields = ("suspended", "user")
        sequence = (
            "index",
            "user",
            "suspended",
            "last_active",
            "started_learning",
            "modules_completed",
            "completed_learning",
            "assessment",
            "attempts",
            "learning_hours",
            "action",
        )

    def render_assessment(self, value, record):
        if not record.date_learn_started:
            return "--"
        return "Passed" if value else "Failed"

    def render_action(self, record):
        url = reverse("opportunity:worker_learn_progress", args=(self.org_slug, self.opp_id, record.id))
        return format_html(
            """ <div class="opacity-0 group-hover:opacity-100 transition-opacity duration-200 text-end">
                <a href="{url}"><i class="fa-solid fa-chevron-right text-brand-deep-purple"></i></a>
            </div>""",
            url=url,
        )


class WorkerDeliveryTable(OrgContextTable):
    use_view_url = True

    id = tables.Column(visible=False)
    index = IndexColumn()
    user = tables.Column(orderable=False, verbose_name="Name")
    suspended = SuspendedIndicatorColumn()
    last_active = tables.Column()
    payment_unit = tables.Column(orderable=False)
    started = tables.Column(accessor="started_delivery")
    delivered = tables.Column(accessor="completed")
    pending = tables.Column()
    approved = tables.Column()
    rejected = tables.Column()
    action = tables.TemplateColumn(
        verbose_name="",
        orderable=False,
        template_code="""

        """,
    )

    class Meta:
        model = OpportunityAccess
        fields = ("id", "suspended", "user")
        sequence = (
            "index",
            "user",
            "suspended",
            "last_active",
            "payment_unit",
            "started",
            "delivered",
            "pending",
            "approved",
            "rejected",
            "action",
        )

    def __init__(self, *args, **kwargs):
        self.opp_id = kwargs.pop("opp_id")
        self.use_view_url = True
        super().__init__(*args, **kwargs)
        self._seen_users = set()

    def render_action(self, record):
        url = reverse("opportunity:user_visits_list", args=(self.org_slug, self.opp_id, record.id))
        template = """
            <div class="opacity-0 group-hover:opacity-100 transition-opacity duration-200 text-end">
                <a href="{}"><i class="fa-solid fa-chevron-right text-brand-deep-purple"></i></a>
            </div>
        """
        return format_html(template, url)

    def render_user(self, value):
        if value.id in self._seen_users:
            return ""
        self._seen_users.add(value.id)
        return format_html(
            """
            <div class="flex flex-col items-start w-40">
                <p class="text-sm text-slate-900">{}</p>
                <p class="text-xs text-slate-400">{}</p>
            </div>
            """,
            value.name,
            value.username,
        )

    def render_index(self, value, record):
        page = getattr(self, "page", None)
        if page:
            start_index = (page.number - 1) * page.paginator.per_page + 1
        else:
            start_index = 1

        if record.user.id in self._seen_users:
            return ""

        if (
            not hasattr(self, "_row_counter")
            or not hasattr(self, "_row_counter_start")
            or self._row_counter_start != start_index
        ):
            self._row_counter = itertools.count(start=start_index)
            self._row_counter_start = start_index

        display_index = next(self._row_counter)

        return display_index


class WorkerLearnStatusTable(tables.Table):
    index = IndexColumn()
    module_name = tables.Column(accessor="module__name", orderable=False)
    date = tables.DateColumn(format="d-M-Y", verbose_name="Date Completed", accessor="date", orderable=False)
    duration = DurationColumn(accessor="duration", orderable=False)
    time = tables.Column(accessor="date", verbose_name="Time Completed", orderable=False)

    def render_time(self, value):
        if value:
            value = localtime(value)
            return value.strftime("%H:%M")
        return "--"

    class Meta:
        sequence = ("index", "module_name", "date", "time", "duration")
=======
        )
>>>>>>> 867c7b72
<|MERGE_RESOLUTION|>--- conflicted
+++ resolved
@@ -847,11 +847,6 @@
         orderable=False,
         template_code="""
             <div class="flex relative justify-start text-sm text-brand-deep-purple font-normal w-72">
-<<<<<<< HEAD
-                {% if value %}
-                    {% for flag in value|slice:":2" %}
-                        <span class="badge badge-sm primary-light mx-1">
-=======
                 {% if record %}
                     {% if record.status == 'over_limit' %}
                     <span class="badge badge-sm negative-light mx-1">{{ record.get_status_display|lower }}</span>
@@ -864,7 +859,6 @@
                         {% else %}
                         <span class="badge badge-sm primary-light mx-1">
                         {% endif %}
->>>>>>> 867c7b72
                             {{ flag }}
                         </span>
                     {% endfor %}
@@ -893,11 +887,7 @@
     def __init__(self, *args, **kwargs):
         organization = kwargs.pop("organization", None)
         super().__init__(*args, **kwargs)
-<<<<<<< HEAD
-        self.use_view_url = False
-=======
         self.use_view_url = True
->>>>>>> 867c7b72
         self.attrs = {"x-data": "{selectedRow: null}"}
         self.row_attrs = {
             "hx-get": lambda record: reverse(
@@ -908,10 +898,7 @@
             "hx-indicator": "#visit-loading-indicator",
             "hx-target": "#visit-details",
             "hx-params": "none",
-<<<<<<< HEAD
-=======
             "hx-swap": "innerHTML",
->>>>>>> 867c7b72
             "@click": lambda record: f"selectedRow = {record.id}",
             ":class": lambda record: f"selectedRow == {record.id} && 'active'",
         }
@@ -971,7 +958,6 @@
             '<div class=" {} text-end text-brand-deep-purple text-lg">{}</div>',
             justify_class,
             mark_safe(icons_html),
-<<<<<<< HEAD
         )
 
 
@@ -1256,7 +1242,4 @@
         return "--"
 
     class Meta:
-        sequence = ("index", "module_name", "date", "time", "duration")
-=======
-        )
->>>>>>> 867c7b72
+        sequence = ("index", "module_name", "date", "time", "duration")