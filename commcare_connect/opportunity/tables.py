import itertools
from urllib.parse import urlencode

import django_tables2 as tables
from crispy_forms.helper import FormHelper
from crispy_forms.layout import Column, Layout, Row
<<<<<<< HEAD
=======
from django.contrib.humanize.templatetags.humanize import intcomma
>>>>>>> 678c4b02
from django.template.loader import render_to_string
from django.urls import reverse
from django.utils.html import format_html
from django.utils.safestring import mark_safe
from django.utils.timezone import localtime
from django_filters import ChoiceFilter, DateRangeFilter, FilterSet, ModelChoiceFilter
from django_tables2 import columns, utils

from commcare_connect.opportunity.models import (
    CatchmentArea,
    CompletedWork,
<<<<<<< HEAD
    DeliverUnit,
    LearnModule,
    CompletedWorkStatus,
=======
    CompletedWorkStatus,
    DeliverUnit,
    LearnModule,
>>>>>>> 678c4b02
    OpportunityAccess,
    PaymentInvoice,
    PaymentUnit,
    UserInvite,
    UserInviteStatus,
    UserVisit,
    VisitReviewStatus,
    VisitValidationStatus,
)
from commcare_connect.users.models import User
from commcare_connect.utils.tables import (
    STOP_CLICK_PROPAGATION_ATTR,
    TEXT_CENTER_ATTR,
    DMYTColumn,
    DurationColumn,
    IndexColumn,
    OrgContextTable,
    merge_attrs,
)


class OpportunityContextTable(OrgContextTable):
    def __init__(self, *args, **kwargs):
        self.opp_id = kwargs.pop("opp_id", None)
        super().__init__(*args, **kwargs)


class LearnStatusTable(OrgContextTable):
    display_name = columns.Column(verbose_name="Name")
    learn_progress = columns.Column(verbose_name="Modules Completed")
    assessment_count = columns.Column(verbose_name="Number of Attempts")
    assessment_status = columns.Column(verbose_name="Assessment Status")
    details = columns.Column(verbose_name="", empty_values=())

    class Meta:
        model = OpportunityAccess
        fields = ("display_name", "learn_progress", "assessment_status", "assessment_count")
        sequence = ("display_name", "learn_progress")
        orderable = False
        empty_text = "No learn progress for users."

    def render_details(self, record):
        url = reverse(
            "opportunity:user_learn_progress",
            kwargs={"org_slug": self.org_slug, "opp_id": record.opportunity.id, "pk": record.pk},
        )
        return mark_safe(f'<a href="{url}">View Details</a>')


def show_warning(record):
    if record.status not in (VisitValidationStatus.approved, VisitValidationStatus.rejected):
        if record.flagged:
            return "table-warning"
    return ""


class UserVisitReviewFilter(FilterSet):
    review_status = ChoiceFilter(choices=VisitReviewStatus.choices, empty_label="All Reviews")
    user = ModelChoiceFilter(queryset=User.objects.none(), empty_label="All Users", to_field_name="username")
    visit_date = DateRangeFilter()

    def __init__(self, *args, **kwargs):
        super().__init__(*args, **kwargs)
        self.filters["user"].queryset = User.objects.filter(id__in=self.queryset.values_list("user_id", flat=True))
        self.filters["user"].field.label_from_instance = lambda obj: obj.name

        self.form.helper = FormHelper()
        self.form.helper.disable_csrf = True
        self.form.helper.form_class = "form-inline"
        self.form.helper.layout = Layout(
            Row(
                Column("review_status", css_class="col-md-3"),
                Column("user", css_class="col-md-3"),
                Column("visit_date", css_class="col-md-3"),
            )
        )
        for field_name in self.form.fields.keys():
            self.form.fields[field_name].widget.attrs.update({"@change": "$refs.reviewFilterForm.submit()"})

    class Meta:
        model = UserVisit
        fields = ["review_status", "user", "visit_date"]


class UserVisitFilter(UserVisitReviewFilter):
    status = ChoiceFilter(choices=VisitValidationStatus.choices, empty_label="All Visits")

    def __init__(self, *args, **kwargs):
        managed_opportunity = kwargs.pop("managed_opportunity", False)
        super().__init__(*args, **kwargs)
        fields = ["status"]
        if managed_opportunity:
            fields.append("review_status")
        self.form.helper.layout = Layout(Row(*[Column(field, css_class="col-md-3") for field in fields]))
        for field in fields:
            self.form.fields[field].widget.attrs.update({"@change": "$refs.visitFilterForm.submit()"})

    class Meta:
        model = UserVisit
        fields = ["status", "review_status"]


class UserVisitTable(OrgContextTable):
    # export only columns
    visit_id = columns.Column("Visit ID", accessor="xform_id", visible=False)
    username = columns.Column("Username", accessor="user__username", visible=False)
    form_json = columns.Column("Form JSON", accessor="form_json", visible=False)
    visit_date_export = columns.DateTimeColumn(
        verbose_name="Visit date", accessor="visit_date", format="c", visible=False
    )
    reason = columns.Column("Rejected Reason", accessor="reason", visible=False)
    justification = columns.Column("Justification", accessor="justification", visible=False)
    duration = columns.Column("Duration", accessor="duration", visible=False)
    entity_id = columns.Column("Entity ID", accessor="entity_id", visible=False)

    deliver_unit = columns.Column("Unit Name", accessor="deliver_unit__name")
    entity_name = columns.Column("Entity Name", accessor="entity_name")
    flag_reason = columns.Column("Flags", accessor="flag_reason", empty_values=({}, None))
    details = columns.Column(verbose_name="", empty_values=())

    def render_details(self, record):
        url = reverse(
            "opportunity:visit_verification",
            kwargs={"org_slug": self.org_slug, "pk": record.pk},
        )
        return mark_safe(f'<a class="btn btn-sm btn-primary" href="{url}">Review</a>')

    def render_flag_reason(self, value):
        short = [flag[1] for flag in value.get("flags")]
        return ", ".join(short)

    class Meta:
        model = UserVisit
        fields = ("user__name", "username", "visit_date", "status", "review_status")
        sequence = (
            "visit_id",
            "visit_date",
            "visit_date_export",
            "status",
            "review_status",
            "username",
            "user__name",
            "deliver_unit",
        )
        empty_text = "No forms."
        orderable = False
        row_attrs = {"class": show_warning}
        template_name = "django_tables2/bootstrap5.html"


class OpportunityPaymentTable(OrgContextTable):
    display_name = columns.Column(verbose_name="Name")
    username = columns.Column(accessor="user__username", visible=False)
    view_payments = columns.Column(verbose_name="", empty_values=())

    def render_view_payments(self, record):
        url = reverse(
            "opportunity:worker_list",
            kwargs={"org_slug": self.org_slug, "opp_id": record.opportunity.id},
        )
        return mark_safe(f'<a href="{url}?active_tab=payments">View Details</a>')

    class Meta:
        model = OpportunityAccess
        fields = ("display_name", "username", "payment_accrued", "total_paid", "total_confirmed_paid")
        orderable = False
        empty_text = "No user have payments accrued yet."


class AggregateColumn(columns.Column):
    def render_footer(self, bound_column, table):
        return sum(1 if bound_column.accessor.resolve(row) else 0 for row in table.data)


class SumColumn(columns.Column):
    def render_footer(self, bound_column, table):
        return sum(bound_column.accessor.resolve(row) or 0 for row in table.data)


class BooleanAggregateColumn(columns.BooleanColumn, AggregateColumn):
    pass


class UserStatusTable(OrgContextTable):
    display_name = columns.Column(verbose_name="Name", footer="Total", empty_values=())
    username = columns.Column(accessor="opportunity_access__user__username", visible=False)
    claimed = AggregateColumn(verbose_name="Job Claimed", accessor="job_claimed")
    status = columns.Column(
        footer=lambda table: f"Accepted: {sum(invite.status == UserInviteStatus.accepted for invite in table.data)}",
    )
    started_learning = AggregateColumn(
        verbose_name="Started Learning", accessor="opportunity_access__date_learn_started"
    )
    completed_learning = AggregateColumn(verbose_name="Completed Learning", accessor="date_learn_completed")
    passed_assessment = BooleanAggregateColumn(verbose_name="Passed Assessment")
    started_delivery = AggregateColumn(verbose_name="Started Delivery", accessor="date_deliver_started")
    last_visit_date = columns.Column(accessor="last_visit_date_d")
    view_profile = columns.Column("", empty_values=(), footer=lambda table: f"Invited: {len(table.rows)}")

    class Meta:
        model = UserInvite
        fields = ("status",)
        sequence = (
            "display_name",
            "username",
            "status",
            "started_learning",
            "completed_learning",
            "passed_assessment",
            "claimed",
            "started_delivery",
            "last_visit_date",
        )
        empty_text = "No users invited for this opportunity."
        orderable = False

    def render_display_name(self, record):
        if not getattr(record.opportunity_access, "accepted", False):
            return "---"
        return record.opportunity_access.display_name

    def render_view_profile(self, record):
        if not getattr(record.opportunity_access, "accepted", False):
            resend_invite_url = reverse(
                "opportunity:resend_user_invite", args=(self.org_slug, record.opportunity.id, record.id)
            )
            urls = [resend_invite_url]
            buttons = [
                """<button title="Resend invitation"
                hx-post="{}" hx-target="#modalBodyContent" hx-trigger="click"
                hx-on::after-request="handleResendInviteResponse(event)"
                class="btn btn-sm btn-success">Resend</button>"""
            ]
            if record.status == UserInviteStatus.not_found:
                invite_delete_url = reverse(
                    "opportunity:user_invite_delete", args=(self.org_slug, record.opportunity.id, record.id)
                )
                urls.append(invite_delete_url)
                buttons.append(
                    """<button title="Delete invitation"
                            hx-post="{}" hx-swap="none"
                            hx-confirm="Please confirm to delete the User Invite."
                            class="btn btn-sm btn-danger" type="button"><i class="bi bi-trash"></i></button>"""
                )
            button_html = f"""<div class="d-flex gap-1">{"".join(buttons)}</div>"""
            return format_html(button_html, *urls)
        url = reverse(
            "opportunity:user_profile",
            kwargs={"org_slug": self.org_slug, "opp_id": record.opportunity.id, "pk": record.opportunity_access_id},
        )
        return format_html('<a class="btn btn-primary btn-sm" href="{}">View Profile</a>', url)

    def render_started_learning(self, record, value):
        return date_with_time_popup(self, value)

    def render_completed_learning(self, record, value):
        return date_with_time_popup(self, value)

    def render_started_delivery(self, record, value):
        return date_with_time_popup(self, value)

    def render_last_visit_date(self, record, value):
        return date_with_time_popup(self, value)


class DeliverStatusTable(OrgContextTable):
    display_name = columns.Column(verbose_name="Name of the User", footer="Total")
    username = columns.Column(accessor="user__username", visible=False)
    payment_unit = columns.Column("Name of Payment Unit")
    completed = SumColumn("Delivered")
    pending = SumColumn("Pending")
    approved = SumColumn("Approved")
    rejected = SumColumn("Rejected")
    over_limit = SumColumn("Over Limit")
    incomplete = SumColumn("Incomplete")
    details = columns.Column(verbose_name="", empty_values=())

    class Meta:
        model = OpportunityAccess
        orderable = False
        fields = ("display_name",)
        sequence = (
            "display_name",
            "username",
            "payment_unit",
            "completed",
            "pending",
            "approved",
            "rejected",
            "over_limit",
            "incomplete",
        )

    def render_details(self, record):
        url = reverse(
            "opportunity:user_visits_list",
            kwargs={"org_slug": self.org_slug, "opp_id": record.opportunity.id, "pk": record.pk},
        )
        return mark_safe(f'<a href="{url}">View Details</a>')

    def render_last_visit_date(self, record, value):
        return date_with_time_popup(self, value)


class CompletedWorkTable(tables.Table):
    id = columns.Column("Instance Id", visible=False)
    username = columns.Column(accessor="opportunity_access__user__username", visible=False)
    phone_number = columns.Column(accessor="opportunity_access__user__phone_number", visible=False)
    entity_id = columns.Column(visible=False)
    reason = columns.Column("Rejected Reason", accessor="reason", visible=False)
    display_name = columns.Column("Name of the User", accessor="opportunity_access__display_name")
    payment_unit = columns.Column("Payment Unit", accessor="payment_unit__name")
    status = columns.Column("Payment Approval")

    class Meta:
        model = CompletedWork
        fields = (
            "entity_id",
            "entity_name",
            "status",
            "reason",
            "completion_date",
            "flags",
        )
        orderable = False
        sequence = (
            "id",
            "username",
            "phone_number",
            "display_name",
            "entity_id",
            "entity_name",
            "payment_unit",
            "completion_date",
            "flags",
            "status",
            "reason",
        )

    def render_flags(self, record, value):
        return ", ".join(value)

    def render_completion_date(self, record, value):
        return date_with_time_popup(self, value)


class SuspendedUsersTable(tables.Table):
    display_name = columns.Column("Name of the User")
    revoke_suspension = columns.LinkColumn(
        "opportunity:revoke_user_suspension",
        verbose_name="",
        text="Revoke",
        args=[utils.A("opportunity__organization__slug"), utils.A("opportunity__id"), utils.A("pk")],
    )

    class Meta:
        model = OpportunityAccess
        fields = ("display_name", "suspension_date", "suspension_reason")
        orderable = False
        empty_text = "No suspended users."

    def render_suspension_date(self, record, value):
        return date_with_time_popup(self, value)

    def render_revoke_suspension(self, record, value):
        revoke_url = reverse(
            "opportunity:revoke_user_suspension",
            args=(record.opportunity.organization.slug, record.opportunity.id, record.pk),
        )
        page_url = reverse(
            "opportunity:suspended_users_list", args=(record.opportunity.organization.slug, record.opportunity_id)
        )
        return format_html('<a class="btn btn-success" href="{}?next={}">Revoke</a>', revoke_url, page_url)


class CatchmentAreaTable(tables.Table):
    username = columns.Column(accessor="opportunity_access__user__username", verbose_name="Username")
    name_of_user = columns.Column(accessor="opportunity_access__user__name", verbose_name="Name")
    phone_number = columns.Column(accessor="opportunity_access__user__phone_number", verbose_name="Phone Number")
    name = columns.Column(verbose_name="Area name")
    active = columns.Column(verbose_name="Active")
    latitude = columns.Column(verbose_name="Latitude")
    longitude = columns.Column(verbose_name="Longitude")
    radius = columns.Column(verbose_name="Radius")
    site_code = columns.Column(verbose_name="Site code")

    def render_active(self, value):
        return "Yes" if value else "No"

    class Meta:
        model = CatchmentArea
        fields = (
            "username",
            "site_code",
            "name",
            "name_of_user",
            "phone_number",
            "active",
            "latitude",
            "longitude",
            "radius",
        )
        orderable = False
        sequence = (
            "username",
            "name_of_user",
            "phone_number",
            "name",
            "site_code",
            "active",
            "latitude",
            "longitude",
            "radius",
        )


class UserVisitReviewTable(OrgContextTable):
    pk = columns.CheckBoxColumn(
        accessor="pk",
        verbose_name="",
        attrs={
            "input": {"x-model": "selected"},
            "th__input": {"@click": "toggleSelectAll()", "x-bind:checked": "selectAll"},
        },
    )
    visit_id = columns.Column("Visit ID", accessor="xform_id", visible=False)
    username = columns.Column(accessor="user__username", verbose_name="Username")
    name = columns.Column(accessor="user__name", verbose_name="Name of the User", orderable=True)
    justification = columns.Column(verbose_name="Justification")
    visit_date = columns.Column(orderable=True)
    created_on = columns.Column(accessor="review_created_on", verbose_name="Review Requested On")
    review_status = columns.Column(verbose_name="Program Manager Review", orderable=True)
    user_visit = columns.Column(verbose_name="User Visit", empty_values=())

    class Meta:
        model = UserVisit
        orderable = False
        fields = (
            "pk",
            "username",
            "name",
            "status",
            "justification",
            "visit_date",
            "review_status",
            "created_on",
            "user_visit",
        )
        empty_text = "No visits submitted for review."
        template_name = "django_tables2/bootstrap5.html"

    def render_user_visit(self, record):
        url = reverse(
            "opportunity:visit_verification",
            kwargs={"org_slug": self.org_slug, "pk": record.pk},
        )
        return mark_safe(f'<a href="{url}">View</a>')


class PaymentReportTable(tables.Table):
    payment_unit = columns.Column(verbose_name="Payment Unit")
    approved = SumColumn(verbose_name="Approved Units")
    user_payment_accrued = SumColumn(verbose_name="User Payment Accrued")
    nm_payment_accrued = SumColumn(verbose_name="Network Manager Payment Accrued")

    class Meta:
        orderable = False


class PaymentInvoiceTable(OpportunityContextTable):
    payment_status = columns.Column(verbose_name="Payment Status", accessor="payment", empty_values=())
    payment_date = columns.Column(verbose_name="Payment Date", accessor="payment", empty_values=(None))
    actions = tables.Column(empty_values=(), orderable=False, verbose_name="Pay")

    class Meta:
        model = PaymentInvoice
        orderable = False
        fields = ("amount", "date", "invoice_number", "service_delivery")
        sequence = (
            "amount",
            "date",
            "invoice_number",
            "payment_status",
            "payment_date",
            "service_delivery",
            "actions",
        )
        empty_text = "No Payment Invoices"

    def __init__(self, *args, **kwargs):
        self.csrf_token = kwargs.pop("csrf_token")
        super().__init__(*args, **kwargs)

    def render_payment_status(self, value):
        if value is not None:
            return "Paid"
        return "Pending"

    def render_payment_date(self, value):
        if value is not None:
            return value.date_paid
        return

    def render_actions(self, record):
        invoice_approve_url = reverse("opportunity:invoice_approve", args=[self.org_slug, self.opp_id])
<<<<<<< HEAD
=======
        disabled = "disabled" if getattr(record, "payment", None) else ""
>>>>>>> 678c4b02
        template_string = f"""
            <form method="POST" action="{ invoice_approve_url  }">
                <input type="hidden" name="csrfmiddlewaretoken" value="{ self.csrf_token }">
                <input type="hidden" name="pk" value="{ record.pk }">
<<<<<<< HEAD
                <button type="submit" class="button button-md outline-style" {'disabled' if getattr(record, 'payment', None) else ''}>Pay</button>
            </form>
        """
=======
                <button type="submit" class="button button-md outline-style" { disabled }>
                Pay</button>
            </form>
        """  # noqa: E501
>>>>>>> 678c4b02
        return mark_safe(template_string)


def popup_html(value, popup_title, popup_direction="top", popup_class="", popup_attributes=""):
    return format_html(
        "<span class='{}' data-bs-toggle='tooltip' data-bs-placement='{}' data-bs-title='{}' {}>{}</span>",
        popup_class,
        popup_direction,
        popup_title,
        popup_attributes,
        value,
    )


def date_with_time_popup(table, date):
    if table.exclude and "date_popup" in table.exclude:
        return date
    return popup_html(
        date.strftime("%d %b, %Y"),
        date.strftime("%d %b %Y, %I:%M%p"),
    )


def header_with_tooltip(label, tooltip_text):
    return mark_safe(
        f"""
<<<<<<< HEAD
        <div x-data x-tooltip.raw="{tooltip_text}">
            {label}
        </div>
=======
        <span x-data x-tooltip.raw="{tooltip_text}">
            {label}
        </span>
>>>>>>> 678c4b02
        """
    )


class BaseOpportunityList(OrgContextTable):
    stats_style = "underline underline-offset-2 justify-center"

    def __init__(self, *args, **kwargs):
        super().__init__(*args, **kwargs)
        self.use_view_url = False

    index = IndexColumn()
    opportunity = tables.Column(accessor="name")
    entity_type = tables.TemplateColumn(
        verbose_name="",
        orderable=False,
        template_code="""
                <div class="flex justify-start text-sm font-normal text-brand-deep-purple w-fit"
                     x-data="{
                       showTooltip: false,
                       tooltipStyle: '',
                       positionTooltip(el) {
                         const rect = el.getBoundingClientRect();
                         const top = rect.top - 30;  /* 30px above the icon */
                         const left = rect.left + rect.width/2;
                         this.tooltipStyle = `top:${top}px; left:${left}px; transform:translateX(-50%)`;
                       }
                     }">
                    {% if record.is_test %}
                        <div class="relative">
                            <i class="fa-light fa-file-dashed-line"
                               @mouseenter="showTooltip = true; positionTooltip($el)"
                               @mouseleave="showTooltip = false
                               "></i>
                            <span x-show="showTooltip"
                                  :style="tooltipStyle"
                                  class="fixed z-50 bg-white shadow-sm text-brand-deep-purple text-xs py-0.5 px-4 rounded-lg whitespace-nowrap">
                                Test Opportunity
                            </span>
                        </div>
                    {% else %}
                        <span class="relative">
                            <i class="invisible fa-light fa-file-dashed-line"></i>
                        </span>
                    {% endif %}
                </div>
<<<<<<< HEAD
            """,
=======
            """,  # noqa: E501
>>>>>>> 678c4b02
    )

    status = tables.Column(verbose_name="Status", accessor="status", orderable=True)

    program = tables.Column(attrs=TEXT_CENTER_ATTR)
    start_date = DMYTColumn(attrs=TEXT_CENTER_ATTR)
    end_date = DMYTColumn(attrs=TEXT_CENTER_ATTR)

    class Meta:
        sequence = (
            "index",
            "opportunity",
            "entity_type",
            "status",
            "program",
            "start_date",
            "end_date",
        )

    def render_status(self, value):
        if value == 0:
            badge_class = "badge badge-sm bg-green-600/20 text-green-600"
            text = "Active"
        elif value == 1:
            badge_class = "badge badge-sm bg-orange-600/20 text-orange-600"
            text = "Ended"
        else:
            badge_class = "badge badge-sm bg-slate-100 text-slate-400"
            text = "Inactive"

        return format_html(
<<<<<<< HEAD
            '<div class="flex justify-start text-sm font-normal truncate text-brand-deep-purple overflow-clip overflow-ellipsis">'
=======
            '<div class="flex justify-start text-sm font-normal truncate text-brand-deep-purple overflow-clip overflow-ellipsis">'  # noqa: E501
>>>>>>> 678c4b02
            '  <span class="{}">{}</span>'
            "</div>",
            badge_class,
            text,
        )

    def format_date(self, date):
        return date.strftime("%d-%b-%Y") if date else "--"

    def _render_div(self, value, extra_classes=""):
        base_classes = "flex text-sm font-normal truncate text-brand-deep-purple " "overflow-clip overflow-ellipsis"
        all_classes = f"{base_classes} {extra_classes}".strip()
        return format_html('<div class="{}">{}</div>', all_classes, value)

    def render_opportunity(self, value, record):
        url = reverse("opportunity:detail", args=(self.org_slug, record.id))
        value = format_html('<a href="{}">{}</a>', url, value)
<<<<<<< HEAD
        return self._render_div(value, extra_classes="justify-start")
=======
        return self._render_div(value, extra_classes="justify-start text-wrap")
>>>>>>> 678c4b02

    def render_program(self, value):
        return self._render_div(value if value else "--", extra_classes="justify-start")

    def render_worker_list_url_column(self, value, opp_id, active_tab="workers", sort=None):
        url = reverse("opportunity:worker_list", args=(self.org_slug, opp_id))
        url = f"{url}?active_tab={active_tab}"

        if sort:
            url += "&" + sort
        value = format_html('<a href="{}">{}</a>', url, value)
        return self._render_div(value, extra_classes=self.stats_style)


class OpportunityTable(BaseOpportunityList):
    col_attrs = merge_attrs(TEXT_CENTER_ATTR, STOP_CLICK_PROPAGATION_ATTR)

    pending_invites = tables.Column(
        verbose_name=header_with_tooltip(
            "Pending Invites", "Workers not yet clicked on invite link or started learning in app"
        ),
        attrs=col_attrs,
    )
    inactive_workers = tables.Column(
        verbose_name=header_with_tooltip("Inactive Workers", "Did not submit a Learn or Deliver form in 3 day"),
        attrs=col_attrs,
    )
    pending_approvals = tables.Column(
        verbose_name=header_with_tooltip(
            "Pending Approvals", "Deliveries that are flagged and require NM or PM approval"
        ),
        attrs=col_attrs,
    )
    payments_due = tables.Column(
        verbose_name=header_with_tooltip("Payments Due", "Worker payments accrued minus the amount paid"),
        attrs=col_attrs,
    )
    actions = tables.Column(empty_values=(), orderable=False, verbose_name="", attrs=STOP_CLICK_PROPAGATION_ATTR)

    class Meta(BaseOpportunityList.Meta):
        sequence = BaseOpportunityList.Meta.sequence + (
            "pending_invites",
            "inactive_workers",
            "pending_approvals",
            "payments_due",
            "actions",
        )

    def render_pending_invites(self, value, record):
        return self.render_worker_list_url_column(value=value, opp_id=record.id)

    def render_inactive_workers(self, value, record):
        return self.render_worker_list_url_column(value=value, opp_id=record.id, sort="sort=last_active")

    def render_pending_approvals(self, value, record):
        return self.render_worker_list_url_column(
            value=value, opp_id=record.id, active_tab="delivery", sort="sort=-pending"
        )

    def render_payments_due(self, value, record):
        if value is None:
            value = 0
<<<<<<< HEAD
=======

        value = f"{record.currency} {intcomma(value)}"
>>>>>>> 678c4b02
        return self.render_worker_list_url_column(
            value=value, opp_id=record.id, active_tab="payments", sort="sort=-total_paid"
        )

    def render_actions(self, record):
        actions = [
            {
                "title": "View Opportunity",
                "url": reverse("opportunity:detail", args=[self.org_slug, record.id]),
            },
            {
                "title": "View Workers",
                "url": reverse("opportunity:worker_list", args=[self.org_slug, record.id]),
            },
        ]

        if record.managed:
            actions.append(
                {
                    "title": "View Invoices",
                    "url": reverse("opportunity:invoice_list", args=[self.org_slug, record.id]),
                }
            )

        html = render_to_string(
            "tailwind/components/dropdowns/text_button_dropdown.html",
            context={
                "text": "...",
                "list": actions,
                "styles": "text-sm",
            },
        )
        return mark_safe(html)


class ProgramManagerOpportunityTable(BaseOpportunityList):
<<<<<<< HEAD

=======
>>>>>>> 678c4b02
    active_workers = tables.Column(
        verbose_name=header_with_tooltip(
            "Active Workers", "Worker delivered a Learn or Deliver form in the last 3 days"
        ),
        attrs=TEXT_CENTER_ATTR,
    )
    total_deliveries = tables.Column(
        verbose_name=header_with_tooltip("Total Deliveries", "Payment units completed"), attrs=TEXT_CENTER_ATTR
    )
    verified_deliveries = tables.Column(
        verbose_name=header_with_tooltip("Verified Deliveries", "Payment units fully approved by PM and NM"),
        attrs=TEXT_CENTER_ATTR,
    )
    worker_earnings = tables.Column(
        verbose_name=header_with_tooltip("Worker Earnings", "Total payment accrued to worker"),
        accessor="total_accrued",
        attrs=TEXT_CENTER_ATTR,
    )
    actions = tables.Column(empty_values=(), orderable=False, verbose_name="")

    class Meta(BaseOpportunityList.Meta):
        sequence = BaseOpportunityList.Meta.sequence + (
            "active_workers",
            "total_deliveries",
            "verified_deliveries",
            "worker_earnings",
            "actions",
        )

    def render_active_workers(self, value, record):
        return self.render_worker_list_url_column(value=value, opp_id=record.id)

    def render_total_deliveries(self, value, record):
        return self.render_worker_list_url_column(
            value=value, opp_id=record.id, active_tab="delivery", sort="sort=-delivered"
        )

    def render_verified_deliveries(self, value, record):
        return self.render_worker_list_url_column(
            value=value, opp_id=record.id, active_tab="delivery", sort="sort=-approved"
        )

    def render_worker_earnings(self, value, record):
        url = reverse("opportunity:worker_list", args=(self.org_slug, record.id))
        url += "?active_tab=payments&sort=-payment_accrued"
<<<<<<< HEAD
=======
        value = f"{record.currency} {intcomma(value)}"
>>>>>>> 678c4b02
        value = format_html('<a href="{}">{}</a>', url, value)
        return self._render_div(value, extra_classes=self.stats_style)

    def render_opportunity(self, record):
        url = reverse("opportunity:detail", args=(self.org_slug, record.id))
        html = format_html(
            """
<<<<<<< HEAD
            <a href={} class="flex flex-col items-start w-40">
=======
            <a href={} class="flex flex-col items-start text-wrap w-50">
>>>>>>> 678c4b02
                <p class="text-sm text-slate-900">{}</p>
                <p class="text-xs text-slate-400">{}</p>
            </a>
            """,
            url,
            record.name,
            record.organization.name,
        )
        return html

    def render_actions(self, record):
        actions = [
            {
                "title": "View Opportunity",
                "url": reverse("opportunity:detail", args=[self.org_slug, record.id]),
            },
            {
                "title": "View Workers",
                "url": reverse("opportunity:worker_list", args=[self.org_slug, record.id]),
            },
        ]

        if record.managed:
            actions.append(
                {
                    "title": "View Invoices",
<<<<<<< HEAD
                    "url": reverse("opportunity:invoice_list", args=[record.organization.slug, record.id]),
=======
                    "url": reverse("opportunity:invoice_list", args=[self.org_slug, record.id]),
>>>>>>> 678c4b02
                }
            )

        html = render_to_string(
            "tailwind/components/dropdowns/text_button_dropdown.html",
            context={
                "text": "...",
                "list": actions,
                "styles": "text-sm",
            },
        )
        return mark_safe(html)


class UserVisitVerificationTable(tables.Table):
    date_time = columns.DateTimeColumn(verbose_name="Date", accessor="visit_date", format="d M, Y H:i")
    entity_name = columns.Column(verbose_name="Entity Name")
    deliver_unit = columns.Column(verbose_name="Deliver Unit", accessor="deliver_unit__name")
    payment_unit = columns.Column(verbose_name="Payment Unit", accessor="completed_work__payment_unit__name")
    flags = columns.TemplateColumn(
        verbose_name="Flags",
        orderable=False,
        template_code="""
<<<<<<< HEAD
            <div class="flex relative justify-start text-sm text-brand-deep-purple font-normal w-72">
=======
            <div class="flex relative justify-start text-sm text-brand-deep-purple font-normal">
>>>>>>> 678c4b02
                {% if record %}
                    {% if record.status == 'over_limit' %}
                    <span class="badge badge-sm negative-light mx-1">{{ record.get_status_display|lower }}</span>
                    {% endif %}
                {% endif %}
                {% if value %}
                    {% for flag in value|slice:":2" %}
                        {% if flag == "duplicate"%}
                        <span class="badge badge-sm warning-light mx-1">
                        {% else %}
                        <span class="badge badge-sm primary-light mx-1">
                        {% endif %}
                            {{ flag }}
                        </span>
                    {% endfor %}
                    {% if value|length > 2 %}
                    {% include "tailwind/components/badges/badge_sm_dropdown.html" with title='All Flags' list=value %}
                    {% endif %}
                {% endif %}
            </div>
            """,
    )
    last_activity = columns.DateColumn(verbose_name="Last Activity", accessor="status_modified_date", format="d M, Y")
    icons = columns.Column(verbose_name="", empty_values=("",), orderable=False)

    class Meta:
        model = UserVisit
        sequence = (
            "date_time",
            "entity_name",
            "deliver_unit",
            "payment_unit",
            "flags",
            "last_activity",
            "icons",
        )
        fields = []
        empty_text = "No Visits for this filter."

    def __init__(self, *args, **kwargs):
        organization = kwargs.pop("organization", None)
        super().__init__(*args, **kwargs)
        self.use_view_url = True
        self.attrs = {"x-data": "{selectedRow: null}"}
        self.row_attrs = {
            "hx-get": lambda record: reverse(
                "opportunity:user_visit_details",
                args=[organization.slug, record.opportunity_id, record.pk],
            ),
            "hx-trigger": "click",
            "hx-indicator": "#visit-loading-indicator",
            "hx-target": "#visit-details",
            "hx-params": "none",
            "hx-swap": "innerHTML",
            "@click": lambda record: f"selectedRow = {record.id}",
            ":class": lambda record: f"selectedRow == {record.id} && 'active'",
        }

<<<<<<< HEAD
    def render_icons(self, record):
        status_to_icon = {
            # Review Status Pending, Visit Status Approved
            "approved_pending_review": "fa-solid fa-circle-check text-slate-300/50",
            VisitValidationStatus.approved: "fa-solid fa-circle-check",
            VisitValidationStatus.rejected: "fa-light fa-ban",
            VisitValidationStatus.pending: "fa-light fa-flag-swallowtail",
            VisitValidationStatus.duplicate: "fa-light fa-clone",
            VisitValidationStatus.trial: "fa-light fa-marker",
            VisitValidationStatus.over_limit: "fa-light fa-marker",
            VisitReviewStatus.disagree: "fa-light fa-thumbs-down",
            VisitReviewStatus.agree: "fa-light fa-thumbs-up",
            # Review Status Pending (custom name, original choice clashes with Visit Pending)
            "pending_review": "fa-light fa-timer",
        }

        if record.status in (VisitValidationStatus.pending, VisitValidationStatus.duplicate):
            icon_class = status_to_icon[record.status]
            icons_html = f'<i class="{icon_class} text-brand-deep-purple ml-4"></i>'
            return format_html(
                '<div class=" {} text-end text-brand-deep-purple text-lg">{}</div>',
                "justify-end",
                mark_safe(icons_html),
            )
=======
    def get_icons(self, statuses):
        status_meta = {
            # Review Status Pending, Visit Status Approved
            "approved_pending_review": {
                "icon": "fa-solid fa-circle-check text-slate-300/50",
                "tooltip": "Manually approved by NM",
            },
            VisitValidationStatus.approved: {"icon": "fa-solid fa-circle-check", "tooltip": "Auto-approved"},
            VisitValidationStatus.rejected: {"icon": "fa-light fa-ban", "tooltip": "Rejected by NM"},
            VisitValidationStatus.pending: {
                "icon": "fa-light fa-flag-swallowtail",
                "tooltip": "Waiting for NM Review",
            },
            VisitValidationStatus.duplicate: {"icon": "fa-light fa-clone", "tooltip": "Duplicate Visit"},
            VisitValidationStatus.trial: {"icon": "fa-light fa-marker", "tooltip": "Trail Visit"},
            VisitValidationStatus.over_limit: {"icon": "fa-light fa-marker", "tooltip": "Daily limit exceeded"},
            VisitReviewStatus.disagree: {"icon": "fa-light fa-thumbs-down", "tooltip": "Disagreed by PM"},
            VisitReviewStatus.agree: {"icon": "fa-light fa-thumbs-up", "tooltip": "Agreed by PM"},
            # Review Status Pending (custom name, original choice clashes with Visit Pending)
            "pending_review": {"icon": "fa-light fa-timer", "tooltip": "Pending Review by PM"},
        }

        icons_html = []

        for status in statuses:
            meta = status_meta.get(status)
            icon_class = meta.get("icon")
            if icon_class:
                tooltip = meta.get("tooltip")
                icon_html = format_html('<i class="{} text-brand-deep-purple ml-4"></i>', icon_class)
                if tooltip:
                    icon_html = header_with_tooltip(icon_html, tooltip)
                icons_html.append(icon_html)

        justify_class = "justify-end" if len(statuses) == 1 else "justify-between"
        icons = "".join(icons_html)
        return format_html(
            '<div class="{} text-end text-brand-deep-purple text-lg">{}</div>', justify_class, mark_safe(icons)
        )

    def render_icons(self, record):
        if record.status in (VisitValidationStatus.pending, VisitValidationStatus.duplicate):
            return self.get_icons([record.status])
>>>>>>> 678c4b02

        status = []
        if record.opportunity.managed and record.review_status and record.review_created_on:
            if record.review_status == VisitReviewStatus.pending.value:
                status.append("pending_review")
            else:
                status.append(record.review_status)
        if record.status in VisitValidationStatus:
            if (
                record.review_status != VisitReviewStatus.agree.value
                and record.review_created_on
                and record.status == VisitValidationStatus.approved
            ):
                status.append("approved_pending_review")
            else:
                status.append(record.status)

<<<<<<< HEAD
        icons_html = ""
        for status in status:
            icon_class = status_to_icon[status]
            if icon_class:
                icons_html += f'<i class="{icon_class} text-brand-deep-purple ml-4"></i>'
        justify_class = "justify-end" if len(status) == 1 else "justify-between"

        return format_html(
            '<div class=" {} text-end text-brand-deep-purple text-lg">{}</div>',
            justify_class,
            mark_safe(icons_html),
        )
=======
        return self.get_icons(status)
>>>>>>> 678c4b02


class UserInfoColumn(tables.Column):
    def __init__(self, *args, **kwargs):
        kwargs.setdefault("orderable", True)
        kwargs.setdefault("verbose_name", "Name")
        kwargs.setdefault("order_by", "user__name")
        super().__init__(*args, **kwargs)

<<<<<<< HEAD
    def render(self, value):
=======
    def render(self, value, record):
        if not record.accepted:
            return "-"

>>>>>>> 678c4b02
        return format_html(
            """
            <div class="flex flex-col items-start w-40">
                <p class="text-sm text-slate-900">{}</p>
                <p class="text-xs text-slate-400">{}</p>
            </div>
            """,
            value.name,
            value.username,
        )


class SuspendedIndicatorColumn(tables.Column):
    def __init__(self, *args, **kwargs):
        kwargs.setdefault("orderable", False)
        kwargs.setdefault(
            "verbose_name", mark_safe('<div class="w-[40px]"><div class="w-4 h-2 bg-black rounded"></div></div>')
        )
        super().__init__(*args, **kwargs)

    def render(self, value):
        color_class = "negative-dark" if value else "positive-dark"
        return format_html('<div class="w-10"><div class="w-4 h-2 rounded {}"></div></div>', color_class)


class WorkerStatusTable(tables.Table):
    index = IndexColumn()
    user = UserInfoColumn()
    suspended = SuspendedIndicatorColumn()
    invited_date = DMYTColumn()
    last_active = DMYTColumn(verbose_name=header_with_tooltip("Last Active", "Submitted a Learn or Deliver form"))
    started_learn = DMYTColumn(
<<<<<<< HEAD
        verbose_name=header_with_tooltip("Started Learn", "Submitted the first Learn form"),
=======
        verbose_name=header_with_tooltip("Started Learn", "Started download of the Learn app"),
>>>>>>> 678c4b02
        accessor="date_learn_started",
    )
    completed_learn = DMYTColumn(
        verbose_name=header_with_tooltip("Completed Learn", "Completed all Learn modules except assessment")
    )
<<<<<<< HEAD
    days_to_complete_learn = DurationColumn(verbose_name="Time to Complete Learning")
    first_delivery = DMYTColumn()
    days_to_start_delivery = DurationColumn(verbose_name="Time to Start Deliver")
=======
    days_to_complete_learn = DurationColumn(
        verbose_name=header_with_tooltip(
            "Time to Complete Learning", "Difference between Completed Learn and Started Learn"
        )
    )
    first_delivery = DMYTColumn(
        verbose_name=header_with_tooltip("First Delivery", "Time stamp of when the first learn form was delivered")
    )
    days_to_start_delivery = DurationColumn(
        verbose_name=header_with_tooltip(
            "Time to Start Deliver", "Time it took to deliver the first deliver form after invitation"
        )
    )
>>>>>>> 678c4b02

    def __init__(self, *args, **kwargs):
        self.use_view_url = True
        super().__init__(*args, **kwargs)

    class Meta:
        order_by = ("-last_active",)


class WorkerPaymentsTable(tables.Table):
    index = IndexColumn()
    user = UserInfoColumn(footer="Total")
    suspended = SuspendedIndicatorColumn()
    last_active = DMYTColumn()
<<<<<<< HEAD
    payment_accrued = tables.Column(verbose_name="Accrued", footer=lambda table: sum(x.payment_accrued or 0 for x in table.data))
    total_paid = tables.Column(verbose_name="Total Paid", footer=lambda table: sum(x.total_paid or 0 for x in table.data))
    last_paid = DMYTColumn()
    confirmed_paid = tables.Column(verbose_name="Confirm", accessor="total_confirmed_paid")
=======
    payment_accrued = tables.Column(
        verbose_name="Accrued", footer=lambda table: intcomma(sum(x.payment_accrued or 0 for x in table.data))
    )
    total_paid = tables.Column(
        verbose_name="Total Paid",
        accessor="total_paid_d",
        footer=lambda table: intcomma(sum(x.total_paid or 0 for x in table.data)),
    )
    last_paid = DMYTColumn()
    confirmed_paid = tables.Column(verbose_name="Confirm", accessor="confirmed_paid_d")
>>>>>>> 678c4b02

    def __init__(self, *args, **kwargs):
        self.use_view_url = True
        self.org_slug = kwargs.pop("org_slug", "")
        self.opp_id = kwargs.pop("opp_id", "")
        super().__init__(*args, **kwargs)

<<<<<<< HEAD
=======
        try:
            currency = self.data[0].opportunity.currency
        except (IndexError, AttributeError):
            currency = ""

            # Update column headers with currency
        self.columns["payment_accrued"].column.verbose_name = f"Accrued ({currency})"
        self.columns["total_paid"].column.verbose_name = f"Total Paid ({currency})"
        self.columns["confirmed_paid"].column.verbose_name = f"Confirm ({currency})"

>>>>>>> 678c4b02
    class Meta:
        model = OpportunityAccess
        fields = ("user", "suspended", "payment_accrued", "confirmed_paid")
        sequence = (
            "index",
            "user",
            "suspended",
            "last_active",
            "payment_accrued",
            "total_paid",
            "last_paid",
            "confirmed_paid",
        )
        order_by = ("-last_active",)

    def render_last_paid(self, record, value):
        return render_to_string(
            "tailwind/components/worker_page/last_paid.html",
            {
                "record": record,
<<<<<<< HEAD
                "value": value.strftime("%d-%b-%Y %H:%M") if value else "--",
=======
                "value": value.strftime("%d-%b-%Y") if value else "--",
>>>>>>> 678c4b02
                "org_slug": self.org_slug,
                "opp_id": self.opp_id,
            },
        )


class WorkerLearnTable(OrgContextTable):
    index = IndexColumn()
    user = UserInfoColumn()
    suspended = SuspendedIndicatorColumn()
    last_active = DMYTColumn()
    started_learning = DMYTColumn(accessor="date_learn_started", verbose_name="Started Learning")
    modules_completed = tables.TemplateColumn(
        accessor="modules_completed_percentage",
        template_code="""
<<<<<<< HEAD
                            {% include "tailwind/components/progressbar/simple-progressbar.html" with text=flag percentage=value|default:0 %}
                        """,
    )
    completed_learning = DMYTColumn(accessor="completed_learn", verbose_name="Completed Learning")
    assessment = tables.Column(accessor="assessment_status")
=======
            {% include "tailwind/components/progressbar/simple-progressbar.html" with text=flag percentage=value|default:0 %}
        """,  # noqa: E501
    )
    completed_learning = DMYTColumn(accessor="completed_learn", verbose_name="Completed Learning")
    assessment = tables.Column(accessor="assessment_status_rank")
>>>>>>> 678c4b02

    attempts = tables.Column(accessor="assesment_count")
    learning_hours = DurationColumn()
    action = tables.TemplateColumn(
        verbose_name="",
        orderable=False,
        template_code="""
        """,
    )

    def __init__(self, *args, **kwargs):
        self.use_view_url = True
        self.opp_id = kwargs.pop("opp_id")
        super().__init__(*args, **kwargs)

    class Meta:
        model = OpportunityAccess
        fields = ("suspended", "user")
        sequence = (
            "index",
            "user",
            "suspended",
            "last_active",
            "started_learning",
            "modules_completed",
            "completed_learning",
            "assessment",
            "attempts",
            "learning_hours",
            "action",
        )

        order_by = ("-last_active",)

    def render_user(self, value, record):
<<<<<<< HEAD

=======
>>>>>>> 678c4b02
        if not record.accepted:
            return "-"

        url = reverse("opportunity:worker_learn_progress", args=(self.org_slug, self.opp_id, record.id))
        return format_html(
            """
            <a href="{}" class="flex flex-col items-start w-40">
                <p class="text-sm text-slate-900">{}</p>
                <p class="text-xs text-slate-400">{}</p>
            </div>
            """,
            url,
            value.name,
            value.username,
        )

    def render_action(self, record):
        url = reverse("opportunity:worker_learn_progress", args=(self.org_slug, self.opp_id, record.id))
        return format_html(
            """ <div class="opacity-0 group-hover:opacity-100 transition-opacity duration-200 text-end">
                <a href="{url}"><i class="fa-solid fa-chevron-right text-brand-deep-purple"></i></a>
            </div>""",
            url=url,
        )

<<<<<<< HEAD
=======
    def render_assessment(self, value):
        status = "-"
        if value == 2:
            status = "Passed"
        elif value == 1:
            status = "Failed"

        return status

>>>>>>> 678c4b02

class TotalFlagCountsColumn(tables.Column):
    def __init__(self, *args, status=None, **kwargs):
        super().__init__(*args, **kwargs)
        self.status = status

    def render_footer(self, bound_column, table):
        total = sum(bound_column.accessor.resolve(row) for row in table.data)

        url = reverse("opportunity:worker_flag_counts", args=[table.org_slug, table.opp_id])
        params = {"status": self.status}
        full_url = f"{url}?{urlencode(params)}"

        return render_to_string(
            "tailwind/components/worker_page/fetch_flag_counts.html",
            {
                "counts_url": full_url,
                "value": total,
                "status": self.status,
            },
        )


class TotalDeliveredColumn(tables.Column):
    def render_footer(self, bound_column, table):
        completed = sum(row.completed for row in table.data)
        incomplete = sum(row.incomplete for row in table.data)
        over_limit = sum(row.over_limit for row in table.data)

        rows = [
            {"label": "Completed", "value": completed},
            {"label": "Incomplete", "value": incomplete},
            {"label": "Over limit", "value": over_limit},
        ]
        return render_to_string(
            "tailwind/components/worker_page/deliver_column.html",
            {
                "value": completed,
                "rows": rows,
            },
        )


class WorkerDeliveryTable(OrgContextTable):
    use_view_url = True

    id = tables.Column(visible=False)
    index = IndexColumn()
    user = tables.Column(orderable=False, verbose_name="Name", footer="Total")
    suspended = SuspendedIndicatorColumn()
<<<<<<< HEAD
    last_active = DMYTColumn()
    payment_unit = tables.Column(orderable=False)
    delivery_progress = tables.Column(accessor="total_visits", empty_values=())
    delivered = TotalDeliveredColumn(
        verbose_name=header_with_tooltip("Delivered", "Delivered number of payment units"),
        accessor="completed"
    )
    pending = TotalFlagCountsColumn(
        verbose_name=header_with_tooltip("Pending", "Payment units with pending approvals with NM or PM"),
        status=CompletedWorkStatus.pending
=======
    last_active = DMYTColumn(empty_values=())
    payment_unit = tables.Column(orderable=False)
    delivery_progress = tables.Column(accessor="total_visits", empty_values=(), orderable=False)
    delivered = TotalDeliveredColumn(
        verbose_name=header_with_tooltip("Delivered", "Delivered number of payment units"),
        accessor="completed",
        order_by="total_completed",
    )
    pending = TotalFlagCountsColumn(
        verbose_name=header_with_tooltip("Pending", "Payment units with pending approvals with NM or PM"),
        status=CompletedWorkStatus.pending,
        order_by="total_pending",
>>>>>>> 678c4b02
    )
    approved = TotalFlagCountsColumn(
        verbose_name=header_with_tooltip(
            "Approved", "Payment units that are fully approved automatically or manually by NM and PM"
        ),
<<<<<<< HEAD
        status=CompletedWorkStatus.approved
    )
    rejected = TotalFlagCountsColumn(
        verbose_name=header_with_tooltip("Rejected", "Payment units that are rejected"),
        status=CompletedWorkStatus.rejected)
=======
        status=CompletedWorkStatus.approved,
        order_by="total_approved",
    )
    rejected = TotalFlagCountsColumn(
        verbose_name=header_with_tooltip("Rejected", "Payment units that are rejected"),
        status=CompletedWorkStatus.rejected,
        order_by="total_rejected",
    )
>>>>>>> 678c4b02

    action = tables.TemplateColumn(
        verbose_name="",
        orderable=False,
        template_code="""

        """,
    )

    class Meta:
        model = OpportunityAccess
        fields = ("id", "suspended", "user")
        sequence = (
            "index",
            "user",
            "suspended",
            "last_active",
            "payment_unit",
            "delivery_progress",
            "delivered",
            "pending",
            "approved",
            "rejected",
            "action",
        )
<<<<<<< HEAD
        order_by = ("-last_active",)
=======
        order_by = ("user.name", "-last_active")
>>>>>>> 678c4b02

    def __init__(self, *args, **kwargs):
        self.opp_id = kwargs.pop("opp_id")
        self.use_view_url = True
        super().__init__(*args, **kwargs)
        self._seen_users = set()

<<<<<<< HEAD

    def render_delivery_progress(self, record):
        current = record.completed_visits
=======
    def render_delivery_progress(self, record):
        current = record.completed
>>>>>>> 678c4b02
        total = record.total_visits

        if not total:
            return "-"

        percentage = round((current / total) * 100, 2)

        context = {
            "current": current,
            "percentage": percentage,
            "total": total,
            "number_style": True,
        }

        return render_to_string("tailwind/components/progressbar/simple-progressbar.html", context)

<<<<<<< HEAD

=======
>>>>>>> 678c4b02
    def render_action(self, record):
        url = reverse("opportunity:user_visits_list", args=(self.org_slug, self.opp_id, record.id))
        template = """
            <div class="opacity-0 group-hover:opacity-100 transition-opacity duration-200 text-end">
                <a href="{}"><i class="fa-solid fa-chevron-right text-brand-deep-purple"></i></a>
            </div>
        """
<<<<<<< HEAD
        return format_html(template, url)

    def render_user(self, value, record):
        if value.id in self._seen_users:
            return ""

        self._seen_users.add(value.id)

=======
        self.run_after_every_row(record)
        return format_html(template, url)

    def render_user(self, value, record):
        if record.id in self._seen_users:
            return ""

>>>>>>> 678c4b02
        url = reverse("opportunity:user_visits_list", args=(self.org_slug, self.opp_id, record.id))

        return format_html(
            """
                <a href="{}" class="w-40">
                    <p class="text-sm text-slate-900">{}</p>
                    <p class="text-xs text-slate-400">{}</p>
                </a>
            """,
            url,
            value.name,
            value.username,
        )

<<<<<<< HEAD
    def render_index(self, value, record):
        page = getattr(self, "page", None)
        if page:
            start_index = (page.number - 1) * page.paginator.per_page + 1
        else:
            start_index = 1

        if record.user.id in self._seen_users:
            return ""

        if (
            not hasattr(self, "_row_counter")
            or not hasattr(self, "_row_counter_start")
            or self._row_counter_start != start_index
        ):
            self._row_counter = itertools.count(start=start_index)
            self._row_counter_start = start_index

        display_index = next(self._row_counter)

        return display_index
=======
    def render_suspended(self, record, value):
        if record.id in self._seen_users:
            return ""
        return SuspendedIndicatorColumn().render(value)

    def run_after_every_row(self, record):
        self._seen_users.add(record.id)

    def render_index(self, value, record):
        page = getattr(self, "page", None)

        if not hasattr(self, "_row_counter"):
            seen_ids = set()
            unique_before_page = 0

            per_page = page.paginator.per_page
            page_start_index = (page.number - 1) * per_page

            for d in self.data[:page_start_index]:
                if d.id not in seen_ids:
                    seen_ids.add(d.id)
                    unique_before_page += 1

            self._row_counter = itertools.count(start=unique_before_page + 1)

        if record.id in self._seen_users:
            return ""

        return next(self._row_counter)
>>>>>>> 678c4b02

    def render_delivered(self, record, value):
        rows = [
            {"label": "Completed", "value": record.completed},
            {"label": "Incomplete", "value": record.incomplete},
            {"label": "Over limit", "value": record.over_limit},
        ]
        return render_to_string(
            "tailwind/components/worker_page/deliver_column.html",
            {
                "value": value,
                "rows": rows,
            },
        )

    def _render_flag_counts(self, record, value, status):
        url = reverse("opportunity:worker_flag_counts", args=[self.org_slug, self.opp_id])

        params = {
            "status": status,
            "payment_unit_id": record.payment_unit_id,
            "access_id": record.pk,
        }
        full_url = f"{url}?{urlencode(params)}"

        return render_to_string(
            "tailwind/components/worker_page/fetch_flag_counts.html",
            {
                "counts_url": full_url,
                "value": value,
                "status": status,
            },
        )

    def render_pending(self, record, value):
        return self._render_flag_counts(record, value, status=CompletedWorkStatus.pending)

    def render_approved(self, record, value):
        return self._render_flag_counts(record, value, status=CompletedWorkStatus.approved)

    def render_rejected(self, record, value):
        return self._render_flag_counts(record, value, status=CompletedWorkStatus.rejected)

<<<<<<< HEAD
=======
    def render_last_active(self, record, value):
        if record.id in self._seen_users:
            return ""

        return DMYTColumn().render(value)

>>>>>>> 678c4b02

class WorkerLearnStatusTable(tables.Table):
    index = IndexColumn()
    module_name = tables.Column(accessor="module__name", orderable=False)
    date = DMYTColumn(verbose_name="Date Completed", accessor="date", orderable=False)
    duration = DurationColumn(accessor="duration", orderable=False)
    time = tables.Column(accessor="date", verbose_name="Time Completed", orderable=False)

    class Meta:
        sequence = ("index", "module_name", "date", "duration")


class LearnModuleTable(tables.Table):
    index = IndexColumn()

    class Meta:
        model = LearnModule
        orderable = False
        fields = ("index", "name", "description", "time_estimate")
        empty_text = "No Learn Module for this opportunity."

    def render_time_estimate(self, value):
        return f"{value}hr"


class DeliverUnitTable(tables.Table):
    index = IndexColumn(empty_values=(), verbose_name="#")

    slug = tables.Column(verbose_name="Delivery Unit ID")
    name = tables.Column(verbose_name="Name")

    class Meta:
        model = DeliverUnit
        orderable = False
        fields = ("index", "slug", "name")
        empty_text = "No Deliver units for this opportunity."


class PaymentUnitTable(OrgContextTable):
    index = IndexColumn()
    name = tables.Column(verbose_name="Payment Unit Name")
    max_total = tables.Column(verbose_name="Total Deliveries")
    deliver_units = tables.Column(verbose_name="Delivery Units")
    org_pay = tables.Column(verbose_name="Org pay", empty_values=())

    def __init__(self, *args, **kwargs):
        self.can_edit = kwargs.pop("can_edit", False)
        # For managed opp
        self.org_pay_per_visit = kwargs.pop("org_pay_per_visit", False)
        if not self.org_pay_per_visit:
            kwargs["exclude"] = "org_pay"
        super().__init__(*args, **kwargs)

    class Meta:
        model = PaymentUnit
        orderable = False
<<<<<<< HEAD
        fields = ("index", "name", "start_date", "end_date", "amount", "org_pay", "max_total", "max_daily", "deliver_units")
=======
        fields = (
            "index",
            "name",
            "start_date",
            "end_date",
            "amount",
            "org_pay",
            "max_total",
            "max_daily",
            "deliver_units",
        )
>>>>>>> 678c4b02
        empty_text = "No payment units for this opportunity."

    def render_org_pay(self, record):
        return self.org_pay_per_visit

    def render_deliver_units(self, record):
        deliver_units = record.deliver_units.all()
        count = deliver_units.count()

        if self.can_edit:
            edit_url = reverse("opportunity:edit_payment_unit", args=(self.org_slug, record.opportunity.id, record.id))
        else:
            edit_url = None

        context = {
            "count": count,
            "deliver_units": deliver_units,
            "edit_url": edit_url,
        }
        return render_to_string("tailwind/pages/opportunity_dashboard/extendable_payment_unit_row.html", context)<|MERGE_RESOLUTION|>--- conflicted
+++ resolved
@@ -4,30 +4,20 @@
 import django_tables2 as tables
 from crispy_forms.helper import FormHelper
 from crispy_forms.layout import Column, Layout, Row
-<<<<<<< HEAD
-=======
 from django.contrib.humanize.templatetags.humanize import intcomma
->>>>>>> 678c4b02
 from django.template.loader import render_to_string
 from django.urls import reverse
 from django.utils.html import format_html
 from django.utils.safestring import mark_safe
-from django.utils.timezone import localtime
 from django_filters import ChoiceFilter, DateRangeFilter, FilterSet, ModelChoiceFilter
 from django_tables2 import columns, utils
 
 from commcare_connect.opportunity.models import (
     CatchmentArea,
     CompletedWork,
-<<<<<<< HEAD
-    DeliverUnit,
-    LearnModule,
-    CompletedWorkStatus,
-=======
     CompletedWorkStatus,
     DeliverUnit,
     LearnModule,
->>>>>>> 678c4b02
     OpportunityAccess,
     PaymentInvoice,
     PaymentUnit,
@@ -533,24 +523,15 @@
 
     def render_actions(self, record):
         invoice_approve_url = reverse("opportunity:invoice_approve", args=[self.org_slug, self.opp_id])
-<<<<<<< HEAD
-=======
         disabled = "disabled" if getattr(record, "payment", None) else ""
->>>>>>> 678c4b02
         template_string = f"""
             <form method="POST" action="{ invoice_approve_url  }">
                 <input type="hidden" name="csrfmiddlewaretoken" value="{ self.csrf_token }">
                 <input type="hidden" name="pk" value="{ record.pk }">
-<<<<<<< HEAD
-                <button type="submit" class="button button-md outline-style" {'disabled' if getattr(record, 'payment', None) else ''}>Pay</button>
-            </form>
-        """
-=======
                 <button type="submit" class="button button-md outline-style" { disabled }>
                 Pay</button>
             </form>
         """  # noqa: E501
->>>>>>> 678c4b02
         return mark_safe(template_string)
 
 
@@ -577,15 +558,9 @@
 def header_with_tooltip(label, tooltip_text):
     return mark_safe(
         f"""
-<<<<<<< HEAD
-        <div x-data x-tooltip.raw="{tooltip_text}">
-            {label}
-        </div>
-=======
         <span x-data x-tooltip.raw="{tooltip_text}">
             {label}
         </span>
->>>>>>> 678c4b02
         """
     )
 
@@ -632,11 +607,7 @@
                         </span>
                     {% endif %}
                 </div>
-<<<<<<< HEAD
-            """,
-=======
             """,  # noqa: E501
->>>>>>> 678c4b02
     )
 
     status = tables.Column(verbose_name="Status", accessor="status", orderable=True)
@@ -668,11 +639,7 @@
             text = "Inactive"
 
         return format_html(
-<<<<<<< HEAD
-            '<div class="flex justify-start text-sm font-normal truncate text-brand-deep-purple overflow-clip overflow-ellipsis">'
-=======
             '<div class="flex justify-start text-sm font-normal truncate text-brand-deep-purple overflow-clip overflow-ellipsis">'  # noqa: E501
->>>>>>> 678c4b02
             '  <span class="{}">{}</span>'
             "</div>",
             badge_class,
@@ -690,11 +657,7 @@
     def render_opportunity(self, value, record):
         url = reverse("opportunity:detail", args=(self.org_slug, record.id))
         value = format_html('<a href="{}">{}</a>', url, value)
-<<<<<<< HEAD
-        return self._render_div(value, extra_classes="justify-start")
-=======
         return self._render_div(value, extra_classes="justify-start text-wrap")
->>>>>>> 678c4b02
 
     def render_program(self, value):
         return self._render_div(value if value else "--", extra_classes="justify-start")
@@ -757,11 +720,8 @@
     def render_payments_due(self, value, record):
         if value is None:
             value = 0
-<<<<<<< HEAD
-=======
 
         value = f"{record.currency} {intcomma(value)}"
->>>>>>> 678c4b02
         return self.render_worker_list_url_column(
             value=value, opp_id=record.id, active_tab="payments", sort="sort=-total_paid"
         )
@@ -798,10 +758,6 @@
 
 
 class ProgramManagerOpportunityTable(BaseOpportunityList):
-<<<<<<< HEAD
-
-=======
->>>>>>> 678c4b02
     active_workers = tables.Column(
         verbose_name=header_with_tooltip(
             "Active Workers", "Worker delivered a Learn or Deliver form in the last 3 days"
@@ -847,10 +803,7 @@
     def render_worker_earnings(self, value, record):
         url = reverse("opportunity:worker_list", args=(self.org_slug, record.id))
         url += "?active_tab=payments&sort=-payment_accrued"
-<<<<<<< HEAD
-=======
         value = f"{record.currency} {intcomma(value)}"
->>>>>>> 678c4b02
         value = format_html('<a href="{}">{}</a>', url, value)
         return self._render_div(value, extra_classes=self.stats_style)
 
@@ -858,11 +811,7 @@
         url = reverse("opportunity:detail", args=(self.org_slug, record.id))
         html = format_html(
             """
-<<<<<<< HEAD
-            <a href={} class="flex flex-col items-start w-40">
-=======
             <a href={} class="flex flex-col items-start text-wrap w-50">
->>>>>>> 678c4b02
                 <p class="text-sm text-slate-900">{}</p>
                 <p class="text-xs text-slate-400">{}</p>
             </a>
@@ -889,11 +838,7 @@
             actions.append(
                 {
                     "title": "View Invoices",
-<<<<<<< HEAD
-                    "url": reverse("opportunity:invoice_list", args=[record.organization.slug, record.id]),
-=======
                     "url": reverse("opportunity:invoice_list", args=[self.org_slug, record.id]),
->>>>>>> 678c4b02
                 }
             )
 
@@ -917,11 +862,7 @@
         verbose_name="Flags",
         orderable=False,
         template_code="""
-<<<<<<< HEAD
-            <div class="flex relative justify-start text-sm text-brand-deep-purple font-normal w-72">
-=======
             <div class="flex relative justify-start text-sm text-brand-deep-purple font-normal">
->>>>>>> 678c4b02
                 {% if record %}
                     {% if record.status == 'over_limit' %}
                     <span class="badge badge-sm negative-light mx-1">{{ record.get_status_display|lower }}</span>
@@ -980,32 +921,6 @@
             ":class": lambda record: f"selectedRow == {record.id} && 'active'",
         }
 
-<<<<<<< HEAD
-    def render_icons(self, record):
-        status_to_icon = {
-            # Review Status Pending, Visit Status Approved
-            "approved_pending_review": "fa-solid fa-circle-check text-slate-300/50",
-            VisitValidationStatus.approved: "fa-solid fa-circle-check",
-            VisitValidationStatus.rejected: "fa-light fa-ban",
-            VisitValidationStatus.pending: "fa-light fa-flag-swallowtail",
-            VisitValidationStatus.duplicate: "fa-light fa-clone",
-            VisitValidationStatus.trial: "fa-light fa-marker",
-            VisitValidationStatus.over_limit: "fa-light fa-marker",
-            VisitReviewStatus.disagree: "fa-light fa-thumbs-down",
-            VisitReviewStatus.agree: "fa-light fa-thumbs-up",
-            # Review Status Pending (custom name, original choice clashes with Visit Pending)
-            "pending_review": "fa-light fa-timer",
-        }
-
-        if record.status in (VisitValidationStatus.pending, VisitValidationStatus.duplicate):
-            icon_class = status_to_icon[record.status]
-            icons_html = f'<i class="{icon_class} text-brand-deep-purple ml-4"></i>'
-            return format_html(
-                '<div class=" {} text-end text-brand-deep-purple text-lg">{}</div>',
-                "justify-end",
-                mark_safe(icons_html),
-            )
-=======
     def get_icons(self, statuses):
         status_meta = {
             # Review Status Pending, Visit Status Approved
@@ -1049,7 +964,6 @@
     def render_icons(self, record):
         if record.status in (VisitValidationStatus.pending, VisitValidationStatus.duplicate):
             return self.get_icons([record.status])
->>>>>>> 678c4b02
 
         status = []
         if record.opportunity.managed and record.review_status and record.review_created_on:
@@ -1067,22 +981,7 @@
             else:
                 status.append(record.status)
 
-<<<<<<< HEAD
-        icons_html = ""
-        for status in status:
-            icon_class = status_to_icon[status]
-            if icon_class:
-                icons_html += f'<i class="{icon_class} text-brand-deep-purple ml-4"></i>'
-        justify_class = "justify-end" if len(status) == 1 else "justify-between"
-
-        return format_html(
-            '<div class=" {} text-end text-brand-deep-purple text-lg">{}</div>',
-            justify_class,
-            mark_safe(icons_html),
-        )
-=======
         return self.get_icons(status)
->>>>>>> 678c4b02
 
 
 class UserInfoColumn(tables.Column):
@@ -1092,14 +991,10 @@
         kwargs.setdefault("order_by", "user__name")
         super().__init__(*args, **kwargs)
 
-<<<<<<< HEAD
-    def render(self, value):
-=======
     def render(self, value, record):
         if not record.accepted:
             return "-"
 
->>>>>>> 678c4b02
         return format_html(
             """
             <div class="flex flex-col items-start w-40">
@@ -1132,21 +1027,12 @@
     invited_date = DMYTColumn()
     last_active = DMYTColumn(verbose_name=header_with_tooltip("Last Active", "Submitted a Learn or Deliver form"))
     started_learn = DMYTColumn(
-<<<<<<< HEAD
-        verbose_name=header_with_tooltip("Started Learn", "Submitted the first Learn form"),
-=======
         verbose_name=header_with_tooltip("Started Learn", "Started download of the Learn app"),
->>>>>>> 678c4b02
         accessor="date_learn_started",
     )
     completed_learn = DMYTColumn(
         verbose_name=header_with_tooltip("Completed Learn", "Completed all Learn modules except assessment")
     )
-<<<<<<< HEAD
-    days_to_complete_learn = DurationColumn(verbose_name="Time to Complete Learning")
-    first_delivery = DMYTColumn()
-    days_to_start_delivery = DurationColumn(verbose_name="Time to Start Deliver")
-=======
     days_to_complete_learn = DurationColumn(
         verbose_name=header_with_tooltip(
             "Time to Complete Learning", "Difference between Completed Learn and Started Learn"
@@ -1160,7 +1046,6 @@
             "Time to Start Deliver", "Time it took to deliver the first deliver form after invitation"
         )
     )
->>>>>>> 678c4b02
 
     def __init__(self, *args, **kwargs):
         self.use_view_url = True
@@ -1175,12 +1060,6 @@
     user = UserInfoColumn(footer="Total")
     suspended = SuspendedIndicatorColumn()
     last_active = DMYTColumn()
-<<<<<<< HEAD
-    payment_accrued = tables.Column(verbose_name="Accrued", footer=lambda table: sum(x.payment_accrued or 0 for x in table.data))
-    total_paid = tables.Column(verbose_name="Total Paid", footer=lambda table: sum(x.total_paid or 0 for x in table.data))
-    last_paid = DMYTColumn()
-    confirmed_paid = tables.Column(verbose_name="Confirm", accessor="total_confirmed_paid")
-=======
     payment_accrued = tables.Column(
         verbose_name="Accrued", footer=lambda table: intcomma(sum(x.payment_accrued or 0 for x in table.data))
     )
@@ -1191,7 +1070,6 @@
     )
     last_paid = DMYTColumn()
     confirmed_paid = tables.Column(verbose_name="Confirm", accessor="confirmed_paid_d")
->>>>>>> 678c4b02
 
     def __init__(self, *args, **kwargs):
         self.use_view_url = True
@@ -1199,8 +1077,6 @@
         self.opp_id = kwargs.pop("opp_id", "")
         super().__init__(*args, **kwargs)
 
-<<<<<<< HEAD
-=======
         try:
             currency = self.data[0].opportunity.currency
         except (IndexError, AttributeError):
@@ -1211,7 +1087,6 @@
         self.columns["total_paid"].column.verbose_name = f"Total Paid ({currency})"
         self.columns["confirmed_paid"].column.verbose_name = f"Confirm ({currency})"
 
->>>>>>> 678c4b02
     class Meta:
         model = OpportunityAccess
         fields = ("user", "suspended", "payment_accrued", "confirmed_paid")
@@ -1232,11 +1107,7 @@
             "tailwind/components/worker_page/last_paid.html",
             {
                 "record": record,
-<<<<<<< HEAD
-                "value": value.strftime("%d-%b-%Y %H:%M") if value else "--",
-=======
                 "value": value.strftime("%d-%b-%Y") if value else "--",
->>>>>>> 678c4b02
                 "org_slug": self.org_slug,
                 "opp_id": self.opp_id,
             },
@@ -1252,19 +1123,11 @@
     modules_completed = tables.TemplateColumn(
         accessor="modules_completed_percentage",
         template_code="""
-<<<<<<< HEAD
-                            {% include "tailwind/components/progressbar/simple-progressbar.html" with text=flag percentage=value|default:0 %}
-                        """,
-    )
-    completed_learning = DMYTColumn(accessor="completed_learn", verbose_name="Completed Learning")
-    assessment = tables.Column(accessor="assessment_status")
-=======
             {% include "tailwind/components/progressbar/simple-progressbar.html" with text=flag percentage=value|default:0 %}
         """,  # noqa: E501
     )
     completed_learning = DMYTColumn(accessor="completed_learn", verbose_name="Completed Learning")
     assessment = tables.Column(accessor="assessment_status_rank")
->>>>>>> 678c4b02
 
     attempts = tables.Column(accessor="assesment_count")
     learning_hours = DurationColumn()
@@ -1300,10 +1163,6 @@
         order_by = ("-last_active",)
 
     def render_user(self, value, record):
-<<<<<<< HEAD
-
-=======
->>>>>>> 678c4b02
         if not record.accepted:
             return "-"
 
@@ -1329,8 +1188,6 @@
             url=url,
         )
 
-<<<<<<< HEAD
-=======
     def render_assessment(self, value):
         status = "-"
         if value == 2:
@@ -1340,7 +1197,6 @@
 
         return status
 
->>>>>>> 678c4b02
 
 class TotalFlagCountsColumn(tables.Column):
     def __init__(self, *args, status=None, **kwargs):
@@ -1391,18 +1247,6 @@
     index = IndexColumn()
     user = tables.Column(orderable=False, verbose_name="Name", footer="Total")
     suspended = SuspendedIndicatorColumn()
-<<<<<<< HEAD
-    last_active = DMYTColumn()
-    payment_unit = tables.Column(orderable=False)
-    delivery_progress = tables.Column(accessor="total_visits", empty_values=())
-    delivered = TotalDeliveredColumn(
-        verbose_name=header_with_tooltip("Delivered", "Delivered number of payment units"),
-        accessor="completed"
-    )
-    pending = TotalFlagCountsColumn(
-        verbose_name=header_with_tooltip("Pending", "Payment units with pending approvals with NM or PM"),
-        status=CompletedWorkStatus.pending
-=======
     last_active = DMYTColumn(empty_values=())
     payment_unit = tables.Column(orderable=False)
     delivery_progress = tables.Column(accessor="total_visits", empty_values=(), orderable=False)
@@ -1415,19 +1259,11 @@
         verbose_name=header_with_tooltip("Pending", "Payment units with pending approvals with NM or PM"),
         status=CompletedWorkStatus.pending,
         order_by="total_pending",
->>>>>>> 678c4b02
     )
     approved = TotalFlagCountsColumn(
         verbose_name=header_with_tooltip(
             "Approved", "Payment units that are fully approved automatically or manually by NM and PM"
         ),
-<<<<<<< HEAD
-        status=CompletedWorkStatus.approved
-    )
-    rejected = TotalFlagCountsColumn(
-        verbose_name=header_with_tooltip("Rejected", "Payment units that are rejected"),
-        status=CompletedWorkStatus.rejected)
-=======
         status=CompletedWorkStatus.approved,
         order_by="total_approved",
     )
@@ -1436,7 +1272,6 @@
         status=CompletedWorkStatus.rejected,
         order_by="total_rejected",
     )
->>>>>>> 678c4b02
 
     action = tables.TemplateColumn(
         verbose_name="",
@@ -1462,11 +1297,7 @@
             "rejected",
             "action",
         )
-<<<<<<< HEAD
-        order_by = ("-last_active",)
-=======
         order_by = ("user.name", "-last_active")
->>>>>>> 678c4b02
 
     def __init__(self, *args, **kwargs):
         self.opp_id = kwargs.pop("opp_id")
@@ -1474,14 +1305,8 @@
         super().__init__(*args, **kwargs)
         self._seen_users = set()
 
-<<<<<<< HEAD
-
-    def render_delivery_progress(self, record):
-        current = record.completed_visits
-=======
     def render_delivery_progress(self, record):
         current = record.completed
->>>>>>> 678c4b02
         total = record.total_visits
 
         if not total:
@@ -1498,10 +1323,6 @@
 
         return render_to_string("tailwind/components/progressbar/simple-progressbar.html", context)
 
-<<<<<<< HEAD
-
-=======
->>>>>>> 678c4b02
     def render_action(self, record):
         url = reverse("opportunity:user_visits_list", args=(self.org_slug, self.opp_id, record.id))
         template = """
@@ -1509,16 +1330,6 @@
                 <a href="{}"><i class="fa-solid fa-chevron-right text-brand-deep-purple"></i></a>
             </div>
         """
-<<<<<<< HEAD
-        return format_html(template, url)
-
-    def render_user(self, value, record):
-        if value.id in self._seen_users:
-            return ""
-
-        self._seen_users.add(value.id)
-
-=======
         self.run_after_every_row(record)
         return format_html(template, url)
 
@@ -1526,7 +1337,6 @@
         if record.id in self._seen_users:
             return ""
 
->>>>>>> 678c4b02
         url = reverse("opportunity:user_visits_list", args=(self.org_slug, self.opp_id, record.id))
 
         return format_html(
@@ -1541,29 +1351,6 @@
             value.username,
         )
 
-<<<<<<< HEAD
-    def render_index(self, value, record):
-        page = getattr(self, "page", None)
-        if page:
-            start_index = (page.number - 1) * page.paginator.per_page + 1
-        else:
-            start_index = 1
-
-        if record.user.id in self._seen_users:
-            return ""
-
-        if (
-            not hasattr(self, "_row_counter")
-            or not hasattr(self, "_row_counter_start")
-            or self._row_counter_start != start_index
-        ):
-            self._row_counter = itertools.count(start=start_index)
-            self._row_counter_start = start_index
-
-        display_index = next(self._row_counter)
-
-        return display_index
-=======
     def render_suspended(self, record, value):
         if record.id in self._seen_users:
             return ""
@@ -1593,7 +1380,6 @@
             return ""
 
         return next(self._row_counter)
->>>>>>> 678c4b02
 
     def render_delivered(self, record, value):
         rows = [
@@ -1637,15 +1423,12 @@
     def render_rejected(self, record, value):
         return self._render_flag_counts(record, value, status=CompletedWorkStatus.rejected)
 
-<<<<<<< HEAD
-=======
     def render_last_active(self, record, value):
         if record.id in self._seen_users:
             return ""
 
         return DMYTColumn().render(value)
 
->>>>>>> 678c4b02
 
 class WorkerLearnStatusTable(tables.Table):
     index = IndexColumn()
@@ -1702,9 +1485,6 @@
     class Meta:
         model = PaymentUnit
         orderable = False
-<<<<<<< HEAD
-        fields = ("index", "name", "start_date", "end_date", "amount", "org_pay", "max_total", "max_daily", "deliver_units")
-=======
         fields = (
             "index",
             "name",
@@ -1716,7 +1496,6 @@
             "max_daily",
             "deliver_units",
         )
->>>>>>> 678c4b02
         empty_text = "No payment units for this opportunity."
 
     def render_org_pay(self, record):
