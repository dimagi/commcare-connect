from django.urls import reverse
from django.utils.html import format_html
from django.utils.safestring import mark_safe
from django_tables2 import columns, tables, utils

from commcare_connect.opportunity.models import (
    CatchmentArea,
    CompletedWork,
    OpportunityAccess,
    Payment,
    PaymentInvoice,
    PaymentUnit,
    UserInvite,
    UserInviteStatus,
    UserVisit,
    VisitValidationStatus,
)


class OrgContextTable(tables.Table):
    def __init__(self, *args, **kwargs):
        self.org_slug = kwargs.pop("org_slug", None)
        super().__init__(*args, **kwargs)


class LearnStatusTable(OrgContextTable):
    display_name = columns.Column(verbose_name="Name")
    learn_progress = columns.Column(verbose_name="Modules Completed")
    assessment_count = columns.Column(verbose_name="Number of Attempts")
    assessment_status = columns.Column(verbose_name="Assessment Status")
    details = columns.Column(verbose_name="", empty_values=())

    class Meta:
        model = OpportunityAccess
        fields = ("display_name", "learn_progress", "assessment_status", "assessment_count")
        sequence = ("display_name", "learn_progress")
        orderable = False
        empty_text = "No learn progress for users."

    def render_details(self, record):
        url = reverse(
            "opportunity:user_learn_progress",
            kwargs={"org_slug": self.org_slug, "opp_id": record.opportunity.id, "pk": record.pk},
        )
        return mark_safe(f'<a href="{url}">View Details</a>')


def show_warning(record):
    if record.status not in (VisitValidationStatus.approved, VisitValidationStatus.rejected):
        if record.flagged:
            return "table-warning"
    return ""


class UserVisitTable(OrgContextTable):
    # export only columns
    visit_id = columns.Column("Visit ID", accessor="xform_id", visible=False)
    username = columns.Column("Username", accessor="user__username", visible=False)
    form_json = columns.Column("Form JSON", accessor="form_json", visible=False)
    visit_date_export = columns.DateTimeColumn(
        verbose_name="Visit date", accessor="visit_date", format="c", visible=False
    )
    reason = columns.Column("Rejected Reason", accessor="reason", visible=False)
    justification = columns.Column("Justification", accessor="justification", visible=False)

    deliver_unit = columns.Column("Unit Name", accessor="deliver_unit__name")
    entity_id = columns.Column("Entity ID", accessor="entity_id", visible=False)
    entity_name = columns.Column("Entity Name", accessor="entity_name")
    flag_reason = columns.Column("Flags", accessor="flag_reason", empty_values=({}, None))
    details = columns.Column(verbose_name="", empty_values=())

    def render_details(self, record):
        url = reverse(
            "opportunity:visit_verification",
            kwargs={"org_slug": self.org_slug, "pk": record.pk},
        )
        return mark_safe(f'<a class="btn btn-sm btn-primary" href="{url}">Review</a>')

    def render_flag_reason(self, value):
        short = [flag[1] for flag in value.get("flags")]
        return ", ".join(short)

    class Meta:
        model = UserVisit
        fields = ("user__name", "username", "visit_date", "status")
        sequence = (
            "visit_id",
            "visit_date",
            "visit_date_export",
            "status",
            "username",
            "user__name",
            "deliver_unit",
        )
        empty_text = "No forms."
        orderable = False
        row_attrs = {"class": show_warning}


class OpportunityPaymentTable(OrgContextTable):
    display_name = columns.Column(verbose_name="Name")
    username = columns.Column(accessor="user__username", visible=False)
    view_payments = columns.Column(verbose_name="", empty_values=())

    def render_view_payments(self, record):
        url = reverse(
            "opportunity:user_payments_table",
            kwargs={"org_slug": self.org_slug, "opp_id": record.opportunity.id, "pk": record.pk},
        )
        return mark_safe(f'<a href="{url}">View Details</a>')

    class Meta:
        model = OpportunityAccess
        fields = ("display_name", "username", "payment_accrued", "total_paid", "total_confirmed_paid")
        orderable = False
        empty_text = "No user have payments accrued yet."


class UserPaymentsTable(tables.Table):
    class Meta:
        model = Payment
        fields = ("amount", "date_paid")
        orderable = False
        empty_text = "No payments made for this user"
        template_name = "django_tables2/bootstrap5.html"


class AggregateColumn(columns.Column):
    def render_footer(self, bound_column, table):
        return sum(1 if bound_column.accessor.resolve(row) else 0 for row in table.data)


class SumColumn(columns.Column):
    def render_footer(self, bound_column, table):
        return sum(getattr(x, bound_column.accessor) or 0 for x in table.data)


class BooleanAggregateColumn(columns.BooleanColumn, AggregateColumn):
    pass


class UserStatusTable(OrgContextTable):
    display_name = columns.Column(verbose_name="Name", footer="Total", empty_values=())
    username = columns.Column(accessor="opportunity_access__user__username", visible=False)
    claimed = AggregateColumn(verbose_name="Job Claimed", accessor="job_claimed")
    status = columns.Column(
        footer=lambda table: f"Accepted: {sum(invite.status == UserInviteStatus.accepted for invite in table.data)}",
    )
    started_learning = AggregateColumn(
        verbose_name="Started Learning", accessor="opportunity_access__date_learn_started"
    )
    completed_learning = AggregateColumn(verbose_name="Completed Learning", accessor="date_learn_completed")
    passed_assessment = BooleanAggregateColumn(verbose_name="Passed Assessment")
    started_delivery = AggregateColumn(verbose_name="Started Delivery", accessor="date_deliver_started")
    last_visit_date = columns.Column(accessor="last_visit_date_d")
    view_profile = columns.Column("", empty_values=(), footer=lambda table: f"Invited: {len(table.rows)}")

    class Meta:
        model = UserInvite
        fields = ("status",)
        sequence = (
            "display_name",
            "username",
            "status",
            "started_learning",
            "completed_learning",
            "passed_assessment",
            "claimed",
            "started_delivery",
            "last_visit_date",
        )
        empty_text = "No users invited for this opportunity."
        orderable = False

    def render_display_name(self, record):
        if not getattr(record.opportunity_access, "accepted", False):
            return "---"
        return record.opportunity_access.display_name

    def render_view_profile(self, record):
        if not getattr(record.opportunity_access, "accepted", False):
            invite_delete_url = reverse(
                "opportunity:user_invite_delete",
                args=(self.org_slug, record.opportunity.id, record.id),
            )
<<<<<<< HEAD
            resend_invite_url = reverse(
                "opportunity:resend_user_invite",
                args=(self.org_slug, record.opportunity.id, record.id),
            )
            return format_html(
                (
                    """<div class="d-flex gap-1">
                      <button title="Resend invitation"
                            hx-post="{}" hx-target="#modalBodyContent" hx-trigger="click"
                            hx-on::after-request="handleResendInviteResponse(event)"
                            class="btn btn-sm btn-success">Resend</button>
                      <button title="Delete invitation"
                            hx-post="{}" hx-swap="none" hx-confirm="Please confirm to delete the User Invite."
                            class="btn btn-sm btn-danger" type="button"><i class="bi bi-trash"></i>
                      </button>
                    </div>"""
                ),
                resend_invite_url,
=======
            return format_html(
                (
                    '<button hx-post="{}" hx-swap="none" '
                    'hx-confirm="Please confirm to delete the User Invite." '
                    'class="btn btn-danger btn-sm">Delete</button>'
                ),
>>>>>>> b47fc88c
                invite_delete_url,
            )
        url = reverse(
            "opportunity:user_profile",
            kwargs={"org_slug": self.org_slug, "opp_id": record.opportunity.id, "pk": record.opportunity_access_id},
        )
        return format_html('<a class="btn btn-primary btn-sm" href="{}">View Profile</a>', url)

    def render_started_learning(self, record, value):
        return date_with_time_popup(self, value)

    def render_completed_learning(self, record, value):
        return date_with_time_popup(self, value)

    def render_started_delivery(self, record, value):
        return date_with_time_popup(self, value)

    def render_last_visit_date(self, record, value):
        return date_with_time_popup(self, value)


class PaymentUnitTable(OrgContextTable):
    deliver_units = columns.Column("Deliver Units")
    details = columns.Column(verbose_name="", empty_values=())

    class Meta:
        model = PaymentUnit
        fields = ("name", "amount")
        empty_text = "No payment units for this opportunity."
        orderable = False

    def render_deliver_units(self, record):
        deliver_units = "".join([f"<li>{d.name}</li>" for d in record.deliver_units.all()])
        return mark_safe(f"<ul>{deliver_units}</ul>")

    def render_details(self, record):
        url = reverse(
            "opportunity:edit_payment_unit",
            kwargs={"org_slug": self.org_slug, "opp_id": record.opportunity.id, "pk": record.pk},
        )
        return mark_safe(f'<a href="{url}">Edit</a>')


class DeliverStatusTable(OrgContextTable):
    display_name = columns.Column(verbose_name="Name of the User", footer="Total")
    username = columns.Column(accessor="user__username", visible=False)
    payment_unit = columns.Column("Name of Payment Unit")
    completed = SumColumn("Delivered")
    pending = SumColumn("Pending")
    approved = SumColumn("Approved")
    rejected = SumColumn("Rejected")
    over_limit = SumColumn("Over Limit")
    incomplete = SumColumn("Incomplete")
    details = columns.Column(verbose_name="", empty_values=())

    class Meta:
        model = OpportunityAccess
        orderable = False
        fields = ("display_name",)
        sequence = (
            "display_name",
            "username",
            "payment_unit",
            "completed",
            "pending",
            "approved",
            "rejected",
            "over_limit",
            "incomplete",
        )

    def render_details(self, record):
        url = reverse(
            "opportunity:user_visits_list",
            kwargs={"org_slug": self.org_slug, "opp_id": record.opportunity.id, "pk": record.pk},
        )
        return mark_safe(f'<a href="{url}">View Details</a>')

    def render_last_visit_date(self, record, value):
        return date_with_time_popup(self, value)


class CompletedWorkTable(tables.Table):
    id = columns.Column("Instance Id", visible=False)
    username = columns.Column(accessor="opportunity_access__user__username", visible=False)
    entity_id = columns.Column(visible=False)
    reason = columns.Column("Rejected Reason", accessor="reason", visible=False)
    display_name = columns.Column("Name of the User", accessor="opportunity_access__display_name")
    payment_unit = columns.Column("Payment Unit", accessor="payment_unit__name")
    status = columns.Column("Payment Approval")

    class Meta:
        model = CompletedWork
        fields = (
            "entity_id",
            "entity_name",
            "status",
            "reason",
            "completion_date",
            "flags",
        )
        orderable = False
        sequence = (
            "id",
            "username",
            "display_name",
            "entity_id",
            "entity_name",
            "payment_unit",
            "completion_date",
            "flags",
            "status",
            "reason",
        )

    def render_flags(self, record, value):
        return ", ".join(value)

    def render_completion_date(self, record, value):
        return date_with_time_popup(self, value)


class SuspendedUsersTable(tables.Table):
    display_name = columns.Column("Name of the User")
    revoke_suspension = columns.LinkColumn(
        "opportunity:revoke_user_suspension",
        verbose_name="",
        text="Revoke",
        args=[utils.A("opportunity__organization__slug"), utils.A("opportunity__id"), utils.A("pk")],
    )

    class Meta:
        model = OpportunityAccess
        fields = ("display_name", "suspension_date", "suspension_reason")
        orderable = False
        empty_text = "No suspended users."

    def render_suspension_date(self, record, value):
        return date_with_time_popup(self, value)

    def render_revoke_suspension(self, record, value):
        revoke_url = reverse(
            "opportunity:revoke_user_suspension",
            args=(record.opportunity.organization.slug, record.opportunity.id, record.pk),
        )
        page_url = reverse(
            "opportunity:suspended_users_list", args=(record.opportunity.organization.slug, record.opportunity_id)
        )
        return format_html('<a class="btn btn-success" href="{}?next={}">Revoke</a>', revoke_url, page_url)


class CatchmentAreaTable(tables.Table):
    username = columns.Column(accessor="opportunity_access__user__username", verbose_name="Username")
    name_of_user = columns.Column(accessor="opportunity_access__user__name", verbose_name="Name")
    phone_number = columns.Column(accessor="opportunity_access__user__phone_number", verbose_name="Phone Number")
    name = columns.Column(verbose_name="Area name")
    active = columns.Column(verbose_name="Active")
    latitude = columns.Column(verbose_name="Latitude")
    longitude = columns.Column(verbose_name="Longitude")
    radius = columns.Column(verbose_name="Radius")
    site_code = columns.Column(verbose_name="Site code")

    def render_active(self, value):
        return "Yes" if value else "No"

    class Meta:
        model = CatchmentArea
        fields = (
            "username",
            "site_code",
            "name",
            "name_of_user",
            "phone_number",
            "active",
            "latitude",
            "longitude",
            "radius",
        )
        orderable = False
        sequence = (
            "username",
            "name_of_user",
            "phone_number",
            "name",
            "site_code",
            "active",
            "latitude",
            "longitude",
            "radius",
        )


class UserVisitReviewTable(OrgContextTable):
    pk = columns.CheckBoxColumn(
        accessor="pk",
        verbose_name="",
        attrs={
            "input": {"x-model": "selected"},
            "th__input": {"@click": "toggleSelectAll()", "x-bind:checked": "selectAll"},
        },
    )
    username = columns.Column(accessor="user__username", verbose_name="Username")
    name = columns.Column(accessor="user__name", verbose_name="Name of the User")
    justification = columns.Column(verbose_name="Justification")
    visit_date = columns.Column()
    created_on = columns.Column(accessor="review_created_on", verbose_name="Review Requested On")
    review_status = columns.Column(verbose_name="Program Manager Review")
    user_visit = columns.Column(verbose_name="User Visit", empty_values=())

    class Meta:
        model = UserVisit
        orderable = False
        fields = (
            "pk",
            "username",
            "name",
            "status",
            "justification",
            "visit_date",
            "review_status",
            "created_on",
            "user_visit",
        )
        empty_text = "No visits submitted for review."

    def render_user_visit(self, record):
        url = reverse(
            "opportunity:visit_verification",
            kwargs={"org_slug": self.org_slug, "pk": record.pk},
        )
        return mark_safe(f'<a href="{url}">View</a>')


class PaymentReportTable(tables.Table):
    payment_unit = columns.Column(verbose_name="Payment Unit")
    approved = SumColumn(verbose_name="Approved Units")
    user_payment_accrued = SumColumn(verbose_name="User Payment Accrued")
    nm_payment_accrued = SumColumn(verbose_name="Network Manager Payment Accrued")

    class Meta:
        orderable = False


class PaymentInvoiceTable(tables.Table):
    pk = columns.CheckBoxColumn(
        accessor="pk",
        verbose_name="",
        attrs={
            "input": {"x-model": "selected"},
            "th__input": {"@click": "toggleSelectAll()", "x-bind:checked": "selectAll"},
        },
    )
    payment_status = columns.Column(verbose_name="Payment Status", accessor="payment", empty_values=())
    payment_date = columns.Column(verbose_name="Payment Date", accessor="payment", empty_values=(None))

    class Meta:
        model = PaymentInvoice
        orderable = False
        fields = ("pk", "amount", "date", "invoice_number")
        empty_text = "No Payment Invoices"

    def render_payment_status(self, value):
        if value is not None:
            return "Paid"
        return "Pending"

    def render_payment_date(self, value):
        if value is not None:
            return value.date_paid
        return


def popup_html(value, popup_title, popup_direction="top", popup_class="", popup_attributes=""):
    return format_html(
        "<span class='{}' data-bs-toggle='tooltip' data-bs-placement='{}' data-bs-title='{}' {}>{}</span>",
        popup_class,
        popup_direction,
        popup_title,
        popup_attributes,
        value,
    )


def date_with_time_popup(table, date):
    if table.exclude and "date_popup" in table.exclude:
        return date
    return popup_html(
        date.strftime("%d %b, %Y"),
        date.strftime("%d %b %Y, %I:%M%p"),
    )<|MERGE_RESOLUTION|>--- conflicted
+++ resolved
@@ -183,7 +183,6 @@
                 "opportunity:user_invite_delete",
                 args=(self.org_slug, record.opportunity.id, record.id),
             )
-<<<<<<< HEAD
             resend_invite_url = reverse(
                 "opportunity:resend_user_invite",
                 args=(self.org_slug, record.opportunity.id, record.id),
@@ -202,14 +201,6 @@
                     </div>"""
                 ),
                 resend_invite_url,
-=======
-            return format_html(
-                (
-                    '<button hx-post="{}" hx-swap="none" '
-                    'hx-confirm="Please confirm to delete the User Invite." '
-                    'class="btn btn-danger btn-sm">Delete</button>'
-                ),
->>>>>>> b47fc88c
                 invite_delete_url,
             )
         url = reverse(
@@ -402,7 +393,7 @@
         )
 
 
-class UserVisitReviewTable(OrgContextTable):
+class UserVisitReviewTable(tables.Table):
     pk = columns.CheckBoxColumn(
         accessor="pk",
         verbose_name="",
