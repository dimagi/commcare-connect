import itertools
from datetime import timedelta

import django_tables2 as tables
from crispy_forms.helper import FormHelper
from crispy_forms.layout import Column, Layout, Row
from django.template.loader import render_to_string
from django.urls import reverse
from django.utils.html import format_html
from django.utils.safestring import mark_safe
from django.utils.timezone import localtime
from django_filters import ChoiceFilter, DateRangeFilter, FilterSet, ModelChoiceFilter
from django_tables2 import columns, utils

from commcare_connect.opportunity.models import (
    CatchmentArea,
    CompletedWork,
<<<<<<< HEAD
    CompletedWorkStatus,
=======
    DeliverUnit,
    LearnModule,
>>>>>>> 1ad106ad
    OpportunityAccess,
    Payment,
    PaymentInvoice,
    PaymentUnit,
    UserInvite,
    UserInviteStatus,
    UserVisit,
    VisitReviewStatus,
    VisitValidationStatus,
)
from commcare_connect.users.models import User


class OrgContextTable(tables.Table):
    def __init__(self, *args, **kwargs):
        self.org_slug = kwargs.pop("org_slug", None)
        super().__init__(*args, **kwargs)


class OpportunityContextTable(OrgContextTable):
    def __init__(self, *args, **kwargs):
        self.opp_id = kwargs.pop("opp_id", None)
        super().__init__(*args, **kwargs)


class LearnStatusTable(OrgContextTable):
    display_name = columns.Column(verbose_name="Name")
    learn_progress = columns.Column(verbose_name="Modules Completed")
    assessment_count = columns.Column(verbose_name="Number of Attempts")
    assessment_status = columns.Column(verbose_name="Assessment Status")
    details = columns.Column(verbose_name="", empty_values=())

    class Meta:
        model = OpportunityAccess
        fields = ("display_name", "learn_progress", "assessment_status", "assessment_count")
        sequence = ("display_name", "learn_progress")
        orderable = False
        empty_text = "No learn progress for users."

    def render_details(self, record):
        url = reverse(
            "opportunity:user_learn_progress",
            kwargs={"org_slug": self.org_slug, "opp_id": record.opportunity.id, "pk": record.pk},
        )
        return mark_safe(f'<a href="{url}">View Details</a>')


def show_warning(record):
    if record.status not in (VisitValidationStatus.approved, VisitValidationStatus.rejected):
        if record.flagged:
            return "table-warning"
    return ""


class UserVisitReviewFilter(FilterSet):
    review_status = ChoiceFilter(choices=VisitReviewStatus.choices, empty_label="All Reviews")
    user = ModelChoiceFilter(queryset=User.objects.none(), empty_label="All Users", to_field_name="username")
    visit_date = DateRangeFilter()

    def __init__(self, *args, **kwargs):
        super().__init__(*args, **kwargs)
        self.filters["user"].queryset = User.objects.filter(id__in=self.queryset.values_list("user_id", flat=True))
        self.filters["user"].field.label_from_instance = lambda obj: obj.name

        self.form.helper = FormHelper()
        self.form.helper.disable_csrf = True
        self.form.helper.form_class = "form-inline"
        self.form.helper.layout = Layout(
            Row(
                Column("review_status", css_class="col-md-3"),
                Column("user", css_class="col-md-3"),
                Column("visit_date", css_class="col-md-3"),
            )
        )
        for field_name in self.form.fields.keys():
            self.form.fields[field_name].widget.attrs.update({"@change": "$refs.reviewFilterForm.submit()"})

    class Meta:
        model = UserVisit
        fields = ["review_status", "user", "visit_date"]


class UserVisitFilter(UserVisitReviewFilter):
    status = ChoiceFilter(choices=VisitValidationStatus.choices, empty_label="All Visits")

    def __init__(self, *args, **kwargs):
        managed_opportunity = kwargs.pop("managed_opportunity", False)
        super().__init__(*args, **kwargs)
        fields = ["status"]
        if managed_opportunity:
            fields.append("review_status")
        self.form.helper.layout = Layout(Row(*[Column(field, css_class="col-md-3") for field in fields]))
        for field in fields:
            self.form.fields[field].widget.attrs.update({"@change": "$refs.visitFilterForm.submit()"})

    class Meta:
        model = UserVisit
        fields = ["status", "review_status"]


class UserVisitTable(OrgContextTable):
    # export only columns
    visit_id = columns.Column("Visit ID", accessor="xform_id", visible=False)
    username = columns.Column("Username", accessor="user__username", visible=False)
    form_json = columns.Column("Form JSON", accessor="form_json", visible=False)
    visit_date_export = columns.DateTimeColumn(
        verbose_name="Visit date", accessor="visit_date", format="c", visible=False
    )
    reason = columns.Column("Rejected Reason", accessor="reason", visible=False)
    justification = columns.Column("Justification", accessor="justification", visible=False)
    duration = columns.Column("Duration", accessor="duration", visible=False)
    entity_id = columns.Column("Entity ID", accessor="entity_id", visible=False)

    deliver_unit = columns.Column("Unit Name", accessor="deliver_unit__name")
    entity_name = columns.Column("Entity Name", accessor="entity_name")
    flag_reason = columns.Column("Flags", accessor="flag_reason", empty_values=({}, None))
    details = columns.Column(verbose_name="", empty_values=())

    def render_details(self, record):
        url = reverse(
            "opportunity:visit_verification",
            kwargs={"org_slug": self.org_slug, "pk": record.pk},
        )
        return mark_safe(f'<a class="btn btn-sm btn-primary" href="{url}">Review</a>')

    def render_flag_reason(self, value):
        short = [flag[1] for flag in value.get("flags")]
        return ", ".join(short)

    class Meta:
        model = UserVisit
        fields = ("user__name", "username", "visit_date", "status", "review_status")
        sequence = (
            "visit_id",
            "visit_date",
            "visit_date_export",
            "status",
            "review_status",
            "username",
            "user__name",
            "deliver_unit",
        )
        empty_text = "No forms."
        orderable = False
        row_attrs = {"class": show_warning}
        template_name = "django_tables2/bootstrap5.html"


class OpportunityPaymentTable(OrgContextTable):
    display_name = columns.Column(verbose_name="Name")
    username = columns.Column(accessor="user__username", visible=False)
    view_payments = columns.Column(verbose_name="", empty_values=())

    def render_view_payments(self, record):
        url = reverse(
            "opportunity:worker_list",
            kwargs={"org_slug": self.org_slug, "opp_id": record.opportunity.id},
        )
        return mark_safe(f'<a href="{url}?active_tab=payments">View Details</a>')

    class Meta:
        model = OpportunityAccess
        fields = ("display_name", "username", "payment_accrued", "total_paid", "total_confirmed_paid")
        orderable = False
        empty_text = "No user have payments accrued yet."


class AggregateColumn(columns.Column):
    def render_footer(self, bound_column, table):
        return sum(1 if bound_column.accessor.resolve(row) else 0 for row in table.data)


class SumColumn(columns.Column):
    def render_footer(self, bound_column, table):
        return sum(bound_column.accessor.resolve(row) or 0 for row in table.data)


class BooleanAggregateColumn(columns.BooleanColumn, AggregateColumn):
    pass


class UserStatusTable(OrgContextTable):
    display_name = columns.Column(verbose_name="Name", footer="Total", empty_values=())
    username = columns.Column(accessor="opportunity_access__user__username", visible=False)
    claimed = AggregateColumn(verbose_name="Job Claimed", accessor="job_claimed")
    status = columns.Column(
        footer=lambda table: f"Accepted: {sum(invite.status == UserInviteStatus.accepted for invite in table.data)}",
    )
    started_learning = AggregateColumn(
        verbose_name="Started Learning", accessor="opportunity_access__date_learn_started"
    )
    completed_learning = AggregateColumn(verbose_name="Completed Learning", accessor="date_learn_completed")
    passed_assessment = BooleanAggregateColumn(verbose_name="Passed Assessment")
    started_delivery = AggregateColumn(verbose_name="Started Delivery", accessor="date_deliver_started")
    last_visit_date = columns.Column(accessor="last_visit_date_d")
    view_profile = columns.Column("", empty_values=(), footer=lambda table: f"Invited: {len(table.rows)}")

    class Meta:
        model = UserInvite
        fields = ("status",)
        sequence = (
            "display_name",
            "username",
            "status",
            "started_learning",
            "completed_learning",
            "passed_assessment",
            "claimed",
            "started_delivery",
            "last_visit_date",
        )
        empty_text = "No users invited for this opportunity."
        orderable = False

    def render_display_name(self, record):
        if not getattr(record.opportunity_access, "accepted", False):
            return "---"
        return record.opportunity_access.display_name

    def render_view_profile(self, record):
        if not getattr(record.opportunity_access, "accepted", False):
            resend_invite_url = reverse(
                "opportunity:resend_user_invite", args=(self.org_slug, record.opportunity.id, record.id)
            )
            urls = [resend_invite_url]
            buttons = [
                """<button title="Resend invitation"
                hx-post="{}" hx-target="#modalBodyContent" hx-trigger="click"
                hx-on::after-request="handleResendInviteResponse(event)"
                class="btn btn-sm btn-success">Resend</button>"""
            ]
            if record.status == UserInviteStatus.not_found:
                invite_delete_url = reverse(
                    "opportunity:user_invite_delete", args=(self.org_slug, record.opportunity.id, record.id)
                )
                urls.append(invite_delete_url)
                buttons.append(
                    """<button title="Delete invitation"
                            hx-post="{}" hx-swap="none"
                            hx-confirm="Please confirm to delete the User Invite."
                            class="btn btn-sm btn-danger" type="button"><i class="bi bi-trash"></i></button>"""
                )
            button_html = f"""<div class="d-flex gap-1">{"".join(buttons)}</div>"""
            return format_html(button_html, *urls)
        url = reverse(
            "opportunity:user_profile",
            kwargs={"org_slug": self.org_slug, "opp_id": record.opportunity.id, "pk": record.opportunity_access_id},
        )
        return format_html('<a class="btn btn-primary btn-sm" href="{}">View Profile</a>', url)

    def render_started_learning(self, record, value):
        return date_with_time_popup(self, value)

    def render_completed_learning(self, record, value):
        return date_with_time_popup(self, value)

    def render_started_delivery(self, record, value):
        return date_with_time_popup(self, value)

    def render_last_visit_date(self, record, value):
        return date_with_time_popup(self, value)


class DeliverStatusTable(OrgContextTable):
    display_name = columns.Column(verbose_name="Name of the User", footer="Total")
    username = columns.Column(accessor="user__username", visible=False)
    payment_unit = columns.Column("Name of Payment Unit")
    completed = SumColumn("Delivered")
    pending = SumColumn("Pending")
    approved = SumColumn("Approved")
    rejected = SumColumn("Rejected")
    over_limit = SumColumn("Over Limit")
    incomplete = SumColumn("Incomplete")
    details = columns.Column(verbose_name="", empty_values=())

    class Meta:
        model = OpportunityAccess
        orderable = False
        fields = ("display_name",)
        sequence = (
            "display_name",
            "username",
            "payment_unit",
            "completed",
            "pending",
            "approved",
            "rejected",
            "over_limit",
            "incomplete",
        )

    def render_details(self, record):
        url = reverse(
            "opportunity:user_visits_list",
            kwargs={"org_slug": self.org_slug, "opp_id": record.opportunity.id, "pk": record.pk},
        )
        return mark_safe(f'<a href="{url}">View Details</a>')

    def render_last_visit_date(self, record, value):
        return date_with_time_popup(self, value)


class CompletedWorkTable(tables.Table):
    id = columns.Column("Instance Id", visible=False)
    username = columns.Column(accessor="opportunity_access__user__username", visible=False)
    phone_number = columns.Column(accessor="opportunity_access__user__phone_number", visible=False)
    entity_id = columns.Column(visible=False)
    reason = columns.Column("Rejected Reason", accessor="reason", visible=False)
    display_name = columns.Column("Name of the User", accessor="opportunity_access__display_name")
    payment_unit = columns.Column("Payment Unit", accessor="payment_unit__name")
    status = columns.Column("Payment Approval")

    class Meta:
        model = CompletedWork
        fields = (
            "entity_id",
            "entity_name",
            "status",
            "reason",
            "completion_date",
            "flags",
        )
        orderable = False
        sequence = (
            "id",
            "username",
            "phone_number",
            "display_name",
            "entity_id",
            "entity_name",
            "payment_unit",
            "completion_date",
            "flags",
            "status",
            "reason",
        )

    def render_flags(self, record, value):
        return ", ".join(value)

    def render_completion_date(self, record, value):
        return date_with_time_popup(self, value)


class SuspendedUsersTable(tables.Table):
    display_name = columns.Column("Name of the User")
    revoke_suspension = columns.LinkColumn(
        "opportunity:revoke_user_suspension",
        verbose_name="",
        text="Revoke",
        args=[utils.A("opportunity__organization__slug"), utils.A("opportunity__id"), utils.A("pk")],
    )

    class Meta:
        model = OpportunityAccess
        fields = ("display_name", "suspension_date", "suspension_reason")
        orderable = False
        empty_text = "No suspended users."

    def render_suspension_date(self, record, value):
        return date_with_time_popup(self, value)

    def render_revoke_suspension(self, record, value):
        revoke_url = reverse(
            "opportunity:revoke_user_suspension",
            args=(record.opportunity.organization.slug, record.opportunity.id, record.pk),
        )
        page_url = reverse(
            "opportunity:suspended_users_list", args=(record.opportunity.organization.slug, record.opportunity_id)
        )
        return format_html('<a class="btn btn-success" href="{}?next={}">Revoke</a>', revoke_url, page_url)


class CatchmentAreaTable(tables.Table):
    username = columns.Column(accessor="opportunity_access__user__username", verbose_name="Username")
    name_of_user = columns.Column(accessor="opportunity_access__user__name", verbose_name="Name")
    phone_number = columns.Column(accessor="opportunity_access__user__phone_number", verbose_name="Phone Number")
    name = columns.Column(verbose_name="Area name")
    active = columns.Column(verbose_name="Active")
    latitude = columns.Column(verbose_name="Latitude")
    longitude = columns.Column(verbose_name="Longitude")
    radius = columns.Column(verbose_name="Radius")
    site_code = columns.Column(verbose_name="Site code")

    def render_active(self, value):
        return "Yes" if value else "No"

    class Meta:
        model = CatchmentArea
        fields = (
            "username",
            "site_code",
            "name",
            "name_of_user",
            "phone_number",
            "active",
            "latitude",
            "longitude",
            "radius",
        )
        orderable = False
        sequence = (
            "username",
            "name_of_user",
            "phone_number",
            "name",
            "site_code",
            "active",
            "latitude",
            "longitude",
            "radius",
        )


class UserVisitReviewTable(OrgContextTable):
    pk = columns.CheckBoxColumn(
        accessor="pk",
        verbose_name="",
        attrs={
            "input": {"x-model": "selected"},
            "th__input": {"@click": "toggleSelectAll()", "x-bind:checked": "selectAll"},
        },
    )
    visit_id = columns.Column("Visit ID", accessor="xform_id", visible=False)
    username = columns.Column(accessor="user__username", verbose_name="Username")
    name = columns.Column(accessor="user__name", verbose_name="Name of the User", orderable=True)
    justification = columns.Column(verbose_name="Justification")
    visit_date = columns.Column(orderable=True)
    created_on = columns.Column(accessor="review_created_on", verbose_name="Review Requested On")
    review_status = columns.Column(verbose_name="Program Manager Review", orderable=True)
    user_visit = columns.Column(verbose_name="User Visit", empty_values=())

    class Meta:
        model = UserVisit
        orderable = False
        fields = (
            "pk",
            "username",
            "name",
            "status",
            "justification",
            "visit_date",
            "review_status",
            "created_on",
            "user_visit",
        )
        empty_text = "No visits submitted for review."
        template_name = "django_tables2/bootstrap5.html"

    def render_user_visit(self, record):
        url = reverse(
            "opportunity:visit_verification",
            kwargs={"org_slug": self.org_slug, "pk": record.pk},
        )
        return mark_safe(f'<a href="{url}">View</a>')


class PaymentReportTable(tables.Table):
    payment_unit = columns.Column(verbose_name="Payment Unit")
    approved = SumColumn(verbose_name="Approved Units")
    user_payment_accrued = SumColumn(verbose_name="User Payment Accrued")
    nm_payment_accrued = SumColumn(verbose_name="Network Manager Payment Accrued")

    class Meta:
        orderable = False


class PaymentInvoiceTable(OpportunityContextTable):
    payment_status = columns.Column(verbose_name="Payment Status", accessor="payment", empty_values=())
    payment_date = columns.Column(verbose_name="Payment Date", accessor="payment", empty_values=(None))
    actions = tables.Column(empty_values=(), orderable=False, verbose_name="Pay")

    class Meta:
        model = PaymentInvoice
        orderable = False
        fields = ("amount", "date", "invoice_number", "service_delivery")
        sequence = (
            "amount",
            "date",
            "invoice_number",
            "payment_status",
            "payment_date",
            "service_delivery",
            "actions",
        )
        empty_text = "No Payment Invoices"

    def __init__(self, *args, **kwargs):
        self.csrf_token = kwargs.pop("csrf_token")
        super().__init__(*args, **kwargs)

    def render_payment_status(self, value):
        if value is not None:
            return "Paid"
        return "Pending"

    def render_payment_date(self, value):
        if value is not None:
            return value.date_paid
        return

    def render_actions(self, record):
        invoice_approve_url = reverse("opportunity:invoice_approve", args=[self.org_slug, self.opp_id])
        template_string = f"""
            <form method="POST" action="{ invoice_approve_url  }">
                <input type="hidden" name="csrfmiddlewaretoken" value="{ self.csrf_token }">
                <input type="hidden" name="pk" value="{ record.pk }">
                <button type="submit" class="button button-md outline-style" {'disabled' if getattr(record, 'payment', None) else ''}>Pay</button>
            </form>
        """
        return mark_safe(template_string)


def popup_html(value, popup_title, popup_direction="top", popup_class="", popup_attributes=""):
    return format_html(
        "<span class='{}' data-bs-toggle='tooltip' data-bs-placement='{}' data-bs-title='{}' {}>{}</span>",
        popup_class,
        popup_direction,
        popup_title,
        popup_attributes,
        value,
    )


def date_with_time_popup(table, date):
    if table.exclude and "date_popup" in table.exclude:
        return date
    return popup_html(
        date.strftime("%d %b, %Y"),
        date.strftime("%d %b %Y, %I:%M%p"),
    )


def header_with_tooltip(label, tooltip_text):
    return mark_safe(
        f"""
        <div class="relative inline-flex justify-center items-center group cursor-default">
            <span>{label}</span>
            <i class="fa-regular fa-circle-question text-xs text-slate-400 ml-1 cursor-help"></i>
            <div class="fixed hidden group-hover:block z-50 pointer-events-none -translate-x-[15%] -translate-y-[70%] transform">
                <div class="absolute top-full left-1/2 -translate-x-1/2 w-0 h-0 border-l-8 border-r-8 border-t-8 border-l-transparent border-r-transparent border-t-white"></div>
                <div class="relative bg-white w-28 rounded p-2 text-slate-500 text-xs whitespace-normal break-words">
                    {tooltip_text}
                </div>
            </div>
        </div>
    """
    )


class IndexColumn(tables.Column):
    def __init__(self, *args, **kwargs):
        kwargs.setdefault("verbose_name", "#")
        kwargs.setdefault("orderable", False)
        kwargs.setdefault("empty_values", ())
        super().__init__(*args, **kwargs)

    def render(self, value, record, bound_column, bound_row, **kwargs):
        table = bound_row._table
        page = getattr(table, "page", None)
        if page:
            start_index = (page.number - 1) * page.paginator.per_page + 1
        else:
            start_index = 1
        if not hasattr(table, "_row_counter") or getattr(table, "_row_counter_start", None) != start_index:
            table._row_counter = itertools.count(start=start_index)
            table._row_counter_start = start_index
        value = next(table._row_counter)
        return value


class BaseOpportunityList(OrgContextTable):
    stats_style = "underline underline-offset-2 justify-center"

    def __init__(self, *args, **kwargs):
        super().__init__(*args, **kwargs)
        self.use_view_url = False

    index = IndexColumn()
    opportunity = tables.Column(accessor="name")
    entity_type = tables.TemplateColumn(
        verbose_name="",
        orderable=False,
        template_code="""
                <div class="flex justify-start text-sm font-normal text-brand-deep-purple w-fit"
                     x-data="{
                       showTooltip: false,
                       tooltipStyle: '',
                       positionTooltip(el) {
                         const rect = el.getBoundingClientRect();
                         const top = rect.top - 30;  /* 30px above the icon */
                         const left = rect.left + rect.width/2;
                         this.tooltipStyle = `top:${top}px; left:${left}px; transform:translateX(-50%)`;
                       }
                     }">
                    {% if record.is_test %}
                        <div class="relative">
                            <i class="fa-light fa-file-dashed-line"
                               @mouseenter="showTooltip = true; positionTooltip($el)"
                               @mouseleave="showTooltip = false
                               "></i>
                            <span x-show="showTooltip"
                                  :style="tooltipStyle"
                                  class="fixed z-50 bg-white shadow-sm text-brand-deep-purple text-xs py-0.5 px-4 rounded-lg whitespace-nowrap">
                                Test Opportunity
                            </span>
                        </div>
                    {% else %}
                        <span class="relative">
                            <i class="invisible fa-light fa-file-dashed-line"></i>
                        </span>
                    {% endif %}
                </div>
            """,
    )

    status = tables.Column(verbose_name="Status", accessor="status", orderable=True)

    program = tables.Column()
    start_date = tables.DateColumn(format="d-M-Y")
    end_date = tables.DateColumn(format="d-M-Y")

    class Meta:
        sequence = (
            "index",
            "opportunity",
            "entity_type",
            "status",
            "program",
            "start_date",
            "end_date",
        )

    def render_status(self, value):
        if value == 0:
            badge_class = "badge badge-sm bg-green-600/20 text-green-600"
            text = "Active"
        elif value == 1:
            badge_class = "badge badge-sm bg-orange-600/20 text-orange-600"
            text = "Ended"
        else:
            badge_class = "badge badge-sm bg-slate-100 text-slate-400"
            text = "Inactive"

        return format_html(
            '<div class="flex justify-start text-sm font-normal truncate text-brand-deep-purple overflow-clip overflow-ellipsis">'
            '  <span class="{}">{}</span>'
            "</div>",
            badge_class,
            text,
        )

    def format_date(self, date):
        return date.strftime("%d-%b-%Y") if date else "--"

    def _render_div(self, value, extra_classes=""):
        base_classes = "flex text-sm font-normal truncate text-brand-deep-purple " "overflow-clip overflow-ellipsis"
        all_classes = f"{base_classes} {extra_classes}".strip()
        return format_html('<div class="{}">{}</div>', all_classes, value)

    def render_opportunity(self, value):
        return self._render_div(value, extra_classes="justify-start")

    def render_program(self, value):
        return self._render_div(value if value else "--", extra_classes="justify-start")

    def render_start_date(self, value):
        return self._render_div(self.format_date(value), extra_classes="justify-center")

    def render_end_date(self, value):
        return self._render_div(self.format_date(value), extra_classes="justify-center")


class OpportunityTable(BaseOpportunityList):
    pending_invites = tables.Column()
    inactive_workers = tables.Column()
    pending_approvals = tables.Column()
    payments_due = tables.Column()
    actions = tables.Column(empty_values=(), orderable=False, verbose_name="")

    class Meta(BaseOpportunityList.Meta):
        sequence = BaseOpportunityList.Meta.sequence + (
            "pending_invites",
            "inactive_workers",
            "pending_approvals",
            "payments_due",
            "actions",
        )

    def render_pending_invites(self, value):
        return self._render_div(value, extra_classes=self.stats_style)

    def render_inactive_workers(self, value):
        return self._render_div(value, extra_classes=self.stats_style)

    def render_pending_approvals(self, value):
        return self._render_div(value, extra_classes=self.stats_style)

    def render_payments_due(self, value):
        if value is None:
            value = 0
        return self._render_div(value, extra_classes=self.stats_style)

    def render_actions(self, record):
        actions = [
            {
                "title": "View Opportunity",
                "url": reverse("opportunity:detail", args=[self.org_slug, record.id]),
            },
            {
                "title": "View Workers",
                "url": reverse("opportunity:worker_list", args=[self.org_slug, record.id]),
            },
        ]

        if record.managed:
            actions.append(
                {
                    "title": "View Invoices",
                    "url": reverse("opportunity:invoice_list", args=[self.org_slug, record.id]),
                }
            )

        html = render_to_string(
            "tailwind/components/dropdowns/text_button_dropdown.html",
            context={
                "text": "...",
                "list": actions,
                "styles": "text-sm",
            },
        )
        return mark_safe(html)


class ProgramManagerOpportunityTable(BaseOpportunityList):
    active_workers = tables.Column(verbose_name="Active Workers")
    total_deliveries = tables.Column(verbose_name="Total Deliveries")
    verified_deliveries = tables.Column(verbose_name="Verified Deliveries")
    worker_earnings = tables.Column(verbose_name="Worker Earnings", accessor="total_accrued")
    actions = tables.Column(empty_values=(), orderable=False, verbose_name="")

    class Meta(BaseOpportunityList.Meta):
        sequence = BaseOpportunityList.Meta.sequence + (
            "active_workers",
            "total_deliveries",
            "verified_deliveries",
            "worker_earnings",
            "actions",
        )

    def render_active_workers(self, value):
        return self._render_div(value, extra_classes=self.stats_style)

    def render_total_deliveries(self, value):
        return self._render_div(value, extra_classes=self.stats_style)

    def render_verified_deliveries(self, value):
        return self._render_div(value, extra_classes=self.stats_style)

    def render_worker_earnings(self, value):
        return self._render_div(value, extra_classes=self.stats_style)

    def render_opportunity(self, record):
        html = format_html(
            """
            <div class="flex flex-col items-start w-40">
                <p class="text-sm text-slate-900">{}</p>
                <p class="text-xs text-slate-400">{}</p>
            </div>
            """,
            record.name,
            record.organization.name,
        )
        return html

    def render_actions(self, record):
        actions = [
            {
                "title": "View Opportunity",
                "url": reverse("opportunity:detail", args=[self.org_slug, record.id]),
            },
            {
                "title": "View Workers",
                "url": reverse("opportunity:worker_list", args=[self.org_slug, record.id]),
            },
        ]

        if record.managed:
            actions.append(
                {
                    "title": "View Invoices",
                    "url": reverse("opportunity:invoice_list", args=[record.organization.slug, record.id]),
                }
            )

        html = render_to_string(
            "tailwind/components/dropdowns/text_button_dropdown.html",
            context={
                "text": "...",
                "list": actions,
                "styles": "text-sm",
            },
        )
        return mark_safe(html)


class UserVisitVerificationTable(tables.Table):
    date_time = columns.DateTimeColumn(verbose_name="Date", accessor="visit_date", format="d M, Y H:i")
    entity_name = columns.Column(verbose_name="Entity Name")
    flags = columns.TemplateColumn(
        verbose_name="Flags",
        orderable=False,
        template_code="""
            <div class="flex relative justify-start text-sm text-brand-deep-purple font-normal w-72">
                {% if record %}
                    {% if record.status == 'over_limit' %}
                    <span class="badge badge-sm negative-light mx-1">{{ record.get_status_display|lower }}</span>
                    {% endif %}
                {% endif %}
                {% if value %}
                    {% for flag in value|slice:":2" %}
                        {% if flag == "duplicate"%}
                        <span class="badge badge-sm warning-light mx-1">
                        {% else %}
                        <span class="badge badge-sm primary-light mx-1">
                        {% endif %}
                            {{ flag }}
                        </span>
                    {% endfor %}
                    {% if value|length > 2 %}
                    {% include "tailwind/components/badges/badge_sm_dropdown.html" with title='All Flags' list=value %}
                    {% endif %}
                {% endif %}
            </div>
            """,
    )
    last_activity = columns.DateColumn(verbose_name="Last Activity", accessor="status_modified_date", format="d M, Y")
    icons = columns.Column(verbose_name="", empty_values=("",), orderable=False)

    class Meta:
        model = UserVisit
        sequence = (
            "date_time",
            "entity_name",
            "flags",
            "last_activity",
            "icons",
        )
        fields = []
        empty_text = "No Visits for this filter."

    def __init__(self, *args, **kwargs):
        organization = kwargs.pop("organization", None)
        super().__init__(*args, **kwargs)
        self.use_view_url = True
        self.attrs = {"x-data": "{selectedRow: null}"}
        self.row_attrs = {
            "hx-get": lambda record: reverse(
                "opportunity:user_visit_details",
                args=[organization.slug, record.opportunity_id, record.pk],
            ),
            "hx-trigger": "click",
            "hx-indicator": "#visit-loading-indicator",
            "hx-target": "#visit-details",
            "hx-params": "none",
            "hx-swap": "innerHTML",
            "@click": lambda record: f"selectedRow = {record.id}",
            ":class": lambda record: f"selectedRow == {record.id} && 'active'",
        }

    def render_icons(self, record):
        status_to_icon = {
            # Review Status Pending, Visit Status Approved
            "approved_pending_review": "fa-solid fa-circle-check text-slate-300/50",
            VisitValidationStatus.approved: "fa-solid fa-circle-check",
            VisitValidationStatus.rejected: "fa-light fa-ban",
            VisitValidationStatus.pending: "fa-light fa-flag-swallowtail",
            VisitValidationStatus.duplicate: "fa-light fa-clone",
            VisitValidationStatus.trial: "fa-light fa-marker",
            VisitValidationStatus.over_limit: "fa-light fa-marker",
            VisitReviewStatus.disagree: "fa-light fa-thumbs-down",
            VisitReviewStatus.agree: "fa-light fa-thumbs-up",
            # Review Status Pending (custom name, original choice clashes with Visit Pending)
            "pending_review": "fa-light fa-timer",
        }

        if record.status == VisitValidationStatus.pending.value:
            icon_class = status_to_icon[VisitValidationStatus.pending]
            icons_html = f'<i class="{icon_class} text-brand-deep-purple ml-4"></i>'
            return format_html(
                '<div class=" {} text-end text-brand-deep-purple text-lg">{}</div>',
                "justify-end",
                mark_safe(icons_html),
            )

        status = []
        if record.opportunity.managed and record.review_status:
            if record.review_status == VisitReviewStatus.pending.value:
                status.append("pending_review")
            else:
                status.append(record.review_status)
        if record.status in (
            VisitValidationStatus.approved,
            VisitValidationStatus.rejected,
            VisitValidationStatus.pending,
        ):
            if (
                record.review_status == VisitReviewStatus.pending.value
                and record.status == VisitValidationStatus.approved
            ):
                status.append("approved_pending_review")
            else:
                status.append(record.status)

        icons_html = ""
        for status in status:
            icon_class = status_to_icon[status]
            if icon_class:
                icons_html += f'<i class="{icon_class} text-brand-deep-purple ml-4"></i>'
        justify_class = "justify-end" if len(status) == 1 else "justify-between"

        return format_html(
            '<div class=" {} text-end text-brand-deep-purple text-lg">{}</div>',
            justify_class,
            mark_safe(icons_html),
        )


class UserInfoColumn(tables.Column):
    def __init__(self, *args, **kwargs):
        kwargs.setdefault("orderable", True)
        kwargs.setdefault("verbose_name", "Name")
        super().__init__(*args, **kwargs)

    def render(self, value):
        return format_html(
            """
            <div class="flex flex-col items-start w-40">
                <p class="text-sm text-slate-900">{}</p>
                <p class="text-xs text-slate-400">{}</p>
            </div>
            """,
            value.name,
            value.username,
        )


class SuspendedIndicatorColumn(tables.Column):
    def __init__(self, *args, **kwargs):
        kwargs.setdefault("orderable", False)
        kwargs.setdefault(
            "verbose_name", mark_safe('<div class="w-[40px]"><div class="w-4 h-2 bg-black rounded"></div></div>')
        )
        super().__init__(*args, **kwargs)

    def render(self, value):
        color_class = "negative-dark" if value else "positive-dark"
        return format_html('<div class="w-10"><div class="w-4 h-2 rounded {}"></div></div>', color_class)


def get_duration_min(total_seconds):
    total_seconds = int(total_seconds)
    minutes = (total_seconds // 60) % 60
    hours = (total_seconds // 3600) % 24
    days = total_seconds // 86400

    parts = []
    if days:
        parts.append(f"{days} day{'s' if days != 1 else ''}")
    elif hours:
        parts.append(f"{hours} hr")
    elif minutes or not parts:
        parts.append(f"{minutes} min")

    return " ".join(parts)


class DurationColumn(tables.Column):
    def render(self, value):
        total_seconds = int(value.total_seconds() if isinstance(value, timedelta) else 0)
        return get_duration_min(total_seconds)


class WorkerStatusTable(tables.Table):
    index = IndexColumn()
    user = UserInfoColumn()
    suspended = SuspendedIndicatorColumn()
    invited_date = tables.DateColumn(format="d-M-Y")
    last_active = tables.DateColumn(format="d-M-Y")
    started_learn = tables.DateColumn(format="d-M-Y", verbose_name="Started Learn", accessor="date_learn_started")
    completed_learn = tables.DateColumn(format="d-M-Y")
    days_to_complete_learn = DurationColumn()
    first_delivery = tables.Column()
    days_to_start_delivery = DurationColumn()

    def __init__(self, *args, **kwargs):
        self.use_view_url = True
        super().__init__(*args, **kwargs)

    def render_lastActive(self, value):
        return format_html(
            """
            <div class="flex flex-col items-start">
                <p class="text-sm text-slate-900 ">{}</p>
            </div>
            """,
            value,
        )


class WorkerPaymentsTable(tables.Table):
    index = IndexColumn()
    user = UserInfoColumn(footer="Total")
    suspended = SuspendedIndicatorColumn()
    last_active = tables.Column()
    payment_accrued = tables.Column(verbose_name="Accrued", footer=lambda table: sum(x.payment_accrued or 0 for x in table.data))
    total_paid = tables.Column(accessor="total_paid_d", footer=lambda table: sum(x.total_paid_d or 0 for x in table.data))
    last_paid = tables.Column()
    confirmed_paid = tables.Column(verbose_name="Confirm")

    def __init__(self, *args, **kwargs):
        self.use_view_url = True
        self.org_slug = kwargs.pop("org_slug", "")
        self.opp_id = kwargs.pop("opp_id", "")
        super().__init__(*args, **kwargs)

    class Meta:
        model = OpportunityAccess
        fields = ("user", "suspended", "payment_accrued", "confirmed_paid")
        sequence = (
            "index",
            "user",
            "suspended",
            "last_active",
            "payment_accrued",
            "total_paid",
            "last_paid",
            "confirmed_paid",
        )

    def render_last_paid(self, record, value):
        return render_to_string(
            "tailwind/components/worker_page/last_paid.html",
            {
                "record": record,
                "value": value.strftime("%d-%b-%Y %H:%M") if value else "--",
                "org_slug": self.org_slug,
                "opp_id": self.opp_id,
            },
        )


class WorkerLearnTable(OrgContextTable):
    index = IndexColumn()
    user = UserInfoColumn()
    suspended = SuspendedIndicatorColumn()
    last_active = tables.DateColumn(format="d-M-Y")
    started_learning = tables.DateColumn(
        format="d-M-Y", accessor="date_learn_started", verbose_name="Started Learning"
    )
    modules_completed = tables.TemplateColumn(
        accessor="modules_completed_percentage",
        template_code="""
                            {% include "tailwind/components/progressbar/simple-progressbar.html" with text=flag progress=value|default:0 %}
                        """,
    )
    completed_learning = tables.DateColumn(
        format="d-M-Y", accessor="completed_learn", verbose_name="Completed Learning"
    )
    assessment = tables.Column(accessor="passed_assessment")
    attempts = tables.Column(accessor="assesment_count")
    learning_hours = DurationColumn()
    action = tables.TemplateColumn(
        verbose_name="",
        orderable=False,
        template_code="""
        """,
    )

    def __init__(self, *args, **kwargs):
        self.use_view_url = True
        self.opp_id = kwargs.pop("opp_id")
        super().__init__(*args, **kwargs)

    class Meta:
        model = OpportunityAccess
        fields = ("suspended", "user")
        sequence = (
            "index",
            "user",
            "suspended",
            "last_active",
            "started_learning",
            "modules_completed",
            "completed_learning",
            "assessment",
            "attempts",
            "learning_hours",
            "action",
        )

    def render_assessment(self, value, record):
        if not record.date_learn_started:
            return "--"
        return "Passed" if value else "Failed"

    def render_action(self, record):
        url = reverse("opportunity:worker_learn_progress", args=(self.org_slug, self.opp_id, record.id))
        return format_html(
            """ <div class="opacity-0 group-hover:opacity-100 transition-opacity duration-200 text-end">
                <a href="{url}"><i class="fa-solid fa-chevron-right text-brand-deep-purple"></i></a>
            </div>""",
            url=url,
        )


class WorkerDeliveryTable(OrgContextTable):
    use_view_url = True

    id = tables.Column(visible=False)
    index = IndexColumn()
    user = tables.Column(orderable=False, verbose_name="Name", footer="Total")
    suspended = SuspendedIndicatorColumn()
    last_active = tables.Column()
    payment_unit = tables.Column(accessor="payment_unit__name", orderable=False)
    started = tables.Column(accessor="started_delivery")
    delivered = tables.Column(accessor="completed", footer=lambda table: sum(x.completed for x in table.data))
    pending = tables.Column(footer=lambda table: sum(x.pending for x in table.data))
    approved = tables.Column(footer=lambda table: sum(x.approved for x in table.data))
    rejected = tables.Column(footer=lambda table: sum(x.rejected for x in table.data))
    action = tables.TemplateColumn(
        verbose_name="",
        orderable=False,
        template_code="""

        """,
    )

    class Meta:
        model = OpportunityAccess
        fields = ("id", "suspended", "user")
        sequence = (
            "index",
            "user",
            "suspended",
            "last_active",
            "payment_unit",
            "started",
            "delivered",
            "pending",
            "approved",
            "rejected",
            "action",
        )

    def __init__(self, *args, **kwargs):
        self.opp_id = kwargs.pop("opp_id")
        self.use_view_url = True
        super().__init__(*args, **kwargs)
        self._seen_users = set()

    def render_action(self, record):
        url = reverse("opportunity:user_visits_list", args=(self.org_slug, self.opp_id, record.id))
        template = """
            <div class="opacity-0 group-hover:opacity-100 transition-opacity duration-200 text-end">
                <a href="{}"><i class="fa-solid fa-chevron-right text-brand-deep-purple"></i></a>
            </div>
        """
        return format_html(template, url)

    def render_user(self, value):
        if value.id in self._seen_users:
            return ""
        self._seen_users.add(value.id)
        return format_html(
            """
            <div class="flex flex-col items-start w-40">
                <p class="text-sm text-slate-900">{}</p>
                <p class="text-xs text-slate-400">{}</p>
            </div>
            """,
            value.name,
            value.username,
        )

    def render_index(self, value, record):
        page = getattr(self, "page", None)
        if page:
            start_index = (page.number - 1) * page.paginator.per_page + 1
        else:
            start_index = 1

        if record.user.id in self._seen_users:
            return ""

        if (
            not hasattr(self, "_row_counter")
            or not hasattr(self, "_row_counter_start")
            or self._row_counter_start != start_index
        ):
            self._row_counter = itertools.count(start=start_index)
            self._row_counter_start = start_index

        display_index = next(self._row_counter)

        return display_index

    def render_delivered(self, record, value):
        rows = [
            {"label": "Completed", "value": record.completed},
            {"label": "Incomplete", "value": record.incomplete},
            {"label": "Duplicate", "value": record.duplicate},
            {"label": "Over limit", "value": record.over_limit},
        ]
        return render_to_string(
            "tailwind/components/worker_page/deliver_column.html",
            {
                "value": value,
                "rows": rows,
            },
        )

    def _render_flag_counts(self, record, value, status, status_title):
        return render_to_string(
            "tailwind/components/worker_page/fetch_flag_counts.html",
            {
                "record": record,
                "payment_unit_id": record.payment_unit_id,
                "value": value,
                "org_slug": self.org_slug,
                "opp_id": self.opp_id,
                "status_title": status_title,
                "status": status,
            },
        )

    def render_pending(self, record, value):
        return self._render_flag_counts(record, value, status=CompletedWorkStatus.pending, status_title="Pending Info")

    def render_approved(self, record, value):
        return self._render_flag_counts(
            record, value, status=CompletedWorkStatus.approved, status_title="Approved Info"
        )

    def render_rejected(self, record, value):
        return self._render_flag_counts(
            record, value, status=CompletedWorkStatus.rejected, status_title="Rejected Info"
        )


class WorkerLearnStatusTable(tables.Table):
    index = IndexColumn()
    module_name = tables.Column(accessor="module__name", orderable=False)
    date = tables.DateColumn(format="d-M-Y", verbose_name="Date Completed", accessor="date", orderable=False)
    duration = DurationColumn(accessor="duration", orderable=False)
    time = tables.Column(accessor="date", verbose_name="Time Completed", orderable=False)

    def render_time(self, value):
        if value:
            value = localtime(value)
            return value.strftime("%H:%M")
        return "--"

    class Meta:
        sequence = ("index", "module_name", "date", "time", "duration")


class LearnModuleTable(tables.Table):
    index = IndexColumn()

    class Meta:
        model = LearnModule
        orderable = False
        fields = ("index", "name", "description", "time_estimate")
        empty_text = "No Learn Module for this opportunity."

    def render_time_estimate(self, value):
        return f"{value}hr"


class DeliverUnitTable(tables.Table):
    index = IndexColumn(empty_values=(), verbose_name="#")

    slug = tables.Column(verbose_name="Delivery Unit ID")
    name = tables.Column(verbose_name="Name")

    class Meta:
        model = DeliverUnit
        orderable = False
        fields = ("index", "slug", "name")
        empty_text = "No Deliver units for this opportunity."


class PaymentUnitTable(OrgContextTable):
    index = IndexColumn()
    name = tables.Column(verbose_name="Payment Unit Name")
    max_total = tables.Column(verbose_name="Total Deliveries")
    deliver_units = tables.Column(verbose_name="Delivery Units")

    def __init__(self, *args, **kwargs):
        self.can_edit = kwargs.pop("can_edit", False)
        super().__init__(*args, **kwargs)

    class Meta:
        model = PaymentUnit
        orderable = False
        fields = ("index", "name", "start_date", "end_date", "amount", "max_total", "max_daily", "deliver_units")
        empty_text = "No payment units for this opportunity."

    def render_deliver_units(self, record):
        deliver_units = record.deliver_units.all()
        count = deliver_units.count()

        if self.can_edit:
            edit_url = reverse("opportunity:edit_payment_unit", args=(self.org_slug, record.opportunity.id, record.id))
        else:
            edit_url = None

        context = {
            "count": count,
            "deliver_units": deliver_units,
            "edit_url": edit_url,
        }
        return render_to_string("tailwind/pages/opportunity_dashboard/extendable_payment_unit_row.html", context)<|MERGE_RESOLUTION|>--- conflicted
+++ resolved
@@ -15,12 +15,9 @@
 from commcare_connect.opportunity.models import (
     CatchmentArea,
     CompletedWork,
-<<<<<<< HEAD
     CompletedWorkStatus,
-=======
     DeliverUnit,
     LearnModule,
->>>>>>> 1ad106ad
     OpportunityAccess,
     Payment,
     PaymentInvoice,
