--- conflicted
+++ resolved
@@ -656,12 +656,6 @@
             text,
         )
 
-<<<<<<< HEAD
-    def format_date(self, date):
-        return date.strftime("%d-%b-%Y") if date else "--"
-
-=======
->>>>>>> 77215e8f
     def _render_div(self, value, extra_classes=""):
         base_classes = "flex text-sm font-normal truncate text-brand-deep-purple " "overflow-clip overflow-ellipsis"
         all_classes = f"{base_classes} {extra_classes}".strip()
@@ -750,13 +744,6 @@
 
 
 class ProgramManagerOpportunityTable(BaseOpportunityList):
-<<<<<<< HEAD
-    active_workers = tables.Column(verbose_name="Active Workers")
-    total_deliveries = tables.Column(verbose_name="Total Deliveries")
-    verified_deliveries = tables.Column(verbose_name="Verified Deliveries")
-    worker_earnings = tables.Column(verbose_name="Worker Earnings", accessor="total_accrued")
-    actions = tables.Column(empty_values=(), orderable=False, verbose_name="")
-=======
     col_attrs = merge_attrs(TEXT_CENTER_ATTR, STOP_CLICK_PROPAGATION_ATTR)
 
     active_workers = tables.Column(
@@ -771,7 +758,6 @@
     worker_earnings = tables.Column(verbose_name="Worker Earnings", accessor="total_accrued",
                                     attrs=col_attrs)
     actions = tables.Column(empty_values=(), orderable=False, verbose_name="", attrs=STOP_CLICK_PROPAGATION_ATTR)
->>>>>>> 77215e8f
 
     class Meta(BaseOpportunityList.Meta):
         sequence = BaseOpportunityList.Meta.sequence + (
