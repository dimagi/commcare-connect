--- conflicted
+++ resolved
@@ -648,12 +648,6 @@
             text,
         )
 
-<<<<<<< HEAD
-    def format_date(self, date):
-        return date.strftime("%d-%b-%Y") if date else "--"
-
-=======
->>>>>>> 6ca7cfa5
     def _render_div(self, value, extra_classes=""):
         base_classes = "flex text-sm font-normal truncate text-brand-deep-purple " "overflow-clip overflow-ellipsis"
         all_classes = f"{base_classes} {extra_classes}".strip()
@@ -742,13 +736,6 @@
 
 
 class ProgramManagerOpportunityTable(BaseOpportunityList):
-<<<<<<< HEAD
-    active_workers = tables.Column(verbose_name="Active Workers")
-    total_deliveries = tables.Column(verbose_name="Total Deliveries")
-    verified_deliveries = tables.Column(verbose_name="Verified Deliveries")
-    worker_earnings = tables.Column(verbose_name="Worker Earnings", accessor="total_accrued")
-    actions = tables.Column(empty_values=(), orderable=False, verbose_name="")
-=======
     col_attrs = merge_attrs(TEXT_CENTER_ATTR, STOP_CLICK_PROPAGATION_ATTR)
 
     active_workers = tables.Column(
@@ -763,7 +750,6 @@
     worker_earnings = tables.Column(verbose_name="Worker Earnings", accessor="total_accrued",
                                     attrs=col_attrs)
     actions = tables.Column(empty_values=(), orderable=False, verbose_name="", attrs=STOP_CLICK_PROPAGATION_ATTR)
->>>>>>> 6ca7cfa5
 
     class Meta(BaseOpportunityList.Meta):
         sequence = BaseOpportunityList.Meta.sequence + (
@@ -1011,17 +997,10 @@
     index = IndexColumn()
     user = UserInfoColumn(footer="Total")
     suspended = SuspendedIndicatorColumn()
-<<<<<<< HEAD
-    last_active = tables.Column()
+    last_active = DMYTColumn()
     payment_accrued = tables.Column(verbose_name="Accrued", footer=lambda table: sum(x.payment_accrued or 0 for x in table.data))
     total_paid = tables.Column(accessor="total_paid_d", footer=lambda table: sum(x.total_paid_d or 0 for x in table.data))
-    last_paid = tables.Column()
-=======
-    last_active = DMYTColumn()
-    payment_accrued = tables.Column(verbose_name="Accrued")
-    total_paid = tables.Column(accessor="total_paid_d")
     last_paid = DMYTColumn()
->>>>>>> 6ca7cfa5
     confirmed_paid = tables.Column(verbose_name="Confirm")
 
     def __init__(self, *args, **kwargs):
@@ -1129,23 +1108,13 @@
     index = IndexColumn()
     user = tables.Column(orderable=False, verbose_name="Name", footer="Total")
     suspended = SuspendedIndicatorColumn()
-<<<<<<< HEAD
-    last_active = tables.Column()
-    payment_unit = tables.Column(accessor="payment_unit__name", orderable=False)
-    started = tables.Column(accessor="started_delivery")
+    last_active = DMYTColumn()
+    payment_unit = tables.Column(orderable=False)
+    started = DMYTColumn(accessor="started_delivery")
     delivered = tables.Column(accessor="completed", footer=lambda table: sum(x.completed for x in table.data))
     pending = tables.Column(footer=lambda table: sum(x.pending for x in table.data))
     approved = tables.Column(footer=lambda table: sum(x.approved for x in table.data))
     rejected = tables.Column(footer=lambda table: sum(x.rejected for x in table.data))
-=======
-    last_active = DMYTColumn()
-    payment_unit = tables.Column(orderable=False)
-    started = DMYTColumn(accessor="started_delivery")
-    delivered = tables.Column(accessor="completed")
-    pending = tables.Column()
-    approved = tables.Column()
-    rejected = tables.Column()
->>>>>>> 6ca7cfa5
     action = tables.TemplateColumn(
         verbose_name="",
         orderable=False,
@@ -1195,7 +1164,6 @@
     def render_user(self, value):
         if value.id in self._seen_users:
             return ""
-
         self._seen_users.add(value.id)
         return format_html(
             """
