import itertools

import django_tables2 as tables
from crispy_forms.helper import FormHelper
from crispy_forms.layout import Column, Layout, Row
from django.template.loader import render_to_string
from django.urls import reverse
from django.utils.html import format_html
from django.utils.safestring import mark_safe
from django.utils.timezone import localtime
from django_filters import ChoiceFilter, DateRangeFilter, FilterSet, ModelChoiceFilter
from django_tables2 import columns, utils

from commcare_connect.opportunity.models import (
    CatchmentArea,
    CompletedWork,
    DeliverUnit,
    LearnModule,
    CompletedWorkStatus,
    OpportunityAccess,
    Payment,
    PaymentInvoice,
    PaymentUnit,
    UserInvite,
    UserInviteStatus,
    UserVisit,
    VisitReviewStatus,
    VisitValidationStatus,
)
from commcare_connect.users.models import User
from commcare_connect.utils.tables import (
    STOP_CLICK_PROPAGATION_ATTR,
    TEXT_CENTER_ATTR,
    DMYTColumn,
    DurationColumn,
    IndexColumn,
    OrgContextTable,
    merge_attrs,
)


class OpportunityContextTable(OrgContextTable):
    def __init__(self, *args, **kwargs):
        self.opp_id = kwargs.pop("opp_id", None)
        super().__init__(*args, **kwargs)


class LearnStatusTable(OrgContextTable):
    display_name = columns.Column(verbose_name="Name")
    learn_progress = columns.Column(verbose_name="Modules Completed")
    assessment_count = columns.Column(verbose_name="Number of Attempts")
    assessment_status = columns.Column(verbose_name="Assessment Status")
    details = columns.Column(verbose_name="", empty_values=())

    class Meta:
        model = OpportunityAccess
        fields = ("display_name", "learn_progress", "assessment_status", "assessment_count")
        sequence = ("display_name", "learn_progress")
        orderable = False
        empty_text = "No learn progress for users."

    def render_details(self, record):
        url = reverse(
            "opportunity:user_learn_progress",
            kwargs={"org_slug": self.org_slug, "opp_id": record.opportunity.id, "pk": record.pk},
        )
        return mark_safe(f'<a href="{url}">View Details</a>')


def show_warning(record):
    if record.status not in (VisitValidationStatus.approved, VisitValidationStatus.rejected):
        if record.flagged:
            return "table-warning"
    return ""


class UserVisitReviewFilter(FilterSet):
    review_status = ChoiceFilter(choices=VisitReviewStatus.choices, empty_label="All Reviews")
    user = ModelChoiceFilter(queryset=User.objects.none(), empty_label="All Users", to_field_name="username")
    visit_date = DateRangeFilter()

    def __init__(self, *args, **kwargs):
        super().__init__(*args, **kwargs)
        self.filters["user"].queryset = User.objects.filter(id__in=self.queryset.values_list("user_id", flat=True))
        self.filters["user"].field.label_from_instance = lambda obj: obj.name

        self.form.helper = FormHelper()
        self.form.helper.disable_csrf = True
        self.form.helper.form_class = "form-inline"
        self.form.helper.layout = Layout(
            Row(
                Column("review_status", css_class="col-md-3"),
                Column("user", css_class="col-md-3"),
                Column("visit_date", css_class="col-md-3"),
            )
        )
        for field_name in self.form.fields.keys():
            self.form.fields[field_name].widget.attrs.update({"@change": "$refs.reviewFilterForm.submit()"})

    class Meta:
        model = UserVisit
        fields = ["review_status", "user", "visit_date"]


class UserVisitFilter(UserVisitReviewFilter):
    status = ChoiceFilter(choices=VisitValidationStatus.choices, empty_label="All Visits")

    def __init__(self, *args, **kwargs):
        managed_opportunity = kwargs.pop("managed_opportunity", False)
        super().__init__(*args, **kwargs)
        fields = ["status"]
        if managed_opportunity:
            fields.append("review_status")
        self.form.helper.layout = Layout(Row(*[Column(field, css_class="col-md-3") for field in fields]))
        for field in fields:
            self.form.fields[field].widget.attrs.update({"@change": "$refs.visitFilterForm.submit()"})

    class Meta:
        model = UserVisit
        fields = ["status", "review_status"]


class UserVisitTable(OrgContextTable):
    # export only columns
    visit_id = columns.Column("Visit ID", accessor="xform_id", visible=False)
    username = columns.Column("Username", accessor="user__username", visible=False)
    form_json = columns.Column("Form JSON", accessor="form_json", visible=False)
    visit_date_export = columns.DateTimeColumn(
        verbose_name="Visit date", accessor="visit_date", format="c", visible=False
    )
    reason = columns.Column("Rejected Reason", accessor="reason", visible=False)
    justification = columns.Column("Justification", accessor="justification", visible=False)
    duration = columns.Column("Duration", accessor="duration", visible=False)
    entity_id = columns.Column("Entity ID", accessor="entity_id", visible=False)

    deliver_unit = columns.Column("Unit Name", accessor="deliver_unit__name")
    entity_name = columns.Column("Entity Name", accessor="entity_name")
    flag_reason = columns.Column("Flags", accessor="flag_reason", empty_values=({}, None))
    details = columns.Column(verbose_name="", empty_values=())

    def render_details(self, record):
        url = reverse(
            "opportunity:visit_verification",
            kwargs={"org_slug": self.org_slug, "pk": record.pk},
        )
        return mark_safe(f'<a class="btn btn-sm btn-primary" href="{url}">Review</a>')

    def render_flag_reason(self, value):
        short = [flag[1] for flag in value.get("flags")]
        return ", ".join(short)

    class Meta:
        model = UserVisit
        fields = ("user__name", "username", "visit_date", "status", "review_status")
        sequence = (
            "visit_id",
            "visit_date",
            "visit_date_export",
            "status",
            "review_status",
            "username",
            "user__name",
            "deliver_unit",
        )
        empty_text = "No forms."
        orderable = False
        row_attrs = {"class": show_warning}
        template_name = "django_tables2/bootstrap5.html"


class OpportunityPaymentTable(OrgContextTable):
    display_name = columns.Column(verbose_name="Name")
    username = columns.Column(accessor="user__username", visible=False)
    view_payments = columns.Column(verbose_name="", empty_values=())

    def render_view_payments(self, record):
        url = reverse(
            "opportunity:worker_list",
            kwargs={"org_slug": self.org_slug, "opp_id": record.opportunity.id},
        )
        return mark_safe(f'<a href="{url}?active_tab=payments">View Details</a>')

    class Meta:
        model = OpportunityAccess
        fields = ("display_name", "username", "payment_accrued", "total_paid", "total_confirmed_paid")
        orderable = False
        empty_text = "No user have payments accrued yet."


class AggregateColumn(columns.Column):
    def render_footer(self, bound_column, table):
        return sum(1 if bound_column.accessor.resolve(row) else 0 for row in table.data)


class SumColumn(columns.Column):
    def render_footer(self, bound_column, table):
        return sum(bound_column.accessor.resolve(row) or 0 for row in table.data)


class BooleanAggregateColumn(columns.BooleanColumn, AggregateColumn):
    pass


class UserStatusTable(OrgContextTable):
    display_name = columns.Column(verbose_name="Name", footer="Total", empty_values=())
    username = columns.Column(accessor="opportunity_access__user__username", visible=False)
    claimed = AggregateColumn(verbose_name="Job Claimed", accessor="job_claimed")
    status = columns.Column(
        footer=lambda table: f"Accepted: {sum(invite.status == UserInviteStatus.accepted for invite in table.data)}",
    )
    started_learning = AggregateColumn(
        verbose_name="Started Learning", accessor="opportunity_access__date_learn_started"
    )
    completed_learning = AggregateColumn(verbose_name="Completed Learning", accessor="date_learn_completed")
    passed_assessment = BooleanAggregateColumn(verbose_name="Passed Assessment")
    started_delivery = AggregateColumn(verbose_name="Started Delivery", accessor="date_deliver_started")
    last_visit_date = columns.Column(accessor="last_visit_date_d")
    view_profile = columns.Column("", empty_values=(), footer=lambda table: f"Invited: {len(table.rows)}")

    class Meta:
        model = UserInvite
        fields = ("status",)
        sequence = (
            "display_name",
            "username",
            "status",
            "started_learning",
            "completed_learning",
            "passed_assessment",
            "claimed",
            "started_delivery",
            "last_visit_date",
        )
        empty_text = "No users invited for this opportunity."
        orderable = False

    def render_display_name(self, record):
        if not getattr(record.opportunity_access, "accepted", False):
            return "---"
        return record.opportunity_access.display_name

    def render_view_profile(self, record):
        if not getattr(record.opportunity_access, "accepted", False):
            resend_invite_url = reverse(
                "opportunity:resend_user_invite", args=(self.org_slug, record.opportunity.id, record.id)
            )
            urls = [resend_invite_url]
            buttons = [
                """<button title="Resend invitation"
                hx-post="{}" hx-target="#modalBodyContent" hx-trigger="click"
                hx-on::after-request="handleResendInviteResponse(event)"
                class="btn btn-sm btn-success">Resend</button>"""
            ]
            if record.status == UserInviteStatus.not_found:
                invite_delete_url = reverse(
                    "opportunity:user_invite_delete", args=(self.org_slug, record.opportunity.id, record.id)
                )
                urls.append(invite_delete_url)
                buttons.append(
                    """<button title="Delete invitation"
                            hx-post="{}" hx-swap="none"
                            hx-confirm="Please confirm to delete the User Invite."
                            class="btn btn-sm btn-danger" type="button"><i class="bi bi-trash"></i></button>"""
                )
            button_html = f"""<div class="d-flex gap-1">{"".join(buttons)}</div>"""
            return format_html(button_html, *urls)
        url = reverse(
            "opportunity:user_profile",
            kwargs={"org_slug": self.org_slug, "opp_id": record.opportunity.id, "pk": record.opportunity_access_id},
        )
        return format_html('<a class="btn btn-primary btn-sm" href="{}">View Profile</a>', url)

    def render_started_learning(self, record, value):
        return date_with_time_popup(self, value)

    def render_completed_learning(self, record, value):
        return date_with_time_popup(self, value)

    def render_started_delivery(self, record, value):
        return date_with_time_popup(self, value)

    def render_last_visit_date(self, record, value):
        return date_with_time_popup(self, value)


class DeliverStatusTable(OrgContextTable):
    display_name = columns.Column(verbose_name="Name of the User", footer="Total")
    username = columns.Column(accessor="user__username", visible=False)
    payment_unit = columns.Column("Name of Payment Unit")
    completed = SumColumn("Delivered")
    pending = SumColumn("Pending")
    approved = SumColumn("Approved")
    rejected = SumColumn("Rejected")
    over_limit = SumColumn("Over Limit")
    incomplete = SumColumn("Incomplete")
    details = columns.Column(verbose_name="", empty_values=())

    class Meta:
        model = OpportunityAccess
        orderable = False
        fields = ("display_name",)
        sequence = (
            "display_name",
            "username",
            "payment_unit",
            "completed",
            "pending",
            "approved",
            "rejected",
            "over_limit",
            "incomplete",
        )

    def render_details(self, record):
        url = reverse(
            "opportunity:user_visits_list",
            kwargs={"org_slug": self.org_slug, "opp_id": record.opportunity.id, "pk": record.pk},
        )
        return mark_safe(f'<a href="{url}">View Details</a>')

    def render_last_visit_date(self, record, value):
        return date_with_time_popup(self, value)


class CompletedWorkTable(tables.Table):
    id = columns.Column("Instance Id", visible=False)
    username = columns.Column(accessor="opportunity_access__user__username", visible=False)
    phone_number = columns.Column(accessor="opportunity_access__user__phone_number", visible=False)
    entity_id = columns.Column(visible=False)
    reason = columns.Column("Rejected Reason", accessor="reason", visible=False)
    display_name = columns.Column("Name of the User", accessor="opportunity_access__display_name")
    payment_unit = columns.Column("Payment Unit", accessor="payment_unit__name")
    status = columns.Column("Payment Approval")

    class Meta:
        model = CompletedWork
        fields = (
            "entity_id",
            "entity_name",
            "status",
            "reason",
            "completion_date",
            "flags",
        )
        orderable = False
        sequence = (
            "id",
            "username",
            "phone_number",
            "display_name",
            "entity_id",
            "entity_name",
            "payment_unit",
            "completion_date",
            "flags",
            "status",
            "reason",
        )

    def render_flags(self, record, value):
        return ", ".join(value)

    def render_completion_date(self, record, value):
        return date_with_time_popup(self, value)


class SuspendedUsersTable(tables.Table):
    display_name = columns.Column("Name of the User")
    revoke_suspension = columns.LinkColumn(
        "opportunity:revoke_user_suspension",
        verbose_name="",
        text="Revoke",
        args=[utils.A("opportunity__organization__slug"), utils.A("opportunity__id"), utils.A("pk")],
    )

    class Meta:
        model = OpportunityAccess
        fields = ("display_name", "suspension_date", "suspension_reason")
        orderable = False
        empty_text = "No suspended users."

    def render_suspension_date(self, record, value):
        return date_with_time_popup(self, value)

    def render_revoke_suspension(self, record, value):
        revoke_url = reverse(
            "opportunity:revoke_user_suspension",
            args=(record.opportunity.organization.slug, record.opportunity.id, record.pk),
        )
        page_url = reverse(
            "opportunity:suspended_users_list", args=(record.opportunity.organization.slug, record.opportunity_id)
        )
        return format_html('<a class="btn btn-success" href="{}?next={}">Revoke</a>', revoke_url, page_url)


class CatchmentAreaTable(tables.Table):
    username = columns.Column(accessor="opportunity_access__user__username", verbose_name="Username")
    name_of_user = columns.Column(accessor="opportunity_access__user__name", verbose_name="Name")
    phone_number = columns.Column(accessor="opportunity_access__user__phone_number", verbose_name="Phone Number")
    name = columns.Column(verbose_name="Area name")
    active = columns.Column(verbose_name="Active")
    latitude = columns.Column(verbose_name="Latitude")
    longitude = columns.Column(verbose_name="Longitude")
    radius = columns.Column(verbose_name="Radius")
    site_code = columns.Column(verbose_name="Site code")

    def render_active(self, value):
        return "Yes" if value else "No"

    class Meta:
        model = CatchmentArea
        fields = (
            "username",
            "site_code",
            "name",
            "name_of_user",
            "phone_number",
            "active",
            "latitude",
            "longitude",
            "radius",
        )
        orderable = False
        sequence = (
            "username",
            "name_of_user",
            "phone_number",
            "name",
            "site_code",
            "active",
            "latitude",
            "longitude",
            "radius",
        )


class UserVisitReviewTable(OrgContextTable):
    pk = columns.CheckBoxColumn(
        accessor="pk",
        verbose_name="",
        attrs={
            "input": {"x-model": "selected"},
            "th__input": {"@click": "toggleSelectAll()", "x-bind:checked": "selectAll"},
        },
    )
    visit_id = columns.Column("Visit ID", accessor="xform_id", visible=False)
    username = columns.Column(accessor="user__username", verbose_name="Username")
    name = columns.Column(accessor="user__name", verbose_name="Name of the User", orderable=True)
    justification = columns.Column(verbose_name="Justification")
    visit_date = columns.Column(orderable=True)
    created_on = columns.Column(accessor="review_created_on", verbose_name="Review Requested On")
    review_status = columns.Column(verbose_name="Program Manager Review", orderable=True)
    user_visit = columns.Column(verbose_name="User Visit", empty_values=())

    class Meta:
        model = UserVisit
        orderable = False
        fields = (
            "pk",
            "username",
            "name",
            "status",
            "justification",
            "visit_date",
            "review_status",
            "created_on",
            "user_visit",
        )
        empty_text = "No visits submitted for review."
        template_name = "django_tables2/bootstrap5.html"

    def render_user_visit(self, record):
        url = reverse(
            "opportunity:visit_verification",
            kwargs={"org_slug": self.org_slug, "pk": record.pk},
        )
        return mark_safe(f'<a href="{url}">View</a>')


class PaymentReportTable(tables.Table):
    payment_unit = columns.Column(verbose_name="Payment Unit")
    approved = SumColumn(verbose_name="Approved Units")
    user_payment_accrued = SumColumn(verbose_name="User Payment Accrued")
    nm_payment_accrued = SumColumn(verbose_name="Network Manager Payment Accrued")

    class Meta:
        orderable = False


class PaymentInvoiceTable(OpportunityContextTable):
    payment_status = columns.Column(verbose_name="Payment Status", accessor="payment", empty_values=())
    payment_date = columns.Column(verbose_name="Payment Date", accessor="payment", empty_values=(None))
    actions = tables.Column(empty_values=(), orderable=False, verbose_name="Pay")

    class Meta:
        model = PaymentInvoice
        orderable = False
        fields = ("amount", "date", "invoice_number", "service_delivery")
        sequence = (
            "amount",
            "date",
            "invoice_number",
            "payment_status",
            "payment_date",
            "service_delivery",
            "actions",
        )
        empty_text = "No Payment Invoices"

    def __init__(self, *args, **kwargs):
        self.csrf_token = kwargs.pop("csrf_token")
        super().__init__(*args, **kwargs)

    def render_payment_status(self, value):
        if value is not None:
            return "Paid"
        return "Pending"

    def render_payment_date(self, value):
        if value is not None:
            return value.date_paid
        return

    def render_actions(self, record):
        invoice_approve_url = reverse("opportunity:invoice_approve", args=[self.org_slug, self.opp_id])
        template_string = f"""
            <form method="POST" action="{ invoice_approve_url  }">
                <input type="hidden" name="csrfmiddlewaretoken" value="{ self.csrf_token }">
                <input type="hidden" name="pk" value="{ record.pk }">
                <button type="submit" class="button button-md outline-style" {'disabled' if getattr(record, 'payment', None) else ''}>Pay</button>
            </form>
        """
        return mark_safe(template_string)


def popup_html(value, popup_title, popup_direction="top", popup_class="", popup_attributes=""):
    return format_html(
        "<span class='{}' data-bs-toggle='tooltip' data-bs-placement='{}' data-bs-title='{}' {}>{}</span>",
        popup_class,
        popup_direction,
        popup_title,
        popup_attributes,
        value,
    )


def date_with_time_popup(table, date):
    if table.exclude and "date_popup" in table.exclude:
        return date
    return popup_html(
        date.strftime("%d %b, %Y"),
        date.strftime("%d %b %Y, %I:%M%p"),
    )


def header_with_tooltip(label, tooltip_text):
    return mark_safe(
        f"""
        <div class="relative inline-flex justify-center items-center group cursor-default">
            <span>{label}</span>
            <i class="fa-regular fa-circle-question text-xs text-slate-400 ml-1 cursor-help"></i>
            <div class="fixed hidden group-hover:block z-50 pointer-events-none -translate-x-[15%] -translate-y-[70%] transform">
                <div class="absolute top-full left-1/2 -translate-x-1/2 w-0 h-0 border-l-8 border-r-8 border-t-8 border-l-transparent border-r-transparent border-t-white"></div>
                <div class="relative bg-white w-28 rounded p-2 text-slate-500 text-xs whitespace-normal break-words">
                    {tooltip_text}
                </div>
            </div>
        </div>
    """
    )


class BaseOpportunityList(OrgContextTable):
    stats_style = "underline underline-offset-2 justify-center"

    def __init__(self, *args, **kwargs):
        super().__init__(*args, **kwargs)
        self.use_view_url = False

    index = IndexColumn()
    opportunity = tables.Column(accessor="name")
    entity_type = tables.TemplateColumn(
        verbose_name="",
        orderable=False,
        template_code="""
                <div class="flex justify-start text-sm font-normal text-brand-deep-purple w-fit"
                     x-data="{
                       showTooltip: false,
                       tooltipStyle: '',
                       positionTooltip(el) {
                         const rect = el.getBoundingClientRect();
                         const top = rect.top - 30;  /* 30px above the icon */
                         const left = rect.left + rect.width/2;
                         this.tooltipStyle = `top:${top}px; left:${left}px; transform:translateX(-50%)`;
                       }
                     }">
                    {% if record.is_test %}
                        <div class="relative">
                            <i class="fa-light fa-file-dashed-line"
                               @mouseenter="showTooltip = true; positionTooltip($el)"
                               @mouseleave="showTooltip = false
                               "></i>
                            <span x-show="showTooltip"
                                  :style="tooltipStyle"
                                  class="fixed z-50 bg-white shadow-sm text-brand-deep-purple text-xs py-0.5 px-4 rounded-lg whitespace-nowrap">
                                Test Opportunity
                            </span>
                        </div>
                    {% else %}
                        <span class="relative">
                            <i class="invisible fa-light fa-file-dashed-line"></i>
                        </span>
                    {% endif %}
                </div>
            """,
    )

    status = tables.Column(verbose_name="Status", accessor="status", orderable=True)

    program = tables.Column(attrs=TEXT_CENTER_ATTR)
    start_date = DMYTColumn(attrs=TEXT_CENTER_ATTR)
    end_date = DMYTColumn(attrs=TEXT_CENTER_ATTR)

    class Meta:
        sequence = (
            "index",
            "opportunity",
            "entity_type",
            "status",
            "program",
            "start_date",
            "end_date",
        )

    def render_status(self, value):
        if value == 0:
            badge_class = "badge badge-sm bg-green-600/20 text-green-600"
            text = "Active"
        elif value == 1:
            badge_class = "badge badge-sm bg-orange-600/20 text-orange-600"
            text = "Ended"
        else:
            badge_class = "badge badge-sm bg-slate-100 text-slate-400"
            text = "Inactive"

        return format_html(
            '<div class="flex justify-start text-sm font-normal truncate text-brand-deep-purple overflow-clip overflow-ellipsis">'
            '  <span class="{}">{}</span>'
            "</div>",
            badge_class,
            text,
        )

    def format_date(self, date):
        return date.strftime("%d-%b-%Y") if date else "--"

    def _render_div(self, value, extra_classes=""):
        base_classes = "flex text-sm font-normal truncate text-brand-deep-purple " "overflow-clip overflow-ellipsis"
        all_classes = f"{base_classes} {extra_classes}".strip()
        return format_html('<div class="{}">{}</div>', all_classes, value)

    def render_opportunity(self, value, record):
        url = reverse("opportunity:detail", args=(self.org_slug, record.id))
        value = format_html('<a href="{}">{}</a>', url, value)
        return self._render_div(value, extra_classes="justify-start")

    def render_program(self, value):
        return self._render_div(value if value else "--", extra_classes="justify-start")

    def render_worker_list_url_column(self, value, opp_id, active_tab="workers", sort=None):
        url = reverse("opportunity:worker_list", args=(self.org_slug, opp_id))
        url = f"{url}?active_tab={active_tab}"

        if sort:
            url += "&" + sort
        value = format_html('<a href="{}">{}</a>', url, value)
        return self._render_div(value, extra_classes=self.stats_style)


class OpportunityTable(BaseOpportunityList):
    col_attrs = merge_attrs(TEXT_CENTER_ATTR, STOP_CLICK_PROPAGATION_ATTR)

    pending_invites = tables.Column(attrs=col_attrs)
    inactive_workers = tables.Column(attrs=col_attrs)
    pending_approvals = tables.Column(attrs=col_attrs)
    payments_due = tables.Column(attrs=col_attrs)
    actions = tables.Column(empty_values=(), orderable=False, verbose_name="", attrs=STOP_CLICK_PROPAGATION_ATTR)

    class Meta(BaseOpportunityList.Meta):
        sequence = BaseOpportunityList.Meta.sequence + (
            "pending_invites",
            "inactive_workers",
            "pending_approvals",
            "payments_due",
            "actions",
        )

    def render_pending_invites(self, value, record):
        return self.render_worker_list_url_column(value=value, opp_id=record.id)

    def render_inactive_workers(self, value, record):
        return self.render_worker_list_url_column(value=value, opp_id=record.id, sort="sort=last_active")

    def render_pending_approvals(self, value, record):
        return self.render_worker_list_url_column(
            value=value, opp_id=record.id, active_tab="delivery", sort="sort=-pending"
        )

    def render_payments_due(self, value, record):
        if value is None:
            value = 0

        value = f"{record.currency} {value :,}"
        return self.render_worker_list_url_column(
            value=value, opp_id=record.id, active_tab="payments", sort="sort=-total_paid"
        )

    def render_actions(self, record):
        actions = [
            {
                "title": "View Opportunity",
                "url": reverse("opportunity:detail", args=[self.org_slug, record.id]),
            },
            {
                "title": "View Workers",
                "url": reverse("opportunity:worker_list", args=[self.org_slug, record.id]),
            },
        ]

        if record.managed:
            actions.append(
                {
                    "title": "View Invoices",
                    "url": reverse("opportunity:invoice_list", args=[self.org_slug, record.id]),
                }
            )

        html = render_to_string(
            "tailwind/components/dropdowns/text_button_dropdown.html",
            context={
                "text": "...",
                "list": actions,
                "styles": "text-sm",
            },
        )
        return mark_safe(html)


class ProgramManagerOpportunityTable(BaseOpportunityList):
    active_workers = tables.Column(verbose_name="Active Workers", attrs=TEXT_CENTER_ATTR)
    total_deliveries = tables.Column(verbose_name="Total Deliveries", attrs=TEXT_CENTER_ATTR)
    verified_deliveries = tables.Column(verbose_name="Verified Deliveries", attrs=TEXT_CENTER_ATTR)
    worker_earnings = tables.Column(verbose_name="Worker Earnings", accessor="total_accrued", attrs=TEXT_CENTER_ATTR)
    actions = tables.Column(empty_values=(), orderable=False, verbose_name="")

    class Meta(BaseOpportunityList.Meta):
        sequence = BaseOpportunityList.Meta.sequence + (
            "active_workers",
            "total_deliveries",
            "verified_deliveries",
            "worker_earnings",
            "actions",
        )

    def render_active_workers(self, value, record):
        return self.render_worker_list_url_column(value=value, opp_id=record.id)

    def render_total_deliveries(self, value, record):
        return self.render_worker_list_url_column(
            value=value, opp_id=record.id, active_tab="delivery", sort="sort=-delivered"
        )

    def render_verified_deliveries(self, value, record):
        return self.render_worker_list_url_column(
            value=value, opp_id=record.id, active_tab="delivery", sort="sort=-approved"
        )

    def render_worker_earnings(self, value, record):
        url = reverse("opportunity:worker_list", args=(self.org_slug, record.id))
        url += "?active_tab=payments&sort=-payment_accrued"
        value = f"{record.currency} {value :,}"
        value = format_html('<a href="{}">{}</a>', url, value)
        return self._render_div(value, extra_classes=self.stats_style)

    def render_opportunity(self, record):
        url = reverse("opportunity:detail", args=(self.org_slug, record.id))
        html = format_html(
            """
            <a href={} class="flex flex-col items-start w-40">
                <p class="text-sm text-slate-900">{}</p>
                <p class="text-xs text-slate-400">{}</p>
            </a>
            """,
            url,
            record.name,
            record.organization.name,
        )
        return html

    def render_actions(self, record):
        actions = [
            {
                "title": "View Opportunity",
                "url": reverse("opportunity:detail", args=[self.org_slug, record.id]),
            },
            {
                "title": "View Workers",
                "url": reverse("opportunity:worker_list", args=[self.org_slug, record.id]),
            },
        ]

        if record.managed:
            actions.append(
                {
                    "title": "View Invoices",
                    "url": reverse("opportunity:invoice_list", args=[self.org_slug, record.id]),
                }
            )

        html = render_to_string(
            "tailwind/components/dropdowns/text_button_dropdown.html",
            context={
                "text": "...",
                "list": actions,
                "styles": "text-sm",
            },
        )
        return mark_safe(html)


class UserVisitVerificationTable(tables.Table):
    date_time = columns.DateTimeColumn(verbose_name="Date", accessor="visit_date", format="d M, Y H:i")
    entity_name = columns.Column(verbose_name="Entity Name")
    flags = columns.TemplateColumn(
        verbose_name="Flags",
        orderable=False,
        template_code="""
            <div class="flex relative justify-start text-sm text-brand-deep-purple font-normal w-72">
                {% if record %}
                    {% if record.status == 'over_limit' %}
                    <span class="badge badge-sm negative-light mx-1">{{ record.get_status_display|lower }}</span>
                    {% endif %}
                {% endif %}
                {% if value %}
                    {% for flag in value|slice:":2" %}
                        {% if flag == "duplicate"%}
                        <span class="badge badge-sm warning-light mx-1">
                        {% else %}
                        <span class="badge badge-sm primary-light mx-1">
                        {% endif %}
                            {{ flag }}
                        </span>
                    {% endfor %}
                    {% if value|length > 2 %}
                    {% include "tailwind/components/badges/badge_sm_dropdown.html" with title='All Flags' list=value %}
                    {% endif %}
                {% endif %}
            </div>
            """,
    )
    last_activity = columns.DateColumn(verbose_name="Last Activity", accessor="status_modified_date", format="d M, Y")
    icons = columns.Column(verbose_name="", empty_values=("",), orderable=False)

    class Meta:
        model = UserVisit
        sequence = (
            "date_time",
            "entity_name",
            "flags",
            "last_activity",
            "icons",
        )
        fields = []
        empty_text = "No Visits for this filter."

    def __init__(self, *args, **kwargs):
        organization = kwargs.pop("organization", None)
        super().__init__(*args, **kwargs)
        self.use_view_url = True
        self.attrs = {"x-data": "{selectedRow: null}"}
        self.row_attrs = {
            "hx-get": lambda record: reverse(
                "opportunity:user_visit_details",
                args=[organization.slug, record.opportunity_id, record.pk],
            ),
            "hx-trigger": "click",
            "hx-indicator": "#visit-loading-indicator",
            "hx-target": "#visit-details",
            "hx-params": "none",
            "hx-swap": "innerHTML",
            "@click": lambda record: f"selectedRow = {record.id}",
            ":class": lambda record: f"selectedRow == {record.id} && 'active'",
        }

    def render_icons(self, record):
        status_to_icon = {
            # Review Status Pending, Visit Status Approved
            "approved_pending_review": "fa-solid fa-circle-check text-slate-300/50",
            VisitValidationStatus.approved: "fa-solid fa-circle-check",
            VisitValidationStatus.rejected: "fa-light fa-ban",
            VisitValidationStatus.pending: "fa-light fa-flag-swallowtail",
            VisitValidationStatus.duplicate: "fa-light fa-clone",
            VisitValidationStatus.trial: "fa-light fa-marker",
            VisitValidationStatus.over_limit: "fa-light fa-marker",
            VisitReviewStatus.disagree: "fa-light fa-thumbs-down",
            VisitReviewStatus.agree: "fa-light fa-thumbs-up",
            # Review Status Pending (custom name, original choice clashes with Visit Pending)
            "pending_review": "fa-light fa-timer",
        }

        if record.status in (VisitValidationStatus.pending, VisitValidationStatus.duplicate):
            icon_class = status_to_icon[record.status]
            icons_html = f'<i class="{icon_class} text-brand-deep-purple ml-4"></i>'
            return format_html(
                '<div class=" {} text-end text-brand-deep-purple text-lg">{}</div>',
                "justify-end",
                mark_safe(icons_html),
            )

        status = []
        if record.opportunity.managed and record.review_status:
            if record.review_status == VisitReviewStatus.pending.value:
                status.append("pending_review")
            else:
                status.append(record.review_status)
        if record.status in VisitValidationStatus:
            if (
                record.review_status in VisitReviewStatus.pending.value
                and record.status == VisitValidationStatus.approved
            ):
                status.append("approved_pending_review")
            else:
                status.append(record.status)

        icons_html = ""
        for status in status:
            icon_class = status_to_icon[status]
            if icon_class:
                icons_html += f'<i class="{icon_class} text-brand-deep-purple ml-4"></i>'
        justify_class = "justify-end" if len(status) == 1 else "justify-between"

        return format_html(
            '<div class=" {} text-end text-brand-deep-purple text-lg">{}</div>',
            justify_class,
            mark_safe(icons_html),
        )


class UserInfoColumn(tables.Column):
    def __init__(self, *args, **kwargs):
        kwargs.setdefault("orderable", True)
        kwargs.setdefault("verbose_name", "Name")
        kwargs.setdefault("order_by", "user__name")
        super().__init__(*args, **kwargs)

    def render(self, value, record):
        if not record.accepted:
            return "-"

        return format_html(
            """
            <div class="flex flex-col items-start w-40">
                <p class="text-sm text-slate-900">{}</p>
                <p class="text-xs text-slate-400">{}</p>
            </div>
            """,
            value.name,
            value.username,
        )


class SuspendedIndicatorColumn(tables.Column):
    def __init__(self, *args, **kwargs):
        kwargs.setdefault("orderable", False)
        kwargs.setdefault(
            "verbose_name", mark_safe('<div class="w-[40px]"><div class="w-4 h-2 bg-black rounded"></div></div>')
        )
        super().__init__(*args, **kwargs)

    def render(self, value):
        color_class = "negative-dark" if value else "positive-dark"
        return format_html('<div class="w-10"><div class="w-4 h-2 rounded {}"></div></div>', color_class)


class WorkerStatusTable(tables.Table):
    index = IndexColumn()
    user = UserInfoColumn()
    suspended = SuspendedIndicatorColumn()
    invited_date = DMYTColumn()
    last_active = DMYTColumn()
    started_learn = DMYTColumn(verbose_name="Started Learn", accessor="date_learn_started")
    completed_learn = DMYTColumn()
    days_to_complete_learn = DurationColumn(verbose_name="Time to Complete Learning")
    first_delivery = DMYTColumn()
    days_to_start_delivery = DurationColumn(verbose_name="Time to Start Deliver")

    def __init__(self, *args, **kwargs):
        self.use_view_url = True
        super().__init__(*args, **kwargs)

    class Meta:
        order_by = ("-last_active",)


class WorkerPaymentsTable(tables.Table):
    index = IndexColumn()
    user = UserInfoColumn(footer="Total")
    suspended = SuspendedIndicatorColumn()
    last_active = DMYTColumn()
    payment_accrued = tables.Column(verbose_name="Accrued", footer=lambda table: sum(x.payment_accrued or 0 for x in table.data))
    total_paid = tables.Column(verbose_name="Total Paid", footer=lambda table: sum(x.total_paid or 0 for x in table.data))
    last_paid = DMYTColumn()
    confirmed_paid = tables.Column(verbose_name="Confirm", accessor="total_confirmed_paid")

    def __init__(self, *args, **kwargs):
        self.use_view_url = True
        self.org_slug = kwargs.pop("org_slug", "")
        self.opp_id = kwargs.pop("opp_id", "")
        super().__init__(*args, **kwargs)

        try:
            currency = self.data[0].opportunity.currency
        except (IndexError, AttributeError):
            currency = ""

            # Update column headers with currency
        self.columns["payment_accrued"].column.verbose_name = f"Accrued ({currency})"
        self.columns["total_paid"].column.verbose_name = f"Total Paid ({currency})"
        self.columns["confirmed_paid"].column.verbose_name = f"Confirm ({currency})"

    class Meta:
        model = OpportunityAccess
        fields = ("user", "suspended", "payment_accrued", "confirmed_paid")
        sequence = (
            "index",
            "user",
            "suspended",
            "last_active",
            "payment_accrued",
            "total_paid",
            "last_paid",
            "confirmed_paid",
        )
        order_by = ("-last_active",)

    def render_last_paid(self, record, value):
        return render_to_string(
            "tailwind/components/worker_page/last_paid.html",
            {
                "record": record,
                "value": value.strftime("%d-%b-%Y %H:%M") if value else "--",
                "org_slug": self.org_slug,
                "opp_id": self.opp_id,
            },
        )


class WorkerLearnTable(OrgContextTable):
    index = IndexColumn()
    user = UserInfoColumn()
    suspended = SuspendedIndicatorColumn()
    last_active = DMYTColumn()
    started_learning = DMYTColumn(accessor="date_learn_started", verbose_name="Started Learning")
    modules_completed = tables.TemplateColumn(
        accessor="modules_completed_percentage",
        template_code="""
                            {% include "tailwind/components/progressbar/simple-progressbar.html" with text=flag percentage=value|default:0 %}
                        """,
    )
    completed_learning = DMYTColumn(accessor="completed_learn", verbose_name="Completed Learning")
    assessment = tables.Column(accessor="assessment_status")
    attempts = tables.Column(accessor="assesment_count")
    learning_hours = DurationColumn()
    action = tables.TemplateColumn(
        verbose_name="",
        orderable=False,
        template_code="""
        """,
    )

    def __init__(self, *args, **kwargs):
        self.use_view_url = True
        self.opp_id = kwargs.pop("opp_id")
        super().__init__(*args, **kwargs)

    class Meta:
        model = OpportunityAccess
        fields = ("suspended", "user")
        sequence = (
            "index",
            "user",
            "suspended",
            "last_active",
            "started_learning",
            "modules_completed",
            "completed_learning",
            "assessment",
            "attempts",
            "learning_hours",
            "action",
        )

        order_by = ("-last_active",)

    def render_user(self, value, record):

        if not record.accepted:
            return "-"

        url = reverse("opportunity:worker_learn_progress", args=(self.org_slug, self.opp_id, record.id))
        return format_html(
            """
            <a href="{}" class="flex flex-col items-start w-40">
                <p class="text-sm text-slate-900">{}</p>
                <p class="text-xs text-slate-400">{}</p>
            </div>
            """,
            url,
            value.name,
            value.username,
        )

    def render_action(self, record):
        url = reverse("opportunity:worker_learn_progress", args=(self.org_slug, self.opp_id, record.id))
        return format_html(
            """ <div class="opacity-0 group-hover:opacity-100 transition-opacity duration-200 text-end">
                <a href="{url}"><i class="fa-solid fa-chevron-right text-brand-deep-purple"></i></a>
            </div>""",
            url=url,
        )


class WorkerDeliveryTable(OrgContextTable):
    use_view_url = True

    id = tables.Column(visible=False)
    index = IndexColumn()
    user = tables.Column(orderable=False, verbose_name="Name", footer="Total")
    suspended = SuspendedIndicatorColumn()
    last_active = DMYTColumn()
    payment_unit = tables.Column(orderable=False)
    delivery_progress = tables.Column(accessor="total_visits", empty_values=())
    delivered = tables.Column(accessor="completed", footer=lambda table: sum(x.completed for x in table.data))
    pending = tables.Column(footer=lambda table: sum(x.pending for x in table.data))
    approved = tables.Column(footer=lambda table: sum(x.approved for x in table.data))
    rejected = tables.Column(footer=lambda table: sum(x.rejected for x in table.data))
    action = tables.TemplateColumn(
        verbose_name="",
        orderable=False,
        template_code="""

        """,
    )

    class Meta:
        model = OpportunityAccess
        fields = ("id", "suspended", "user")
        sequence = (
            "index",
            "user",
            "suspended",
            "last_active",
            "payment_unit",
            "delivery_progress",
            "delivered",
            "pending",
            "approved",
            "rejected",
            "action",
        )
        order_by = ("-last_active",)

    def __init__(self, *args, **kwargs):
        self.opp_id = kwargs.pop("opp_id")
        self.use_view_url = True
        super().__init__(*args, **kwargs)
        self._seen_users = set()


    def render_delivery_progress(self, record):
        current = record.completed_visits
        total = record.total_visits

        if not total:
            return "-"

        percentage = round((current / total) * 100, 2)

        context = {
            "current": current,
            "percentage": percentage,
            "total": total,
            "number_style": True,
        }

        return render_to_string("tailwind/components/progressbar/simple-progressbar.html", context)


    def render_action(self, record):
        url = reverse("opportunity:user_visits_list", args=(self.org_slug, self.opp_id, record.id))
        template = """
            <div class="opacity-0 group-hover:opacity-100 transition-opacity duration-200 text-end">
                <a href="{}"><i class="fa-solid fa-chevron-right text-brand-deep-purple"></i></a>
            </div>
        """
        return format_html(template, url)

    def render_user(self, value, record):
<<<<<<< HEAD

        if not record.accepted:
            return "-"

=======
>>>>>>> 0893dab7
        if value.id in self._seen_users:
            return ""

        self._seen_users.add(value.id)

        url = reverse("opportunity:user_visits_list", args=(self.org_slug, self.opp_id, record.id))

        return format_html(
            """
                <a href="{}" class="w-40">
                    <p class="text-sm text-slate-900">{}</p>
                    <p class="text-xs text-slate-400">{}</p>
                </a>
            """,
            url,
            value.name,
            value.username,
        )

    def render_index(self, value, record):
        page = getattr(self, "page", None)
        if page:
            start_index = (page.number - 1) * page.paginator.per_page + 1
        else:
            start_index = 1

        if record.user.id in self._seen_users:
            return ""

        if (
            not hasattr(self, "_row_counter")
            or not hasattr(self, "_row_counter_start")
            or self._row_counter_start != start_index
        ):
            self._row_counter = itertools.count(start=start_index)
            self._row_counter_start = start_index

        display_index = next(self._row_counter)

        return display_index

    def render_delivered(self, record, value):
        rows = [
            {"label": "Completed", "value": record.completed},
            {"label": "Incomplete", "value": record.incomplete},
            {"label": "Duplicate", "value": record.duplicate},
            {"label": "Over limit", "value": record.over_limit},
        ]
        return render_to_string(
            "tailwind/components/worker_page/deliver_column.html",
            {
                "value": value,
                "rows": rows,
            },
        )

    def _render_flag_counts(self, record, value, status, status_title):
        return render_to_string(
            "tailwind/components/worker_page/fetch_flag_counts.html",
            {
                "record": record,
                "payment_unit_id": record.payment_unit_id,
                "value": value,
                "org_slug": self.org_slug,
                "opp_id": self.opp_id,
                "status_title": status_title,
                "status": status,
            },
        )

    def render_pending(self, record, value):
        return self._render_flag_counts(record, value, status=CompletedWorkStatus.pending, status_title="Pending Info")

    def render_approved(self, record, value):
        return self._render_flag_counts(
            record, value, status=CompletedWorkStatus.approved, status_title="Approved Info"
        )

    def render_rejected(self, record, value):
        return self._render_flag_counts(
            record, value, status=CompletedWorkStatus.rejected, status_title="Rejected Info"
        )


class WorkerLearnStatusTable(tables.Table):
    index = IndexColumn()
    module_name = tables.Column(accessor="module__name", orderable=False)
    date = DMYTColumn(verbose_name="Date Completed", accessor="date", orderable=False)
    duration = DurationColumn(accessor="duration", orderable=False)
    time = tables.Column(accessor="date", verbose_name="Time Completed", orderable=False)

    class Meta:
        sequence = ("index", "module_name", "date", "duration")


class LearnModuleTable(tables.Table):
    index = IndexColumn()

    class Meta:
        model = LearnModule
        orderable = False
        fields = ("index", "name", "description", "time_estimate")
        empty_text = "No Learn Module for this opportunity."

    def render_time_estimate(self, value):
        return f"{value}hr"


class DeliverUnitTable(tables.Table):
    index = IndexColumn(empty_values=(), verbose_name="#")

    slug = tables.Column(verbose_name="Delivery Unit ID")
    name = tables.Column(verbose_name="Name")

    class Meta:
        model = DeliverUnit
        orderable = False
        fields = ("index", "slug", "name")
        empty_text = "No Deliver units for this opportunity."


class PaymentUnitTable(OrgContextTable):
    index = IndexColumn()
    name = tables.Column(verbose_name="Payment Unit Name")
    max_total = tables.Column(verbose_name="Total Deliveries")
    deliver_units = tables.Column(verbose_name="Delivery Units")

    def __init__(self, *args, **kwargs):
        self.can_edit = kwargs.pop("can_edit", False)
        super().__init__(*args, **kwargs)

    class Meta:
        model = PaymentUnit
        orderable = False
        fields = ("index", "name", "start_date", "end_date", "amount", "max_total", "max_daily", "deliver_units")
        empty_text = "No payment units for this opportunity."

    def render_deliver_units(self, record):
        deliver_units = record.deliver_units.all()
        count = deliver_units.count()

        if self.can_edit:
            edit_url = reverse("opportunity:edit_payment_unit", args=(self.org_slug, record.opportunity.id, record.id))
        else:
            edit_url = None

        context = {
            "count": count,
            "deliver_units": deliver_units,
            "edit_url": edit_url,
        }
        return render_to_string("tailwind/pages/opportunity_dashboard/extendable_payment_unit_row.html", context)<|MERGE_RESOLUTION|>--- conflicted
+++ resolved
@@ -1206,13 +1206,10 @@
         return format_html(template, url)
 
     def render_user(self, value, record):
-<<<<<<< HEAD
 
         if not record.accepted:
             return "-"
 
-=======
->>>>>>> 0893dab7
         if value.id in self._seen_users:
             return ""
 
