import itertools

import django_tables2 as tables
from crispy_forms.helper import FormHelper
from crispy_forms.layout import Column, Layout, Row
from django.template.loader import render_to_string
from django.urls import reverse
from django.utils.html import format_html
from django.utils.safestring import mark_safe
from django.utils.timezone import localtime
from django_filters import ChoiceFilter, DateRangeFilter, FilterSet, ModelChoiceFilter
from django_tables2 import columns, utils

from commcare_connect.opportunity.models import (
    CatchmentArea,
    CompletedWork,
    CompletedWorkStatus,
    OpportunityAccess,
    Payment,
    PaymentInvoice,
    PaymentUnit,
    UserInvite,
    UserInviteStatus,
    UserVisit,
    VisitReviewStatus,
    VisitValidationStatus,
)
from commcare_connect.users.models import User
from commcare_connect.utils.tables import OrgContextTable, IndexColumn, ClickableRowsTable, \
    DurationColumn, DMYTColumn, TEXT_CENTER_ATTR, STOP_CLICK_PROPAGATION_ATTR, merge_attrs


class OpportunityContextTable(OrgContextTable):
    def __init__(self, *args, **kwargs):
        self.opp_id = kwargs.pop("opp_id", None)
        super().__init__(*args, **kwargs)


class LearnStatusTable(OrgContextTable):
    display_name = columns.Column(verbose_name="Name")
    learn_progress = columns.Column(verbose_name="Modules Completed")
    assessment_count = columns.Column(verbose_name="Number of Attempts")
    assessment_status = columns.Column(verbose_name="Assessment Status")
    details = columns.Column(verbose_name="", empty_values=())

    class Meta:
        model = OpportunityAccess
        fields = ("display_name", "learn_progress", "assessment_status", "assessment_count")
        sequence = ("display_name", "learn_progress")
        orderable = False
        empty_text = "No learn progress for users."

    def render_details(self, record):
        url = reverse(
            "opportunity:user_learn_progress",
            kwargs={"org_slug": self.org_slug, "opp_id": record.opportunity.id, "pk": record.pk},
        )
        return mark_safe(f'<a href="{url}">View Details</a>')


def show_warning(record):
    if record.status not in (VisitValidationStatus.approved, VisitValidationStatus.rejected):
        if record.flagged:
            return "table-warning"
    return ""


class UserVisitReviewFilter(FilterSet):
    review_status = ChoiceFilter(choices=VisitReviewStatus.choices, empty_label="All Reviews")
    user = ModelChoiceFilter(queryset=User.objects.none(), empty_label="All Users", to_field_name="username")
    visit_date = DateRangeFilter()

    def __init__(self, *args, **kwargs):
        super().__init__(*args, **kwargs)
        self.filters["user"].queryset = User.objects.filter(id__in=self.queryset.values_list("user_id", flat=True))
        self.filters["user"].field.label_from_instance = lambda obj: obj.name

        self.form.helper = FormHelper()
        self.form.helper.disable_csrf = True
        self.form.helper.form_class = "form-inline"
        self.form.helper.layout = Layout(
            Row(
                Column("review_status", css_class="col-md-3"),
                Column("user", css_class="col-md-3"),
                Column("visit_date", css_class="col-md-3"),
            )
        )
        for field_name in self.form.fields.keys():
            self.form.fields[field_name].widget.attrs.update({"@change": "$refs.reviewFilterForm.submit()"})

    class Meta:
        model = UserVisit
        fields = ["review_status", "user", "visit_date"]


class UserVisitFilter(UserVisitReviewFilter):
    status = ChoiceFilter(choices=VisitValidationStatus.choices, empty_label="All Visits")

    def __init__(self, *args, **kwargs):
        managed_opportunity = kwargs.pop("managed_opportunity", False)
        super().__init__(*args, **kwargs)
        fields = ["status"]
        if managed_opportunity:
            fields.append("review_status")
        self.form.helper.layout = Layout(Row(*[Column(field, css_class="col-md-3") for field in fields]))
        for field in fields:
            self.form.fields[field].widget.attrs.update({"@change": "$refs.visitFilterForm.submit()"})

    class Meta:
        model = UserVisit
        fields = ["status", "review_status"]


class UserVisitTable(OrgContextTable):
    # export only columns
    visit_id = columns.Column("Visit ID", accessor="xform_id", visible=False)
    username = columns.Column("Username", accessor="user__username", visible=False)
    form_json = columns.Column("Form JSON", accessor="form_json", visible=False)
    visit_date_export = columns.DateTimeColumn(
        verbose_name="Visit date", accessor="visit_date", format="c", visible=False
    )
    reason = columns.Column("Rejected Reason", accessor="reason", visible=False)
    justification = columns.Column("Justification", accessor="justification", visible=False)
    duration = columns.Column("Duration", accessor="duration", visible=False)
    entity_id = columns.Column("Entity ID", accessor="entity_id", visible=False)

    deliver_unit = columns.Column("Unit Name", accessor="deliver_unit__name")
    entity_name = columns.Column("Entity Name", accessor="entity_name")
    flag_reason = columns.Column("Flags", accessor="flag_reason", empty_values=({}, None))
    details = columns.Column(verbose_name="", empty_values=())

    def render_details(self, record):
        url = reverse(
            "opportunity:visit_verification",
            kwargs={"org_slug": self.org_slug, "pk": record.pk},
        )
        return mark_safe(f'<a class="btn btn-sm btn-primary" href="{url}">Review</a>')

    def render_flag_reason(self, value):
        short = [flag[1] for flag in value.get("flags")]
        return ", ".join(short)

    class Meta:
        model = UserVisit
        fields = ("user__name", "username", "visit_date", "status", "review_status")
        sequence = (
            "visit_id",
            "visit_date",
            "visit_date_export",
            "status",
            "review_status",
            "username",
            "user__name",
            "deliver_unit",
        )
        empty_text = "No forms."
        orderable = False
        row_attrs = {"class": show_warning}
        template_name = "django_tables2/bootstrap5.html"


class OpportunityPaymentTable(OrgContextTable):
    display_name = columns.Column(verbose_name="Name")
    username = columns.Column(accessor="user__username", visible=False)
    view_payments = columns.Column(verbose_name="", empty_values=())

    def render_view_payments(self, record):
        url = reverse(
            "opportunity:worker_list",
            kwargs={"org_slug": self.org_slug, "opp_id": record.opportunity.id},
        )
        return mark_safe(f'<a href="{url}?active_tab=payments">View Details</a>')

    class Meta:
        model = OpportunityAccess
        fields = ("display_name", "username", "payment_accrued", "total_paid", "total_confirmed_paid")
        orderable = False
        empty_text = "No user have payments accrued yet."


class AggregateColumn(columns.Column):
    def render_footer(self, bound_column, table):
        return sum(1 if bound_column.accessor.resolve(row) else 0 for row in table.data)


class SumColumn(columns.Column):
    def render_footer(self, bound_column, table):
        return sum(bound_column.accessor.resolve(row) or 0 for row in table.data)


class BooleanAggregateColumn(columns.BooleanColumn, AggregateColumn):
    pass


class UserStatusTable(OrgContextTable):
    display_name = columns.Column(verbose_name="Name", footer="Total", empty_values=())
    username = columns.Column(accessor="opportunity_access__user__username", visible=False)
    claimed = AggregateColumn(verbose_name="Job Claimed", accessor="job_claimed")
    status = columns.Column(
        footer=lambda table: f"Accepted: {sum(invite.status == UserInviteStatus.accepted for invite in table.data)}",
    )
    started_learning = AggregateColumn(
        verbose_name="Started Learning", accessor="opportunity_access__date_learn_started"
    )
    completed_learning = AggregateColumn(verbose_name="Completed Learning", accessor="date_learn_completed")
    passed_assessment = BooleanAggregateColumn(verbose_name="Passed Assessment")
    started_delivery = AggregateColumn(verbose_name="Started Delivery", accessor="date_deliver_started")
    last_visit_date = columns.Column(accessor="last_visit_date_d")
    view_profile = columns.Column("", empty_values=(), footer=lambda table: f"Invited: {len(table.rows)}")

    class Meta:
        model = UserInvite
        fields = ("status",)
        sequence = (
            "display_name",
            "username",
            "status",
            "started_learning",
            "completed_learning",
            "passed_assessment",
            "claimed",
            "started_delivery",
            "last_visit_date",
        )
        empty_text = "No users invited for this opportunity."
        orderable = False

    def render_display_name(self, record):
        if not getattr(record.opportunity_access, "accepted", False):
            return "---"
        return record.opportunity_access.display_name

    def render_view_profile(self, record):
        if not getattr(record.opportunity_access, "accepted", False):
            resend_invite_url = reverse(
                "opportunity:resend_user_invite", args=(self.org_slug, record.opportunity.id, record.id)
            )
            urls = [resend_invite_url]
            buttons = [
                """<button title="Resend invitation"
                hx-post="{}" hx-target="#modalBodyContent" hx-trigger="click"
                hx-on::after-request="handleResendInviteResponse(event)"
                class="btn btn-sm btn-success">Resend</button>"""
            ]
            if record.status == UserInviteStatus.not_found:
                invite_delete_url = reverse(
                    "opportunity:user_invite_delete", args=(self.org_slug, record.opportunity.id, record.id)
                )
                urls.append(invite_delete_url)
                buttons.append(
                    """<button title="Delete invitation"
                            hx-post="{}" hx-swap="none"
                            hx-confirm="Please confirm to delete the User Invite."
                            class="btn btn-sm btn-danger" type="button"><i class="bi bi-trash"></i></button>"""
                )
            button_html = f"""<div class="d-flex gap-1">{"".join(buttons)}</div>"""
            return format_html(button_html, *urls)
        url = reverse(
            "opportunity:user_profile",
            kwargs={"org_slug": self.org_slug, "opp_id": record.opportunity.id, "pk": record.opportunity_access_id},
        )
        return format_html('<a class="btn btn-primary btn-sm" href="{}">View Profile</a>', url)

    def render_started_learning(self, record, value):
        return date_with_time_popup(self, value)

    def render_completed_learning(self, record, value):
        return date_with_time_popup(self, value)

    def render_started_delivery(self, record, value):
        return date_with_time_popup(self, value)

    def render_last_visit_date(self, record, value):
        return date_with_time_popup(self, value)


class PaymentUnitTable(OrgContextTable):
    deliver_units = columns.Column("Deliver Units")
    details = columns.Column(verbose_name="", empty_values=())

    class Meta:
        model = PaymentUnit
        fields = ("name", "amount")
        empty_text = "No payment units for this opportunity."
        orderable = False

    def render_deliver_units(self, record):
        deliver_units = "".join([f"<li>{d.name}</li>" for d in record.deliver_units.all()])
        return mark_safe(f"<ul>{deliver_units}</ul>")

    def render_details(self, record):
        url = reverse(
            "opportunity:edit_payment_unit",
            kwargs={"org_slug": self.org_slug, "opp_id": record.opportunity.id, "pk": record.pk},
        )
        return mark_safe(f'<a href="{url}">Edit</a>')


class DeliverStatusTable(OrgContextTable):
    display_name = columns.Column(verbose_name="Name of the User", footer="Total")
    username = columns.Column(accessor="user__username", visible=False)
    payment_unit = columns.Column("Name of Payment Unit")
    completed = SumColumn("Delivered")
    pending = SumColumn("Pending")
    approved = SumColumn("Approved")
    rejected = SumColumn("Rejected")
    over_limit = SumColumn("Over Limit")
    incomplete = SumColumn("Incomplete")
    details = columns.Column(verbose_name="", empty_values=())

    class Meta:
        model = OpportunityAccess
        orderable = False
        fields = ("display_name",)
        sequence = (
            "display_name",
            "username",
            "payment_unit",
            "completed",
            "pending",
            "approved",
            "rejected",
            "over_limit",
            "incomplete",
        )

    def render_details(self, record):
        url = reverse(
            "opportunity:user_visits_list",
            kwargs={"org_slug": self.org_slug, "opp_id": record.opportunity.id, "pk": record.pk},
        )
        return mark_safe(f'<a href="{url}">View Details</a>')

    def render_last_visit_date(self, record, value):
        return date_with_time_popup(self, value)


class CompletedWorkTable(tables.Table):
    id = columns.Column("Instance Id", visible=False)
    username = columns.Column(accessor="opportunity_access__user__username", visible=False)
    phone_number = columns.Column(accessor="opportunity_access__user__phone_number", visible=False)
    entity_id = columns.Column(visible=False)
    reason = columns.Column("Rejected Reason", accessor="reason", visible=False)
    display_name = columns.Column("Name of the User", accessor="opportunity_access__display_name")
    payment_unit = columns.Column("Payment Unit", accessor="payment_unit__name")
    status = columns.Column("Payment Approval")

    class Meta:
        model = CompletedWork
        fields = (
            "entity_id",
            "entity_name",
            "status",
            "reason",
            "completion_date",
            "flags",
        )
        orderable = False
        sequence = (
            "id",
            "username",
            "phone_number",
            "display_name",
            "entity_id",
            "entity_name",
            "payment_unit",
            "completion_date",
            "flags",
            "status",
            "reason",
        )

    def render_flags(self, record, value):
        return ", ".join(value)

    def render_completion_date(self, record, value):
        return date_with_time_popup(self, value)


class SuspendedUsersTable(tables.Table):
    display_name = columns.Column("Name of the User")
    revoke_suspension = columns.LinkColumn(
        "opportunity:revoke_user_suspension",
        verbose_name="",
        text="Revoke",
        args=[utils.A("opportunity__organization__slug"), utils.A("opportunity__id"), utils.A("pk")],
    )

    class Meta:
        model = OpportunityAccess
        fields = ("display_name", "suspension_date", "suspension_reason")
        orderable = False
        empty_text = "No suspended users."

    def render_suspension_date(self, record, value):
        return date_with_time_popup(self, value)

    def render_revoke_suspension(self, record, value):
        revoke_url = reverse(
            "opportunity:revoke_user_suspension",
            args=(record.opportunity.organization.slug, record.opportunity.id, record.pk),
        )
        page_url = reverse(
            "opportunity:suspended_users_list", args=(record.opportunity.organization.slug, record.opportunity_id)
        )
        return format_html('<a class="btn btn-success" href="{}?next={}">Revoke</a>', revoke_url, page_url)


class CatchmentAreaTable(tables.Table):
    username = columns.Column(accessor="opportunity_access__user__username", verbose_name="Username")
    name_of_user = columns.Column(accessor="opportunity_access__user__name", verbose_name="Name")
    phone_number = columns.Column(accessor="opportunity_access__user__phone_number", verbose_name="Phone Number")
    name = columns.Column(verbose_name="Area name")
    active = columns.Column(verbose_name="Active")
    latitude = columns.Column(verbose_name="Latitude")
    longitude = columns.Column(verbose_name="Longitude")
    radius = columns.Column(verbose_name="Radius")
    site_code = columns.Column(verbose_name="Site code")

    def render_active(self, value):
        return "Yes" if value else "No"

    class Meta:
        model = CatchmentArea
        fields = (
            "username",
            "site_code",
            "name",
            "name_of_user",
            "phone_number",
            "active",
            "latitude",
            "longitude",
            "radius",
        )
        orderable = False
        sequence = (
            "username",
            "name_of_user",
            "phone_number",
            "name",
            "site_code",
            "active",
            "latitude",
            "longitude",
            "radius",
        )


class UserVisitReviewTable(OrgContextTable):
    pk = columns.CheckBoxColumn(
        accessor="pk",
        verbose_name="",
        attrs={
            "input": {"x-model": "selected"},
            "th__input": {"@click": "toggleSelectAll()", "x-bind:checked": "selectAll"},
        },
    )
    visit_id = columns.Column("Visit ID", accessor="xform_id", visible=False)
    username = columns.Column(accessor="user__username", verbose_name="Username")
    name = columns.Column(accessor="user__name", verbose_name="Name of the User", orderable=True)
    justification = columns.Column(verbose_name="Justification")
    visit_date = columns.Column(orderable=True)
    created_on = columns.Column(accessor="review_created_on", verbose_name="Review Requested On")
    review_status = columns.Column(verbose_name="Program Manager Review", orderable=True)
    user_visit = columns.Column(verbose_name="User Visit", empty_values=())

    class Meta:
        model = UserVisit
        orderable = False
        fields = (
            "pk",
            "username",
            "name",
            "status",
            "justification",
            "visit_date",
            "review_status",
            "created_on",
            "user_visit",
        )
        empty_text = "No visits submitted for review."
        template_name = "django_tables2/bootstrap5.html"

    def render_user_visit(self, record):
        url = reverse(
            "opportunity:visit_verification",
            kwargs={"org_slug": self.org_slug, "pk": record.pk},
        )
        return mark_safe(f'<a href="{url}">View</a>')


class PaymentReportTable(tables.Table):
    payment_unit = columns.Column(verbose_name="Payment Unit")
    approved = SumColumn(verbose_name="Approved Units")
    user_payment_accrued = SumColumn(verbose_name="User Payment Accrued")
    nm_payment_accrued = SumColumn(verbose_name="Network Manager Payment Accrued")

    class Meta:
        orderable = False


class PaymentInvoiceTable(OpportunityContextTable):
    payment_status = columns.Column(verbose_name="Payment Status", accessor="payment", empty_values=())
    payment_date = columns.Column(verbose_name="Payment Date", accessor="payment", empty_values=(None))
    actions = tables.Column(empty_values=(), orderable=False, verbose_name="Pay")

    class Meta:
        model = PaymentInvoice
        orderable = False
        fields = ("amount", "date", "invoice_number", "service_delivery")
        sequence = (
            "amount",
            "date",
            "invoice_number",
            "payment_status",
            "payment_date",
            "service_delivery",
            "actions",
        )
        empty_text = "No Payment Invoices"

    def __init__(self, *args, **kwargs):
        self.csrf_token = kwargs.pop("csrf_token")
        super().__init__(*args, **kwargs)

    def render_payment_status(self, value):
        if value is not None:
            return "Paid"
        return "Pending"

    def render_payment_date(self, value):
        if value is not None:
            return value.date_paid
        return

    def render_actions(self, record):
        invoice_approve_url = reverse("opportunity:invoice_approve", args=[self.org_slug, self.opp_id])
        template_string = f"""
            <form method="POST" action="{ invoice_approve_url  }">
                <input type="hidden" name="csrfmiddlewaretoken" value="{ self.csrf_token }">
                <input type="hidden" name="pk" value="{ record.pk }">
                <button type="submit" class="button button-md outline-style" {'disabled' if getattr(record, 'payment', None) else ''}>Pay</button>
            </form>
        """
        return mark_safe(template_string)


def popup_html(value, popup_title, popup_direction="top", popup_class="", popup_attributes=""):
    return format_html(
        "<span class='{}' data-bs-toggle='tooltip' data-bs-placement='{}' data-bs-title='{}' {}>{}</span>",
        popup_class,
        popup_direction,
        popup_title,
        popup_attributes,
        value,
    )


def date_with_time_popup(table, date):
    if table.exclude and "date_popup" in table.exclude:
        return date
    return popup_html(
        date.strftime("%d %b, %Y"),
        date.strftime("%d %b %Y, %I:%M%p"),
    )


def header_with_tooltip(label, tooltip_text):
    return mark_safe(
        f"""
        <div class="relative inline-flex justify-center items-center group cursor-default">
            <span>{label}</span>
            <i class="fa-regular fa-circle-question text-xs text-slate-400 ml-1 cursor-help"></i>
            <div class="fixed hidden group-hover:block z-50 pointer-events-none -translate-x-[15%] -translate-y-[70%] transform">
                <div class="absolute top-full left-1/2 -translate-x-1/2 w-0 h-0 border-l-8 border-r-8 border-t-8 border-l-transparent border-r-transparent border-t-white"></div>
                <div class="relative bg-white w-28 rounded p-2 text-slate-500 text-xs whitespace-normal break-words">
                    {tooltip_text}
                </div>
            </div>
        </div>
    """
    )


class BaseOpportunityList(ClickableRowsTable):
    stats_style = "underline underline-offset-2 justify-center"

    def __init__(self, *args, **kwargs):
        super().__init__(*args, **kwargs)
        self.use_view_url = False

    index = IndexColumn()
    opportunity = tables.Column(accessor="name")
    entity_type = tables.TemplateColumn(
        verbose_name="",
        orderable=False,
        template_code="""
                <div class="flex justify-start text-sm font-normal text-brand-deep-purple w-fit"
                     x-data="{
                       showTooltip: false,
                       tooltipStyle: '',
                       positionTooltip(el) {
                         const rect = el.getBoundingClientRect();
                         const top = rect.top - 30;  /* 30px above the icon */
                         const left = rect.left + rect.width/2;
                         this.tooltipStyle = `top:${top}px; left:${left}px; transform:translateX(-50%)`;
                       }
                     }">
                    {% if record.is_test %}
                        <div class="relative">
                            <i class="fa-light fa-file-dashed-line"
                               @mouseenter="showTooltip = true; positionTooltip($el)"
                               @mouseleave="showTooltip = false
                               "></i>
                            <span x-show="showTooltip"
                                  :style="tooltipStyle"
                                  class="fixed z-50 bg-white shadow-sm text-brand-deep-purple text-xs py-0.5 px-4 rounded-lg whitespace-nowrap">
                                Test Opportunity
                            </span>
                        </div>
                    {% else %}
                        <span class="relative">
                            <i class="invisible fa-light fa-file-dashed-line"></i>
                        </span>
                    {% endif %}
                </div>
            """,
    )

    status = tables.Column(verbose_name="Status", accessor="status", orderable=True)

    program = tables.Column(attrs=TEXT_CENTER_ATTR)
    start_date = DMYTColumn(attrs=TEXT_CENTER_ATTR)
    end_date = DMYTColumn(attrs=TEXT_CENTER_ATTR)

    class Meta:
        sequence = (
            "index",
            "opportunity",
            "entity_type",
            "status",
            "program",
            "start_date",
            "end_date",
        )

    def row_click_url(self, record):
        return reverse("opportunity:detail", args=(self.org_slug, record.id))


    def render_status(self, value):
        if value == 0:
            badge_class = "badge badge-sm bg-green-600/20 text-green-600"
            text = "Active"
        elif value == 1:
            badge_class = "badge badge-sm bg-orange-600/20 text-orange-600"
            text = "Ended"
        else:
            badge_class = "badge badge-sm bg-slate-100 text-slate-400"
            text = "Inactive"

        return format_html(
            '<div class="flex justify-start text-sm font-normal truncate text-brand-deep-purple overflow-clip overflow-ellipsis">'
            '  <span class="{}">{}</span>'
            "</div>",
            badge_class,
            text,
        )

    def format_date(self, date):
        return date.strftime("%d-%b-%Y") if date else "--"

    def _render_div(self, value, extra_classes=""):
        base_classes = "flex text-sm font-normal truncate text-brand-deep-purple " "overflow-clip overflow-ellipsis"
        all_classes = f"{base_classes} {extra_classes}".strip()
        return format_html('<div class="{}">{}</div>', all_classes, value)

    def render_opportunity(self, value):
        return self._render_div(value, extra_classes="justify-start")

    def render_program(self, value):
        return self._render_div(value if value else "--", extra_classes="justify-start")

    def render_worker_list_url_column(self, value, opp_id, active_tab="workers", sort=None):
        url = reverse("opportunity:worker_list", args=(self.org_slug, opp_id))
        url = f"{url}?active_tab={active_tab}"

        if sort:
            url += "&"+sort
        value = format_html('<a href="{}">{}</a>', url, value)
        return self._render_div(value, extra_classes=self.stats_style)



class OpportunityTable(BaseOpportunityList):
    col_attrs = merge_attrs(TEXT_CENTER_ATTR, STOP_CLICK_PROPAGATION_ATTR)

    pending_invites = tables.Column(attrs=col_attrs)
    inactive_workers = tables.Column(attrs=col_attrs)
    pending_approvals =tables.Column(attrs=col_attrs)
    payments_due = tables.Column(attrs=col_attrs)
    actions = tables.Column(empty_values=(), orderable=False, verbose_name="", attrs=STOP_CLICK_PROPAGATION_ATTR)

    class Meta(BaseOpportunityList.Meta):
        sequence = BaseOpportunityList.Meta.sequence + (
            "pending_invites",
            "inactive_workers",
            "pending_approvals",
            "payments_due",
            "actions",
        )

    def render_pending_invites(self, value, record):
        return self.render_worker_list_url_column(value=value, opp_id=record.id)

    def render_inactive_workers(self, value, record):
        return self.render_worker_list_url_column(value=value, opp_id=record.id, sort='sort=last_active')

    def render_pending_approvals(self, value, record):
        return self.render_worker_list_url_column(value=value, opp_id=record.id, active_tab="delivery",
                                                  sort='sort=-pending')

    def render_payments_due(self, value, record):
        if value is None:
            value = 0
        return self.render_worker_list_url_column(value=value, opp_id=record.id, active_tab="payments",
                                                  sort='sort=-total_paid')

    def render_actions(self, record):
        actions = [
            {
                "title": "View Opportunity",
                "url": reverse("opportunity:detail", args=[self.org_slug, record.id]),
            },
            {
                "title": "View Workers",
                "url": reverse("opportunity:worker_list", args=[self.org_slug, record.id]),
            },
        ]

        if record.managed:
            actions.append(
                {
                    "title": "View Invoices",
                    "url": reverse("opportunity:invoice_list", args=[self.org_slug, record.id]),
                }
            )

        html = render_to_string(
            "tailwind/components/dropdowns/text_button_dropdown.html",
            context={
                "text": "...",
                "list": actions,
                "styles": "text-sm",
            },
        )
        return mark_safe(html)


class ProgramManagerOpportunityTable(BaseOpportunityList):
    col_attrs = merge_attrs(TEXT_CENTER_ATTR, STOP_CLICK_PROPAGATION_ATTR)

    active_workers = tables.Column(
        verbose_name="Active Workers", attrs=col_attrs
    )
    total_deliveries = tables.Column(
        verbose_name="Total Deliveries", attrs=col_attrs
    )
    verified_deliveries = tables.Column(
        verbose_name="Verified Deliveries", attrs=col_attrs
    )
    worker_earnings = tables.Column(verbose_name="Worker Earnings", accessor="total_accrued",
                                    attrs=col_attrs)
    actions = tables.Column(empty_values=(), orderable=False, verbose_name="", attrs=STOP_CLICK_PROPAGATION_ATTR)

    class Meta(BaseOpportunityList.Meta):
        sequence = BaseOpportunityList.Meta.sequence + (
            "active_workers",
            "total_deliveries",
            "verified_deliveries",
            "worker_earnings",
            "actions",
        )


    def render_active_workers(self, value, record):
        return self.render_worker_list_url_column(value=value, opp_id=record.id)


    def render_total_deliveries(self, value, record):
        return self.render_worker_list_url_column(value=value, opp_id=record.id, active_tab="delivery", sort="sort=-delivered")

    def render_verified_deliveries(self, value, record):
        return self.render_worker_list_url_column(value=value, opp_id=record.id, active_tab="delivery", sort="sort=-approved")

    def render_worker_earnings(self, value, record):
        url = reverse("opportunity:worker_list", args=(self.org_slug, record.id))
        url += "?active_tab=payments&sort=-payment_accrued"
        value = format_html('<a href="{}">{}</a>', url, value)
        return self._render_div(value, extra_classes=self.stats_style)

    def render_opportunity(self, record):
        html = format_html(
            """
            <div class="flex flex-col items-start w-40">
                <p class="text-sm text-slate-900">{}</p>
                <p class="text-xs text-slate-400">{}</p>
            </div>
            """,
            record.name,
            record.organization.name,
        )
        return html

    def render_actions(self, record):
        actions = [
            {
                "title": "View Opportunity",
                "url": reverse("opportunity:detail", args=[self.org_slug, record.id]),
            },
            {
                "title": "View Workers",
                "url": reverse("opportunity:worker_list", args=[self.org_slug, record.id]),
            },
        ]

        if record.managed:
            actions.append(
                {
                    "title": "View Invoices",
                    "url": reverse("opportunity:invoice_list", args=[record.organization.slug, record.id]),
                }
            )

        html = render_to_string(
            "tailwind/components/dropdowns/text_button_dropdown.html",
            context={
                "text": "...",
                "list": actions,
                "styles": "text-sm",
            },
        )
        return mark_safe(html)


class UserVisitVerificationTable(tables.Table):
    date_time = columns.DateTimeColumn(verbose_name="Date", accessor="visit_date", format="d M, Y H:i")
    entity_name = columns.Column(verbose_name="Entity Name")
    flags = columns.TemplateColumn(
        verbose_name="Flags",
        orderable=False,
        template_code="""
            <div class="flex relative justify-start text-sm text-brand-deep-purple font-normal w-72">
                {% if record %}
                    {% if record.status == 'over_limit' %}
                    <span class="badge badge-sm negative-light mx-1">{{ record.get_status_display|lower }}</span>
                    {% endif %}
                {% endif %}
                {% if value %}
                    {% for flag in value|slice:":2" %}
                        {% if flag == "duplicate"%}
                        <span class="badge badge-sm warning-light mx-1">
                        {% else %}
                        <span class="badge badge-sm primary-light mx-1">
                        {% endif %}
                            {{ flag }}
                        </span>
                    {% endfor %}
                    {% if value|length > 2 %}
                    {% include "tailwind/components/badges/badge_sm_dropdown.html" with title='All Flags' list=value %}
                    {% endif %}
                {% endif %}
            </div>
            """,
    )
    last_activity = columns.DateColumn(verbose_name="Last Activity", accessor="status_modified_date", format="d M, Y")
    icons = columns.Column(verbose_name="", empty_values=("",), orderable=False)

    class Meta:
        model = UserVisit
        sequence = (
            "date_time",
            "entity_name",
            "flags",
            "last_activity",
            "icons",
        )
        fields = []
        empty_text = "No Visits for this filter."

    def __init__(self, *args, **kwargs):
        organization = kwargs.pop("organization", None)
        super().__init__(*args, **kwargs)
        self.use_view_url = True
        self.attrs = {"x-data": "{selectedRow: null}"}
        self.row_attrs = {
            "hx-get": lambda record: reverse(
                "opportunity:user_visit_details",
                args=[organization.slug, record.opportunity_id, record.pk],
            ),
            "hx-trigger": "click",
            "hx-indicator": "#visit-loading-indicator",
            "hx-target": "#visit-details",
            "hx-params": "none",
            "hx-swap": "innerHTML",
            "@click": lambda record: f"selectedRow = {record.id}",
            ":class": lambda record: f"selectedRow == {record.id} && 'active'",
        }

    def render_icons(self, record):
        status_to_icon = {
            # Review Status Pending, Visit Status Approved
            "approved_pending_review": "fa-solid fa-circle-check text-slate-300/50",
            VisitValidationStatus.approved: "fa-solid fa-circle-check",
            VisitValidationStatus.rejected: "fa-light fa-ban",
            VisitValidationStatus.pending: "fa-light fa-flag-swallowtail",
            VisitValidationStatus.duplicate: "fa-light fa-clone",
            VisitValidationStatus.trial: "fa-light fa-marker",
            VisitValidationStatus.over_limit: "fa-light fa-marker",
            VisitReviewStatus.disagree: "fa-light fa-thumbs-down",
            VisitReviewStatus.agree: "fa-light fa-thumbs-up",
            # Review Status Pending (custom name, original choice clashes with Visit Pending)
            "pending_review": "fa-light fa-timer",
        }

        if record.status == VisitValidationStatus.pending.value:
            icon_class = status_to_icon[VisitValidationStatus.pending]
            icons_html = f'<i class="{icon_class} text-brand-deep-purple ml-4"></i>'
            return format_html(
                '<div class=" {} text-end text-brand-deep-purple text-lg">{}</div>',
                "justify-end",
                mark_safe(icons_html),
            )

        status = []
        if record.opportunity.managed and record.review_status:
            if record.review_status == VisitReviewStatus.pending.value:
                status.append("pending_review")
            else:
                status.append(record.review_status)
        if record.status in (
            VisitValidationStatus.approved,
            VisitValidationStatus.rejected,
            VisitValidationStatus.pending,
        ):
            if (
                record.review_status == VisitReviewStatus.pending.value
                and record.status == VisitValidationStatus.approved
            ):
                status.append("approved_pending_review")
            else:
                status.append(record.status)

        icons_html = ""
        for status in status:
            icon_class = status_to_icon[status]
            if icon_class:
                icons_html += f'<i class="{icon_class} text-brand-deep-purple ml-4"></i>'
        justify_class = "justify-end" if len(status) == 1 else "justify-between"

        return format_html(
            '<div class=" {} text-end text-brand-deep-purple text-lg">{}</div>',
            justify_class,
            mark_safe(icons_html),
        )


class UserInfoColumn(tables.Column):
    def __init__(self, *args, **kwargs):
        kwargs.setdefault("orderable", True)
        kwargs.setdefault("verbose_name", "Name")
        kwargs.setdefault("order_by", "user__name")
        super().__init__(*args, **kwargs)

    def render(self, value):
        return format_html(
            """
            <div class="flex flex-col items-start w-40">
                <p class="text-sm text-slate-900">{}</p>
                <p class="text-xs text-slate-400">{}</p>
            </div>
            """,
            value.name,
            value.username,
        )


class SuspendedIndicatorColumn(tables.Column):
    def __init__(self, *args, **kwargs):
        kwargs.setdefault("orderable", False)
        kwargs.setdefault(
            "verbose_name", mark_safe('<div class="w-[40px]"><div class="w-4 h-2 bg-black rounded"></div></div>')
        )
        super().__init__(*args, **kwargs)

    def render(self, value):
        color_class = "negative-dark" if value else "positive-dark"
        return format_html('<div class="w-10"><div class="w-4 h-2 rounded {}"></div></div>', color_class)


class WorkerStatusTable(tables.Table):
    index = IndexColumn()
    user = UserInfoColumn()
    suspended = SuspendedIndicatorColumn()
    invited_date = DMYTColumn()
    last_active = DMYTColumn()
    started_learn = DMYTColumn(verbose_name="Started Learn", accessor="date_learn_started")
    completed_learn = DMYTColumn()
    days_to_complete_learn = DurationColumn(verbose_name="Time to Complete Learning")
    first_delivery = DMYTColumn()
    days_to_start_delivery = DurationColumn(verbose_name="Time to Start Deliver")

    def __init__(self, *args, **kwargs):
        self.use_view_url = True
        super().__init__(*args, **kwargs)


    class Meta:
        order_by = ("-last_active",)


class WorkerPaymentsTable(tables.Table):
    index = IndexColumn()
    user = UserInfoColumn(footer="Total")
    suspended = SuspendedIndicatorColumn()
    last_active = DMYTColumn()
    payment_accrued = tables.Column(verbose_name="Accrued", footer=lambda table: sum(x.payment_accrued or 0 for x in table.data))
    total_paid = tables.Column(accessor="total_paid_d", footer=lambda table: sum(x.total_paid_d or 0 for x in table.data))
    last_paid = DMYTColumn()
    confirmed_paid = tables.Column(verbose_name="Confirm")

    def __init__(self, *args, **kwargs):
        self.use_view_url = True
        self.org_slug = kwargs.pop("org_slug", "")
        self.opp_id = kwargs.pop("opp_id", "")
        super().__init__(*args, **kwargs)

    class Meta:
        model = OpportunityAccess
        fields = ("user", "suspended", "payment_accrued", "confirmed_paid")
        sequence = (
            "index",
            "user",
            "suspended",
            "last_active",
            "payment_accrued",
            "total_paid",
            "last_paid",
            "confirmed_paid",
        )
        order_by = ("-last_active",)

    def render_last_paid(self, record, value):
        return render_to_string(
            "tailwind/components/worker_page/last_paid.html",
            {
                "record": record,
                "value": value.strftime("%d-%b-%Y %H:%M") if value else "--",
                "org_slug": self.org_slug,
                "opp_id": self.opp_id,
            },
        )


class WorkerLearnTable(ClickableRowsTable):
    index = IndexColumn()
    user = UserInfoColumn()
    suspended = SuspendedIndicatorColumn()
    last_active = DMYTColumn()
    started_learning = DMYTColumn(accessor="date_learn_started", verbose_name="Started Learning")
    modules_completed = tables.TemplateColumn(
        accessor="modules_completed_percentage",
        template_code="""
                            {% include "tailwind/components/progressbar/simple-progressbar.html" with text=flag percentage=value|default:0 %}
                        """,
    )
    completed_learning = DMYTColumn( accessor="completed_learn", verbose_name="Completed Learning")
    assessment = tables.Column(accessor="passed_assessment")
    attempts = tables.Column(accessor="assesment_count")
    learning_hours = DurationColumn()
    action = tables.TemplateColumn(
        verbose_name="",
        orderable=False,
        template_code="""
        """,
    )

    def __init__(self, *args, **kwargs):
        self.use_view_url = True
        self.opp_id = kwargs.pop("opp_id")
        super().__init__(*args, **kwargs)

    class Meta:
        model = OpportunityAccess
        fields = ("suspended", "user")
        sequence = (
            "index",
            "user",
            "suspended",
            "last_active",
            "started_learning",
            "modules_completed",
            "completed_learning",
            "assessment",
            "attempts",
            "learning_hours",
            "action",
        )

        order_by = ("-last_active",)

    def row_click_url(self, record):
        return reverse("opportunity:worker_learn_progress", args=(self.org_slug, self.opp_id, record.id))

    def render_assessment(self, value, record):
        if not record.date_learn_started:
            return "--"
        return "Passed" if value else "Failed"

    def render_action(self, record):
        url = reverse("opportunity:worker_learn_progress", args=(self.org_slug, self.opp_id, record.id))
        return format_html(
            """ <div class="opacity-0 group-hover:opacity-100 transition-opacity duration-200 text-end">
                <a href="{url}"><i class="fa-solid fa-chevron-right text-brand-deep-purple"></i></a>
            </div>""",
            url=url,
        )


class WorkerDeliveryTable(ClickableRowsTable):
    use_view_url = True

    id = tables.Column(visible=False)
    index = IndexColumn()
    user = tables.Column(orderable=False, verbose_name="Name", footer="Total")
    suspended = SuspendedIndicatorColumn()
<<<<<<< HEAD
    last_active = tables.Column()
    payment_unit = tables.Column(accessor="payment_unit__name", orderable=False)
    delivery_progress = tables.Column(accessor="total_visits", empty_values=())
=======
    last_active = DMYTColumn()
    payment_unit = tables.Column(orderable=False)
    started = DMYTColumn(accessor="started_delivery")
>>>>>>> d12821b9
    delivered = tables.Column(accessor="completed", footer=lambda table: sum(x.completed for x in table.data))
    pending = tables.Column(footer=lambda table: sum(x.pending for x in table.data))
    approved = tables.Column(footer=lambda table: sum(x.approved for x in table.data))
    rejected = tables.Column(footer=lambda table: sum(x.rejected for x in table.data))
    action = tables.TemplateColumn(
        verbose_name="",
        orderable=False,
        template_code="""

        """,
    )

    class Meta:
        model = OpportunityAccess
        fields = ("id", "suspended", "user")
        sequence = (
            "index",
            "user",
            "suspended",
            "last_active",
            "payment_unit",
            "delivery_progress",
            "delivered",
            "pending",
            "approved",
            "rejected",
            "action",
        )
        order_by = ("-last_active",)


    def __init__(self, *args, **kwargs):
        self.opp_id = kwargs.pop("opp_id")
        self.use_view_url = True
        super().__init__(*args, **kwargs)
        self._seen_users = set()

<<<<<<< HEAD

    def render_delivery_progress(self, record):
        current = record.completed_visits
        total = record.total_visits

        if not total:
            return "-"

        percentage = round((current / total) * 100, 2)

        context = {
            "current": current,
            "percentage": percentage,
            "total": total,
            "number_style": True,
        }

        return render_to_string("tailwind/components/progressbar/simple-progressbar.html", context)

=======
    def row_click_url(self, record):
        return reverse("opportunity:user_visits_list", args=(self.org_slug, self.opp_id, record.id))
>>>>>>> d12821b9


    def render_action(self, record):
        url = reverse("opportunity:user_visits_list", args=(self.org_slug, self.opp_id, record.id))
        template = """
            <div class="opacity-0 group-hover:opacity-100 transition-opacity duration-200 text-end">
                <a href="{}"><i class="fa-solid fa-chevron-right text-brand-deep-purple"></i></a>
            </div>
        """
        return format_html(template, url)

    def render_user(self, value):
        if value.id in self._seen_users:
            return ""

        self._seen_users.add(value.id)
        return format_html(
            """
            <div class="flex flex-col items-start w-40">
                <p class="text-sm text-slate-900">{}</p>
                <p class="text-xs text-slate-400">{}</p>
            </div>
            """,
            value.name,
            value.username,
        )

    def render_index(self, value, record):
        page = getattr(self, "page", None)
        if page:
            start_index = (page.number - 1) * page.paginator.per_page + 1
        else:
            start_index = 1

        if record.user.id in self._seen_users:
            return ""

        if (
            not hasattr(self, "_row_counter")
            or not hasattr(self, "_row_counter_start")
            or self._row_counter_start != start_index
        ):
            self._row_counter = itertools.count(start=start_index)
            self._row_counter_start = start_index

        display_index = next(self._row_counter)

        return display_index

    def render_delivered(self, record, value):
        rows = [
            {"label": "Completed", "value": record.completed},
            {"label": "Incomplete", "value": record.incomplete},
            {"label": "Duplicate", "value": record.duplicate},
            {"label": "Over limit", "value": record.over_limit},
        ]
        return render_to_string(
            "tailwind/components/worker_page/deliver_column.html",
            {
                "value": value,
                "rows": rows,
            },
        )

    def _render_flag_counts(self, record, value, status, status_title):
        return render_to_string(
            "tailwind/components/worker_page/fetch_flag_counts.html",
            {
                "record": record,
                "payment_unit_id": record.payment_unit_id,
                "value": value,
                "org_slug": self.org_slug,
                "opp_id": self.opp_id,
                "status_title": status_title,
                "status": status,
            },
        )

    def render_pending(self, record, value):
        return self._render_flag_counts(record, value, status=CompletedWorkStatus.pending, status_title="Pending Info")

    def render_approved(self, record, value):
        return self._render_flag_counts(
            record, value, status=CompletedWorkStatus.approved, status_title="Approved Info"
        )

    def render_rejected(self, record, value):
        return self._render_flag_counts(
            record, value, status=CompletedWorkStatus.rejected, status_title="Rejected Info"
        )


class WorkerLearnStatusTable(tables.Table):
    index = IndexColumn()
    module_name = tables.Column(accessor="module__name", orderable=False)
    date = tables.DateColumn(format="d-M-Y", verbose_name="Date Completed", accessor="date", orderable=False)
    duration = DurationColumn(accessor="duration", orderable=False)
    time = tables.Column(accessor="date", verbose_name="Time Completed", orderable=False)

    def render_time(self, value):
        if value:
            value = localtime(value)
            return value.strftime("%H:%M")
        return "--"

    class Meta:
        sequence = ("index", "module_name", "date", "time", "duration")<|MERGE_RESOLUTION|>--- conflicted
+++ resolved
@@ -1128,22 +1128,16 @@
         )
 
 
-class WorkerDeliveryTable(ClickableRowsTable):
+class WorkerDeliveryTable(OrgContextTable):
     use_view_url = True
 
     id = tables.Column(visible=False)
     index = IndexColumn()
     user = tables.Column(orderable=False, verbose_name="Name", footer="Total")
     suspended = SuspendedIndicatorColumn()
-<<<<<<< HEAD
-    last_active = tables.Column()
-    payment_unit = tables.Column(accessor="payment_unit__name", orderable=False)
-    delivery_progress = tables.Column(accessor="total_visits", empty_values=())
-=======
     last_active = DMYTColumn()
     payment_unit = tables.Column(orderable=False)
-    started = DMYTColumn(accessor="started_delivery")
->>>>>>> d12821b9
+    delivery_progress = tables.Column(accessor="total_visits", empty_values=())
     delivered = tables.Column(accessor="completed", footer=lambda table: sum(x.completed for x in table.data))
     pending = tables.Column(footer=lambda table: sum(x.pending for x in table.data))
     approved = tables.Column(footer=lambda table: sum(x.approved for x in table.data))
@@ -1181,7 +1175,6 @@
         super().__init__(*args, **kwargs)
         self._seen_users = set()
 
-<<<<<<< HEAD
 
     def render_delivery_progress(self, record):
         current = record.completed_visits
@@ -1201,10 +1194,6 @@
 
         return render_to_string("tailwind/components/progressbar/simple-progressbar.html", context)
 
-=======
-    def row_click_url(self, record):
-        return reverse("opportunity:user_visits_list", args=(self.org_slug, self.opp_id, record.id))
->>>>>>> d12821b9
 
 
     def render_action(self, record):
