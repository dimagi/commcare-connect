--- conflicted
+++ resolved
@@ -379,11 +379,8 @@
     actions = tables.Column(empty_values=(), orderable=False, verbose_name="Actions")
     exchange_rate = tables.Column(orderable=False, empty_values=(None,), accessor="exchange_rate__rate")
     amount_usd = tables.Column(verbose_name="Amount (USD)")
-<<<<<<< HEAD
     invoice_type = tables.Column(verbose_name="Invoice Type", accessor="service_delivery")
-=======
     status = tables.Column(verbose_name="Invoice Status")
->>>>>>> 4bf6d684
 
     class Meta:
         model = PaymentInvoice
