from django.utils.html import format_html
from django.utils.safestring import mark_safe
from django_tables2 import columns, tables, utils

from commcare_connect.opportunity.models import (
    OpportunityAccess,
    Payment,
    PaymentUnit,
    UserVisit,
    VisitValidationStatus,
)


class LearnStatusTable(tables.Table):
    display_name = columns.Column(verbose_name="Name")
    learn_progress = columns.Column(verbose_name="Modules Completed")
    details = columns.LinkColumn(
        "opportunity:user_learn_progress",
        verbose_name="",
        text="View Details",
        args=[utils.A("opportunity__organization__slug"), utils.A("opportunity__id"), utils.A("pk")],
    )

    class Meta:
        model = OpportunityAccess
        fields = ("display_name", "learn_progress")
        sequence = ("display_name", "learn_progress")
        orderable = False
        empty_text = "No learn progress for users."
        attrs = {"thead": {"class": ""}, "class": "table table-bordered mb-0"}


def show_warning(record):
    if record.status not in (VisitValidationStatus.approved, VisitValidationStatus.rejected):
        if record.flagged:
            return "table-warning"
    return ""


class UserVisitTable(tables.Table):
    # export only columns
    visit_id = columns.Column("Visit ID", accessor="xform_id", visible=False)
    username = columns.Column("Username", accessor="user__username", visible=False)
    form_json = columns.Column("Form JSON", accessor="form_json", visible=False)
    visit_date_export = columns.DateTimeColumn(
        verbose_name="Visit date", accessor="visit_date", format="c", visible=False
    )
    reason = columns.Column("Rejected Reason", accessor="reason", visible=False)

    deliver_unit = columns.Column("Unit Name", accessor="deliver_unit__name")
    entity_id = columns.Column("Entity ID", accessor="entity_id", visible=False)
    entity_name = columns.Column("Entity Name", accessor="entity_name")
    flag_reason = columns.Column("Flags", accessor="flag_reason", empty_values=({}, None))
    details = columns.LinkColumn(
        "opportunity:visit_verification",
        verbose_name="",
        text="Review",
        attrs={"a": {"class": "btn btn-sm btn-primary"}},
        args=[utils.A("opportunity__organization__slug"), utils.A("pk")],
    )

    def render_flag_reason(self, value):
        short = [flag[0] for flag in value.get("flags")]
        return ", ".join(short)

    class Meta:
        model = UserVisit
        fields = ("user__name", "username", "visit_date", "status")
        sequence = (
            "visit_id",
            "visit_date",
            "visit_date_export",
            "status",
            "username",
            "user__name",
            "deliver_unit",
        )
        empty_text = "No forms."
        orderable = False
<<<<<<< HEAD
        attrs = {"thead": {"class": ""}, "class": "table table-bordered mb-0"}
=======
        row_attrs = {"class": show_warning}
>>>>>>> a0deafa8


class OpportunityPaymentTable(tables.Table):
    username = columns.Column(accessor="user.username", visible=False)
    view_payments = columns.LinkColumn(
        "opportunity:user_payments_table",
        verbose_name="",
        text="View Details",
        args=[utils.A("opportunity__organization__slug"), utils.A("opportunity__id"), utils.A("pk")],
    )

    class Meta:
        model = OpportunityAccess
        fields = ("user__name", "username", "payment_accrued", "total_paid")
        orderable = False
        empty_text = "No user have payments accrued yet."
        attrs = {"thead": {"class": ""}, "class": "table table-bordered mb-0"}


class UserPaymentsTable(tables.Table):
    class Meta:
        model = Payment
        fields = ("amount", "date_paid")
        orderable = False
        empty_text = "No payments made for this user"
        template_name = "django_tables2/bootstrap5.html"
        attrs = {"thead": {"class": ""}, "class": "table table-bordered mb-0"}


class AggregateColumn(columns.Column):
    def render_footer(self, bound_column, table):
        return sum(1 if bound_column.accessor.resolve(row) else 0 for row in table.data)


class BooleanAggregateColumn(columns.BooleanColumn, AggregateColumn):
    pass


class UserStatusTable(tables.Table):
    display_name = columns.Column(verbose_name="Name", footer="Total")
    username = columns.Column(accessor="user.username", visible=False)
    accepted = BooleanAggregateColumn(verbose_name="Accepted")
    claimed = AggregateColumn(verbose_name="Job Claimed", accessor="job_claimed")
    started_learning = AggregateColumn(verbose_name="Started Learning", accessor="date_learn_started")
    completed_learning = AggregateColumn(verbose_name="Completed Learning", accessor="date_learn_completed")
    passed_assessment = BooleanAggregateColumn(verbose_name="Passed Assessment")
    started_delivery = AggregateColumn(verbose_name="Started Delivery", accessor="date_deliver_started")
    last_visit_date = columns.Column(accessor="last_visit_date_d")

    class Meta:
        model = OpportunityAccess
        fields = ("display_name", "accepted", "last_visit_date")
        sequence = (
            "display_name",
            "username",
            "accepted",
            "started_learning",
            "completed_learning",
            "passed_assessment",
            "claimed",
            "started_delivery",
            "last_visit_date",
        )
        empty_text = "No users invited for this opportunity."
        orderable = False
        attrs = {"thead": {"class": ""}, "class": "table table-bordered mb-0"}

    def render_started_learning(self, record, value):
        return date_with_time_popup(self, value)

    def render_completed_learning(self, record, value):
        return date_with_time_popup(self, value)

    def render_started_delivery(self, record, value):
        return date_with_time_popup(self, value)

    def render_last_visit_date(self, record, value):
        return date_with_time_popup(self, value)


class PaymentUnitTable(tables.Table):
    deliver_units = columns.Column("Deliver Units")
    details = columns.LinkColumn(
        "opportunity:edit_payment_unit",
        verbose_name="",
        text="Edit",
        args=[utils.A("opportunity__organization__slug"), utils.A("opportunity__id"), utils.A("pk")],
    )

    class Meta:
        model = PaymentUnit
        fields = ("name", "amount")
        empty_text = "No payment units for this opportunity."
        orderable = False
        attrs = {"thead": {"class": ""}, "class": "table table-bordered mb-0"}

    def render_deliver_units(self, record):
        deliver_units = "".join([f"<li>{d.name}</li>" for d in record.deliver_units.all()])
        return mark_safe(f"<ul>{deliver_units}</ul>")


class DeliverStatusTable(tables.Table):
    display_name = columns.Column("Name of the User")
    username = columns.Column(accessor="user.username", visible=False)
    visits_completed = columns.Column("Completed Visits")
    visits_approved = columns.Column("Approved Visits")
    visits_pending = columns.Column("Pending Visits")
    visits_rejected = columns.Column("Rejected Visits")
    visits_over_limit = columns.Column("Over Limit Visits")
    visits_duplicate = columns.Column("Duplicate Visits")
    details = columns.LinkColumn(
        "opportunity:user_visits_list",
        verbose_name="",
        text="View Details",
        args=[utils.A("opportunity__organization__slug"), utils.A("opportunity__id"), utils.A("pk")],
    )

    class Meta:
        model = OpportunityAccess
        fields = ("last_visit_date",)
        orderable = False
        sequence = (
            "display_name",
            "username",
            "visits_completed",
            "visits_approved",
            "visits_pending",
            "visits_rejected",
            "visits_over_limit",
            "visits_duplicate",
            "last_visit_date",
            "details",
        )
<<<<<<< HEAD
        attrs = {"thead": {"class": ""}, "class": "table table-bordered mb-0"}
=======

    def render_last_visit_date(self, record, value):
        return date_with_time_popup(self, value)


def popup_html(value, popup_title, popup_direction="top", popup_class="", popup_attributes=""):
    return format_html(
        "<span class='{}' data-bs-toggle='tooltip' data-bs-placement='{}' data-bs-title='{}' {}>{}</span>",
        popup_class,
        popup_direction,
        popup_title,
        popup_attributes,
        value,
    )


def date_with_time_popup(table, date):
    if table.exclude and "date_popup" in table.exclude:
        return date
    return popup_html(
        date.strftime("%d %b, %Y"),
        date.strftime("%d %b %Y, %I:%M%p"),
    )
>>>>>>> a0deafa8
<|MERGE_RESOLUTION|>--- conflicted
+++ resolved
@@ -77,11 +77,8 @@
         )
         empty_text = "No forms."
         orderable = False
-<<<<<<< HEAD
-        attrs = {"thead": {"class": ""}, "class": "table table-bordered mb-0"}
-=======
+        attrs = {"thead": {"class": ""}, "class": "table table-bordered mb-0"}
         row_attrs = {"class": show_warning}
->>>>>>> a0deafa8
 
 
 class OpportunityPaymentTable(tables.Table):
@@ -215,9 +212,7 @@
             "last_visit_date",
             "details",
         )
-<<<<<<< HEAD
-        attrs = {"thead": {"class": ""}, "class": "table table-bordered mb-0"}
-=======
+        attrs = {"thead": {"class": ""}, "class": "table table-bordered mb-0"}
 
     def render_last_visit_date(self, record, value):
         return date_with_time_popup(self, value)
@@ -240,5 +235,4 @@
     return popup_html(
         date.strftime("%d %b, %Y"),
         date.strftime("%d %b %Y, %I:%M%p"),
-    )
->>>>>>> a0deafa8
+    )