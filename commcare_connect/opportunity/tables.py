import itertools
from datetime import timedelta

import django_tables2 as tables
from crispy_forms.helper import FormHelper
from crispy_forms.layout import Column, Layout, Row
from django.template.loader import render_to_string
from django.urls import reverse
from django.utils.html import format_html
from django.utils.safestring import mark_safe
from django.utils.timezone import localtime
from django_filters import ChoiceFilter, DateRangeFilter, FilterSet, ModelChoiceFilter
from django_tables2 import columns, utils

from commcare_connect.opportunity.models import (
    CatchmentArea,
    CompletedWork,
    OpportunityAccess,
    Payment,
    PaymentInvoice,
    PaymentUnit,
    UserInvite,
    UserInviteStatus,
    UserVisit,
    VisitReviewStatus,
    VisitValidationStatus,
)
from commcare_connect.users.models import User


class OrgContextTable(tables.Table):
    def __init__(self, *args, **kwargs):
        self.org_slug = kwargs.pop("org_slug", None)
        super().__init__(*args, **kwargs)


class LearnStatusTable(OrgContextTable):
    display_name = columns.Column(verbose_name="Name")
    learn_progress = columns.Column(verbose_name="Modules Completed")
    assessment_count = columns.Column(verbose_name="Number of Attempts")
    assessment_status = columns.Column(verbose_name="Assessment Status")
    details = columns.Column(verbose_name="", empty_values=())

    class Meta:
        model = OpportunityAccess
        fields = ("display_name", "learn_progress", "assessment_status", "assessment_count")
        sequence = ("display_name", "learn_progress")
        orderable = False
        empty_text = "No learn progress for users."

    def render_details(self, record):
        url = reverse(
            "opportunity:user_learn_progress",
            kwargs={"org_slug": self.org_slug, "opp_id": record.opportunity.id, "pk": record.pk},
        )
        return mark_safe(f'<a href="{url}">View Details</a>')


def show_warning(record):
    if record.status not in (VisitValidationStatus.approved, VisitValidationStatus.rejected):
        if record.flagged:
            return "table-warning"
    return ""


class UserVisitReviewFilter(FilterSet):
    review_status = ChoiceFilter(choices=VisitReviewStatus.choices, empty_label="All Reviews")
    user = ModelChoiceFilter(queryset=User.objects.none(), empty_label="All Users", to_field_name="username")
    visit_date = DateRangeFilter()

    def __init__(self, *args, **kwargs):
        super().__init__(*args, **kwargs)
        self.filters["user"].queryset = User.objects.filter(id__in=self.queryset.values_list("user_id", flat=True))
        self.filters["user"].field.label_from_instance = lambda obj: obj.name

        self.form.helper = FormHelper()
        self.form.helper.disable_csrf = True
        self.form.helper.form_class = "form-inline"
        self.form.helper.layout = Layout(
            Row(
                Column("review_status", css_class="col-md-3"),
                Column("user", css_class="col-md-3"),
                Column("visit_date", css_class="col-md-3"),
            )
        )
        for field_name in self.form.fields.keys():
            self.form.fields[field_name].widget.attrs.update({"@change": "$refs.reviewFilterForm.submit()"})

    class Meta:
        model = UserVisit
        fields = ["review_status", "user", "visit_date"]


class UserVisitFilter(UserVisitReviewFilter):
    status = ChoiceFilter(choices=VisitValidationStatus.choices, empty_label="All Visits")

    def __init__(self, *args, **kwargs):
        managed_opportunity = kwargs.pop("managed_opportunity", False)
        super().__init__(*args, **kwargs)
        fields = ["status"]
        if managed_opportunity:
            fields.append("review_status")
        self.form.helper.layout = Layout(Row(*[Column(field, css_class="col-md-3") for field in fields]))
        for field in fields:
            self.form.fields[field].widget.attrs.update({"@change": "$refs.visitFilterForm.submit()"})

    class Meta:
        model = UserVisit
        fields = ["status", "review_status"]


class UserVisitTable(OrgContextTable):
    # export only columns
    visit_id = columns.Column("Visit ID", accessor="xform_id", visible=False)
    username = columns.Column("Username", accessor="user__username", visible=False)
    form_json = columns.Column("Form JSON", accessor="form_json", visible=False)
    visit_date_export = columns.DateTimeColumn(
        verbose_name="Visit date", accessor="visit_date", format="c", visible=False
    )
    reason = columns.Column("Rejected Reason", accessor="reason", visible=False)
    justification = columns.Column("Justification", accessor="justification", visible=False)
    duration = columns.Column("Duration", accessor="duration", visible=False)
    entity_id = columns.Column("Entity ID", accessor="entity_id", visible=False)

    deliver_unit = columns.Column("Unit Name", accessor="deliver_unit__name")
    entity_name = columns.Column("Entity Name", accessor="entity_name")
    flag_reason = columns.Column("Flags", accessor="flag_reason", empty_values=({}, None))
    details = columns.Column(verbose_name="", empty_values=())

    def render_details(self, record):
        url = reverse(
            "opportunity:visit_verification",
            kwargs={"org_slug": self.org_slug, "pk": record.pk},
        )
        return mark_safe(f'<a class="btn btn-sm btn-primary" href="{url}">Review</a>')

    def render_flag_reason(self, value):
        short = [flag[1] for flag in value.get("flags")]
        return ", ".join(short)

    class Meta:
        model = UserVisit
        fields = ("user__name", "username", "visit_date", "status", "review_status")
        sequence = (
            "visit_id",
            "visit_date",
            "visit_date_export",
            "status",
            "review_status",
            "username",
            "user__name",
            "deliver_unit",
        )
        empty_text = "No forms."
        orderable = False
        row_attrs = {"class": show_warning}
        template_name = "django_tables2/bootstrap5.html"


class OpportunityPaymentTable(OrgContextTable):
    display_name = columns.Column(verbose_name="Name")
    username = columns.Column(accessor="user__username", visible=False)
    view_payments = columns.Column(verbose_name="", empty_values=())

    def render_view_payments(self, record):
        url = reverse(
            "opportunity:user_payments_table",
            kwargs={"org_slug": self.org_slug, "opp_id": record.opportunity.id, "pk": record.pk},
        )
        return mark_safe(f'<a href="{url}">View Details</a>')

    class Meta:
        model = OpportunityAccess
        fields = ("display_name", "username", "payment_accrued", "total_paid", "total_confirmed_paid")
        orderable = False
        empty_text = "No user have payments accrued yet."


class UserPaymentsTable(tables.Table):
    class Meta:
        model = Payment
        fields = ("amount", "date_paid", "payment_method", "payment_operator")
        orderable = False
        empty_text = "No payments made for this user"
        template_name = "django_tables2/bootstrap5.html"


class AggregateColumn(columns.Column):
    def render_footer(self, bound_column, table):
        return sum(1 if bound_column.accessor.resolve(row) else 0 for row in table.data)


class SumColumn(columns.Column):
    def render_footer(self, bound_column, table):
        return sum(bound_column.accessor.resolve(row) or 0 for row in table.data)


class BooleanAggregateColumn(columns.BooleanColumn, AggregateColumn):
    pass


class UserStatusTable(OrgContextTable):
    display_name = columns.Column(verbose_name="Name", footer="Total", empty_values=())
    username = columns.Column(accessor="opportunity_access__user__username", visible=False)
    claimed = AggregateColumn(verbose_name="Job Claimed", accessor="job_claimed")
    status = columns.Column(
        footer=lambda table: f"Accepted: {sum(invite.status == UserInviteStatus.accepted for invite in table.data)}",
    )
    started_learning = AggregateColumn(
        verbose_name="Started Learning", accessor="opportunity_access__date_learn_started"
    )
    completed_learning = AggregateColumn(verbose_name="Completed Learning", accessor="date_learn_completed")
    passed_assessment = BooleanAggregateColumn(verbose_name="Passed Assessment")
    started_delivery = AggregateColumn(verbose_name="Started Delivery", accessor="date_deliver_started")
    last_visit_date = columns.Column(accessor="last_visit_date_d")
    view_profile = columns.Column("", empty_values=(), footer=lambda table: f"Invited: {len(table.rows)}")

    class Meta:
        model = UserInvite
        fields = ("status",)
        sequence = (
            "display_name",
            "username",
            "status",
            "started_learning",
            "completed_learning",
            "passed_assessment",
            "claimed",
            "started_delivery",
            "last_visit_date",
        )
        empty_text = "No users invited for this opportunity."
        orderable = False

    def render_display_name(self, record):
        if not getattr(record.opportunity_access, "accepted", False):
            return "---"
        return record.opportunity_access.display_name

    def render_view_profile(self, record):
        if not getattr(record.opportunity_access, "accepted", False):
            resend_invite_url = reverse(
                "opportunity:resend_user_invite", args=(self.org_slug, record.opportunity.id, record.id)
            )
            urls = [resend_invite_url]
            buttons = [
                """<button title="Resend invitation"
                hx-post="{}" hx-target="#modalBodyContent" hx-trigger="click"
                hx-on::after-request="handleResendInviteResponse(event)"
                class="btn btn-sm btn-success">Resend</button>"""
            ]
            if record.status == UserInviteStatus.not_found:
                invite_delete_url = reverse(
                    "opportunity:user_invite_delete", args=(self.org_slug, record.opportunity.id, record.id)
                )
                urls.append(invite_delete_url)
                buttons.append(
                    """<button title="Delete invitation"
                            hx-post="{}" hx-swap="none"
                            hx-confirm="Please confirm to delete the User Invite."
                            class="btn btn-sm btn-danger" type="button"><i class="bi bi-trash"></i></button>"""
                )
            button_html = f"""<div class="d-flex gap-1">{"".join(buttons)}</div>"""
            return format_html(button_html, *urls)
        url = reverse(
            "opportunity:user_profile",
            kwargs={"org_slug": self.org_slug, "opp_id": record.opportunity.id, "pk": record.opportunity_access_id},
        )
        return format_html('<a class="btn btn-primary btn-sm" href="{}">View Profile</a>', url)

    def render_started_learning(self, record, value):
        return date_with_time_popup(self, value)

    def render_completed_learning(self, record, value):
        return date_with_time_popup(self, value)

    def render_started_delivery(self, record, value):
        return date_with_time_popup(self, value)

    def render_last_visit_date(self, record, value):
        return date_with_time_popup(self, value)


class PaymentUnitTable(OrgContextTable):
    deliver_units = columns.Column("Deliver Units")
    details = columns.Column(verbose_name="", empty_values=())

    class Meta:
        model = PaymentUnit
        fields = ("name", "amount")
        empty_text = "No payment units for this opportunity."
        orderable = False

    def render_deliver_units(self, record):
        deliver_units = "".join([f"<li>{d.name}</li>" for d in record.deliver_units.all()])
        return mark_safe(f"<ul>{deliver_units}</ul>")

    def render_details(self, record):
        url = reverse(
            "opportunity:edit_payment_unit",
            kwargs={"org_slug": self.org_slug, "opp_id": record.opportunity.id, "pk": record.pk},
        )
        return mark_safe(f'<a href="{url}">Edit</a>')


class DeliverStatusTable(OrgContextTable):
    display_name = columns.Column(verbose_name="Name of the User", footer="Total")
    username = columns.Column(accessor="user__username", visible=False)
    payment_unit = columns.Column("Name of Payment Unit")
    completed = SumColumn("Delivered")
    pending = SumColumn("Pending")
    approved = SumColumn("Approved")
    rejected = SumColumn("Rejected")
    over_limit = SumColumn("Over Limit")
    incomplete = SumColumn("Incomplete")
    details = columns.Column(verbose_name="", empty_values=())

    class Meta:
        model = OpportunityAccess
        orderable = False
        fields = ("display_name",)
        sequence = (
            "display_name",
            "username",
            "payment_unit",
            "completed",
            "pending",
            "approved",
            "rejected",
            "over_limit",
            "incomplete",
        )

    def render_details(self, record):
        url = reverse(
            "opportunity:user_visits_list",
            kwargs={"org_slug": self.org_slug, "opp_id": record.opportunity.id, "pk": record.pk},
        )
        return mark_safe(f'<a href="{url}">View Details</a>')

    def render_last_visit_date(self, record, value):
        return date_with_time_popup(self, value)


class CompletedWorkTable(tables.Table):
    id = columns.Column("Instance Id", visible=False)
    username = columns.Column(accessor="opportunity_access__user__username", visible=False)
    phone_number = columns.Column(accessor="opportunity_access__user__phone_number", visible=False)
    entity_id = columns.Column(visible=False)
    reason = columns.Column("Rejected Reason", accessor="reason", visible=False)
    display_name = columns.Column("Name of the User", accessor="opportunity_access__display_name")
    payment_unit = columns.Column("Payment Unit", accessor="payment_unit__name")
    status = columns.Column("Payment Approval")

    class Meta:
        model = CompletedWork
        fields = (
            "entity_id",
            "entity_name",
            "status",
            "reason",
            "completion_date",
            "flags",
        )
        orderable = False
        sequence = (
            "id",
            "username",
            "phone_number",
            "display_name",
            "entity_id",
            "entity_name",
            "payment_unit",
            "completion_date",
            "flags",
            "status",
            "reason",
        )

    def render_flags(self, record, value):
        return ", ".join(value)

    def render_completion_date(self, record, value):
        return date_with_time_popup(self, value)


class SuspendedUsersTable(tables.Table):
    display_name = columns.Column("Name of the User")
    revoke_suspension = columns.LinkColumn(
        "opportunity:revoke_user_suspension",
        verbose_name="",
        text="Revoke",
        args=[utils.A("opportunity__organization__slug"), utils.A("opportunity__id"), utils.A("pk")],
    )

    class Meta:
        model = OpportunityAccess
        fields = ("display_name", "suspension_date", "suspension_reason")
        orderable = False
        empty_text = "No suspended users."

    def render_suspension_date(self, record, value):
        return date_with_time_popup(self, value)

    def render_revoke_suspension(self, record, value):
        revoke_url = reverse(
            "opportunity:revoke_user_suspension",
            args=(record.opportunity.organization.slug, record.opportunity.id, record.pk),
        )
        page_url = reverse(
            "opportunity:suspended_users_list", args=(record.opportunity.organization.slug, record.opportunity_id)
        )
        return format_html('<a class="btn btn-success" href="{}?next={}">Revoke</a>', revoke_url, page_url)


class CatchmentAreaTable(tables.Table):
    username = columns.Column(accessor="opportunity_access__user__username", verbose_name="Username")
    name_of_user = columns.Column(accessor="opportunity_access__user__name", verbose_name="Name")
    phone_number = columns.Column(accessor="opportunity_access__user__phone_number", verbose_name="Phone Number")
    name = columns.Column(verbose_name="Area name")
    active = columns.Column(verbose_name="Active")
    latitude = columns.Column(verbose_name="Latitude")
    longitude = columns.Column(verbose_name="Longitude")
    radius = columns.Column(verbose_name="Radius")
    site_code = columns.Column(verbose_name="Site code")

    def render_active(self, value):
        return "Yes" if value else "No"

    class Meta:
        model = CatchmentArea
        fields = (
            "username",
            "site_code",
            "name",
            "name_of_user",
            "phone_number",
            "active",
            "latitude",
            "longitude",
            "radius",
        )
        orderable = False
        sequence = (
            "username",
            "name_of_user",
            "phone_number",
            "name",
            "site_code",
            "active",
            "latitude",
            "longitude",
            "radius",
        )


class UserVisitReviewTable(OrgContextTable):
    pk = columns.CheckBoxColumn(
        accessor="pk",
        verbose_name="",
        attrs={
            "input": {"x-model": "selected"},
            "th__input": {"@click": "toggleSelectAll()", "x-bind:checked": "selectAll"},
        },
    )
    visit_id = columns.Column("Visit ID", accessor="xform_id", visible=False)
    username = columns.Column(accessor="user__username", verbose_name="Username")
    name = columns.Column(accessor="user__name", verbose_name="Name of the User", orderable=True)
    justification = columns.Column(verbose_name="Justification")
    visit_date = columns.Column(orderable=True)
    created_on = columns.Column(accessor="review_created_on", verbose_name="Review Requested On")
    review_status = columns.Column(verbose_name="Program Manager Review", orderable=True)
    user_visit = columns.Column(verbose_name="User Visit", empty_values=())

    class Meta:
        model = UserVisit
        orderable = False
        fields = (
            "pk",
            "username",
            "name",
            "status",
            "justification",
            "visit_date",
            "review_status",
            "created_on",
            "user_visit",
        )
        empty_text = "No visits submitted for review."
        template_name = "django_tables2/bootstrap5.html"

    def render_user_visit(self, record):
        url = reverse(
            "opportunity:visit_verification",
            kwargs={"org_slug": self.org_slug, "pk": record.pk},
        )
        return mark_safe(f'<a href="{url}">View</a>')


class PaymentReportTable(tables.Table):
    payment_unit = columns.Column(verbose_name="Payment Unit")
    approved = SumColumn(verbose_name="Approved Units")
    user_payment_accrued = SumColumn(verbose_name="User Payment Accrued")
    nm_payment_accrued = SumColumn(verbose_name="Network Manager Payment Accrued")

    class Meta:
        orderable = False


class PaymentInvoiceTable(tables.Table):
    pk = columns.CheckBoxColumn(
        accessor="pk",
        verbose_name="",
        attrs={
            "input": {"x-model": "selected"},
            "th__input": {"@click": "toggleSelectAll()", "x-bind:checked": "selectAll"},
        },
    )
    payment_status = columns.Column(verbose_name="Payment Status", accessor="payment", empty_values=())
    payment_date = columns.Column(verbose_name="Payment Date", accessor="payment", empty_values=(None))

    class Meta:
        model = PaymentInvoice
        orderable = False
        fields = ("pk", "amount", "date", "invoice_number", "service_delivery")
        sequence = ("pk", "amount", "date", "invoice_number", "payment_status", "payment_date", "service_delivery")
        empty_text = "No Payment Invoices"

    def render_payment_status(self, value):
        if value is not None:
            return "Paid"
        return "Pending"

    def render_payment_date(self, value):
        if value is not None:
            return value.date_paid
        return


def popup_html(value, popup_title, popup_direction="top", popup_class="", popup_attributes=""):
    return format_html(
        "<span class='{}' data-bs-toggle='tooltip' data-bs-placement='{}' data-bs-title='{}' {}>{}</span>",
        popup_class,
        popup_direction,
        popup_title,
        popup_attributes,
        value,
    )


def date_with_time_popup(table, date):
    if table.exclude and "date_popup" in table.exclude:
        return date
    return popup_html(
        date.strftime("%d %b, %Y"),
        date.strftime("%d %b %Y, %I:%M%p"),
    )


def header_with_tooltip(label, tooltip_text):
    return mark_safe(
        f"""
        <div class="relative inline-flex justify-center items-center group cursor-default">
            <span>{label}</span>
            <i class="fa-regular fa-circle-question text-xs text-slate-400 ml-1 cursor-help"></i>
            <div class="fixed hidden group-hover:block z-50 pointer-events-none -translate-x-[15%] -translate-y-[70%] transform">
                <div class="absolute top-full left-1/2 -translate-x-1/2 w-0 h-0 border-l-8 border-r-8 border-t-8 border-l-transparent border-r-transparent border-t-white"></div>
                <div class="relative bg-white w-28 rounded p-2 text-slate-500 text-xs whitespace-normal break-words">
                    {tooltip_text}
                </div>
            </div>
        </div>
    """
    )


class IndexColumn(tables.Column):
    def __init__(self, *args, **kwargs):
        kwargs.setdefault("verbose_name", "#")
        kwargs.setdefault("orderable", False)
        kwargs.setdefault("empty_values", ())
        super().__init__(*args, **kwargs)

    def render(self, value, record, bound_column, bound_row, **kwargs):
        table = bound_row._table
        page = getattr(table, "page", None)
        if page:
            start_index = (page.number - 1) * page.paginator.per_page + 1
        else:
            start_index = 1
        if not hasattr(table, "_row_counter") or getattr(table, "_row_counter_start", None) != start_index:
            table._row_counter = itertools.count(start=start_index)
            table._row_counter_start = start_index
        value = next(table._row_counter)
        return value


class BaseOpportunityList(OrgContextTable):
    stats_style = "underline underline-offset-2 justify-center"

    def __init__(self, *args, **kwargs):
        super().__init__(*args, **kwargs)
        self.use_view_url = False

    index = IndexColumn()
    opportunity = tables.Column(accessor="name")
    entity_type = tables.TemplateColumn(
        verbose_name="",
        orderable=False,
        template_code="""
                <div class="flex justify-start text-sm font-normal text-brand-deep-purple w-fit"
                     x-data="{
                       showTooltip: false,
                       tooltipStyle: '',
                       positionTooltip(el) {
                         const rect = el.getBoundingClientRect();
                         const top = rect.top - 30;  /* 30px above the icon */
                         const left = rect.left + rect.width/2;
                         this.tooltipStyle = `top:${top}px; left:${left}px; transform:translateX(-50%)`;
                       }
                     }">
                    {% if record.is_test %}
                        <div class="relative">
                            <i class="fa-light fa-file-dashed-line"
                               @mouseenter="showTooltip = true; positionTooltip($el)"
                               @mouseleave="showTooltip = false
                               "></i>
                            <span x-show="showTooltip"
                                  :style="tooltipStyle"
                                  class="fixed z-50 bg-white shadow-sm text-brand-deep-purple text-xs py-0.5 px-4 rounded-lg whitespace-nowrap">
                                Test Opportunity
                            </span>
                        </div>
                    {% else %}
                        <span class="relative">
                            <i class="invisible fa-light fa-file-dashed-line"></i>
                        </span>
                    {% endif %}
                </div>
            """,
    )

    status = tables.Column(verbose_name="Status", accessor="status", orderable=True)

    program = tables.Column()
    start_date = tables.DateColumn(format="d-M-Y")
    end_date = tables.DateColumn(format="d-M-Y")

    class Meta:
        sequence = (
            "index",
            "opportunity",
            "entity_type",
            "status",
            "program",
            "start_date",
            "end_date",
        )

    def render_status(self, value):
        if value == 0:
            badge_class = "badge badge-sm bg-green-600/20 text-green-600"
            text = "Active"
        elif value == 1:
            badge_class = "badge badge-sm bg-orange-600/20 text-orange-600"
            text = "Ended"
        else:
            badge_class = "badge badge-sm bg-slate-100 text-slate-400"
            text = "Inactive"

        return format_html(
            '<div class="flex justify-start text-sm font-normal truncate text-brand-deep-purple overflow-clip overflow-ellipsis">'
            '  <span class="{}">{}</span>'
            "</div>",
            badge_class,
            text,
        )

    def format_date(self, date):
       return date.strftime("%d-%b-%Y") if date else '--'


    def _render_div(self, value, extra_classes=""):
        base_classes = "flex text-sm font-normal truncate text-brand-deep-purple " "overflow-clip overflow-ellipsis"
        all_classes = f"{base_classes} {extra_classes}".strip()
        return format_html('<div class="{}">{}</div>', all_classes, value)

    def render_opportunity(self, value):
        return self._render_div(value, extra_classes="justify-start")

    def render_program(self, value):
        return self._render_div(value if value else "--", extra_classes="justify-start")

    def render_start_date(self, value):
        return self._render_div(self.format_date(value), extra_classes="justify-center")

    def render_end_date(self, value):
        return self._render_div(self.format_date(value), extra_classes="justify-center")


class OpportunityTable(BaseOpportunityList):
    pending_invites = tables.Column()
    inactive_workers = tables.Column()
    pending_approvals = tables.Column()
    payments_due = tables.Column()
    actions = tables.Column(empty_values=(), orderable=False, verbose_name="")

    class Meta(BaseOpportunityList.Meta):
        sequence = BaseOpportunityList.Meta.sequence + (
            "pending_invites",
            "inactive_workers",
            "pending_approvals",
            "payments_due",
            "actions",
        )

    def render_pending_invites(self, value):
        return self._render_div(value, extra_classes=self.stats_style)

    def render_inactive_workers(self, value):
        return self._render_div(value, extra_classes=self.stats_style)

    def render_pending_approvals(self, value):
        return self._render_div(value, extra_classes=self.stats_style)

    def render_payments_due(self, value):
        if value is None:
            value = 0
        return self._render_div(value, extra_classes=self.stats_style)

    def render_actions(self, record):
        actions = [
            {
                "title": "View Opportunity",
                "url": reverse("opportunity:detail", args=[self.org_slug, record.id]),
            },
            {
                "title": "View Workers",
                "url": reverse("opportunity:worker_list", args=[self.org_slug, record.id]),
            },
        ]

        if record.managed:
            actions.append(
                {
                    "title": "View Invoices",
                    "url": reverse("opportunity:detail", args=[self.org_slug, record.id]),
                    # "url": reverse("opportunity:tw_invoice_list", args=[record.organization.slug, record.id]),
                }
            )

        html = render_to_string(
            "tailwind/components/dropdowns/text_button_dropdown.html",
            context={
                "text": "...",
                "list": actions,
                "styles": "text-sm",
            },
        )
        return mark_safe(html)


class ProgramManagerOpportunityTable(BaseOpportunityList):
    active_workers = tables.Column(
        verbose_name="Active Workers"
    )
    total_deliveries = tables.Column(
        verbose_name="Total Deliveries"
    )
    verified_deliveries = tables.Column(
        verbose_name="Verified Deliveries"
    )
    worker_earnings = tables.Column(verbose_name="Worker Earnings", accessor="total_accrued")
    actions = tables.Column(empty_values=(), orderable=False, verbose_name="")

    class Meta(BaseOpportunityList.Meta):
        sequence = BaseOpportunityList.Meta.sequence + (
            "active_workers",
            "total_deliveries",
            "verified_deliveries",
            "worker_earnings",
            "actions",
        )

    def render_active_workers(self, value):
        return self._render_div(value, extra_classes=self.stats_style)

    def render_total_deliveries(self, value):
        return self._render_div(value, extra_classes=self.stats_style)

    def render_verified_deliveries(self, value):
        return self._render_div(value, extra_classes=self.stats_style)

    def render_worker_earnings(self, value):
        return self._render_div(value, extra_classes=self.stats_style)

    def render_opportunity(self, record):
        html = format_html(
            """
            <div class="flex flex-col items-start w-40">
                <p class="text-sm text-slate-900">{}</p>
                <p class="text-xs text-slate-400">{}</p>
            </div>
            """,
            record.name,
            record.organization.name,
        )
        return html

    def render_actions(self, record):
        actions = [
            {
                "title": "View Opportunity",
                "url": reverse("opportunity:detail", args=[self.org_slug, record.id]),
            },
            {
                "title": "View Workers",
                "url": reverse("opportunity:worker_list", args=[self.org_slug, record.id]),
            },
        ]

        if record.managed:
            actions.append(
                {
                    "title": "View Invoices",
                    "url": reverse("opportunity:detail", args=[self.org_slug, record.id]),
                    # "url": reverse("opportunity:tw_invoice_list", args=[record.organization.slug, record.id]),
                }
            )

        html = render_to_string(
            "tailwind/components/dropdowns/text_button_dropdown.html",
            context={
                "text": "...",
                "list": actions,
                "styles": "text-sm",
            },
        )
        return mark_safe(html)


class UserVisitVerificationTable(tables.Table):
    date_time = columns.DateTimeColumn(verbose_name="Date", accessor="visit_date", format="d M, Y H:i")
    entity_name = columns.Column(verbose_name="Entity Name")
    flags = columns.TemplateColumn(
        verbose_name="Flags",
        orderable=False,
        template_code="""
            <div class="flex relative justify-start text-sm text-brand-deep-purple font-normal w-72">
<<<<<<< HEAD
                {% if value %}
                    {% for flag in value|slice:":2" %}
                        <span class="badge badge-sm primary-light mx-1">
=======
                {% if record %}
                    {% if record.status == 'over_limit' %}
                    <span class="badge badge-sm negative-light mx-1">{{ record.get_status_display|lower }}</span>
                    {% endif %}
                {% endif %}
                {% if value %}
                    {% for flag in value|slice:":2" %}
                        {% if flag == "duplicate"%}
                        <span class="badge badge-sm warning-light mx-1">
                        {% else %}
                        <span class="badge badge-sm primary-light mx-1">
                        {% endif %}
>>>>>>> c3592299
                            {{ flag }}
                        </span>
                    {% endfor %}
                    {% if value|length > 2 %}
                    {% include "tailwind/components/badges/badge_sm_dropdown.html" with title='All Flags' list=value %}
                    {% endif %}
                {% endif %}
            </div>
            """,
    )
    last_activity = columns.DateColumn(verbose_name="Last Activity", accessor="status_modified_date", format="d M, Y")
    icons = columns.Column(verbose_name="", empty_values=("",), orderable=False)

    class Meta:
        model = UserVisit
        sequence = (
            "date_time",
            "entity_name",
            "flags",
            "last_activity",
            "icons",
        )
        fields = []
        empty_text = "No Visits for this filter."

    def __init__(self, *args, **kwargs):
        organization = kwargs.pop("organization", None)
        super().__init__(*args, **kwargs)
<<<<<<< HEAD
        self.use_view_url = False
=======
        self.use_view_url = True
>>>>>>> c3592299
        self.attrs = {"x-data": "{selectedRow: null}"}
        self.row_attrs = {
            "hx-get": lambda record: reverse(
                "opportunity:user_visit_details",
                args=[organization.slug, record.opportunity_id, record.pk],
            ),
            "hx-trigger": "click",
            "hx-indicator": "#visit-loading-indicator",
            "hx-target": "#visit-details",
            "hx-params": "none",
<<<<<<< HEAD
=======
            "hx-swap": "innerHTML",
>>>>>>> c3592299
            "@click": lambda record: f"selectedRow = {record.id}",
            ":class": lambda record: f"selectedRow == {record.id} && 'active'",
        }

    def render_icons(self, record):
        status_to_icon = {
            # Review Status Pending, Visit Status Approved
            "approved_pending_review": "fa-solid fa-circle-check text-slate-300/50",
            VisitValidationStatus.approved: "fa-solid fa-circle-check",
            VisitValidationStatus.rejected: "fa-light fa-ban",
            VisitValidationStatus.pending: "fa-light fa-flag-swallowtail",
            VisitValidationStatus.duplicate: "fa-light fa-clone",
            VisitValidationStatus.trial: "fa-light fa-marker",
            VisitValidationStatus.over_limit: "fa-light fa-marker",
            VisitReviewStatus.disagree: "fa-light fa-thumbs-down",
            VisitReviewStatus.agree: "fa-light fa-thumbs-up",
            # Review Status Pending (custom name, original choice clashes with Visit Pending)
            "pending_review": "fa-light fa-timer",
        }

        if record.status == VisitValidationStatus.pending.value:
            icon_class = status_to_icon[VisitValidationStatus.pending]
            icons_html = f'<i class="{icon_class} text-brand-deep-purple ml-4"></i>'
            return format_html(
                '<div class=" {} text-end text-brand-deep-purple text-lg">{}</div>',
                "justify-end",
                mark_safe(icons_html),
            )

        status = []
        if record.opportunity.managed and record.review_status:
            if record.review_status == VisitReviewStatus.pending.value:
                status.append("pending_review")
            else:
                status.append(record.review_status)
        if record.status in (
            VisitValidationStatus.approved,
            VisitValidationStatus.rejected,
            VisitValidationStatus.pending,
        ):
            if (
                record.review_status == VisitReviewStatus.pending.value
                and record.status == VisitValidationStatus.approved
            ):
                status.append("approved_pending_review")
            else:
                status.append(record.status)

        icons_html = ""
        for status in status:
            icon_class = status_to_icon[status]
            if icon_class:
                icons_html += f'<i class="{icon_class} text-brand-deep-purple ml-4"></i>'
        justify_class = "justify-end" if len(status) == 1 else "justify-between"

        return format_html(
            '<div class=" {} text-end text-brand-deep-purple text-lg">{}</div>',
            justify_class,
            mark_safe(icons_html),
        )


class UserInfoColumn(tables.Column):
    def __init__(self, *args, **kwargs):
        kwargs.setdefault("orderable", True)
        kwargs.setdefault("verbose_name", "Name")
        super().__init__(*args, **kwargs)

    def render(self, value):
        return format_html(
            """
            <div class="flex flex-col items-start w-40">
                <p class="text-sm text-slate-900">{}</p>
                <p class="text-xs text-slate-400">{}</p>
            </div>
            """,
            value.name,
            value.username,
        )


class SuspendedIndicatorColumn(tables.Column):
    def __init__(self, *args, **kwargs):
        kwargs.setdefault("orderable", False)
        kwargs.setdefault(
            "verbose_name", mark_safe('<div class="w-[40px]"><div class="w-4 h-2 bg-black rounded"></div></div>')
        )
        super().__init__(*args, **kwargs)

    def render(self, value):
        color_class = "negative-dark" if value else "positive-dark"
        return format_html('<div class="w-10"><div class="w-4 h-2 rounded {}"></div></div>', color_class)


def get_duration_min(total_seconds):
    total_seconds = int(total_seconds)
    minutes = (total_seconds // 60) % 60
    hours = (total_seconds // 3600) % 24
    days = total_seconds // 86400

    parts = []
    if days:
        parts.append(f"{days} day{'s' if days != 1 else ''}")
<<<<<<< HEAD
    if hours:
        parts.append(f"{hours} hr")
    if minutes or not parts:
=======
    elif hours:
        parts.append(f"{hours} hr")
    elif minutes or not parts:
>>>>>>> c3592299
        parts.append(f"{minutes} min")

    return " ".join(parts)


class DurationColumn(tables.Column):
    def render(self, value):
        total_seconds = int(value.total_seconds() if isinstance(value, timedelta) else 0)
        return get_duration_min(total_seconds)


class WorkerStatusTable(tables.Table):
    index = IndexColumn()
    user = UserInfoColumn()
    suspended = SuspendedIndicatorColumn()
    invited_date = tables.DateColumn(format="d-M-Y")
    last_active = tables.DateColumn(format="d-M-Y")
    started_learn = tables.DateColumn(format="d-M-Y", verbose_name="Started Learn", accessor="date_learn_started")
    completed_learn = tables.DateColumn(format="d-M-Y")
    days_to_complete_learn = DurationColumn()
    first_delivery = tables.Column()
    days_to_start_delivery = DurationColumn()

    def __init__(self, *args, **kwargs):
        self.use_view_url = True
        super().__init__(*args, **kwargs)

    def render_lastActive(self, value):
        return format_html(
            """
            <div class="flex flex-col items-start">
                <p class="text-sm text-slate-900 ">{}</p>
            </div>
            """,
            value,
        )


class WorkerPaymentsTable(tables.Table):
    index = IndexColumn()
    user = UserInfoColumn()
    suspended = SuspendedIndicatorColumn()
    last_active = tables.Column()
    payment_accrued = tables.Column(verbose_name="Accrued")
<<<<<<< HEAD
    total_paid = tables.Column()
    last_paid = tables.DateColumn(format="d-M-Y")
    total_confirmed_paid = tables.Column(verbose_name="Confirm")
=======
    total_paid = tables.Column(accessor="total_paid_d")
    last_paid = tables.DateColumn(format="d-M-Y")
    confirmed_paid = tables.Column(verbose_name="Confirm")
>>>>>>> c3592299

    def __init__(self, *args, **kwargs):
        self.use_view_url = True
        super().__init__(*args, **kwargs)

    class Meta:
        model = OpportunityAccess
<<<<<<< HEAD
        fields = ("user", "suspended", "payment_accrued", "total_paid", "total_confirmed_paid")
=======
        fields = ("user", "suspended", "payment_accrued", "confirmed_paid")
>>>>>>> c3592299
        sequence = (
            "index",
            "user",
            "suspended",
            "last_active",
            "payment_accrued",
            "total_paid",
            "last_paid",
<<<<<<< HEAD
            "total_confirmed_paid",
=======
            "confirmed_paid",
>>>>>>> c3592299
        )


class WorkerLearnTable(OrgContextTable):
    index = IndexColumn()
    user = UserInfoColumn()
    suspended = SuspendedIndicatorColumn()
    last_active = tables.DateColumn(format="d-M-Y")
    started_learning = tables.DateColumn(
        format="d-M-Y", accessor="date_learn_started", verbose_name="Started Learning"
    )
    modules_completed = tables.TemplateColumn(
        accessor="modules_completed_percentage",
        template_code="""
                            {% include "tailwind/components/progressbar/simple-progressbar.html" with text=flag progress=value|default:0 %}
                        """,
    )
    completed_learning = tables.DateColumn(
        format="d-M-Y", accessor="completed_learn", verbose_name="Completed Learning"
    )
    assessment = tables.Column(accessor="passed_assessment")
    attempts = tables.Column(accessor="assesment_count")
    learning_hours = DurationColumn()
    action = tables.TemplateColumn(
        verbose_name="",
        orderable=False,
        template_code="""
<<<<<<< HEAD
            <div class="opacity-0 group-hover:opacity-100 transition-opacity duration-200 text-end">
                <a><i class="fa-solid fa-chevron-right text-brand-deep-purple"></i></a>
            </div>
=======
>>>>>>> c3592299
        """,
    )

    def __init__(self, *args, **kwargs):
        self.use_view_url = True
<<<<<<< HEAD
=======
        self.opp_id = kwargs.pop("opp_id")
>>>>>>> c3592299
        super().__init__(*args, **kwargs)

    class Meta:
        model = OpportunityAccess
        fields = ("suspended", "user")
        sequence = (
            "index",
            "user",
            "suspended",
            "last_active",
            "started_learning",
            "modules_completed",
            "completed_learning",
            "assessment",
            "attempts",
            "learning_hours",
            "action",
        )

    def render_assessment(self, value, record):
        if not record.date_learn_started:
            return "--"
        return "Passed" if value else "Failed"

    def render_action(self, record):
<<<<<<< HEAD
        url = reverse("opportunity:worker_learn_progress", args=(self.org_slug, record.id))
=======
        url = reverse("opportunity:worker_learn_progress", args=(self.org_slug, self.opp_id, record.id))
>>>>>>> c3592299
        return format_html(
            """ <div class="opacity-0 group-hover:opacity-100 transition-opacity duration-200 text-end">
                <a href="{url}"><i class="fa-solid fa-chevron-right text-brand-deep-purple"></i></a>
            </div>""",
            url=url,
        )


<<<<<<< HEAD
class WorkerDeliveryTable(tables.Table):
=======
class WorkerDeliveryTable(OrgContextTable):
>>>>>>> c3592299
    use_view_url = True

    id = tables.Column(visible=False)
    index = IndexColumn()
    user = tables.Column(orderable=False, verbose_name="Name")
    suspended = SuspendedIndicatorColumn()
    last_active = tables.Column()
<<<<<<< HEAD
    payment_unit = tables.Column()
=======
    payment_unit = tables.Column(orderable=False)
>>>>>>> c3592299
    started = tables.Column(accessor="started_delivery")
    delivered = tables.Column(accessor="completed")
    pending = tables.Column()
    approved = tables.Column()
    rejected = tables.Column()
    action = tables.TemplateColumn(
        verbose_name="",
        orderable=False,
        template_code="""

        """,
    )

    class Meta:
        model = OpportunityAccess
        fields = ("id", "suspended", "user")
        sequence = (
            "index",
            "user",
            "suspended",
            "last_active",
            "payment_unit",
            "started",
            "delivered",
            "pending",
            "approved",
            "rejected",
            "action",
        )

    def __init__(self, *args, **kwargs):
<<<<<<< HEAD
        self.org_slug = kwargs.pop("org_slug")
=======
>>>>>>> c3592299
        self.opp_id = kwargs.pop("opp_id")
        self.use_view_url = True
        super().__init__(*args, **kwargs)
        self._seen_users = set()

    def render_action(self, record):
        url = reverse("opportunity:user_visits_list", args=(self.org_slug, self.opp_id, record.id))
        template = """
            <div class="opacity-0 group-hover:opacity-100 transition-opacity duration-200 text-end">
                <a href="{}"><i class="fa-solid fa-chevron-right text-brand-deep-purple"></i></a>
            </div>
        """
        return format_html(template, url)

    def render_user(self, value):
        if value.id in self._seen_users:
            return ""
        self._seen_users.add(value.id)
        return format_html(
            """
            <div class="flex flex-col items-start w-40">
                <p class="text-sm text-slate-900">{}</p>
                <p class="text-xs text-slate-400">{}</p>
            </div>
            """,
            value.name,
            value.username,
        )

    def render_index(self, value, record):
        page = getattr(self, "page", None)
        if page:
            start_index = (page.number - 1) * page.paginator.per_page + 1
        else:
            start_index = 1

        if record.user.id in self._seen_users:
            return ""

        if (
            not hasattr(self, "_row_counter")
            or not hasattr(self, "_row_counter_start")
            or self._row_counter_start != start_index
        ):
            self._row_counter = itertools.count(start=start_index)
            self._row_counter_start = start_index

        display_index = next(self._row_counter)

        return display_index


class WorkerLearnStatusTable(tables.Table):
    index = IndexColumn()
    module_name = tables.Column(accessor="module__name", orderable=False)
    date = tables.DateColumn(format="d-M-Y", verbose_name="Date Completed", accessor="date", orderable=False)
    duration = DurationColumn(accessor="duration", orderable=False)
    time = tables.Column(accessor="date", verbose_name="Time Completed", orderable=False)

    def render_time(self, value):
        if value:
            value = localtime(value)
            return value.strftime("%H:%M")
        return "--"

    class Meta:
        sequence = ("index", "module_name", "date", "time", "duration")<|MERGE_RESOLUTION|>--- conflicted
+++ resolved
@@ -847,11 +847,6 @@
         orderable=False,
         template_code="""
             <div class="flex relative justify-start text-sm text-brand-deep-purple font-normal w-72">
-<<<<<<< HEAD
-                {% if value %}
-                    {% for flag in value|slice:":2" %}
-                        <span class="badge badge-sm primary-light mx-1">
-=======
                 {% if record %}
                     {% if record.status == 'over_limit' %}
                     <span class="badge badge-sm negative-light mx-1">{{ record.get_status_display|lower }}</span>
@@ -864,7 +859,6 @@
                         {% else %}
                         <span class="badge badge-sm primary-light mx-1">
                         {% endif %}
->>>>>>> c3592299
                             {{ flag }}
                         </span>
                     {% endfor %}
@@ -893,11 +887,7 @@
     def __init__(self, *args, **kwargs):
         organization = kwargs.pop("organization", None)
         super().__init__(*args, **kwargs)
-<<<<<<< HEAD
-        self.use_view_url = False
-=======
         self.use_view_url = True
->>>>>>> c3592299
         self.attrs = {"x-data": "{selectedRow: null}"}
         self.row_attrs = {
             "hx-get": lambda record: reverse(
@@ -908,10 +898,7 @@
             "hx-indicator": "#visit-loading-indicator",
             "hx-target": "#visit-details",
             "hx-params": "none",
-<<<<<<< HEAD
-=======
             "hx-swap": "innerHTML",
->>>>>>> c3592299
             "@click": lambda record: f"selectedRow = {record.id}",
             ":class": lambda record: f"selectedRow == {record.id} && 'active'",
         }
@@ -1015,15 +1002,9 @@
     parts = []
     if days:
         parts.append(f"{days} day{'s' if days != 1 else ''}")
-<<<<<<< HEAD
-    if hours:
-        parts.append(f"{hours} hr")
-    if minutes or not parts:
-=======
     elif hours:
         parts.append(f"{hours} hr")
     elif minutes or not parts:
->>>>>>> c3592299
         parts.append(f"{minutes} min")
 
     return " ".join(parts)
@@ -1068,15 +1049,9 @@
     suspended = SuspendedIndicatorColumn()
     last_active = tables.Column()
     payment_accrued = tables.Column(verbose_name="Accrued")
-<<<<<<< HEAD
-    total_paid = tables.Column()
-    last_paid = tables.DateColumn(format="d-M-Y")
-    total_confirmed_paid = tables.Column(verbose_name="Confirm")
-=======
     total_paid = tables.Column(accessor="total_paid_d")
     last_paid = tables.DateColumn(format="d-M-Y")
     confirmed_paid = tables.Column(verbose_name="Confirm")
->>>>>>> c3592299
 
     def __init__(self, *args, **kwargs):
         self.use_view_url = True
@@ -1084,11 +1059,7 @@
 
     class Meta:
         model = OpportunityAccess
-<<<<<<< HEAD
-        fields = ("user", "suspended", "payment_accrued", "total_paid", "total_confirmed_paid")
-=======
         fields = ("user", "suspended", "payment_accrued", "confirmed_paid")
->>>>>>> c3592299
         sequence = (
             "index",
             "user",
@@ -1097,11 +1068,7 @@
             "payment_accrued",
             "total_paid",
             "last_paid",
-<<<<<<< HEAD
-            "total_confirmed_paid",
-=======
             "confirmed_paid",
->>>>>>> c3592299
         )
 
 
@@ -1129,21 +1096,12 @@
         verbose_name="",
         orderable=False,
         template_code="""
-<<<<<<< HEAD
-            <div class="opacity-0 group-hover:opacity-100 transition-opacity duration-200 text-end">
-                <a><i class="fa-solid fa-chevron-right text-brand-deep-purple"></i></a>
-            </div>
-=======
->>>>>>> c3592299
         """,
     )
 
     def __init__(self, *args, **kwargs):
         self.use_view_url = True
-<<<<<<< HEAD
-=======
         self.opp_id = kwargs.pop("opp_id")
->>>>>>> c3592299
         super().__init__(*args, **kwargs)
 
     class Meta:
@@ -1169,11 +1127,7 @@
         return "Passed" if value else "Failed"
 
     def render_action(self, record):
-<<<<<<< HEAD
-        url = reverse("opportunity:worker_learn_progress", args=(self.org_slug, record.id))
-=======
         url = reverse("opportunity:worker_learn_progress", args=(self.org_slug, self.opp_id, record.id))
->>>>>>> c3592299
         return format_html(
             """ <div class="opacity-0 group-hover:opacity-100 transition-opacity duration-200 text-end">
                 <a href="{url}"><i class="fa-solid fa-chevron-right text-brand-deep-purple"></i></a>
@@ -1182,11 +1136,7 @@
         )
 
 
-<<<<<<< HEAD
-class WorkerDeliveryTable(tables.Table):
-=======
 class WorkerDeliveryTable(OrgContextTable):
->>>>>>> c3592299
     use_view_url = True
 
     id = tables.Column(visible=False)
@@ -1194,11 +1144,7 @@
     user = tables.Column(orderable=False, verbose_name="Name")
     suspended = SuspendedIndicatorColumn()
     last_active = tables.Column()
-<<<<<<< HEAD
-    payment_unit = tables.Column()
-=======
     payment_unit = tables.Column(orderable=False)
->>>>>>> c3592299
     started = tables.Column(accessor="started_delivery")
     delivered = tables.Column(accessor="completed")
     pending = tables.Column()
@@ -1230,10 +1176,6 @@
         )
 
     def __init__(self, *args, **kwargs):
-<<<<<<< HEAD
-        self.org_slug = kwargs.pop("org_slug")
-=======
->>>>>>> c3592299
         self.opp_id = kwargs.pop("opp_id")
         self.use_view_url = True
         super().__init__(*args, **kwargs)
