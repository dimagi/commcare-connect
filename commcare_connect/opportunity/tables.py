--- conflicted
+++ resolved
@@ -15,12 +15,9 @@
 from commcare_connect.opportunity.models import (
     CatchmentArea,
     CompletedWork,
-<<<<<<< HEAD
     CompletedWorkStatus,
-=======
     DeliverUnit,
     LearnModule,
->>>>>>> 3b83b7c0
     OpportunityAccess,
     Payment,
     PaymentInvoice,
