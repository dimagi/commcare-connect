import itertools

import django_tables2 as tables
from crispy_forms.helper import FormHelper
from crispy_forms.layout import Column, Layout, Row
from django.template.loader import render_to_string
from django.urls import reverse
from django.utils.html import format_html
from django.utils.safestring import mark_safe
from django.utils.timezone import localtime
from django_filters import ChoiceFilter, DateRangeFilter, FilterSet, ModelChoiceFilter
from django_tables2 import columns, utils

from commcare_connect.opportunity.models import (
    CatchmentArea,
    CompletedWork,
    OpportunityAccess,
    Payment,
    PaymentInvoice,
    PaymentUnit,
    UserInvite,
    UserInviteStatus,
    UserVisit,
    VisitReviewStatus,
    VisitValidationStatus,
)
from commcare_connect.users.models import User
from commcare_connect.utils.tables import (
    STOP_CLICK_PROPAGATION_ATTR,
    TEXT_CENTER_ATTR,
    ClickableRowsTable,
    DMYTColumn,
    DurationColumn,
    IndexColumn,
    OrgContextTable,
    merge_attrs,
)


class OpportunityContextTable(OrgContextTable):
    def __init__(self, *args, **kwargs):
        self.opp_id = kwargs.pop("opp_id", None)
        super().__init__(*args, **kwargs)


class LearnStatusTable(OrgContextTable):
    display_name = columns.Column(verbose_name="Name")
    learn_progress = columns.Column(verbose_name="Modules Completed")
    assessment_count = columns.Column(verbose_name="Number of Attempts")
    assessment_status = columns.Column(verbose_name="Assessment Status")
    details = columns.Column(verbose_name="", empty_values=())

    class Meta:
        model = OpportunityAccess
        fields = ("display_name", "learn_progress", "assessment_status", "assessment_count")
        sequence = ("display_name", "learn_progress")
        orderable = False
        empty_text = "No learn progress for users."

    def render_details(self, record):
        url = reverse(
            "opportunity:user_learn_progress",
            kwargs={"org_slug": self.org_slug, "opp_id": record.opportunity.id, "pk": record.pk},
        )
        return mark_safe(f'<a href="{url}">View Details</a>')


def show_warning(record):
    if record.status not in (VisitValidationStatus.approved, VisitValidationStatus.rejected):
        if record.flagged:
            return "table-warning"
    return ""


class UserVisitReviewFilter(FilterSet):
    review_status = ChoiceFilter(choices=VisitReviewStatus.choices, empty_label="All Reviews")
    user = ModelChoiceFilter(queryset=User.objects.none(), empty_label="All Users", to_field_name="username")
    visit_date = DateRangeFilter()

    def __init__(self, *args, **kwargs):
        super().__init__(*args, **kwargs)
        self.filters["user"].queryset = User.objects.filter(id__in=self.queryset.values_list("user_id", flat=True))
        self.filters["user"].field.label_from_instance = lambda obj: obj.name

        self.form.helper = FormHelper()
        self.form.helper.disable_csrf = True
        self.form.helper.form_class = "form-inline"
        self.form.helper.layout = Layout(
            Row(
                Column("review_status", css_class="col-md-3"),
                Column("user", css_class="col-md-3"),
                Column("visit_date", css_class="col-md-3"),
            )
        )
        for field_name in self.form.fields.keys():
            self.form.fields[field_name].widget.attrs.update({"@change": "$refs.reviewFilterForm.submit()"})

    class Meta:
        model = UserVisit
        fields = ["review_status", "user", "visit_date"]


class UserVisitFilter(UserVisitReviewFilter):
    status = ChoiceFilter(choices=VisitValidationStatus.choices, empty_label="All Visits")

    def __init__(self, *args, **kwargs):
        managed_opportunity = kwargs.pop("managed_opportunity", False)
        super().__init__(*args, **kwargs)
        fields = ["status"]
        if managed_opportunity:
            fields.append("review_status")
        self.form.helper.layout = Layout(Row(*[Column(field, css_class="col-md-3") for field in fields]))
        for field in fields:
            self.form.fields[field].widget.attrs.update({"@change": "$refs.visitFilterForm.submit()"})

    class Meta:
        model = UserVisit
        fields = ["status", "review_status"]


class UserVisitTable(OrgContextTable):
    # export only columns
    visit_id = columns.Column("Visit ID", accessor="xform_id", visible=False)
    username = columns.Column("Username", accessor="user__username", visible=False)
    form_json = columns.Column("Form JSON", accessor="form_json", visible=False)
    visit_date_export = columns.DateTimeColumn(
        verbose_name="Visit date", accessor="visit_date", format="c", visible=False
    )
    reason = columns.Column("Rejected Reason", accessor="reason", visible=False)
    justification = columns.Column("Justification", accessor="justification", visible=False)
    duration = columns.Column("Duration", accessor="duration", visible=False)
    entity_id = columns.Column("Entity ID", accessor="entity_id", visible=False)

    deliver_unit = columns.Column("Unit Name", accessor="deliver_unit__name")
    entity_name = columns.Column("Entity Name", accessor="entity_name")
    flag_reason = columns.Column("Flags", accessor="flag_reason", empty_values=({}, None))
    details = columns.Column(verbose_name="", empty_values=())

    def render_details(self, record):
        url = reverse(
            "opportunity:visit_verification",
            kwargs={"org_slug": self.org_slug, "pk": record.pk},
        )
        return mark_safe(f'<a class="btn btn-sm btn-primary" href="{url}">Review</a>')

    def render_flag_reason(self, value):
        short = [flag[1] for flag in value.get("flags")]
        return ", ".join(short)

    class Meta:
        model = UserVisit
        fields = ("user__name", "username", "visit_date", "status", "review_status")
        sequence = (
            "visit_id",
            "visit_date",
            "visit_date_export",
            "status",
            "review_status",
            "username",
            "user__name",
            "deliver_unit",
        )
        empty_text = "No forms."
        orderable = False
        row_attrs = {"class": show_warning}
        template_name = "django_tables2/bootstrap5.html"


class OpportunityPaymentTable(OrgContextTable):
    display_name = columns.Column(verbose_name="Name")
    username = columns.Column(accessor="user__username", visible=False)
    view_payments = columns.Column(verbose_name="", empty_values=())

    def render_view_payments(self, record):
        url = reverse(
            "opportunity:user_payments_table",
            kwargs={"org_slug": self.org_slug, "opp_id": record.opportunity.id, "pk": record.pk},
        )
        return mark_safe(f'<a href="{url}">View Details</a>')

    class Meta:
        model = OpportunityAccess
        fields = ("display_name", "username", "payment_accrued", "total_paid", "total_confirmed_paid")
        orderable = False
        empty_text = "No user have payments accrued yet."


class UserPaymentsTable(tables.Table):
    class Meta:
        model = Payment
        fields = ("amount", "date_paid", "payment_method", "payment_operator")
        orderable = False
        empty_text = "No payments made for this user"
        template_name = "django_tables2/bootstrap5.html"


class AggregateColumn(columns.Column):
    def render_footer(self, bound_column, table):
        return sum(1 if bound_column.accessor.resolve(row) else 0 for row in table.data)


class SumColumn(columns.Column):
    def render_footer(self, bound_column, table):
        return sum(bound_column.accessor.resolve(row) or 0 for row in table.data)


class BooleanAggregateColumn(columns.BooleanColumn, AggregateColumn):
    pass


class UserStatusTable(OrgContextTable):
    display_name = columns.Column(verbose_name="Name", footer="Total", empty_values=())
    username = columns.Column(accessor="opportunity_access__user__username", visible=False)
    claimed = AggregateColumn(verbose_name="Job Claimed", accessor="job_claimed")
    status = columns.Column(
        footer=lambda table: f"Accepted: {sum(invite.status == UserInviteStatus.accepted for invite in table.data)}",
    )
    started_learning = AggregateColumn(
        verbose_name="Started Learning", accessor="opportunity_access__date_learn_started"
    )
    completed_learning = AggregateColumn(verbose_name="Completed Learning", accessor="date_learn_completed")
    passed_assessment = BooleanAggregateColumn(verbose_name="Passed Assessment")
    started_delivery = AggregateColumn(verbose_name="Started Delivery", accessor="date_deliver_started")
    last_visit_date = columns.Column(accessor="last_visit_date_d")
    view_profile = columns.Column("", empty_values=(), footer=lambda table: f"Invited: {len(table.rows)}")

    class Meta:
        model = UserInvite
        fields = ("status",)
        sequence = (
            "display_name",
            "username",
            "status",
            "started_learning",
            "completed_learning",
            "passed_assessment",
            "claimed",
            "started_delivery",
            "last_visit_date",
        )
        empty_text = "No users invited for this opportunity."
        orderable = False

    def render_display_name(self, record):
        if not getattr(record.opportunity_access, "accepted", False):
            return "---"
        return record.opportunity_access.display_name

    def render_view_profile(self, record):
        if not getattr(record.opportunity_access, "accepted", False):
            resend_invite_url = reverse(
                "opportunity:resend_user_invite", args=(self.org_slug, record.opportunity.id, record.id)
            )
            urls = [resend_invite_url]
            buttons = [
                """<button title="Resend invitation"
                hx-post="{}" hx-target="#modalBodyContent" hx-trigger="click"
                hx-on::after-request="handleResendInviteResponse(event)"
                class="btn btn-sm btn-success">Resend</button>"""
            ]
            if record.status == UserInviteStatus.not_found:
                invite_delete_url = reverse(
                    "opportunity:user_invite_delete", args=(self.org_slug, record.opportunity.id, record.id)
                )
                urls.append(invite_delete_url)
                buttons.append(
                    """<button title="Delete invitation"
                            hx-post="{}" hx-swap="none"
                            hx-confirm="Please confirm to delete the User Invite."
                            class="btn btn-sm btn-danger" type="button"><i class="bi bi-trash"></i></button>"""
                )
            button_html = f"""<div class="d-flex gap-1">{"".join(buttons)}</div>"""
            return format_html(button_html, *urls)
        url = reverse(
            "opportunity:user_profile",
            kwargs={"org_slug": self.org_slug, "opp_id": record.opportunity.id, "pk": record.opportunity_access_id},
        )
        return format_html('<a class="btn btn-primary btn-sm" href="{}">View Profile</a>', url)

    def render_started_learning(self, record, value):
        return date_with_time_popup(self, value)

    def render_completed_learning(self, record, value):
        return date_with_time_popup(self, value)

    def render_started_delivery(self, record, value):
        return date_with_time_popup(self, value)

    def render_last_visit_date(self, record, value):
        return date_with_time_popup(self, value)


class PaymentUnitTable(OrgContextTable):
    deliver_units = columns.Column("Deliver Units")
    details = columns.Column(verbose_name="", empty_values=())

    class Meta:
        model = PaymentUnit
        fields = ("name", "amount")
        empty_text = "No payment units for this opportunity."
        orderable = False

    def render_deliver_units(self, record):
        deliver_units = "".join([f"<li>{d.name}</li>" for d in record.deliver_units.all()])
        return mark_safe(f"<ul>{deliver_units}</ul>")

    def render_details(self, record):
        url = reverse(
            "opportunity:edit_payment_unit",
            kwargs={"org_slug": self.org_slug, "opp_id": record.opportunity.id, "pk": record.pk},
        )
        return mark_safe(f'<a href="{url}">Edit</a>')


class DeliverStatusTable(OrgContextTable):
    display_name = columns.Column(verbose_name="Name of the User", footer="Total")
    username = columns.Column(accessor="user__username", visible=False)
    payment_unit = columns.Column("Name of Payment Unit")
    completed = SumColumn("Delivered")
    pending = SumColumn("Pending")
    approved = SumColumn("Approved")
    rejected = SumColumn("Rejected")
    over_limit = SumColumn("Over Limit")
    incomplete = SumColumn("Incomplete")
    details = columns.Column(verbose_name="", empty_values=())

    class Meta:
        model = OpportunityAccess
        orderable = False
        fields = ("display_name",)
        sequence = (
            "display_name",
            "username",
            "payment_unit",
            "completed",
            "pending",
            "approved",
            "rejected",
            "over_limit",
            "incomplete",
        )

    def render_details(self, record):
        url = reverse(
            "opportunity:user_visits_list",
            kwargs={"org_slug": self.org_slug, "opp_id": record.opportunity.id, "pk": record.pk},
        )
        return mark_safe(f'<a href="{url}">View Details</a>')

    def render_last_visit_date(self, record, value):
        return date_with_time_popup(self, value)


class CompletedWorkTable(tables.Table):
    id = columns.Column("Instance Id", visible=False)
    username = columns.Column(accessor="opportunity_access__user__username", visible=False)
    phone_number = columns.Column(accessor="opportunity_access__user__phone_number", visible=False)
    entity_id = columns.Column(visible=False)
    reason = columns.Column("Rejected Reason", accessor="reason", visible=False)
    display_name = columns.Column("Name of the User", accessor="opportunity_access__display_name")
    payment_unit = columns.Column("Payment Unit", accessor="payment_unit__name")
    status = columns.Column("Payment Approval")

    class Meta:
        model = CompletedWork
        fields = (
            "entity_id",
            "entity_name",
            "status",
            "reason",
            "completion_date",
            "flags",
        )
        orderable = False
        sequence = (
            "id",
            "username",
            "phone_number",
            "display_name",
            "entity_id",
            "entity_name",
            "payment_unit",
            "completion_date",
            "flags",
            "status",
            "reason",
        )

    def render_flags(self, record, value):
        return ", ".join(value)

    def render_completion_date(self, record, value):
        return date_with_time_popup(self, value)


class SuspendedUsersTable(tables.Table):
    display_name = columns.Column("Name of the User")
    revoke_suspension = columns.LinkColumn(
        "opportunity:revoke_user_suspension",
        verbose_name="",
        text="Revoke",
        args=[utils.A("opportunity__organization__slug"), utils.A("opportunity__id"), utils.A("pk")],
    )

    class Meta:
        model = OpportunityAccess
        fields = ("display_name", "suspension_date", "suspension_reason")
        orderable = False
        empty_text = "No suspended users."

    def render_suspension_date(self, record, value):
        return date_with_time_popup(self, value)

    def render_revoke_suspension(self, record, value):
        revoke_url = reverse(
            "opportunity:revoke_user_suspension",
            args=(record.opportunity.organization.slug, record.opportunity.id, record.pk),
        )
        page_url = reverse(
            "opportunity:suspended_users_list", args=(record.opportunity.organization.slug, record.opportunity_id)
        )
        return format_html('<a class="btn btn-success" href="{}?next={}">Revoke</a>', revoke_url, page_url)


class CatchmentAreaTable(tables.Table):
    username = columns.Column(accessor="opportunity_access__user__username", verbose_name="Username")
    name_of_user = columns.Column(accessor="opportunity_access__user__name", verbose_name="Name")
    phone_number = columns.Column(accessor="opportunity_access__user__phone_number", verbose_name="Phone Number")
    name = columns.Column(verbose_name="Area name")
    active = columns.Column(verbose_name="Active")
    latitude = columns.Column(verbose_name="Latitude")
    longitude = columns.Column(verbose_name="Longitude")
    radius = columns.Column(verbose_name="Radius")
    site_code = columns.Column(verbose_name="Site code")

    def render_active(self, value):
        return "Yes" if value else "No"

    class Meta:
        model = CatchmentArea
        fields = (
            "username",
            "site_code",
            "name",
            "name_of_user",
            "phone_number",
            "active",
            "latitude",
            "longitude",
            "radius",
        )
        orderable = False
        sequence = (
            "username",
            "name_of_user",
            "phone_number",
            "name",
            "site_code",
            "active",
            "latitude",
            "longitude",
            "radius",
        )


class UserVisitReviewTable(OrgContextTable):
    pk = columns.CheckBoxColumn(
        accessor="pk",
        verbose_name="",
        attrs={
            "input": {"x-model": "selected"},
            "th__input": {"@click": "toggleSelectAll()", "x-bind:checked": "selectAll"},
        },
    )
    visit_id = columns.Column("Visit ID", accessor="xform_id", visible=False)
    username = columns.Column(accessor="user__username", verbose_name="Username")
    name = columns.Column(accessor="user__name", verbose_name="Name of the User", orderable=True)
    justification = columns.Column(verbose_name="Justification")
    visit_date = columns.Column(orderable=True)
    created_on = columns.Column(accessor="review_created_on", verbose_name="Review Requested On")
    review_status = columns.Column(verbose_name="Program Manager Review", orderable=True)
    user_visit = columns.Column(verbose_name="User Visit", empty_values=())

    class Meta:
        model = UserVisit
        orderable = False
        fields = (
            "pk",
            "username",
            "name",
            "status",
            "justification",
            "visit_date",
            "review_status",
            "created_on",
            "user_visit",
        )
        empty_text = "No visits submitted for review."
        template_name = "django_tables2/bootstrap5.html"

    def render_user_visit(self, record):
        url = reverse(
            "opportunity:visit_verification",
            kwargs={"org_slug": self.org_slug, "pk": record.pk},
        )
        return mark_safe(f'<a href="{url}">View</a>')


class PaymentReportTable(tables.Table):
    payment_unit = columns.Column(verbose_name="Payment Unit")
    approved = SumColumn(verbose_name="Approved Units")
    user_payment_accrued = SumColumn(verbose_name="User Payment Accrued")
    nm_payment_accrued = SumColumn(verbose_name="Network Manager Payment Accrued")

    class Meta:
        orderable = False


class PaymentInvoiceTable(OpportunityContextTable):
    payment_status = columns.Column(verbose_name="Payment Status", accessor="payment", empty_values=())
    payment_date = columns.Column(verbose_name="Payment Date", accessor="payment", empty_values=(None))
    actions = tables.Column(empty_values=(), orderable=False, verbose_name="Pay")

    class Meta:
        model = PaymentInvoice
        orderable = False
        fields = ("amount", "date", "invoice_number", "service_delivery")
        sequence = (
            "amount",
            "date",
            "invoice_number",
            "payment_status",
            "payment_date",
            "service_delivery",
            "actions",
        )
        empty_text = "No Payment Invoices"

    def __init__(self, *args, **kwargs):
        self.csrf_token = kwargs.pop("csrf_token")
        super().__init__(*args, **kwargs)

    def render_payment_status(self, value):
        if value is not None:
            return "Paid"
        return "Pending"

    def render_payment_date(self, value):
        if value is not None:
            return value.date_paid
        return

    def render_actions(self, record):
        invoice_approve_url = reverse("opportunity:invoice_approve", args=[self.org_slug, self.opp_id])
        template_string = f"""
            <form method="POST" action="{ invoice_approve_url  }">
                <input type="hidden" name="csrfmiddlewaretoken" value="{ self.csrf_token }">
                <input type="hidden" name="pk" value="{ record.pk }">
                <button type="submit" class="button button-md outline-style" {'disabled' if getattr(record, 'payment', None) else ''}>Pay</button>
            </form>
        """
        return mark_safe(template_string)


def popup_html(value, popup_title, popup_direction="top", popup_class="", popup_attributes=""):
    return format_html(
        "<span class='{}' data-bs-toggle='tooltip' data-bs-placement='{}' data-bs-title='{}' {}>{}</span>",
        popup_class,
        popup_direction,
        popup_title,
        popup_attributes,
        value,
    )


def date_with_time_popup(table, date):
    if table.exclude and "date_popup" in table.exclude:
        return date
    return popup_html(
        date.strftime("%d %b, %Y"),
        date.strftime("%d %b %Y, %I:%M%p"),
    )


def header_with_tooltip(label, tooltip_text):
    return mark_safe(
        f"""
        <div x-data x-tooltip.raw="{tooltip_text}">
            {label}
        </div>
        """
    )


class BaseOpportunityList(ClickableRowsTable):
    stats_style = "underline underline-offset-2 justify-center"

    def __init__(self, *args, **kwargs):
        super().__init__(*args, **kwargs)
        self.use_view_url = False

    index = IndexColumn()
    opportunity = tables.Column(accessor="name")
    entity_type = tables.TemplateColumn(
        verbose_name="",
        orderable=False,
        template_code="""
                <div class="flex justify-start text-sm font-normal text-brand-deep-purple w-fit"
                     x-data="{
                       showTooltip: false,
                       tooltipStyle: '',
                       positionTooltip(el) {
                         const rect = el.getBoundingClientRect();
                         const top = rect.top - 30;  /* 30px above the icon */
                         const left = rect.left + rect.width/2;
                         this.tooltipStyle = `top:${top}px; left:${left}px; transform:translateX(-50%)`;
                       }
                     }">
                    {% if record.is_test %}
                        <div class="relative">
                            <i class="fa-light fa-file-dashed-line"
                               @mouseenter="showTooltip = true; positionTooltip($el)"
                               @mouseleave="showTooltip = false
                               "></i>
                            <span x-show="showTooltip"
                                  :style="tooltipStyle"
                                  class="fixed z-50 bg-white shadow-sm text-brand-deep-purple text-xs py-0.5 px-4 rounded-lg whitespace-nowrap">
                                Test Opportunity
                            </span>
                        </div>
                    {% else %}
                        <span class="relative">
                            <i class="invisible fa-light fa-file-dashed-line"></i>
                        </span>
                    {% endif %}
                </div>
            """,
    )

    status = tables.Column(verbose_name="Status", accessor="status", orderable=True)

    program = tables.Column(attrs=TEXT_CENTER_ATTR)
    start_date = DMYTColumn(attrs=TEXT_CENTER_ATTR)
    end_date = DMYTColumn(attrs=TEXT_CENTER_ATTR)

    class Meta:
        sequence = (
            "index",
            "opportunity",
            "entity_type",
            "status",
            "program",
            "start_date",
            "end_date",
        )

    def row_click_url(self, record):
        return reverse("opportunity:detail", args=(self.org_slug, record.id))

    def render_status(self, value):
        if value == 0:
            badge_class = "badge badge-sm bg-green-600/20 text-green-600"
            text = "Active"
        elif value == 1:
            badge_class = "badge badge-sm bg-orange-600/20 text-orange-600"
            text = "Ended"
        else:
            badge_class = "badge badge-sm bg-slate-100 text-slate-400"
            text = "Inactive"

        return format_html(
            '<div class="flex justify-start text-sm font-normal truncate text-brand-deep-purple overflow-clip overflow-ellipsis">'
            '  <span class="{}">{}</span>'
            "</div>",
            badge_class,
            text,
        )

    def _render_div(self, value, extra_classes=""):
        base_classes = "flex text-sm font-normal truncate text-brand-deep-purple " "overflow-clip overflow-ellipsis"
        all_classes = f"{base_classes} {extra_classes}".strip()
        return format_html('<div class="{}">{}</div>', all_classes, value)

    def render_opportunity(self, value):
        return self._render_div(value, extra_classes="justify-start")

    def render_program(self, value):
        return self._render_div(value if value else "--", extra_classes="justify-start")

    def render_worker_list_url_column(self, value, opp_id, active_tab="workers", sort=None):
        url = reverse("opportunity:worker_list", args=(self.org_slug, opp_id))
        url = f"{url}?active_tab={active_tab}"

        if sort:
            url += "&" + sort
        value = format_html('<a href="{}">{}</a>', url, value)
        return self._render_div(value, extra_classes=self.stats_style)


class OpportunityTable(BaseOpportunityList):
    col_attrs = merge_attrs(TEXT_CENTER_ATTR, STOP_CLICK_PROPAGATION_ATTR)

    pending_invites = tables.Column(
        verbose_name=header_with_tooltip(
            "Pending Invites", "Workers not yet clicked on invite link or started learning in app"
        ),
        attrs=col_attrs,
    )
    inactive_workers = tables.Column(
        verbose_name=header_with_tooltip("Inactive Workers", "Did not submit a Learn or Deliver form in 3 day"),
        attrs=col_attrs,
    )
    pending_approvals = tables.Column(
        verbose_name=header_with_tooltip(
            "Pending Approvals", "Deliveries that are flagged and require NM or PM approval"
        ),
        attrs=col_attrs,
    )
    payments_due = tables.Column(
        verbose_name=header_with_tooltip("Payments Due", "Worker payments accrued minus the amount paid"),
        attrs=col_attrs,
    )
    actions = tables.Column(empty_values=(), orderable=False, verbose_name="", attrs=STOP_CLICK_PROPAGATION_ATTR)

    class Meta(BaseOpportunityList.Meta):
        sequence = BaseOpportunityList.Meta.sequence + (
            "pending_invites",
            "inactive_workers",
            "pending_approvals",
            "payments_due",
            "actions",
        )

    def render_pending_invites(self, value, record):
        return self.render_worker_list_url_column(value=value, opp_id=record.id)

    def render_inactive_workers(self, value, record):
        return self.render_worker_list_url_column(value=value, opp_id=record.id, sort="sort=last_active")

    def render_pending_approvals(self, value, record):
        return self.render_worker_list_url_column(
            value=value, opp_id=record.id, active_tab="delivery", sort="sort=-pending"
        )

    def render_payments_due(self, value, record):
        if value is None:
            value = 0
        return self.render_worker_list_url_column(
            value=value, opp_id=record.id, active_tab="payments", sort="sort=-total_paid"
        )

    def render_actions(self, record):
        actions = [
            {
                "title": "View Opportunity",
                "url": reverse("opportunity:detail", args=[self.org_slug, record.id]),
            },
            {
                "title": "View Workers",
                "url": reverse("opportunity:worker_list", args=[self.org_slug, record.id]),
            },
        ]

        if record.managed:
            actions.append(
                {
                    "title": "View Invoices",
                    "url": reverse("opportunity:invoice_list", args=[self.org_slug, record.id]),
                }
            )

        html = render_to_string(
            "tailwind/components/dropdowns/text_button_dropdown.html",
            context={
                "text": "...",
                "list": actions,
                "styles": "text-sm",
            },
        )
        return mark_safe(html)


class ProgramManagerOpportunityTable(BaseOpportunityList):
    col_attrs = merge_attrs(TEXT_CENTER_ATTR, STOP_CLICK_PROPAGATION_ATTR)

    active_workers = tables.Column(
        verbose_name=header_with_tooltip(
            "Active Workers", "Worker delivered a Learn or Deliver form in the last 3 days"
        ),
        attrs=col_attrs,
    )
    total_deliveries = tables.Column(
        verbose_name=header_with_tooltip("Total Deliveries", "Payment units completed"), attrs=col_attrs
    )
    verified_deliveries = tables.Column(
        verbose_name=header_with_tooltip("Verified Deliveries", "Payment units fully approved by PM and NM"),
        attrs=col_attrs,
    )
    worker_earnings = tables.Column(
        verbose_name=header_with_tooltip("Worker Earnings", "Total payment accrued to worker"),
        accessor="total_accrued",
        attrs=col_attrs,
    )
    actions = tables.Column(empty_values=(), orderable=False, verbose_name="", attrs=STOP_CLICK_PROPAGATION_ATTR)

    class Meta(BaseOpportunityList.Meta):
        sequence = BaseOpportunityList.Meta.sequence + (
            "active_workers",
            "total_deliveries",
            "verified_deliveries",
            "worker_earnings",
            "actions",
        )


    def render_active_workers(self, value, record):
        return self.render_worker_list_url_column(value=value, opp_id=record.id)


    def render_total_deliveries(self, value, record):
        return self.render_worker_list_url_column(value=value, opp_id=record.id, active_tab="delivery", sort="sort=-delivered")

    def render_verified_deliveries(self, value, record):
        return self.render_worker_list_url_column(value=value, opp_id=record.id, active_tab="delivery", sort="sort=-approved")

    def render_worker_earnings(self, value, record):
        url = reverse("opportunity:worker_list", args=(self.org_slug, record.id))
        url += "?active_tab=payments&sort=-payment_accrued"
        value = format_html('<a href="{}">{}</a>', url, value)
        return self._render_div(value, extra_classes=self.stats_style)

    def render_opportunity(self, record):
        html = format_html(
            """
            <div class="flex flex-col items-start w-40">
                <p class="text-sm text-slate-900">{}</p>
                <p class="text-xs text-slate-400">{}</p>
            </div>
            """,
            record.name,
            record.organization.name,
        )
        return html

    def render_actions(self, record):
        actions = [
            {
                "title": "View Opportunity",
                "url": reverse("opportunity:detail", args=[self.org_slug, record.id]),
            },
            {
                "title": "View Workers",
                "url": reverse("opportunity:worker_list", args=[self.org_slug, record.id]),
            },
        ]

        if record.managed:
            actions.append(
                {
                    "title": "View Invoices",
                    "url": reverse("opportunity:invoice_list", args=[record.organization.slug, record.id]),
                }
            )

        html = render_to_string(
            "tailwind/components/dropdowns/text_button_dropdown.html",
            context={
                "text": "...",
                "list": actions,
                "styles": "text-sm",
            },
        )
        return mark_safe(html)


class UserVisitVerificationTable(tables.Table):
    date_time = columns.DateTimeColumn(verbose_name="Date", accessor="visit_date", format="d M, Y H:i")
    entity_name = columns.Column(verbose_name="Entity Name")
    flags = columns.TemplateColumn(
        verbose_name="Flags",
        orderable=False,
        template_code="""
            <div class="flex relative justify-start text-sm text-brand-deep-purple font-normal w-72">
                {% if record %}
                    {% if record.status == 'over_limit' %}
                    <span class="badge badge-sm negative-light mx-1">{{ record.get_status_display|lower }}</span>
                    {% endif %}
                {% endif %}
                {% if value %}
                    {% for flag in value|slice:":2" %}
                        {% if flag == "duplicate"%}
                        <span class="badge badge-sm warning-light mx-1">
                        {% else %}
                        <span class="badge badge-sm primary-light mx-1">
                        {% endif %}
                            {{ flag }}
                        </span>
                    {% endfor %}
                    {% if value|length > 2 %}
                    {% include "tailwind/components/badges/badge_sm_dropdown.html" with title='All Flags' list=value %}
                    {% endif %}
                {% endif %}
            </div>
            """,
    )
    last_activity = columns.DateColumn(verbose_name="Last Activity", accessor="status_modified_date", format="d M, Y")
    icons = columns.Column(verbose_name="", empty_values=("",), orderable=False)

    class Meta:
        model = UserVisit
        sequence = (
            "date_time",
            "entity_name",
            "flags",
            "last_activity",
            "icons",
        )
        fields = []
        empty_text = "No Visits for this filter."

    def __init__(self, *args, **kwargs):
        organization = kwargs.pop("organization", None)
        super().__init__(*args, **kwargs)
        self.use_view_url = True
        self.attrs = {"x-data": "{selectedRow: null}"}
        self.row_attrs = {
            "hx-get": lambda record: reverse(
                "opportunity:user_visit_details",
                args=[organization.slug, record.opportunity_id, record.pk],
            ),
            "hx-trigger": "click",
            "hx-indicator": "#visit-loading-indicator",
            "hx-target": "#visit-details",
            "hx-params": "none",
            "hx-swap": "innerHTML",
            "@click": lambda record: f"selectedRow = {record.id}",
            ":class": lambda record: f"selectedRow == {record.id} && 'active'",
        }

    def render_icons(self, record):
        status_to_icon = {
            # Review Status Pending, Visit Status Approved
            "approved_pending_review": "fa-solid fa-circle-check text-slate-300/50",
            VisitValidationStatus.approved: "fa-solid fa-circle-check",
            VisitValidationStatus.rejected: "fa-light fa-ban",
            VisitValidationStatus.pending: "fa-light fa-flag-swallowtail",
            VisitValidationStatus.duplicate: "fa-light fa-clone",
            VisitValidationStatus.trial: "fa-light fa-marker",
            VisitValidationStatus.over_limit: "fa-light fa-marker",
            VisitReviewStatus.disagree: "fa-light fa-thumbs-down",
            VisitReviewStatus.agree: "fa-light fa-thumbs-up",
            # Review Status Pending (custom name, original choice clashes with Visit Pending)
            "pending_review": "fa-light fa-timer",
        }

        if record.status == VisitValidationStatus.pending.value:
            icon_class = status_to_icon[VisitValidationStatus.pending]
            icons_html = f'<i class="{icon_class} text-brand-deep-purple ml-4"></i>'
            return format_html(
                '<div class=" {} text-end text-brand-deep-purple text-lg">{}</div>',
                "justify-end",
                mark_safe(icons_html),
            )

        status = []
        if record.opportunity.managed and record.review_status:
            if record.review_status == VisitReviewStatus.pending.value:
                status.append("pending_review")
            else:
                status.append(record.review_status)
        if record.status in (
            VisitValidationStatus.approved,
            VisitValidationStatus.rejected,
            VisitValidationStatus.pending,
        ):
            if (
                record.review_status == VisitReviewStatus.pending.value
                and record.status == VisitValidationStatus.approved
            ):
                status.append("approved_pending_review")
            else:
                status.append(record.status)

        icons_html = ""
        for status in status:
            icon_class = status_to_icon[status]
            if icon_class:
                icons_html += f'<i class="{icon_class} text-brand-deep-purple ml-4"></i>'
        justify_class = "justify-end" if len(status) == 1 else "justify-between"

        return format_html(
            '<div class=" {} text-end text-brand-deep-purple text-lg">{}</div>',
            justify_class,
            mark_safe(icons_html),
        )


class UserInfoColumn(tables.Column):
    def __init__(self, *args, **kwargs):
        kwargs.setdefault("orderable", True)
        kwargs.setdefault("verbose_name", "Name")
        kwargs.setdefault("order_by", "user__name")
        super().__init__(*args, **kwargs)

    def render(self, value):
        return format_html(
            """
            <div class="flex flex-col items-start w-40">
                <p class="text-sm text-slate-900">{}</p>
                <p class="text-xs text-slate-400">{}</p>
            </div>
            """,
            value.name,
            value.username,
        )


class SuspendedIndicatorColumn(tables.Column):
    def __init__(self, *args, **kwargs):
        kwargs.setdefault("orderable", False)
        kwargs.setdefault(
            "verbose_name", mark_safe('<div class="w-[40px]"><div class="w-4 h-2 bg-black rounded"></div></div>')
        )
        super().__init__(*args, **kwargs)

    def render(self, value):
        color_class = "negative-dark" if value else "positive-dark"
        return format_html('<div class="w-10"><div class="w-4 h-2 rounded {}"></div></div>', color_class)


class WorkerStatusTable(tables.Table):
    index = IndexColumn()
    user = UserInfoColumn()
    suspended = SuspendedIndicatorColumn()
    invited_date = DMYTColumn()
    last_active = DMYTColumn(verbose_name=header_with_tooltip("Last Active", "Submitted a Learn or Deliver form"))
    started_learn = DMYTColumn(
        verbose_name=header_with_tooltip("Started Learn", "Submitted the first Learn form"),
        accessor="date_learn_started",
    )
    completed_learn = DMYTColumn(
        verbose_name=header_with_tooltip("Completed Learn", "Completed all Learn modules except assessment")
    )
    days_to_complete_learn = DurationColumn(verbose_name="Time to Complete Learning")
    first_delivery = DMYTColumn()
    days_to_start_delivery = DurationColumn(verbose_name="Time to Start Deliver")

    def __init__(self, *args, **kwargs):
        self.use_view_url = True
        super().__init__(*args, **kwargs)

    class Meta:
        order_by = ("-last_active",)


class WorkerPaymentsTable(tables.Table):
    index = IndexColumn()
    user = UserInfoColumn()
    suspended = SuspendedIndicatorColumn()
    last_active = DMYTColumn()
    payment_accrued = tables.Column(verbose_name="Accrued")
    total_paid = tables.Column()
    last_paid = DMYTColumn()
    confirmed_paid = tables.Column(verbose_name="Confirm", accessor="total_confirmed_paid")

    def __init__(self, *args, **kwargs):
        self.use_view_url = True
        super().__init__(*args, **kwargs)

    class Meta:
        model = OpportunityAccess
        fields = ("user", "suspended", "payment_accrued", "confirmed_paid")
        sequence = (
            "index",
            "user",
            "suspended",
            "last_active",
            "payment_accrued",
            "total_paid",
            "last_paid",
            "confirmed_paid",
        )
        order_by = ("-last_active",)


class WorkerLearnTable(ClickableRowsTable):
    index = IndexColumn()
    user = UserInfoColumn()
    suspended = SuspendedIndicatorColumn()
    last_active = DMYTColumn()
    started_learning = DMYTColumn(accessor="date_learn_started", verbose_name="Started Learning")
    modules_completed = tables.TemplateColumn(
        accessor="modules_completed_percentage",
        template_code="""
                            {% include "tailwind/components/progressbar/simple-progressbar.html" with text=flag progress=value|default:0 %}
                        """,
    )
<<<<<<< HEAD
    completed_learning = DMYTColumn(accessor="completed_learn", verbose_name="Completed Learning")
    assessment = tables.Column(accessor="passed_assessment")
=======
    completed_learning = DMYTColumn( accessor="completed_learn", verbose_name="Completed Learning")
    assessment = tables.Column(accessor="assessment_status")
>>>>>>> 2bab47ed
    attempts = tables.Column(accessor="assesment_count")
    learning_hours = DurationColumn()
    action = tables.TemplateColumn(
        verbose_name="",
        orderable=False,
        template_code="""
        """,
    )

    def __init__(self, *args, **kwargs):
        self.use_view_url = True
        self.opp_id = kwargs.pop("opp_id")
        super().__init__(*args, **kwargs)

    class Meta:
        model = OpportunityAccess
        fields = ("suspended", "user")
        sequence = (
            "index",
            "user",
            "suspended",
            "last_active",
            "started_learning",
            "modules_completed",
            "completed_learning",
            "assessment",
            "attempts",
            "learning_hours",
            "action",
        )

        order_by = ("-last_active",)

    def row_click_url(self, record):
        return reverse("opportunity:worker_learn_progress", args=(self.org_slug, self.opp_id, record.id))

    def render_action(self, record):
        url = reverse("opportunity:worker_learn_progress", args=(self.org_slug, self.opp_id, record.id))
        return format_html(
            """ <div class="opacity-0 group-hover:opacity-100 transition-opacity duration-200 text-end">
                <a href="{url}"><i class="fa-solid fa-chevron-right text-brand-deep-purple"></i></a>
            </div>""",
            url=url,
        )


class WorkerDeliveryTable(ClickableRowsTable):
    use_view_url = True

    id = tables.Column(visible=False)
    index = IndexColumn()
    user = tables.Column(orderable=False, verbose_name="Name")
    suspended = SuspendedIndicatorColumn()
    last_active = DMYTColumn()
    payment_unit = tables.Column(orderable=False)
    started = DMYTColumn(accessor="started_delivery")
    delivered = tables.Column(
        verbose_name=header_with_tooltip("Delivered", "Delivered number of payment units"), accessor="completed"
    )
    pending = tables.Column(
        verbose_name=header_with_tooltip("Pending", "Payment units with pending approvals with NM or PM")
    )
    approved = tables.Column(
        verbose_name=header_with_tooltip(
            "Approved", "Payment units that are fully approved automatically or manually by NM and PM"
        )
    )
    rejected = tables.Column(verbose_name=header_with_tooltip("Rejected", "Payment units that are rejected"))
    action = tables.TemplateColumn(
        verbose_name="",
        orderable=False,
        template_code="""

        """,
    )

    class Meta:
        model = OpportunityAccess
        fields = ("id", "suspended", "user")
        sequence = (
            "index",
            "user",
            "suspended",
            "last_active",
            "payment_unit",
            "started",
            "delivered",
            "pending",
            "approved",
            "rejected",
            "action",
        )
        order_by = ("-last_active",)

    def __init__(self, *args, **kwargs):
        self.opp_id = kwargs.pop("opp_id")
        self.use_view_url = True
        super().__init__(*args, **kwargs)
        self._seen_users = set()

    def row_click_url(self, record):
        return reverse("opportunity:user_visits_list", args=(self.org_slug, self.opp_id, record.id))

    def render_action(self, record):
        url = reverse("opportunity:user_visits_list", args=(self.org_slug, self.opp_id, record.id))
        template = """
            <div class="opacity-0 group-hover:opacity-100 transition-opacity duration-200 text-end">
                <a href="{}"><i class="fa-solid fa-chevron-right text-brand-deep-purple"></i></a>
            </div>
        """
        return format_html(template, url)

    def render_user(self, value):
        if value.id in self._seen_users:
            return ""

        self._seen_users.add(value.id)
        return format_html(
            """
            <div class="flex flex-col items-start w-40">
                <p class="text-sm text-slate-900">{}</p>
                <p class="text-xs text-slate-400">{}</p>
            </div>
            """,
            value.name,
            value.username,
        )

    def render_index(self, value, record):
        page = getattr(self, "page", None)
        if page:
            start_index = (page.number - 1) * page.paginator.per_page + 1
        else:
            start_index = 1

        if record.user.id in self._seen_users:
            return ""

        if (
            not hasattr(self, "_row_counter")
            or not hasattr(self, "_row_counter_start")
            or self._row_counter_start != start_index
        ):
            self._row_counter = itertools.count(start=start_index)
            self._row_counter_start = start_index

        display_index = next(self._row_counter)

        return display_index


class WorkerLearnStatusTable(tables.Table):
    index = IndexColumn()
    module_name = tables.Column(accessor="module__name", orderable=False)
    date = DMYTColumn(verbose_name="Date Completed", accessor="date", orderable=False)
    duration = DurationColumn(accessor="duration", orderable=False)
    time = tables.Column(accessor="date", verbose_name="Time Completed", orderable=False)


    class Meta:
        sequence = ("index", "module_name", "date", "duration")<|MERGE_RESOLUTION|>--- conflicted
+++ resolved
@@ -1095,13 +1095,9 @@
                             {% include "tailwind/components/progressbar/simple-progressbar.html" with text=flag progress=value|default:0 %}
                         """,
     )
-<<<<<<< HEAD
     completed_learning = DMYTColumn(accessor="completed_learn", verbose_name="Completed Learning")
-    assessment = tables.Column(accessor="passed_assessment")
-=======
-    completed_learning = DMYTColumn( accessor="completed_learn", verbose_name="Completed Learning")
     assessment = tables.Column(accessor="assessment_status")
->>>>>>> 2bab47ed
+
     attempts = tables.Column(accessor="assesment_count")
     learning_hours = DurationColumn()
     action = tables.TemplateColumn(
