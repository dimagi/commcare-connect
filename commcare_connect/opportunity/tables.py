import itertools

import django_tables2 as tables
from crispy_forms.helper import FormHelper
from crispy_forms.layout import Column, Layout, Row
from django.template.loader import render_to_string
from django.urls import reverse
from django.utils.html import format_html
from django.utils.safestring import mark_safe
from django.utils.timezone import localtime
from django_filters import ChoiceFilter, DateRangeFilter, FilterSet, ModelChoiceFilter
from django_tables2 import columns, utils

from commcare_connect.opportunity.models import (
    CatchmentArea,
    CompletedWork,
    CompletedWorkStatus,
    DeliverUnit,
    LearnModule,
    OpportunityAccess,
    PaymentInvoice,
    PaymentUnit,
    UserInvite,
    UserInviteStatus,
    UserVisit,
    VisitReviewStatus,
    VisitValidationStatus,
)
from commcare_connect.users.models import User
from commcare_connect.utils.tables import (
    STOP_CLICK_PROPAGATION_ATTR,
    TEXT_CENTER_ATTR,
    ClickableRowsTable,
    DMYTColumn,
    DurationColumn,
    IndexColumn,
    OrgContextTable,
    merge_attrs,
)


class OpportunityContextTable(OrgContextTable):
    def __init__(self, *args, **kwargs):
        self.opp_id = kwargs.pop("opp_id", None)
        super().__init__(*args, **kwargs)


class LearnStatusTable(OrgContextTable):
    display_name = columns.Column(verbose_name="Name")
    learn_progress = columns.Column(verbose_name="Modules Completed")
    assessment_count = columns.Column(verbose_name="Number of Attempts")
    assessment_status = columns.Column(verbose_name="Assessment Status")
    details = columns.Column(verbose_name="", empty_values=())

    class Meta:
        model = OpportunityAccess
        fields = ("display_name", "learn_progress", "assessment_status", "assessment_count")
        sequence = ("display_name", "learn_progress")
        orderable = False
        empty_text = "No learn progress for users."

    def render_details(self, record):
        url = reverse(
            "opportunity:user_learn_progress",
            kwargs={"org_slug": self.org_slug, "opp_id": record.opportunity.id, "pk": record.pk},
        )
        return mark_safe(f'<a href="{url}">View Details</a>')


def show_warning(record):
    if record.status not in (VisitValidationStatus.approved, VisitValidationStatus.rejected):
        if record.flagged:
            return "table-warning"
    return ""


class UserVisitReviewFilter(FilterSet):
    review_status = ChoiceFilter(choices=VisitReviewStatus.choices, empty_label="All Reviews")
    user = ModelChoiceFilter(queryset=User.objects.none(), empty_label="All Users", to_field_name="username")
    visit_date = DateRangeFilter()

    def __init__(self, *args, **kwargs):
        super().__init__(*args, **kwargs)
        self.filters["user"].queryset = User.objects.filter(id__in=self.queryset.values_list("user_id", flat=True))
        self.filters["user"].field.label_from_instance = lambda obj: obj.name

        self.form.helper = FormHelper()
        self.form.helper.disable_csrf = True
        self.form.helper.form_class = "form-inline"
        self.form.helper.layout = Layout(
            Row(
                Column("review_status", css_class="col-md-3"),
                Column("user", css_class="col-md-3"),
                Column("visit_date", css_class="col-md-3"),
            )
        )
        for field_name in self.form.fields.keys():
            self.form.fields[field_name].widget.attrs.update({"@change": "$refs.reviewFilterForm.submit()"})

    class Meta:
        model = UserVisit
        fields = ["review_status", "user", "visit_date"]


class UserVisitFilter(UserVisitReviewFilter):
    status = ChoiceFilter(choices=VisitValidationStatus.choices, empty_label="All Visits")

    def __init__(self, *args, **kwargs):
        managed_opportunity = kwargs.pop("managed_opportunity", False)
        super().__init__(*args, **kwargs)
        fields = ["status"]
        if managed_opportunity:
            fields.append("review_status")
        self.form.helper.layout = Layout(Row(*[Column(field, css_class="col-md-3") for field in fields]))
        for field in fields:
            self.form.fields[field].widget.attrs.update({"@change": "$refs.visitFilterForm.submit()"})

    class Meta:
        model = UserVisit
        fields = ["status", "review_status"]


class UserVisitTable(OrgContextTable):
    # export only columns
    visit_id = columns.Column("Visit ID", accessor="xform_id", visible=False)
    username = columns.Column("Username", accessor="user__username", visible=False)
    form_json = columns.Column("Form JSON", accessor="form_json", visible=False)
    visit_date_export = columns.DateTimeColumn(
        verbose_name="Visit date", accessor="visit_date", format="c", visible=False
    )
    reason = columns.Column("Rejected Reason", accessor="reason", visible=False)
    justification = columns.Column("Justification", accessor="justification", visible=False)
    duration = columns.Column("Duration", accessor="duration", visible=False)
    entity_id = columns.Column("Entity ID", accessor="entity_id", visible=False)

    deliver_unit = columns.Column("Unit Name", accessor="deliver_unit__name")
    entity_name = columns.Column("Entity Name", accessor="entity_name")
    flag_reason = columns.Column("Flags", accessor="flag_reason", empty_values=({}, None))
    details = columns.Column(verbose_name="", empty_values=())

    def render_details(self, record):
        url = reverse(
            "opportunity:visit_verification",
            kwargs={"org_slug": self.org_slug, "pk": record.pk},
        )
        return mark_safe(f'<a class="btn btn-sm btn-primary" href="{url}">Review</a>')

    def render_flag_reason(self, value):
        short = [flag[1] for flag in value.get("flags")]
        return ", ".join(short)

    class Meta:
        model = UserVisit
        fields = ("user__name", "username", "visit_date", "status", "review_status")
        sequence = (
            "visit_id",
            "visit_date",
            "visit_date_export",
            "status",
            "review_status",
            "username",
            "user__name",
            "deliver_unit",
        )
        empty_text = "No forms."
        orderable = False
        row_attrs = {"class": show_warning}
        template_name = "django_tables2/bootstrap5.html"


class OpportunityPaymentTable(OrgContextTable):
    display_name = columns.Column(verbose_name="Name")
    username = columns.Column(accessor="user__username", visible=False)
    view_payments = columns.Column(verbose_name="", empty_values=())

    def render_view_payments(self, record):
        url = reverse(
            "opportunity:worker_list",
            kwargs={"org_slug": self.org_slug, "opp_id": record.opportunity.id},
        )
        return mark_safe(f'<a href="{url}?active_tab=payments">View Details</a>')

    class Meta:
        model = OpportunityAccess
        fields = ("display_name", "username", "payment_accrued", "total_paid", "total_confirmed_paid")
        orderable = False
        empty_text = "No user have payments accrued yet."


class AggregateColumn(columns.Column):
    def render_footer(self, bound_column, table):
        return sum(1 if bound_column.accessor.resolve(row) else 0 for row in table.data)


class SumColumn(columns.Column):
    def render_footer(self, bound_column, table):
        return sum(bound_column.accessor.resolve(row) or 0 for row in table.data)


class BooleanAggregateColumn(columns.BooleanColumn, AggregateColumn):
    pass


class UserStatusTable(OrgContextTable):
    display_name = columns.Column(verbose_name="Name", footer="Total", empty_values=())
    username = columns.Column(accessor="opportunity_access__user__username", visible=False)
    claimed = AggregateColumn(verbose_name="Job Claimed", accessor="job_claimed")
    status = columns.Column(
        footer=lambda table: f"Accepted: {sum(invite.status == UserInviteStatus.accepted for invite in table.data)}",
    )
    started_learning = AggregateColumn(
        verbose_name="Started Learning", accessor="opportunity_access__date_learn_started"
    )
    completed_learning = AggregateColumn(verbose_name="Completed Learning", accessor="date_learn_completed")
    passed_assessment = BooleanAggregateColumn(verbose_name="Passed Assessment")
    started_delivery = AggregateColumn(verbose_name="Started Delivery", accessor="date_deliver_started")
    last_visit_date = columns.Column(accessor="last_visit_date_d")
    view_profile = columns.Column("", empty_values=(), footer=lambda table: f"Invited: {len(table.rows)}")

    class Meta:
        model = UserInvite
        fields = ("status",)
        sequence = (
            "display_name",
            "username",
            "status",
            "started_learning",
            "completed_learning",
            "passed_assessment",
            "claimed",
            "started_delivery",
            "last_visit_date",
        )
        empty_text = "No users invited for this opportunity."
        orderable = False

    def render_display_name(self, record):
        if not getattr(record.opportunity_access, "accepted", False):
            return "---"
        return record.opportunity_access.display_name

    def render_view_profile(self, record):
        if not getattr(record.opportunity_access, "accepted", False):
            resend_invite_url = reverse(
                "opportunity:resend_user_invite", args=(self.org_slug, record.opportunity.id, record.id)
            )
            urls = [resend_invite_url]
            buttons = [
                """<button title="Resend invitation"
                hx-post="{}" hx-target="#modalBodyContent" hx-trigger="click"
                hx-on::after-request="handleResendInviteResponse(event)"
                class="btn btn-sm btn-success">Resend</button>"""
            ]
            if record.status == UserInviteStatus.not_found:
                invite_delete_url = reverse(
                    "opportunity:user_invite_delete", args=(self.org_slug, record.opportunity.id, record.id)
                )
                urls.append(invite_delete_url)
                buttons.append(
                    """<button title="Delete invitation"
                            hx-post="{}" hx-swap="none"
                            hx-confirm="Please confirm to delete the User Invite."
                            class="btn btn-sm btn-danger" type="button"><i class="bi bi-trash"></i></button>"""
                )
            button_html = f"""<div class="d-flex gap-1">{"".join(buttons)}</div>"""
            return format_html(button_html, *urls)
        url = reverse(
            "opportunity:user_profile",
            kwargs={"org_slug": self.org_slug, "opp_id": record.opportunity.id, "pk": record.opportunity_access_id},
        )
        return format_html('<a class="btn btn-primary btn-sm" href="{}">View Profile</a>', url)

    def render_started_learning(self, record, value):
        return date_with_time_popup(self, value)

    def render_completed_learning(self, record, value):
        return date_with_time_popup(self, value)

    def render_started_delivery(self, record, value):
        return date_with_time_popup(self, value)

    def render_last_visit_date(self, record, value):
        return date_with_time_popup(self, value)


class DeliverStatusTable(OrgContextTable):
    display_name = columns.Column(verbose_name="Name of the User", footer="Total")
    username = columns.Column(accessor="user__username", visible=False)
    payment_unit = columns.Column("Name of Payment Unit")
    completed = SumColumn("Delivered")
    pending = SumColumn("Pending")
    approved = SumColumn("Approved")
    rejected = SumColumn("Rejected")
    over_limit = SumColumn("Over Limit")
    incomplete = SumColumn("Incomplete")
    details = columns.Column(verbose_name="", empty_values=())

    class Meta:
        model = OpportunityAccess
        orderable = False
        fields = ("display_name",)
        sequence = (
            "display_name",
            "username",
            "payment_unit",
            "completed",
            "pending",
            "approved",
            "rejected",
            "over_limit",
            "incomplete",
        )

    def render_details(self, record):
        url = reverse(
            "opportunity:user_visits_list",
            kwargs={"org_slug": self.org_slug, "opp_id": record.opportunity.id, "pk": record.pk},
        )
        return mark_safe(f'<a href="{url}">View Details</a>')

    def render_last_visit_date(self, record, value):
        return date_with_time_popup(self, value)


class CompletedWorkTable(tables.Table):
    id = columns.Column("Instance Id", visible=False)
    username = columns.Column(accessor="opportunity_access__user__username", visible=False)
    phone_number = columns.Column(accessor="opportunity_access__user__phone_number", visible=False)
    entity_id = columns.Column(visible=False)
    reason = columns.Column("Rejected Reason", accessor="reason", visible=False)
    display_name = columns.Column("Name of the User", accessor="opportunity_access__display_name")
    payment_unit = columns.Column("Payment Unit", accessor="payment_unit__name")
    status = columns.Column("Payment Approval")

    class Meta:
        model = CompletedWork
        fields = (
            "entity_id",
            "entity_name",
            "status",
            "reason",
            "completion_date",
            "flags",
        )
        orderable = False
        sequence = (
            "id",
            "username",
            "phone_number",
            "display_name",
            "entity_id",
            "entity_name",
            "payment_unit",
            "completion_date",
            "flags",
            "status",
            "reason",
        )

    def render_flags(self, record, value):
        return ", ".join(value)

    def render_completion_date(self, record, value):
        return date_with_time_popup(self, value)


class SuspendedUsersTable(tables.Table):
    display_name = columns.Column("Name of the User")
    revoke_suspension = columns.LinkColumn(
        "opportunity:revoke_user_suspension",
        verbose_name="",
        text="Revoke",
        args=[utils.A("opportunity__organization__slug"), utils.A("opportunity__id"), utils.A("pk")],
    )

    class Meta:
        model = OpportunityAccess
        fields = ("display_name", "suspension_date", "suspension_reason")
        orderable = False
        empty_text = "No suspended users."

    def render_suspension_date(self, record, value):
        return date_with_time_popup(self, value)

    def render_revoke_suspension(self, record, value):
        revoke_url = reverse(
            "opportunity:revoke_user_suspension",
            args=(record.opportunity.organization.slug, record.opportunity.id, record.pk),
        )
        page_url = reverse(
            "opportunity:suspended_users_list", args=(record.opportunity.organization.slug, record.opportunity_id)
        )
        return format_html('<a class="btn btn-success" href="{}?next={}">Revoke</a>', revoke_url, page_url)


class CatchmentAreaTable(tables.Table):
    username = columns.Column(accessor="opportunity_access__user__username", verbose_name="Username")
    name_of_user = columns.Column(accessor="opportunity_access__user__name", verbose_name="Name")
    phone_number = columns.Column(accessor="opportunity_access__user__phone_number", verbose_name="Phone Number")
    name = columns.Column(verbose_name="Area name")
    active = columns.Column(verbose_name="Active")
    latitude = columns.Column(verbose_name="Latitude")
    longitude = columns.Column(verbose_name="Longitude")
    radius = columns.Column(verbose_name="Radius")
    site_code = columns.Column(verbose_name="Site code")

    def render_active(self, value):
        return "Yes" if value else "No"

    class Meta:
        model = CatchmentArea
        fields = (
            "username",
            "site_code",
            "name",
            "name_of_user",
            "phone_number",
            "active",
            "latitude",
            "longitude",
            "radius",
        )
        orderable = False
        sequence = (
            "username",
            "name_of_user",
            "phone_number",
            "name",
            "site_code",
            "active",
            "latitude",
            "longitude",
            "radius",
        )


class UserVisitReviewTable(OrgContextTable):
    pk = columns.CheckBoxColumn(
        accessor="pk",
        verbose_name="",
        attrs={
            "input": {"x-model": "selected"},
            "th__input": {"@click": "toggleSelectAll()", "x-bind:checked": "selectAll"},
        },
    )
    visit_id = columns.Column("Visit ID", accessor="xform_id", visible=False)
    username = columns.Column(accessor="user__username", verbose_name="Username")
    name = columns.Column(accessor="user__name", verbose_name="Name of the User", orderable=True)
    justification = columns.Column(verbose_name="Justification")
    visit_date = columns.Column(orderable=True)
    created_on = columns.Column(accessor="review_created_on", verbose_name="Review Requested On")
    review_status = columns.Column(verbose_name="Program Manager Review", orderable=True)
    user_visit = columns.Column(verbose_name="User Visit", empty_values=())

    class Meta:
        model = UserVisit
        orderable = False
        fields = (
            "pk",
            "username",
            "name",
            "status",
            "justification",
            "visit_date",
            "review_status",
            "created_on",
            "user_visit",
        )
        empty_text = "No visits submitted for review."
        template_name = "django_tables2/bootstrap5.html"

    def render_user_visit(self, record):
        url = reverse(
            "opportunity:visit_verification",
            kwargs={"org_slug": self.org_slug, "pk": record.pk},
        )
        return mark_safe(f'<a href="{url}">View</a>')


class PaymentReportTable(tables.Table):
    payment_unit = columns.Column(verbose_name="Payment Unit")
    approved = SumColumn(verbose_name="Approved Units")
    user_payment_accrued = SumColumn(verbose_name="User Payment Accrued")
    nm_payment_accrued = SumColumn(verbose_name="Network Manager Payment Accrued")

    class Meta:
        orderable = False


class PaymentInvoiceTable(OpportunityContextTable):
    payment_status = columns.Column(verbose_name="Payment Status", accessor="payment", empty_values=())
    payment_date = columns.Column(verbose_name="Payment Date", accessor="payment", empty_values=(None))
    actions = tables.Column(empty_values=(), orderable=False, verbose_name="Pay")

    class Meta:
        model = PaymentInvoice
        orderable = False
        fields = ("amount", "date", "invoice_number", "service_delivery")
        sequence = (
            "amount",
            "date",
            "invoice_number",
            "payment_status",
            "payment_date",
            "service_delivery",
            "actions",
        )
        empty_text = "No Payment Invoices"

    def __init__(self, *args, **kwargs):
        self.csrf_token = kwargs.pop("csrf_token")
        super().__init__(*args, **kwargs)

    def render_payment_status(self, value):
        if value is not None:
            return "Paid"
        return "Pending"

    def render_payment_date(self, value):
        if value is not None:
            return value.date_paid
        return

    def render_actions(self, record):
        invoice_approve_url = reverse("opportunity:invoice_approve", args=[self.org_slug, self.opp_id])
        template_string = f"""
            <form method="POST" action="{ invoice_approve_url  }">
                <input type="hidden" name="csrfmiddlewaretoken" value="{ self.csrf_token }">
                <input type="hidden" name="pk" value="{ record.pk }">
                <button type="submit" class="button button-md outline-style" {'disabled' if getattr(record, 'payment', None) else ''}>Pay</button>
            </form>
        """
        return mark_safe(template_string)


def popup_html(value, popup_title, popup_direction="top", popup_class="", popup_attributes=""):
    return format_html(
        "<span class='{}' data-bs-toggle='tooltip' data-bs-placement='{}' data-bs-title='{}' {}>{}</span>",
        popup_class,
        popup_direction,
        popup_title,
        popup_attributes,
        value,
    )


def date_with_time_popup(table, date):
    if table.exclude and "date_popup" in table.exclude:
        return date
    return popup_html(
        date.strftime("%d %b, %Y"),
        date.strftime("%d %b %Y, %I:%M%p"),
    )


def header_with_tooltip(label, tooltip_text):
    return mark_safe(
        f"""
        <div x-data x-tooltip.raw="{tooltip_text}">
            {label}
        </div>
        """
    )


class BaseOpportunityList(ClickableRowsTable):
    stats_style = "underline underline-offset-2 justify-center"

    def __init__(self, *args, **kwargs):
        super().__init__(*args, **kwargs)
        self.use_view_url = False

    index = IndexColumn()
    opportunity = tables.Column(accessor="name")
    entity_type = tables.TemplateColumn(
        verbose_name="",
        orderable=False,
        template_code="""
                <div class="flex justify-start text-sm font-normal text-brand-deep-purple w-fit"
                     x-data="{
                       showTooltip: false,
                       tooltipStyle: '',
                       positionTooltip(el) {
                         const rect = el.getBoundingClientRect();
                         const top = rect.top - 30;  /* 30px above the icon */
                         const left = rect.left + rect.width/2;
                         this.tooltipStyle = `top:${top}px; left:${left}px; transform:translateX(-50%)`;
                       }
                     }">
                    {% if record.is_test %}
                        <div class="relative">
                            <i class="fa-light fa-file-dashed-line"
                               @mouseenter="showTooltip = true; positionTooltip($el)"
                               @mouseleave="showTooltip = false
                               "></i>
                            <span x-show="showTooltip"
                                  :style="tooltipStyle"
                                  class="fixed z-50 bg-white shadow-sm text-brand-deep-purple text-xs py-0.5 px-4 rounded-lg whitespace-nowrap">
                                Test Opportunity
                            </span>
                        </div>
                    {% else %}
                        <span class="relative">
                            <i class="invisible fa-light fa-file-dashed-line"></i>
                        </span>
                    {% endif %}
                </div>
            """,
    )

    status = tables.Column(verbose_name="Status", accessor="status", orderable=True)

    program = tables.Column(attrs=TEXT_CENTER_ATTR)
    start_date = DMYTColumn(attrs=TEXT_CENTER_ATTR)
    end_date = DMYTColumn(attrs=TEXT_CENTER_ATTR)

    class Meta:
        sequence = (
            "index",
            "opportunity",
            "entity_type",
            "status",
            "program",
            "start_date",
            "end_date",
        )

    def row_click_url(self, record):
        return reverse("opportunity:detail", args=(self.org_slug, record.id))

    def render_status(self, value):
        if value == 0:
            badge_class = "badge badge-sm bg-green-600/20 text-green-600"
            text = "Active"
        elif value == 1:
            badge_class = "badge badge-sm bg-orange-600/20 text-orange-600"
            text = "Ended"
        else:
            badge_class = "badge badge-sm bg-slate-100 text-slate-400"
            text = "Inactive"

        return format_html(
            '<div class="flex justify-start text-sm font-normal truncate text-brand-deep-purple overflow-clip overflow-ellipsis">'
            '  <span class="{}">{}</span>'
            "</div>",
            badge_class,
            text,
        )

    def format_date(self, date):
        return date.strftime("%d-%b-%Y") if date else "--"

    def _render_div(self, value, extra_classes=""):
        base_classes = "flex text-sm font-normal truncate text-brand-deep-purple " "overflow-clip overflow-ellipsis"
        all_classes = f"{base_classes} {extra_classes}".strip()
        return format_html('<div class="{}">{}</div>', all_classes, value)

    def render_opportunity(self, value):
        return self._render_div(value, extra_classes="justify-start")

    def render_program(self, value):
        return self._render_div(value if value else "--", extra_classes="justify-start")

    def render_worker_list_url_column(self, value, opp_id, active_tab="workers", sort=None):
        url = reverse("opportunity:worker_list", args=(self.org_slug, opp_id))
        url = f"{url}?active_tab={active_tab}"

        if sort:
            url += "&" + sort
        value = format_html('<a href="{}">{}</a>', url, value)
        return self._render_div(value, extra_classes=self.stats_style)


class OpportunityTable(BaseOpportunityList):
    col_attrs = merge_attrs(TEXT_CENTER_ATTR, STOP_CLICK_PROPAGATION_ATTR)

    pending_invites = tables.Column(
        verbose_name=header_with_tooltip(
            "Pending Invites", "Workers not yet clicked on invite link or started learning in app"
        ),
        attrs=col_attrs,
    )
    inactive_workers = tables.Column(
        verbose_name=header_with_tooltip("Inactive Workers", "Did not submit a Learn or Deliver form in 3 day"),
        attrs=col_attrs,
    )
    pending_approvals = tables.Column(
        verbose_name=header_with_tooltip(
            "Pending Approvals", "Deliveries that are flagged and require NM or PM approval"
        ),
        attrs=col_attrs,
    )
    payments_due = tables.Column(
        verbose_name=header_with_tooltip("Payments Due", "Worker payments accrued minus the amount paid"),
        attrs=col_attrs,
    )
    actions = tables.Column(empty_values=(), orderable=False, verbose_name="", attrs=STOP_CLICK_PROPAGATION_ATTR)

    class Meta(BaseOpportunityList.Meta):
        sequence = BaseOpportunityList.Meta.sequence + (
            "pending_invites",
            "inactive_workers",
            "pending_approvals",
            "payments_due",
            "actions",
        )

    def render_pending_invites(self, value, record):
        return self.render_worker_list_url_column(value=value, opp_id=record.id)

    def render_inactive_workers(self, value, record):
        return self.render_worker_list_url_column(value=value, opp_id=record.id, sort="sort=last_active")

    def render_pending_approvals(self, value, record):
        return self.render_worker_list_url_column(
            value=value, opp_id=record.id, active_tab="delivery", sort="sort=-pending"
        )

    def render_payments_due(self, value, record):
        if value is None:
            value = 0
        return self.render_worker_list_url_column(
            value=value, opp_id=record.id, active_tab="payments", sort="sort=-total_paid"
        )

    def render_actions(self, record):
        actions = [
            {
                "title": "View Opportunity",
                "url": reverse("opportunity:detail", args=[self.org_slug, record.id]),
            },
            {
                "title": "View Workers",
                "url": reverse("opportunity:worker_list", args=[self.org_slug, record.id]),
            },
        ]

        if record.managed:
            actions.append(
                {
                    "title": "View Invoices",
                    "url": reverse("opportunity:invoice_list", args=[self.org_slug, record.id]),
                }
            )

        html = render_to_string(
            "tailwind/components/dropdowns/text_button_dropdown.html",
            context={
                "text": "...",
                "list": actions,
                "styles": "text-sm",
            },
        )
        return mark_safe(html)


class ProgramManagerOpportunityTable(BaseOpportunityList):
    col_attrs = merge_attrs(TEXT_CENTER_ATTR, STOP_CLICK_PROPAGATION_ATTR)

    active_workers = tables.Column(
        verbose_name=header_with_tooltip(
            "Active Workers", "Worker delivered a Learn or Deliver form in the last 3 days"
        ),
        attrs=col_attrs,
    )
    total_deliveries = tables.Column(
        verbose_name=header_with_tooltip("Total Deliveries", "Payment units completed"), attrs=col_attrs
    )
    verified_deliveries = tables.Column(
        verbose_name=header_with_tooltip("Verified Deliveries", "Payment units fully approved by PM and NM"),
        attrs=col_attrs,
    )
    worker_earnings = tables.Column(
        verbose_name=header_with_tooltip("Worker Earnings", "Total payment accrued to worker"),
        accessor="total_accrued",
        attrs=col_attrs,
    )
    actions = tables.Column(empty_values=(), orderable=False, verbose_name="", attrs=STOP_CLICK_PROPAGATION_ATTR)

    class Meta(BaseOpportunityList.Meta):
        sequence = BaseOpportunityList.Meta.sequence + (
            "active_workers",
            "total_deliveries",
            "verified_deliveries",
            "worker_earnings",
            "actions",
        )

    def render_active_workers(self, value, record):
        return self.render_worker_list_url_column(value=value, opp_id=record.id)

    def render_total_deliveries(self, value, record):
        return self.render_worker_list_url_column(
            value=value, opp_id=record.id, active_tab="delivery", sort="sort=-delivered"
        )

    def render_verified_deliveries(self, value, record):
        return self.render_worker_list_url_column(
            value=value, opp_id=record.id, active_tab="delivery", sort="sort=-approved"
        )

    def render_worker_earnings(self, value, record):
        url = reverse("opportunity:worker_list", args=(self.org_slug, record.id))
        url += "?active_tab=payments&sort=-payment_accrued"
        value = format_html('<a href="{}">{}</a>', url, value)
        return self._render_div(value, extra_classes=self.stats_style)

    def render_opportunity(self, record):
        html = format_html(
            """
            <div class="flex flex-col items-start w-40">
                <p class="text-sm text-slate-900">{}</p>
                <p class="text-xs text-slate-400">{}</p>
            </div>
            """,
            record.name,
            record.organization.name,
        )
        return html

    def render_actions(self, record):
        actions = [
            {
                "title": "View Opportunity",
                "url": reverse("opportunity:detail", args=[self.org_slug, record.id]),
            },
            {
                "title": "View Workers",
                "url": reverse("opportunity:worker_list", args=[self.org_slug, record.id]),
            },
        ]

        if record.managed:
            actions.append(
                {
                    "title": "View Invoices",
                    "url": reverse("opportunity:invoice_list", args=[record.organization.slug, record.id]),
                }
            )

        html = render_to_string(
            "tailwind/components/dropdowns/text_button_dropdown.html",
            context={
                "text": "...",
                "list": actions,
                "styles": "text-sm",
            },
        )
        return mark_safe(html)


class UserVisitVerificationTable(tables.Table):
    date_time = columns.DateTimeColumn(verbose_name="Date", accessor="visit_date", format="d M, Y H:i")
    entity_name = columns.Column(verbose_name="Entity Name")
    flags = columns.TemplateColumn(
        verbose_name="Flags",
        orderable=False,
        template_code="""
            <div class="flex relative justify-start text-sm text-brand-deep-purple font-normal w-72">
                {% if record %}
                    {% if record.status == 'over_limit' %}
                    <span class="badge badge-sm negative-light mx-1">{{ record.get_status_display|lower }}</span>
                    {% endif %}
                {% endif %}
                {% if value %}
                    {% for flag in value|slice:":2" %}
                        {% if flag == "duplicate"%}
                        <span class="badge badge-sm warning-light mx-1">
                        {% else %}
                        <span class="badge badge-sm primary-light mx-1">
                        {% endif %}
                            {{ flag }}
                        </span>
                    {% endfor %}
                    {% if value|length > 2 %}
                    {% include "tailwind/components/badges/badge_sm_dropdown.html" with title='All Flags' list=value %}
                    {% endif %}
                {% endif %}
            </div>
            """,
    )
    last_activity = columns.DateColumn(verbose_name="Last Activity", accessor="status_modified_date", format="d M, Y")
    icons = columns.Column(verbose_name="", empty_values=("",), orderable=False)

    class Meta:
        model = UserVisit
        sequence = (
            "date_time",
            "entity_name",
            "flags",
            "last_activity",
            "icons",
        )
        fields = []
        empty_text = "No Visits for this filter."

    def __init__(self, *args, **kwargs):
        organization = kwargs.pop("organization", None)
        super().__init__(*args, **kwargs)
        self.use_view_url = True
        self.attrs = {"x-data": "{selectedRow: null}"}
        self.row_attrs = {
            "hx-get": lambda record: reverse(
                "opportunity:user_visit_details",
                args=[organization.slug, record.opportunity_id, record.pk],
            ),
            "hx-trigger": "click",
            "hx-indicator": "#visit-loading-indicator",
            "hx-target": "#visit-details",
            "hx-params": "none",
            "hx-swap": "innerHTML",
            "@click": lambda record: f"selectedRow = {record.id}",
            ":class": lambda record: f"selectedRow == {record.id} && 'active'",
        }

    def render_icons(self, record):
        status_to_icon = {
            # Review Status Pending, Visit Status Approved
            "approved_pending_review": "fa-solid fa-circle-check text-slate-300/50",
            VisitValidationStatus.approved: "fa-solid fa-circle-check",
            VisitValidationStatus.rejected: "fa-light fa-ban",
            VisitValidationStatus.pending: "fa-light fa-flag-swallowtail",
            VisitValidationStatus.duplicate: "fa-light fa-clone",
            VisitValidationStatus.trial: "fa-light fa-marker",
            VisitValidationStatus.over_limit: "fa-light fa-marker",
            VisitReviewStatus.disagree: "fa-light fa-thumbs-down",
            VisitReviewStatus.agree: "fa-light fa-thumbs-up",
            # Review Status Pending (custom name, original choice clashes with Visit Pending)
            "pending_review": "fa-light fa-timer",
        }

        if record.status in (VisitValidationStatus.pending, VisitValidationStatus.duplicate):
            icon_class = status_to_icon[record.status]
            icons_html = f'<i class="{icon_class} text-brand-deep-purple ml-4"></i>'
            return format_html(
                '<div class=" {} text-end text-brand-deep-purple text-lg">{}</div>',
                "justify-end",
                mark_safe(icons_html),
            )

        status = []
        if record.opportunity.managed and record.review_status:
            if record.review_status == VisitReviewStatus.pending.value:
                status.append("pending_review")
            else:
                status.append(record.review_status)
        if record.status in VisitValidationStatus:
            if (
                record.review_status in VisitReviewStatus.pending.value
                and record.status == VisitValidationStatus.approved
            ):
                status.append("approved_pending_review")
            else:
                status.append(record.status)

        icons_html = ""
        for status in status:
            icon_class = status_to_icon[status]
            if icon_class:
                icons_html += f'<i class="{icon_class} text-brand-deep-purple ml-4"></i>'
        justify_class = "justify-end" if len(status) == 1 else "justify-between"

        return format_html(
            '<div class=" {} text-end text-brand-deep-purple text-lg">{}</div>',
            justify_class,
            mark_safe(icons_html),
        )


class UserInfoColumn(tables.Column):
    def __init__(self, *args, **kwargs):
        kwargs.setdefault("orderable", True)
        kwargs.setdefault("verbose_name", "Name")
        kwargs.setdefault("order_by", "user__name")
        super().__init__(*args, **kwargs)

    def render(self, value):
        return format_html(
            """
            <div class="flex flex-col items-start w-40">
                <p class="text-sm text-slate-900">{}</p>
                <p class="text-xs text-slate-400">{}</p>
            </div>
            """,
            value.name,
            value.username,
        )


class SuspendedIndicatorColumn(tables.Column):
    def __init__(self, *args, **kwargs):
        kwargs.setdefault("orderable", False)
        kwargs.setdefault(
            "verbose_name", mark_safe('<div class="w-[40px]"><div class="w-4 h-2 bg-black rounded"></div></div>')
        )
        super().__init__(*args, **kwargs)

    def render(self, value):
        color_class = "negative-dark" if value else "positive-dark"
        return format_html('<div class="w-10"><div class="w-4 h-2 rounded {}"></div></div>', color_class)


class WorkerStatusTable(tables.Table):
    index = IndexColumn()
    user = UserInfoColumn()
    suspended = SuspendedIndicatorColumn()
    invited_date = DMYTColumn()
    last_active = DMYTColumn(verbose_name=header_with_tooltip("Last Active", "Submitted a Learn or Deliver form"))
    started_learn = DMYTColumn(
        verbose_name=header_with_tooltip("Started Learn", "Submitted the first Learn form"),
        accessor="date_learn_started",
    )
    completed_learn = DMYTColumn(
        verbose_name=header_with_tooltip("Completed Learn", "Completed all Learn modules except assessment")
    )
    days_to_complete_learn = DurationColumn(verbose_name="Time to Complete Learning")
    first_delivery = DMYTColumn()
    days_to_start_delivery = DurationColumn(verbose_name="Time to Start Deliver")

    def __init__(self, *args, **kwargs):
        self.use_view_url = True
        super().__init__(*args, **kwargs)

    class Meta:
        order_by = ("-last_active",)


class WorkerPaymentsTable(tables.Table):
    index = IndexColumn()
    user = UserInfoColumn(footer="Total")
    suspended = SuspendedIndicatorColumn()
    last_active = DMYTColumn()
    payment_accrued = tables.Column(
        verbose_name="Accrued", footer=lambda table: sum(x.payment_accrued or 0 for x in table.data)
    )
    total_paid = tables.Column(
        accessor="total_paid_d", footer=lambda table: sum(x.total_paid_d or 0 for x in table.data)
    )
    last_paid = DMYTColumn()
    confirmed_paid = tables.Column(verbose_name="Confirm")

    def __init__(self, *args, **kwargs):
        self.use_view_url = True
        self.org_slug = kwargs.pop("org_slug", "")
        self.opp_id = kwargs.pop("opp_id", "")
        super().__init__(*args, **kwargs)

    class Meta:
        model = OpportunityAccess
        fields = ("user", "suspended", "payment_accrued", "confirmed_paid")
        sequence = (
            "index",
            "user",
            "suspended",
            "last_active",
            "payment_accrued",
            "total_paid",
            "last_paid",
            "confirmed_paid",
        )
        order_by = ("-last_active",)

    def render_last_paid(self, record, value):
        return render_to_string(
            "tailwind/components/worker_page/last_paid.html",
            {
                "record": record,
                "value": value.strftime("%d-%b-%Y %H:%M") if value else "--",
                "org_slug": self.org_slug,
                "opp_id": self.opp_id,
            },
        )


class WorkerLearnTable(ClickableRowsTable):
    index = IndexColumn()
    user = UserInfoColumn()
    suspended = SuspendedIndicatorColumn()
    last_active = DMYTColumn()
    started_learning = DMYTColumn(accessor="date_learn_started", verbose_name="Started Learning")
    modules_completed = tables.TemplateColumn(
        accessor="modules_completed_percentage",
        template_code="""
                            {% include "tailwind/components/progressbar/simple-progressbar.html" with text=flag percentage=value|default:0 %}
                        """,
    )
    completed_learning = DMYTColumn(accessor="completed_learn", verbose_name="Completed Learning")
    assessment = tables.Column(accessor="passed_assessment")
    attempts = tables.Column(accessor="assesment_count")
    learning_hours = DurationColumn()
    action = tables.TemplateColumn(
        verbose_name="",
        orderable=False,
        template_code="""
        """,
    )

    def __init__(self, *args, **kwargs):
        self.use_view_url = True
        self.opp_id = kwargs.pop("opp_id")
        super().__init__(*args, **kwargs)

    class Meta:
        model = OpportunityAccess
        fields = ("suspended", "user")
        sequence = (
            "index",
            "user",
            "suspended",
            "last_active",
            "started_learning",
            "modules_completed",
            "completed_learning",
            "assessment",
            "attempts",
            "learning_hours",
            "action",
        )

        order_by = ("-last_active",)

    def row_click_url(self, record):
        return reverse("opportunity:worker_learn_progress", args=(self.org_slug, self.opp_id, record.id))

    def render_assessment(self, value, record):
        if not record.date_learn_started:
            return "--"
        return "Passed" if value else "Failed"

    def render_action(self, record):
        url = reverse("opportunity:worker_learn_progress", args=(self.org_slug, self.opp_id, record.id))
        return format_html(
            """ <div class="opacity-0 group-hover:opacity-100 transition-opacity duration-200 text-end">
                <a href="{url}"><i class="fa-solid fa-chevron-right text-brand-deep-purple"></i></a>
            </div>""",
            url=url,
        )


class WorkerDeliveryTable(OrgContextTable):
    use_view_url = True

    id = tables.Column(visible=False)
    index = IndexColumn()
    user = tables.Column(orderable=False, verbose_name="Name", footer="Total")
    suspended = SuspendedIndicatorColumn()
    last_active = DMYTColumn()
    payment_unit = tables.Column(orderable=False)
<<<<<<< HEAD
    delivery_progress = tables.Column(accessor="total_visits", empty_values=())
    delivered = tables.Column(accessor="completed", footer=lambda table: sum(x.completed for x in table.data))
    pending = tables.Column(footer=lambda table: sum(x.pending for x in table.data))
    approved = tables.Column(footer=lambda table: sum(x.approved for x in table.data))
    rejected = tables.Column(footer=lambda table: sum(x.rejected for x in table.data))
=======
    started = DMYTColumn(accessor="started_delivery")
    delivered = tables.Column(
        verbose_name=header_with_tooltip("Delivered", "Delivered number of payment units"), accessor="completed"
    )
    pending = tables.Column(
        verbose_name=header_with_tooltip("Pending", "Payment units with pending approvals with NM or PM")
    )
    approved = tables.Column(
        verbose_name=header_with_tooltip(
            "Approved", "Payment units that are fully approved automatically or manually by NM and PM"
        )
    )
    rejected = tables.Column(verbose_name=header_with_tooltip("Rejected", "Payment units that are rejected"))
>>>>>>> 3ec6665b
    action = tables.TemplateColumn(
        verbose_name="",
        orderable=False,
        template_code="""

        """,
    )

    class Meta:
        model = OpportunityAccess
        fields = ("id", "suspended", "user")
        sequence = (
            "index",
            "user",
            "suspended",
            "last_active",
            "payment_unit",
            "delivery_progress",
            "delivered",
            "pending",
            "approved",
            "rejected",
            "action",
        )
        order_by = ("-last_active",)

    def __init__(self, *args, **kwargs):
        self.opp_id = kwargs.pop("opp_id")
        self.use_view_url = True
        super().__init__(*args, **kwargs)
        self._seen_users = set()


    def render_delivery_progress(self, record):
        current = record.completed_visits
        total = record.total_visits

        if not total:
            return "-"

        percentage = round((current / total) * 100, 2)

        context = {
            "current": current,
            "percentage": percentage,
            "total": total,
            "number_style": True,
        }

        return render_to_string("tailwind/components/progressbar/simple-progressbar.html", context)


    def render_action(self, record):
        url = reverse("opportunity:user_visits_list", args=(self.org_slug, self.opp_id, record.id))
        template = """
            <div class="opacity-0 group-hover:opacity-100 transition-opacity duration-200 text-end">
                <a href="{}"><i class="fa-solid fa-chevron-right text-brand-deep-purple"></i></a>
            </div>
        """
        return format_html(template, url)

    def render_user(self, value, record):
        if value.id in self._seen_users:
            return ""

        self._seen_users.add(value.id)

        url = reverse("opportunity:user_visits_list", args=(self.org_slug, self.opp_id, record.id))

        return format_html(
            """
                <a href="{}" class="w-40">
                    <p class="text-sm text-slate-900">{}</p>
                    <p class="text-xs text-slate-400">{}</p>
                </a>
            """,
            url,
            value.name,
            value.username,
        )

    def render_index(self, value, record):
        page = getattr(self, "page", None)
        if page:
            start_index = (page.number - 1) * page.paginator.per_page + 1
        else:
            start_index = 1

        if record.user.id in self._seen_users:
            return ""

        if (
            not hasattr(self, "_row_counter")
            or not hasattr(self, "_row_counter_start")
            or self._row_counter_start != start_index
        ):
            self._row_counter = itertools.count(start=start_index)
            self._row_counter_start = start_index

        display_index = next(self._row_counter)

        return display_index

    def render_delivered(self, record, value):
        rows = [
            {"label": "Completed", "value": record.completed},
            {"label": "Incomplete", "value": record.incomplete},
            {"label": "Duplicate", "value": record.duplicate},
            {"label": "Over limit", "value": record.over_limit},
        ]
        return render_to_string(
            "tailwind/components/worker_page/deliver_column.html",
            {
                "value": value,
                "rows": rows,
            },
        )

    def _render_flag_counts(self, record, value, status, status_title):
        return render_to_string(
            "tailwind/components/worker_page/fetch_flag_counts.html",
            {
                "record": record,
                "payment_unit_id": record.payment_unit_id,
                "value": value,
                "org_slug": self.org_slug,
                "opp_id": self.opp_id,
                "status_title": status_title,
                "status": status,
            },
        )

    def render_pending(self, record, value):
        return self._render_flag_counts(record, value, status=CompletedWorkStatus.pending, status_title="Pending Info")

    def render_approved(self, record, value):
        return self._render_flag_counts(
            record, value, status=CompletedWorkStatus.approved, status_title="Approved Info"
        )

    def render_rejected(self, record, value):
        return self._render_flag_counts(
            record, value, status=CompletedWorkStatus.rejected, status_title="Rejected Info"
        )


class WorkerLearnStatusTable(tables.Table):
    index = IndexColumn()
    module_name = tables.Column(accessor="module__name", orderable=False)
    date = tables.DateColumn(format="d-M-Y", verbose_name="Date Completed", accessor="date", orderable=False)
    duration = DurationColumn(accessor="duration", orderable=False)
    time = tables.Column(accessor="date", verbose_name="Time Completed", orderable=False)

    def render_time(self, value):
        if value:
            value = localtime(value)
            return value.strftime("%H:%M")
        return "--"

    class Meta:
        sequence = ("index", "module_name", "date", "time", "duration")


class LearnModuleTable(tables.Table):
    index = IndexColumn()

    class Meta:
        model = LearnModule
        orderable = False
        fields = ("index", "name", "description", "time_estimate")
        empty_text = "No Learn Module for this opportunity."

    def render_time_estimate(self, value):
        return f"{value}hr"


class DeliverUnitTable(tables.Table):
    index = IndexColumn(empty_values=(), verbose_name="#")

    slug = tables.Column(verbose_name="Delivery Unit ID")
    name = tables.Column(verbose_name="Name")

    class Meta:
        model = DeliverUnit
        orderable = False
        fields = ("index", "slug", "name")
        empty_text = "No Deliver units for this opportunity."


class PaymentUnitTable(OrgContextTable):
    index = IndexColumn()
    name = tables.Column(verbose_name="Payment Unit Name")
    max_total = tables.Column(verbose_name="Total Deliveries")
    deliver_units = tables.Column(verbose_name="Delivery Units")

    def __init__(self, *args, **kwargs):
        self.can_edit = kwargs.pop("can_edit", False)
        super().__init__(*args, **kwargs)

    class Meta:
        model = PaymentUnit
        orderable = False
        fields = ("index", "name", "start_date", "end_date", "amount", "max_total", "max_daily", "deliver_units")
        empty_text = "No payment units for this opportunity."

    def render_deliver_units(self, record):
        deliver_units = record.deliver_units.all()
        count = deliver_units.count()

        if self.can_edit:
            edit_url = reverse("opportunity:edit_payment_unit", args=(self.org_slug, record.opportunity.id, record.id))
        else:
            edit_url = None

        context = {
            "count": count,
            "deliver_units": deliver_units,
            "edit_url": edit_url,
        }
        return render_to_string("tailwind/pages/opportunity_dashboard/extendable_payment_unit_row.html", context)<|MERGE_RESOLUTION|>--- conflicted
+++ resolved
@@ -1146,27 +1146,23 @@
     suspended = SuspendedIndicatorColumn()
     last_active = DMYTColumn()
     payment_unit = tables.Column(orderable=False)
-<<<<<<< HEAD
     delivery_progress = tables.Column(accessor="total_visits", empty_values=())
-    delivered = tables.Column(accessor="completed", footer=lambda table: sum(x.completed for x in table.data))
-    pending = tables.Column(footer=lambda table: sum(x.pending for x in table.data))
-    approved = tables.Column(footer=lambda table: sum(x.approved for x in table.data))
-    rejected = tables.Column(footer=lambda table: sum(x.rejected for x in table.data))
-=======
-    started = DMYTColumn(accessor="started_delivery")
     delivered = tables.Column(
-        verbose_name=header_with_tooltip("Delivered", "Delivered number of payment units"), accessor="completed"
+        verbose_name=header_with_tooltip("Delivered", "Delivered number of payment units"), accessor="completed",
+        footer=lambda table: sum(x.completed for x in table.data)
     )
     pending = tables.Column(
-        verbose_name=header_with_tooltip("Pending", "Payment units with pending approvals with NM or PM")
+        verbose_name=header_with_tooltip("Pending", "Payment units with pending approvals with NM or PM"),
+        footer=lambda table: sum(x.pending for x in table.data)
     )
     approved = tables.Column(
         verbose_name=header_with_tooltip(
-            "Approved", "Payment units that are fully approved automatically or manually by NM and PM"
-        )
-    )
-    rejected = tables.Column(verbose_name=header_with_tooltip("Rejected", "Payment units that are rejected"))
->>>>>>> 3ec6665b
+            "Approved", "Payment units that are fully approved automatically or manually by NM and PM",
+        ),
+    footer=lambda table: sum(x.approved for x in table.data)
+    )
+    rejected = tables.Column(verbose_name=header_with_tooltip("Rejected", "Payment units that are rejected"),
+                             footer=lambda table: sum(x.rejected for x in table.data))
     action = tables.TemplateColumn(
         verbose_name="",
         orderable=False,
