from django import forms
from django.contrib import messages
from django.db.models import Count, Min, Max
from django.http import HttpResponse
from django.shortcuts import redirect, render
from django.urls import reverse
from django.utils.safestring import mark_safe
from django.views.decorators.http import require_POST
from django.views.generic import TemplateView
from django_tables2 import SingleTableMixin, RequestConfig
from django.test.utils import override_settings

from commcare_connect.opportunity.forms import AddBudgetExistingUsersForm, VisitExportForm, PaymentExportForm, \
    ReviewVisitExportForm, DateRanges
from .helpers import get_worker_table_data, get_worker_learn_table_data, get_annotated_opportunity_access_deliver_status
from .models import OpportunityAccess
from .helpers import get_opportunity_list_data, get_opportunity_dashboard_data
from .models import LearnModule, DeliverUnit, PaymentUnit
from .tasks import generate_review_visit_export, generate_payment_export

from .tw_tables import  PMOpportunitiesListTable

from .tw_tables import InvoicePaymentReportTable, InvoicesListTable, MyOrganizationMembersTable, OpportunitiesListTable, \
    OpportunityWorkerLearnProgressTable, OpportunityWorkerPaymentTable, VisitsTable, WorkerFlaggedTable, \
    WorkerPaymentsTable, WorkerLearnTable, PayWorker, LearnAppTable, DeliveryAppTable, PaymentAppTable, \
    AddBudgetTable, WorkerDeliveryTable, FlaggedWorkerTable, CommonWorkerTable, AllWorkerTable, \
    OpportunitiesListViewTable, LearnModuleTable, DeliverUnitTable, OpportunityPaymentUnitTable, WorkerStatusTable
from .views import OrganizationUserMixin, get_opportunity_or_404
from .visit_import import bulk_update_visit_status, ImportException, bulk_update_payment_status
from ..organization.decorators import org_member_required


def home(request, org_slug=None, opp_id=None):
    # Static data for the cards
    rows = [
        {"name": "Data Points 1", "value": "45"},
        {"name": "Data Points 1", "value": "45"},
        {"name": "Data Points 2", "value": "45"},
        {"name": "Data Points 3", "value": "45"},
        {"name": "Data Points 4", "value": "45"},
        {"name": "Data Points 5", "value": "45"},
        {"name": "Data Points 6", "value": "45"},
        {"name": "Data Points 7", "value": "45"},
        {"name": "Data Points 8", "value": "45"},
    ]
    timeline = [
        {"title": "Event Title", "desc": "Additional Supporting Message with the Event", "date": "24 Feb, 2024"},
        {"title": "Event Title", "desc": "Additional Supporting Message with the Event", "date": "24 Feb, 2024"},
        {"title": "Event Title", "desc": "Additional Supporting Message with the Event", "date": "24 Feb, 2024"},
    ]
    flags = [
        {"title": "Location", "desc": "Minimum distance between deliveries.", "value": "2.5m"},
        {"title": "Form Duration", "desc": "Minimum time between deliveries.", "value": "10min"},
        {"title": "Photos", "desc": "Added media for proof"},
        {"title": "GPS location", "desc": "GPS location of the site is present"},
    ]
    return render(
        request,
        "tailwind/pages/home.html",
        {"rows": rows, "timeline": timeline, "flags": flags, "header_title": "Worker"},
    )


def about(request, org_slug=None, opp_id=None):
    return render(request, "tailwind/pages/about.html")

def dashboard(request, org_slug=None, opp_id=None):
    data = {
        'programs': [
            {
                'name': 'Program Name',
                'description': 'Lorem ipsum dolor sit amet, consectetur adipiscing elit. Phasellus tempor arcu ac ligula luctus venenatis. Aliquam rhonc msan. Aliquam rhonc msan.Aliquam rhonc msan.',
                'date': '06 May, 2024',
                'organization_name': 'Program Manager Organization Name',
                'status': 'invited',
                'delivery_type': 'Name of the delivery type',
                'start_date': '12-Jul-2024',
                'end_date': '12-Jul-2024',
            },
            {
                'name': 'Program Name',
                'description': 'Lorem ipsum dolor sit amet, consectetur adipiscing elit. Phasellus tempor arcu ac ligula luctus venenatis. Aliquam rhonc msan. Aliquam rhonc msan.Aliquam rhonc msan.',
                'date': '06 May, 2024',
                'organization_name': 'Program Manager Organization Name',
                'status': 'applied',
                'delivery_type': 'Name of the delivery type',
                'start_date': '12-Jul-2024',
                'end_date': '12-Jul-2024',
            }
            ,
            {
                'name': 'Program Name',
                'description': 'Lorem ipsum dolor sit amet, consectetur adipiscing elit. Phasellus tempor arcu ac ligula luctus venenatis. Aliquam rhonc msan. Aliquam rhonc msan.Aliquam rhonc msan.',
                'date': '06 May, 2024',
                'organization_name': 'Program Manager Organization Name',
                'status': 'accepted',
                'delivery_type': 'Name of the delivery type',
                'start_date': '12-Jul-2024',
                'end_date': '12-Jul-2024',
                'opportunities_url': '/a/test-1/opportunity/1/tw/api/opportunities/'
            }
        ],
        'recent_activities': [
            {
                'name': 'Visit Pending Review',
                'icon': 'clock-rotate-left',
                'rows': [
                    {
                        'title': 'Opportunity Name',
                        'subtitle': 'Network Manager Organization Name',
                        'count': '11',
                    },
                    {
                        'title': 'Opportunity Name',
                        'subtitle': 'Network Manager Organization Name',
                        'count': '11',
                    },
                ]
            },
            {
                'name': 'Visit Pending Review',
                'icon': 'hand-holding-dollar',
                'rows': [
                    {
                        'title': 'Opportunity Name',
                        'subtitle': 'Network Manager Organization Name',
                        'count': '11',
                    },
                    {
                        'title': 'Opportunity Name',
                        'subtitle': 'Network Manager Organization Name',
                        'count': '11',
                    },
                    {
                        'title': 'Opportunity Name',
                        'subtitle': 'Network Manager Organization Name',
                        'count': '11',
                    },
                    {
                        'title': 'Opportunity Name',
                        'subtitle': 'Network Manager Organization Name',
                        'count': '11',
                    }
                ]
            },
            {
                'name': 'Inactive Workers',
                'icon': 'user-slash',
                'rows': [
                    {
                        'title': 'Opportunity Name',
                        'subtitle': 'Network Manager Organization Name',
                        'count': '11',
                    },
                    {
                        'title': 'Opportunity Name',
                        'subtitle': 'Network Manager Organization Name',
                        'count': '11',
                    },
                ]
            },

        ]
    }
    return render(
        request, 'tailwind/pages/dashboard.html',
        {
            'data': data,
            'header_title': 'Dashboard',
            'sidenav_active': 'Programs'
            }
        )

def pm_dashboard(request, org_slug=None, opp_id=None):
    data = {
        'programs': [
            {
                'name': 'Program Name',
                'description': 'Lorem ipsum dolor sit amet, consectetur adipiscing elit. Phasellus tempor arcu ac ligula luctus venenatis. Aliquam rhonc msan. Aliquam rhonc msan.Aliquam rhonc msan.',
                'delivery_type': 'Name of the delivery type',
                'start_date': '12-Jul-2024',
                'end_date': '12-Jul-2024',
                'budget': '$10,000',
                'invited': 156,
                'applied': 126,
                'rpf': 120,
                'accepted': 98,
                'contracted': 26,
            },{
                'name': 'Program Name',
                'description': 'Lorem ipsum dolor sit amet, consectetur adipiscing elit. Phasellus tempor arcu ac ligula luctus venenatis. Aliquam rhonc msan. Aliquam rhonc msan.Aliquam rhonc msan.',
                'delivery_type': 'Name of the delivery type',
                'start_date': '12-Jul-2024',
                'end_date': '12-Jul-2024',
                'budget': '$10,000',
                'invited': 156,
                'applied': 126,
                'rpf': 120,
                'accepted': 98,
                'contracted': 26,
            },
            {
                'name': 'Program Name',
                'description': 'Lorem ipsum dolor sit amet, consectetur adipiscing elit. Phasellus tempor arcu ac ligula luctus venenatis. Aliquam rhonc msan. Aliquam rhonc msan.Aliquam rhonc msan.',
                'delivery_type': 'Name of the delivery type',
                'start_date': '12-Jul-2024',
                'end_date': '12-Jul-2024',
                'budget': '$10,000',
                'invited': 156,
                'applied': 126,
                'rpf': 120,
                'accepted': 98,
                'contracted': 26,
            },
        ],
            }
    return render(
        request, 'tailwind/pages/pm_dashboard.html',
        {
            'data': data,
            'header_title': 'Dashboard',
            'sidenav_active': 'Programs'
            }
        )


def learn_app_table(request, org_slug=None, opp_id=None):
    data = [
        {"index": 1, "name": "Module Name 1", "description":"Additional Descriptio for module 1", "estimated_time": "1hr 30min"},
        {"index": 2, "name": "Module Name 2", "description":"Additional Descriptio for module 2", "estimated_time": "30min"},
        {"index": 3, "name": "Module Name 3", "description":"Additional Descriptio for module 3", "estimated_time": "30min"},
        {"index": 4, "name": "Module Name 4", "description":"Additional Descriptio for module 4", "estimated_time": "45min"},
        {"index": 1, "name": "Module Name 1", "description":"Additional Descriptio for module 1", "estimated_time": "1hr 30min"},
        {"index": 2, "name": "Module Name 2", "description":"Additional Descriptio for module 2", "estimated_time": "30min"},
        {"index": 3, "name": "Module Name 3", "description":"Additional Descriptio for module 3", "estimated_time": "30min"},
        {"index": 4, "name": "Module Name 4", "description":"Additional Descriptio for module 4", "estimated_time": "45min"},
        {"index": 1, "name": "Module Name 1", "description":"Additional Descriptio for module 1", "estimated_time": "1hr 30min"},
        {"index": 2, "name": "Module Name 2", "description":"Additional Descriptio for module 2", "estimated_time": "30min"},
        {"index": 3, "name": "Module Name 3", "description":"Additional Descriptio for module 3", "estimated_time": "30min"},
        {"index": 4, "name": "Module Name 4", "description":"Additional Descriptio for module 4", "estimated_time": "45min"},
        {"index": 1, "name": "Module Name 1", "description":"Additional Descriptio for module 1", "estimated_time": "1hr 30min"},
        {"index": 2, "name": "Module Name 2", "description":"Additional Descriptio for module 2", "estimated_time": "30min"},
        {"index": 3, "name": "Module Name 3", "description":"Additional Descriptio for module 3", "estimated_time": "30min"},
        {"index": 4, "name": "Module Name 4", "description":"Additional Descriptio for module 4", "estimated_time": "45min"},
        {"index": 1, "name": "Module Name 1", "description":"Additional Descriptio for module 1", "estimated_time": "1hr 30min"},
        {"index": 2, "name": "Module Name 2", "description":"Additional Descriptio for module 2", "estimated_time": "30min"},
        {"index": 3, "name": "Module Name 3", "description":"Additional Descriptio for module 3", "estimated_time": "30min"},
        {"index": 4, "name": "Module Name 4", "description":"Additional Descriptio for module 4", "estimated_time": "45min"},
        {"index": 1, "name": "Module Name 1", "description":"Additional Descriptio for module 1", "estimated_time": "1hr 30min"},
        {"index": 2, "name": "Module Name 2", "description":"Additional Descriptio for module 2", "estimated_time": "30min"},
        {"index": 3, "name": "Module Name 3", "description":"Additional Descriptio for module 3", "estimated_time": "30min"},
        {"index": 4, "name": "Module Name 4", "description":"Additional Descriptio for module 4", "estimated_time": "45min"},
        {"index": 1, "name": "Module Name 1", "description":"Additional Descriptio for module 1", "estimated_time": "1hr 30min"},
        {"index": 2, "name": "Module Name 2", "description":"Additional Descriptio for module 2", "estimated_time": "30min"},
        {"index": 3, "name": "Module Name 3", "description":"Additional Descriptio for module 3", "estimated_time": "30min"},
        {"index": 4, "name": "Module Name 4", "description":"Additional Descriptio for module 4", "estimated_time": "45min"},
    ]
    table = LearnAppTable(data)
    return render(request, 'tailwind/components/opportunity-dashboard/tables/table.html', {'table': table,'app_name':'Learn App Name'})

def learn_module_table(request, org_slug=None, opp_id=None):
    opp = get_opportunity_or_404(opp_id, org_slug)
    data = LearnModule.objects.filter(app=opp.learn_app)
    table = LearnModuleTable(data)
    return render(request, 'tailwind/components/opportunity-dashboard/tables/table.html',
                  {'table': table, 'app_name': 'Learn App Name'})

def deliver_unit_table(request, org_slug=None, opp_id=None):
    opp = get_opportunity_or_404(opp_id, org_slug)
    unit = DeliverUnit.objects.filter(app=opp.deliver_app)
    table = DeliverUnitTable(unit)
    return render(request, 'tailwind/components/opportunity-dashboard/tables/table.html',
                  {'table': table, 'app_name': 'Delivery App Name'})

def delivery_app_table(request, org_slug=None, opp_id=None):
    data = [
        {"index": 1, "unit_name": "Unit Name 1", "unit_id": "Unit ID 1"},
        {"index": 2, "unit_name": "Unit Name 2", "unit_id": "Unit ID 2"},
        {"index": 3, "unit_name": "Unit Name 3", "unit_id": "Unit ID 3"},
        {"index": 4, "unit_name": "Unit Name 4", "unit_id": "Unit ID 4"},
    ]
    table = DeliveryAppTable(data)
    return render(request, 'tailwind/components/opportunity-dashboard/tables/table.html', {'table': table,'app_name':'Delivery App Name'})

def payment_app_table(request,org_slug=None, opp_id=None):
    data = [
        {"index":1, "unit_name":"Payment Unit Name 1", "start_date":"2024-01-01", "end_date":"2024-12-31", "amount":100, "total_deliveries":145, "max_daily":3, "delivery_units":"10"},
        {"index":2, "unit_name":"Payment Unit Name 2", "start_date":"2024-01-01", "end_date":"2024-12-31", "amount":100, "total_deliveries":145, "max_daily":3, "delivery_units":"10"},
        {"index":3, "unit_name":"Payment Unit Name 3", "start_date":"2024-01-01", "end_date":"2024-12-31", "amount":100, "total_deliveries":145, "max_daily":3, "delivery_units":"10"},
        {"index":4, "unit_name":"Payment Unit Name 4", "start_date":"2024-01-01", "end_date":"2024-12-31", "amount":100, "total_deliveries":145, "max_daily":3, "delivery_units":"10"},
        {"index":5, "unit_name":"Payment Unit Name 5", "start_date":"2024-01-01", "end_date":"2024-12-31", "amount":100, "total_deliveries":145, "max_daily":3, "delivery_units":"10"},
        {"index":6, "unit_name":"Payment Unit Name 6", "start_date":"2024-01-01", "end_date":"2024-12-31", "amount":100, "total_deliveries":145, "max_daily":3, "delivery_units":"10"},
        {"index":7, "unit_name":"Payment Unit Name 1", "start_date":"2024-01-01", "end_date":"2024-12-31", "amount":100, "total_deliveries":145, "max_daily":3, "delivery_units":"10"},
        {"index":8, "unit_name":"Payment Unit Name 2", "start_date":"2024-01-01", "end_date":"2024-12-31", "amount":100, "total_deliveries":145, "max_daily":3, "delivery_units":"10"},
        {"index":9, "unit_name":"Payment Unit Name 3", "start_date":"2024-01-01", "end_date":"2024-12-31", "amount":100, "total_deliveries":145, "max_daily":3, "delivery_units":"10"},
        {"index":9, "unit_name":"Payment Unit Name 4", "start_date":"2024-01-01", "end_date":"2024-12-31", "amount":100, "total_deliveries":145, "max_daily":3, "delivery_units":"10"},
        {"index":10, "unit_name":"Payment Unit Name 5", "start_date":"2024-01-01", "end_date":"2024-12-31", "amount":100, "total_deliveries":145, "max_daily":3, "delivery_units":"10"},
    ]
    table = PaymentAppTable(data)
    return render(request, 'tailwind/components/opportunity-dashboard/tables/table.html', {'table': table})

def payment_unit_table(request, org_slug=None, opp_id=None):
    opp = get_opportunity_or_404(opp_id, org_slug)
    payment_units = PaymentUnit.objects.filter(opportunity=opp).prefetch_related(
        'deliver_units'
    )
    table = OpportunityPaymentUnitTable(payment_units)
    return render(request, 'tailwind/components/opportunity-dashboard/tables/table.html', {'table': table})

def payment_app_table_expand(request,org_slug=None, opp_id=None):
    index = request.GET.get('index')

    html = f'''
    <tr class="detail-row-{index}">
      <td colspan="8">
        <div class="p-3 bg-slate-100 rounded-lg">
          <div class="flex gap-16">
            <div class="flex flex-col gap-4">
              <p>Delivery Unit Name 1</p>
              <p>Delivery Unit Name 2</p>
              <p>Delivery Unit Name 3</p>
            </div>
            <div class="flex flex-col gap-4">
              <p>Delivery Unit Name 4</p>
              <p>Delivery Unit Name 5</p>
              <p>Delivery Unit Name 6</p>
            </div>
          </div>
        </div>
      </td>
    </tr>
    '''

    return HttpResponse(html)

def opportunities_card(request, org_slug=None, opp_id=None):
    data = [
        {
            'name': 'Oppurtunity Name',
            'description': 'Lorem ipsum dolor sit amet, consectetur adipiscing elit. Phasellus tempor arcu ac ligula luctus venenatis. Aliquam rhonc msan. Aliquam rhonc msan.Aliquam rhonc msan.',
            'date': '06 May, 2024',
            'organization_name': 'Program Manager Organization Name',
            'status': 'invited',
            'delivery_type': 'Name of the delivery type',
            'start_date': '12-Jul-2024',
            'end_date': '12-Jul-2024',
            'labels':{
                'name': 'Delieveries',
                'count': '100/150',
                'tags': [
                    {
                        'name': 'Approved',
                        'count': '70',
                        'color': 'green-600'
                    },
                    {
                        'name': 'Flagged',
                        'count': '15',
                        'color': 'brand-sunset'
                    },
                    {
                        'name': 'Rejected',
                        'count': '70',
                        'color': 'slate-400'
                    }
                ]
            }
        },
        {
            'name': 'Oppurtunity Name',
            'description': 'Lorem ipsum dolor sit amet, consectetur adipiscing elit. Phasellus tempor arcu ac ligula luctus venenatis. Aliquam rhonc msan. Aliquam rhonc msan.Aliquam rhonc msan.',
            'date': '06 May, 2024',
            'organization_name': 'Program Manager Organization Name',
            'status': 'invited',
            'delivery_type': 'Name of the delivery type',
            'start_date': '12-Jul-2024',
            'end_date': '12-Jul-2024',
            'labels':{
                'name': 'Workers',
                'count': '256',
                'tags': [
                    {
                        'name': 'Learning',
                        'count': '23',
                        'color': 'brand-mango'
                    },
                    {
                        'name': 'Claimed Job',
                        'count': '120',
                        'color': 'brand-indigo'
                    },
                    {
                        'name': 'Assessed',
                        'count': '124',
                        'color': 'green-600'
                    }
                ]
            }
        }
    ]
    return render(request, 'tailwind/components/cards/opportunity_card.html', {'data': data})

def pm_opportunities_card(request, org_slug=None, opp_id=None):
    data = [
        {
            'date': '06 May, 2024',
            'organization_name': 'Network Manager Organization Name',
            'status': 'invited',
        },
        {
            'date': '06 May, 2024',
            'organization_name': 'Network Manager Organization Name',
            'status': 'applied',
        },
        {
            'date': '06 May, 2024',
            'organization_name': 'Network Manager Organization Name',
            'status': 'accepted',
        },
        {
            'date': '06 May, 2024',
            'organization_name': 'Network Manager Organization Name',
            'status': 'accepted',
            'labels':{
                'name': 'Workers',
                'count': '256',
                'tags': [
                    {
                        'name': 'Learning',
                        'count': '23',
                        'color': 'brand-marigold'
                    },
                    {
                        'name': 'Certfied',
                        'count': '124',
                        'color': 'green-400'
                    },
                    {
                        'name': 'Started Delivery',
                        'count': '120',
                        'color': 'brand-indigo'
                    }
                ]
            }
        },

    ]

    return render(request, 'tailwind/components/cards/nm_card.html', {'data': data})


def worker(request, org_slug=None, opp_id=None):
    user_kpi = [
            {"name":"Total Delieveries", "icon":"memo","count":234,"dropdown":'nil' },
            {"name":"Flagged Delieveries", "icon":"flag-swallowtail","count":234,"dropdown":'flagged' },
            {"name":"Rejected Delieveries", "icon":"thumbs-down","count":234,"dropdown":'rejected' },
            {"name":"Accrued Payments", "icon":"money-bill-simple-wave","count":234,"dropdown":'nil' },
            {"name":"Paid Payments", "icon":"hand-holding-dollar","count":234,"dropdown":'paid' },
        ]
    flags = [{'title': 'Location','desc':'Minimum distance between deliveries.','value' : '2.5m'}, {'title': 'Form Duration','desc':'Minimum time between deliveries.','value' : '10min'},{'title': 'Photos','desc':'Added media for proof'},{'title': 'GPS location','desc':'GPS location of the site is present'}]
    flagged_info = [{'name': 'Location','correct': 5, 'wrong': 4},{'name': 'Form Duration','correct': 5, 'wrong': 4},{'name': 'Photos','correct': 5, 'wrong': 4},{'name': 'Flag Name 1','correct': 5, 'wrong': 4}]
    rejected_details = [{'name': 'location', 'count':4}, {'name': 'form duration', 'count':4},{'name': 'photos', 'count':4},{'name': 'flag name 1', 'count':4}]
    payment_details = { 'date': '24 Feb, 2024', 'amount': "$6000"}
    user_datapoints = [{'name': 'Data Points 1','value' : '45'}, {'name': 'Data Points 1','value' : '45'},{'name': 'Data Points 2','value' : '45'},{'name': 'Data Points 3','value' : '45'},{'name': 'Data Points 4','value' : '45'},{'name': 'Data Points 5','value' : '45'},{'name': 'Data Points 6','value' : '45'},{'name': 'Data Points 7','value' : '45'},{'name': 'Data Points 8','value' : '45'},]
    user_timeline = [{'title': 'Event Title','desc':'Additional Supporting Message with the Event','date' : '24 Feb, 2024'}, {'title': 'Event Title','desc':'Additional Supporting Message with the Event','date' : '24 Feb, 2024'},{'title': 'Event Title','desc':'Additional Supporting Message with the Event','date' : '24 Feb, 2024'}]
    flag_details = [{'name': 'location', 'count':4}, {'name': 'form duration', 'count':4},{'name': 'photos', 'count':4},{'name': 'flag name 1', 'count':4}]
    data = [
        {"name": "Flagged", "count": "45", "url": "/tables"},
        {"name": "PM Review", "count": "45", "url": "/tables"},
        {"name": "Revalidate", "count": "45", "url": "/tables"},
        {"name": "Approved", "count": "45", "url": "/tabls"},
        {"name": "Rejected", "count": "45", "url": "/tables"},
        {"name": "All", "count": "45", "url": "/tables"},
    ]
    return render(
        request,
        "tailwind/pages/worker.html",
        {
            "header_title": "Worker",
            "tabs": data, "kpi":user_kpi ,
            "datapoints":user_datapoints,
            "timeline":user_timeline,
            "flags":flags,
            "flagged_info":flagged_info,
            "rejected_details":rejected_details,
            "payment_details":payment_details,
            "flag_details":flag_details
            }
        )

def opportunities(request, org_slug=None, opp_id=None):
    path = ['programs','opportunities','opportunity name' ]
    data = [
        {"name": "Learn App", "count": "2", "icon": "fa-book-open-cover"},
        {"name": "Delivery App", "count": "2", "icon": "fa-clipboard-check"},
        {"name": "Payments Units", "count": "2", "icon": "fa-hand-holding-dollar"},
    ]
    totalinfo = [
        {
            "name": "Delivery Type",
            "count": "Early Childhood Development",
            "icon": "file-check",
            "color": "",
        },
        {
            "name": "Start Date",
            "count": "21-Dec-2024",
            "icon": "calendar-range",
            "color": "",
        },
        {
            "name": "End Date",
            "count": "21-Dec-2024",
            "icon": "arrow-right",
            "color": "",
        },
        {
            "name": "Total Workers",
            "count": "248",
            "icon": "users",
            "color": "brand-mango",
        },
        {
            "name": "Total Service Deliveries",
            "count": "350",
            "icon": "gears",
            "color": "",
        },
        {
            "name": "Worker Budget",
            "count": "₹250,000",
            "icon": "money-bill",
            "color": "",
        },
    ]
    opList = [
        {
            "opName": "Workers",
            "opLabel": "Active Yesterday",
            "opValue": "10",
            "ops": [
                {"icon": "fa-user-group", "name": "Workers", "status": "Invited", "value": "25"},
                {"icon": "fa-user-check", "name": "Workers", "status": "Yet to Accept Invitation", "value": "12"},
                {
                    "icon": "fa-clipboard-list",
                    "name": "Workers",
                    "status": "Inactive last 3 days",
                    "value": "7",
                    "type": "2",
                },
            ],
        },
        {
            "opName": "Deliveries",
            "opLabel": "Last Delivery",
            "opValue": "10 Feb, 2025 | 14:67",
            "ops": [
                {
                    "icon": "fa-clipboard-list-check",
                    "name": "Deliveries",
                    "status": "Total",
                    "value": "248",
                    "incr": "6",
                },
                {
                    "icon": "fa-clipboard-list-check",
                    "name": "Deliveries",
                    "status": "Awaiting Flag Review",
                    "value": "32",
                },
            ],
        },
        {
            "opName": "Worker Payments",
            "opLabel": "Last Payment ",
            "opValue": "10 Feb, 2025 | 14:67",
            "ops": [
                {
                    "icon": "fa-hand-holding-dollar",
                    "name": "Payments",
                    "status": "Earned",
                    "value": "₹25,000",
                    "incr": "6",
                },
                {"icon": "fa-light", "name": "Payments", "status": "Due", "value": "₹1,200"},
            ],
        },
    ]
    workerporgress = [
        {"index": 1, "title":"Workers", "progress":{"total": 100, "maximum": 30,"avg":56}},
        {"index": 2, "title":"Deliveries", "progress":{"total": 100, "maximum": 30,"avg":56}},
        {"index": 3, "title":"Payments", "progress":{"total": 100, "maximum": 30,"avg":56}},
    ]

    funnel = [
        {"index": 1, "stage": "invited", "count": "100","icon":"envelope"},
        {"index": 2, "stage": "Accepted", "count": "98","icon":"circle-check"},
        {"index": 3, "stage": "Started Learning", "count": "87","icon":"book-open-cover"},
        {"index": 4, "stage": "Completed Learning", "count": "82","icon":"book-blank"},
        {"index": 5, "stage": "Complted Assesment", "count": "81","icon":"award-simple"},
        {"index": 6, "stage": "Claimed Job", "count": "100","icon":"user-check"},
        {"index": 6, "stage": "Started Delivery", "count": "100","icon":"house-chimney-user"},
    ]
    return render(
        request,
        "tailwind/pages/opportunities.html",
        {
            "data": data,
            "totalinfo": totalinfo,
            "opList": opList,
            "header_title": "Opportunities",
            "funnel":funnel,
            "workerprogress":workerporgress,
            'path':path
        },
    )


def flagged_workers(request, org_slug=None, opp_id=None):
    # Sample dynamic data (replace with your actual data source later)
    data = [
        {
            "index": 1,
            "time": "14:56",
            "entityName": "Violla Maeya",
            "flags": ["Location", "Form Duration", "Photos", "Flag Name 1", "Flag Name 2", "Flag Name 3"],
        },
        {"index": 2, "time": "14:57", "entityName": "John Doe", "flags": ["Location", "Photos"]},
        {
            "index": 3,
            "time": "14:58",
            "entityName": "Jane Smith",
            "flags": ["Form Duration", "Flag Name 1", "Flag Name 2"],
        },
        {"index": 4, "time": "14:59", "entityName": "Alex Brown", "flags": []},
        {"index": 5, "time": "15:00", "entityName": "Violla Maeya", "flags": ["Location", "Form Duration", "Photos"]},
        {
            "index": 11,
            "time": "14:56",
            "entityName": "Violla Maeya",
            "flags": ["Location", "Form Duration", "Photos", "Flag Name 1", "Flag Name 2", "Flag Name 3"],
        },
        {"index": 12, "time": "14:57", "entityName": "John Doe", "flags": ["Location", "Photos"]},
        {
            "index": 13,
            "time": "14:58",
            "entityName": "Jane Smith",
            "flags": ["Form Duration", "Flag Name 1", "Flag Name 2"],
        },
        {"index": 14, "time": "14:59", "entityName": "Alex Brown", "flags": []},
        {"index": 15, "time": "15:00", "entityName": "Violla Maeya", "flags": ["Location", "Form Duration", "Photos"]},
        {
            "index": 21,
            "time": "14:56",
            "entityName": "Violla Maeya",
            "flags": ["Location", "Form Duration", "Photos", "Flag Name 1", "Flag Name 2", "Flag Name 3"],
        },
        {"index": 22, "time": "14:57", "entityName": "John Doe", "flags": ["Location", "Photos"]},
        {
            "index": 23,
            "time": "14:58",
            "entityName": "Jane Smith",
            "flags": ["Form Duration", "Flag Name 1", "Flag Name 2"],
        },
        {"index": 24, "time": "14:59", "entityName": "Alex Brown", "flags": []},
        {"index": 25, "time": "15:00", "entityName": "Violla Maeya", "flags": ["Location", "Form Duration", "Photos"]},
        {
            "index": 31,
            "time": "14:56",
            "entityName": "Violla Maeya",
            "flags": ["Location", "Form Duration", "Photos", "Flag Name 1", "Flag Name 2", "Flag Name 3"],
        },
        {"index": 32, "time": "14:57", "entityName": "John Doe", "flags": ["Location", "Photos"]},
        {
            "index": 33,
            "time": "14:58",
            "entityName": "Jane Smith",
            "flags": ["Form Duration", "Flag Name 1", "Flag Name 2"],
        },
        {"index": 34, "time": "14:59", "entityName": "Alex Brown", "flags": []},
        {"index": 35, "time": "15:00", "entityName": "Violla Maeya", "flags": ["Location", "Form Duration", "Photos"]},
    ]
    table = WorkerFlaggedTable(data)
    return render(request, "tailwind/components/tables/worker_flagged_table.html", {"table": table})


class TWAddBudgetExistingUsersForm(AddBudgetExistingUsersForm):
    additional_visits = forms.IntegerField(
        widget=forms.NumberInput(
            attrs={
                "class": "w-full p-2 border border-gray-300 rounded-lg focus:ring-2 focus:ring-blue-500",
                "x-model": "additionalVisits",
            }
        ),
        required=False,
    )

    end_date = forms.DateField(
        widget=forms.DateInput(
            attrs={
                "type": "date",
                "class": "w-full p-2 border border-gray-300 rounded-lg focus:ring-2 focus:ring-blue-500",
                "x-model": "end_date",
            }
        ),
        label="Extended Opportunity End date",
        required=False,
    )

    def __init__(self, *args, **kwargs):
        opportunity_claims = kwargs.pop("opportunity_claims", [])
        self.opportunity = kwargs.pop("opportunity", None)
        super().__init__(*args, **kwargs)

        choices = [(opp_claim.id, opp_claim.id) for opp_claim in opportunity_claims]
        self.fields["selected_users"] = forms.MultipleChoiceField(
            choices=choices, widget=forms.CheckboxSelectMultiple(attrs={"class": "block space-y-2"})
        )


# @override_settings(CRISPY_TEMPLATE_PACK="tailwind")
def opportunity_visits(request, org_slug=None, opp_id=None):
    from commcare_connect.opportunity.models import OpportunityAccess, OpportunityClaim
    from commcare_connect.opportunity.views import get_opportunity_or_404

    opportunity = get_opportunity_or_404(org_slug=org_slug, pk=opp_id)
    opportunity_access = OpportunityAccess.objects.filter(opportunity=opportunity)
    opportunity_claims = OpportunityClaim.objects.filter(opportunity_access__in=opportunity_access)

    form = TWAddBudgetExistingUsersForm(
        opportunity_claims=opportunity_claims, opportunity=opportunity, data=request.POST or None
    )
    if form.is_valid():
        form.save()
        return redirect("opportunity:detail", org_slug, opp_id)

    data = [
        {
            "index": 1,
            "user_id": "AB12CD34EF56",
            "name": "John Doe",
            "max_visit": 120,
            "used_visits": 89,
            "end_date": "2025-07-12",
        },
        {
            "index": 2,
            "user_id": "XY98GH76IJ54",
            "name": "Alice Smith",
            "max_visit": 150,
            "used_visits": 45,
            "end_date": "2025-09-30",
        },
        {
            "index": 3,
            "user_id": "MN45KL89OP12",
            "name": "Bob Johnson",
            "max_visit": 100,
            "used_visits": 72,
            "end_date": "2026-02-15",
        },
        {
            "index": 4,
            "user_id": "QR23ST56UV78",
            "name": "Emma Wilson",
            "max_visit": 180,
            "used_visits": 160,
            "end_date": "2025-11-20",
        },
        {
            "index": 5,
            "user_id": "WX67YZ12AB34",
            "name": "Michael Brown",
            "max_visit": 90,
            "used_visits": 25,
            "end_date": "2026-05-10",
        },
        {
            "index": 6,
            "user_id": "KL34MN78OP56",
            "name": "Sophia Martinez",
            "max_visit": 130,
            "used_visits": 98,
            "end_date": "2025-08-21",
        },
        {
            "index": 7,
            "user_id": "UV12WX34YZ56",
            "name": "James Anderson",
            "max_visit": 170,
            "used_visits": 140,
            "end_date": "2026-04-05",
        },
        {
            "index": 8,
            "user_id": "CD78EF12GH34",
            "name": "Olivia Taylor",
            "max_visit": 200,
            "used_visits": 180,
            "end_date": "2025-12-25",
        },
        {
            "index": 9,
            "user_id": "IJ45KL67MN89",
            "name": "William Harris",
            "max_visit": 95,
            "used_visits": 50,
            "end_date": "2025-06-18",
        },
        {
            "index": 10,
            "user_id": "OP23QR45ST67",
            "name": "Charlotte White",
            "max_visit": 160,
            "used_visits": 130,
            "end_date": "2026-07-01",
        },
        {
            "index": 11,
            "user_id": "EF12GH34IJ56",
            "name": "Benjamin Lewis",
            "max_visit": 110,
            "used_visits": 85,
            "end_date": "2025-10-11",
        },
        {
            "index": 12,
            "user_id": "ST78UV12WX34",
            "name": "Mia Scott",
            "max_visit": 140,
            "used_visits": 95,
            "end_date": "2026-03-30",
        },
        {
            "index": 13,
            "user_id": "YZ45AB67CD89",
            "name": "Elijah Hall",
            "max_visit": 180,
            "used_visits": 170,
            "end_date": "2025-09-09",
        },
        {
            "index": 14,
            "user_id": "GH23IJ45KL67",
            "name": "Amelia Young",
            "max_visit": 125,
            "used_visits": 110,
            "end_date": "2026-01-25",
        },
        {
            "index": 15,
            "user_id": "MN78OP12QR34",
            "name": "Lucas King",
            "max_visit": 190,
            "used_visits": 150,
            "end_date": "2025-11-15",
        },
        {
            "index": 16,
            "user_id": "WX45YZ67AB89",
            "name": "Harper Wright",
            "max_visit": 105,
            "used_visits": 70,
            "end_date": "2026-06-20",
        },
        {
            "index": 17,
            "user_id": "CD12EF34GH56",
            "name": "Henry Green",
            "max_visit": 175,
            "used_visits": 160,
            "end_date": "2025-12-01",
        },
        {
            "index": 18,
            "user_id": "IJ78KL12MN34",
            "name": "Evelyn Adams",
            "max_visit": 115,
            "used_visits": 90,
            "end_date": "2026-05-17",
        },
        {
            "index": 19,
            "user_id": "OP45QR67ST89",
            "name": "Alexander Nelson",
            "max_visit": 145,
            "used_visits": 120,
            "end_date": "2025-08-05",
        },
        {
            "index": 20,
            "user_id": "UV23WX45YZ67",
            "name": "Isabella Carter",
            "max_visit": 135,
            "used_visits": 100,
            "end_date": "2026-02-22",
        },
    ]

    table = VisitsTable(data)
    return render(
        request,
        "tailwind/pages/opportunity_visits.html",
        {
            "table": table,
            "form": form,
            "opportunity_claims": opportunity_claims,
            "budget_per_visit": opportunity.budget_per_visit_new,
            "opportunity": opportunity,
        },
    )

def add_budget(request, org_slug=None, opp_id=None):
    data = [
        {
            "index": 1,
            "user_id": "AB12CD34EF56",
            "name": "John Doe",
            "max_visit": 120,
            "used_visits": 89,
            "end_date": "2025-07-12",
        },
        {
            "index": 2,
            "user_id": "XY98GH76IJ54",
            "name": "Alice Smith",
            "max_visit": 150,
            "used_visits": 45,
            "end_date": "2025-09-30",
        },
        {
            "index": 3,
            "user_id": "MN45KL89OP12",
            "name": "Bob Johnson",
            "max_visit": 100,
            "used_visits": 72,
            "end_date": "2026-02-15",
        },
        {
            "index": 4,
            "user_id": "QR23ST56UV78",
            "name": "Emma Wilson",
            "max_visit": 180,
            "used_visits": 160,
            "end_date": "2025-11-20",
        },
        {
            "index": 5,
            "user_id": "WX67YZ12AB34",
            "name": "Michael Brown",
            "max_visit": 90,
            "used_visits": 25,
            "end_date": "2026-05-10",
        },
        {
            "index": 6,
            "user_id": "KL34MN78OP56",
            "name": "Sophia Martinez",
            "max_visit": 130,
            "used_visits": 98,
            "end_date": "2025-08-21",
        },
        {
            "index": 7,
            "user_id": "UV12WX34YZ56",
            "name": "James Anderson",
            "max_visit": 170,
            "used_visits": 140,
            "end_date": "2026-04-05",
        },
        {
            "index": 8,
            "user_id": "CD78EF12GH34",
            "name": "Olivia Taylor",
            "max_visit": 200,
            "used_visits": 180,
            "end_date": "2025-12-25",
        },
        {
            "index": 9,
            "user_id": "IJ45KL67MN89",
            "name": "William Harris",
            "max_visit": 95,
            "used_visits": 50,
            "end_date": "2025-06-18",
        },
        {
            "index": 10,
            "user_id": "OP23QR45ST67",
            "name": "Charlotte White",
            "max_visit": 160,
            "used_visits": 130,
            "end_date": "2026-07-01",
        },
        {
            "index": 11,
            "user_id": "EF12GH34IJ56",
            "name": "Benjamin Lewis",
            "max_visit": 110,
            "used_visits": 85,
            "end_date": "2025-10-11",
        },
        {
            "index": 12,
            "user_id": "ST78UV12WX34",
            "name": "Mia Scott",
            "max_visit": 140,
            "used_visits": 95,
            "end_date": "2026-03-30",
        },
        {
            "index": 13,
            "user_id": "YZ45AB67CD89",
            "name": "Elijah Hall",
            "max_visit": 180,
            "used_visits": 170,
            "end_date": "2025-09-09",
        },
        {
            "index": 14,
            "user_id": "GH23IJ45KL67",
            "name": "Amelia Young",
            "max_visit": 125,
            "used_visits": 110,
            "end_date": "2026-01-25",
        },
        {
            "index": 15,
            "user_id": "MN78OP12QR34",
            "name": "Lucas King",
            "max_visit": 190,
            "used_visits": 150,
            "end_date": "2025-11-15",
        },
        {
            "index": 16,
            "user_id": "WX45YZ67AB89",
            "name": "Harper Wright",
            "max_visit": 105,
            "used_visits": 70,
            "end_date": "2026-06-20",
        },
        {
            "index": 17,
            "user_id": "CD12EF34GH56",
            "name": "Henry Green",
            "max_visit": 175,
            "used_visits": 160,
            "end_date": "2025-12-01",
        },
        {
            "index": 18,
            "user_id": "IJ78KL12MN34",
            "name": "Evelyn Adams",
            "max_visit": 115,
            "used_visits": 90,
            "end_date": "2026-05-17",
        },
        {
            "index": 19,
            "user_id": "OP45QR67ST89",
            "name": "Alexander Nelson",
            "max_visit": 145,
            "used_visits": 120,
            "end_date": "2025-08-05",
        },
        {
            "index": 20,
            "user_id": "UV23WX45YZ67",
            "name": "Isabella Carter",
            "max_visit": 135,
            "used_visits": 100,
            "end_date": "2026-02-22",
        },
    ]

    table = AddBudgetTable(data)
    return render(
        request,
        "tailwind/pages/add_budget.html",
        {
            "title": "Add Budget",
            "table": table,
            "opportunity_name": "Opportunity Name"
        },
    )
def opportunities_list_table_view(request, org_slug=None, opp_id=None):
    data = [
    {
        "index": 1,
        "opportunity": "Opportunity Name",
        "entityType": "live",
        "entityStatus": "active",
        "program": "Program Name",
        "startDate": "12 Jul, 2025",
        "endDate": "12 Aug, 2025",
        "pendingInvites": {"count": 76, "list": ["View Opportunity", "View Worker", "View Invoices"], "link":"#"},
        "inactiveWorkers": {"count": 44, "list": ["View Opportunity", "View Worker", "View Invoices"], "link":"#"},
        "pendingApprovals": {"count": 56, "list": ["View Opportunity", "View Worker", "View Invoices"], "link":"#"},
        "paymentsDue": {"amount": "$123", "list": ["View Opportunity", "View Worker", "View Invoices"], "link":"#"},
        "actions": {"list": ["View Opportunity", "View Worker", "View Invoices"]},
    },
    {
        "index": 2,
        "opportunity": "Opportunity Name",
        "entityType": "test",
        "entityStatus": "active",
        "program": "Program Name",
        "startDate": "12 Jul, 2025",
        "endDate": "12 Aug, 2025",
        "pendingInvites": {"count": 76, "list": ["View Opportunity", "View Worker", "View Invoices"], "link":"#"},
        "inactiveWorkers": {"count": 44, "list": ["View Opportunity", "View Worker", "View Invoices"], "link":"#"},
        "pendingApprovals": {"count": 56, "list": ["View Opportunity", "View Worker", "View Invoices"], "link":"#"},
        "paymentsDue": {"amount": "$123", "list": ["View Opportunity", "View Worker", "View Invoices"], "link":"#"},
        "actions": {"list": ["View Opportunity", "View Worker", "View Invoices"]}
    },
    {
        "index": 3,
        "opportunity": "Opportunity Name",
        "entityType": "live",
        "entityStatus": "inactive",
        "program": "Program Name",
        "startDate": "12 Jul, 2025",
        "endDate": "12 Aug, 2025",
        "pendingInvites": {"count": 76, "list": ["View Opportunity", "View Worker", "View Invoices"], "link":"#"},
        "inactiveWorkers": {"count": 44, "list": ["View Opportunity", "View Worker", "View Invoices"], "link":"#"},
        "pendingApprovals": {"count": 56, "list": ["View Opportunity", "View Worker", "View Invoices"], "link":"#"},
        "paymentsDue": {"amount": "$123", "list": ["View Opportunity", "View Worker", "View Invoices"], "link":"#"},
        "actions": {"list": ["View Opportunity", "View Worker", "View Invoices"]}
    },
    {
        "index": 4,
        "opportunity": "Opportunity Name",
        "entityType": "test",
        "entityStatus": "ended",
        "program": "Program Name",
        "startDate": "12 Jul, 2025",
        "endDate": "12 Aug, 2025",
        "pendingInvites": {"count": 76, "list": ["View Opportunity", "View Worker", "View Invoices"], "link":"#"},
        "inactiveWorkers": {"count": 44, "list": ["View Opportunity", "View Worker", "View Invoices"], "link":"#"},
        "pendingApprovals": {"count": 56, "list": ["View Opportunity", "View Worker", "View Invoices"], "link":"#"},
        "paymentsDue": {"amount": "$123", "list": ["View Opportunity", "View Worker", "View Invoices"], "link":"#"},
        "actions": {"list": ["View Opportunity", "View Worker", "View Invoices"]}
    },
    {
        "index": 5,
        "opportunity": "Opportunity Name",
        "entityType": "live",
        "entityStatus": "inactive",
        "program": "Program Name",
        "startDate": "12 Jul, 2025",
        "endDate": "12 Aug, 2025",
        "pendingInvites": {"count": 76, "list": ["View Opportunity", "View Worker", "View Invoices"], "link":"#"},
        "inactiveWorkers": {"count": 44, "list": ["View Opportunity", "View Worker", "View Invoices"], "link":"#"},
        "pendingApprovals": {"count": 56, "list": ["View Opportunity", "View Worker", "View Invoices"], "link":"#"},
        "paymentsDue": {"amount": "$123", "list": ["View Opportunity", "View Worker", "View Invoices"], "link":"#"},
        "actions": {"list": ["View Opportunity", "View Worker", "View Invoices"]}
    },
    {
        "index": 6,
        "opportunity": "Opportunity Name",
        "entityType": "test",
        "entityStatus": "active",
        "program": "Program Name",
        "startDate": "12 Jul, 2025",
        "endDate": "12 Aug, 2025",
        "pendingInvites": {"count": 76, "list": ["View Opportunity", "View Worker", "View Invoices"], "link":"#"},
        "inactiveWorkers": {"count": 44, "list": ["View Opportunity", "View Worker", "View Invoices"], "link":"#"},
        "pendingApprovals": {"count": 56, "list": ["View Opportunity", "View Worker", "View Invoices"], "link":"#"},
        "paymentsDue": {"amount": "$123", "list": ["View Opportunity", "View Worker", "View Invoices"], "link":"#"},
        "actions": {"list": ["View Opportunity", "View Worker", "View Invoices"]}
    },
    {
        "index": 7,
        "opportunity": "Opportunity Name",
        "entityType": "live",
        "entityStatus": "ended",
        "program": "Program Name",
        "startDate": "12 Jul, 2025",
        "endDate": "12 Aug, 2025",
        "pendingInvites": {"count": 76, "list": ["View Opportunity", "View Worker", "View Invoices"], "link":"#"},
        "inactiveWorkers": {"count": 44, "list": ["View Opportunity", "View Worker", "View Invoices"], "link":"#"},
        "pendingApprovals": {"count": 56, "list": ["View Opportunity", "View Worker", "View Invoices"], "link":"#"},
        "paymentsDue": {"amount": "$123", "list": ["View Opportunity", "View Worker", "View Invoices"], "link":"#"},
        "actions": {"list": ["View Opportunity", "View Worker", "View Invoices"]}
    },
    {
        "index": 8,
        "opportunity": "Opportunity Name",
        "entityType": "test",
        "entityStatus": "ended",
        "program": "Program Name",
        "startDate": "12 Jul, 2025",
        "endDate": "12 Aug, 2025",
        "pendingInvites": {"count": 76, "list": ["View Opportunity", "View Worker", "View Invoices"], "link":"#"},
        "inactiveWorkers": {"count": 44, "list": ["View Opportunity", "View Worker", "View Invoices"], "link":"#"},
        "pendingApprovals": {"count": 56, "list": ["View Opportunity", "View Worker", "View Invoices"], "link":"#"},
        "paymentsDue": {"amount": "$123", "list": ["View Opportunity", "View Worker", "View Invoices"], "link":"#"},
        "actions": {"list": ["View Opportunity", "View Worker", "View Invoices"]}
    },
    {
        "index": 9,
        "opportunity": "Opportunity Name",
        "entityType": "live",
        "entityStatus": "inactive",
        "program": "Program Name",
        "startDate": "12 Jul, 2025",
        "endDate": "12 Aug, 2025",
        "pendingInvites": {"count": 76, "list": ["View Opportunity", "View Worker", "View Invoices"], "link":"#"},
        "inactiveWorkers": {"count": 44, "list": ["View Opportunity", "View Worker", "View Invoices"], "link":"#"},
        "pendingApprovals": {"count": 56, "list": ["View Opportunity", "View Worker", "View Invoices"], "link":"#"},
        "paymentsDue": {"amount": "$123", "list": ["View Opportunity", "View Worker", "View Invoices"], "link":"#"},
        "actions": {"list": ["View Opportunity", "View Worker", "View Invoices"]}
    },
    {
        "index": 10,
        "opportunity": "Opportunity Name",
        "entityType": "test",
        "entityStatus": "active",
        "program": "Program Name",
        "startDate": "12 Jul, 2025",
        "endDate": "12 Aug, 2025",
        "pendingInvites": {"count": 76, "list": ["View Opportunity", "View Worker", "View Invoices"], "link":"#"},
        "inactiveWorkers": {"count": 44, "list": ["View Opportunity", "View Worker", "View Invoices"], "link":"#"},
        "pendingApprovals": {"count": 56, "list": ["View Opportunity", "View Worker", "View Invoices"], "link":"#"},
        "paymentsDue": {"amount": "$123", "list": ["View Opportunity", "View Worker", "View Invoices"], "link":"#"},
        "actions": {"list": ["View Opportunity", "View Worker", "View Invoices"]}
    },
    {
        "index": 11,
        "opportunity": "Opportunity Name",
        "entityType": "live",
        "entityStatus": "ended",
        "program": "Program Name",
        "startDate": "12 Jul, 2025",
        "endDate": "12 Aug, 2025",
        "pendingInvites": {"count": 76, "list": ["View Opportunity", "View Worker", "View Invoices"], "link":"#"},
        "inactiveWorkers": {"count": 44, "list": ["View Opportunity", "View Worker", "View Invoices"], "link":"#"},
        "pendingApprovals": {"count": 56, "list": ["View Opportunity", "View Worker", "View Invoices"], "link":"#"},
        "paymentsDue": {"amount": "$123", "list": ["View Opportunity", "View Worker", "View Invoices"], "link":"#"},
        "actions": {"list": ["View Opportunity", "View Worker", "View Invoices"]}
    },
    {
        "index": 12,
        "opportunity": "Opportunity Name",
        "entityType": "test",
        "entityStatus": "inactive",
        "program": "Program Name",
        "startDate": "12 Jul, 2025",
        "endDate": "12 Aug, 2025",
        "pendingInvites": {"count": 76, "list": ["View Opportunity", "View Worker", "View Invoices"], "link":"#"},
        "inactiveWorkers": {"count": 44, "list": ["View Opportunity", "View Worker", "View Invoices"], "link":"#"},
        "pendingApprovals": {"count": 56, "list": ["View Opportunity", "View Worker", "View Invoices"], "link":"#"},
        "paymentsDue": {"amount": "$123", "list": ["View Opportunity", "View Worker", "View Invoices"], "link":"#"},
        "actions": {"list": ["View Opportunity", "View Worker", "View Invoices"]}
    },
    {
        "index": 13,
        "opportunity": "Opportunity Name",
        "entityType": "live",
        "entityStatus": "inactive",
        "program": "Program Name",
        "startDate": "12 Jul, 2025",
        "endDate": "12 Aug, 2025",
        "pendingInvites": {"count": 76, "list": ["View Opportunity", "View Worker", "View Invoices"], "link":"#"},
        "inactiveWorkers": {"count": 44, "list": ["View Opportunity", "View Worker", "View Invoices"], "link":"#"},
        "pendingApprovals": {"count": 56, "list": ["View Opportunity", "View Worker", "View Invoices"], "link":"#"},
        "paymentsDue": {"amount": "$123", "list": ["View Opportunity", "View Worker", "View Invoices"], "link":"#"},
        "actions": {"list": ["View Opportunity", "View Worker", "View Invoices"]}
    },
    {
        "index": 14,
        "opportunity": "Opportunity Name",
        "entityType": "test",
        "entityStatus": "active",
        "program": "Program Name",
        "startDate": "12 Jul, 2025",
        "endDate": "12 Aug, 2025",
        "pendingInvites": {"count": 76, "list": ["View Opportunity", "View Worker", "View Invoices"], "link":"#"},
        "inactiveWorkers": {"count": 44, "list": ["View Opportunity", "View Worker", "View Invoices"], "link":"#"},
        "pendingApprovals": {"count": 56, "list": ["View Opportunity", "View Worker", "View Invoices"], "link":"#"},
        "paymentsDue": {"amount": "$123", "list": ["View Opportunity", "View Worker", "View Invoices"], "link":"#"},
        "actions": {"list": ["View Opportunity", "View Worker", "View Invoices"]}
    },
    {
        "index": 15,
        "opportunity": "Opportunity Name",
        "entityType": "live",
        "entityStatus": "ended",
        "program": "Program Name",
        "startDate": "12 Jul, 2025",
        "endDate": "12 Aug, 2025",
        "pendingInvites": {"count": 76, "list": ["View Opportunity", "View Worker", "View Invoices"], "link":"#"},
        "inactiveWorkers": {"count": 44, "list": ["View Opportunity", "View Worker", "View Invoices"], "link":"#"},
        "pendingApprovals": {"count": 56, "list": ["View Opportunity", "View Worker", "View Invoices"], "link":"#"},
        "paymentsDue": {"amount": "$123", "list": ["View Opportunity", "View Worker", "View Invoices"], "link":"#"},
        "actions": {"list": ["View Opportunity", "View Worker", "View Invoices"]}
    },
    {
        "index": 16,
        "opportunity": "Opportunity Name",
        "entityType": "test",
        "entityStatus": "ended",
        "program": "Program Name",
        "startDate": "12 Jul, 2025",
        "endDate": "12 Aug, 2025",
        "pendingInvites": {"count": 76, "list": ["View Opportunity", "View Worker", "View Invoices"], "link":"#"},
        "inactiveWorkers": {"count": 44, "list": ["View Opportunity", "View Worker", "View Invoices"], "link":"#"},
        "pendingApprovals": {"count": 56, "list": ["View Opportunity", "View Worker", "View Invoices"], "link":"#"},
        "paymentsDue": {"amount": "$123", "list": ["View Opportunity", "View Worker", "View Invoices"], "link":"#"},
        "actions": {"list": ["View Opportunity", "View Worker", "View Invoices"]}
    },
    {
        "index": 17,
        "opportunity": "Opportunity Name",
        "entityType": "live",
        "entityStatus": "active",
        "program": "Program Name",
        "startDate": "12 Jul, 2025",
        "endDate": "12 Aug, 2025",
        "pendingInvites": {"count": 76, "list": ["View Opportunity", "View Worker", "View Invoices"], "link": "#"},
        "inactiveWorkers": {"count": 44, "list": ["View Opportunity", "View Worker", "View Invoices"], "link": "#"},
        "pendingApprovals": {"count": 56, "list": ["View Opportunity", "View Worker", "View Invoices"], "link": "#"},
        "paymentsDue": {"amount": "$123", "list": ["View Opportunity", "View Worker", "View Invoices"], "link": "#"},
        "actions": {"list": ["View Opportunity", "View Worker", "View Invoices"]}
    },
    {
        "index": 18,
        "opportunity": "Opportunity Name",
        "entityType": "test",
        "entityStatus": "inactive",
        "program": "Program Name",
        "startDate": "12 Jul, 2025",
        "endDate": "12 Aug, 2025",
        "pendingInvites": {"count": 76, "list": ["View Opportunity", "View Worker", "View Invoices"], "link": "#"},
        "inactiveWorkers": {"count": 44, "list": ["View Opportunity", "View Worker", "View Invoices"], "link": "#"},
        "pendingApprovals": {"count": 56, "list": ["View Opportunity", "View Worker", "View Invoices"], "link": "#"},
        "paymentsDue": {"amount": "$123", "list": ["View Opportunity", "View Worker", "View Invoices"], "link": "#"},
        "actions": {"list": ["View Opportunity", "View Worker", "View Invoices"]}
    },
    {
        "index": 19,
        "opportunity": "Opportunity Name",
        "entityType": "live",
        "entityStatus": "active",
        "program": "Program Name",
        "startDate": "12 Jul, 2025",
        "endDate": "12 Aug, 2025",
        "pendingInvites": {"count": 76, "list": ["View Opportunity", "View Worker", "View Invoices"], "link": "#"},
        "inactiveWorkers": {"count": 44, "list": ["View Opportunity", "View Worker", "View Invoices"], "link": "#"},
        "pendingApprovals": {"count": 56, "list": ["View Opportunity", "View Worker", "View Invoices"], "link": "#"},
        "paymentsDue": {"amount": "$123", "list": ["View Opportunity", "View Worker", "View Invoices"], "link": "#"},
        "actions": {"list": ["View Opportunity", "View Worker", "View Invoices"]}
    },
    {
        "index": 20,
        "opportunity": "Opportunity Name",
        "entityType": "test",
        "entityStatus": "ended",
        "program": "Program Name",
        "startDate": "12 Jul, 2025",
        "endDate": "12 Aug, 2025",
        "pendingInvites": {"count": 76, "list": ["View Opportunity", "View Worker", "View Invoices"], "link": "#"},
        "inactiveWorkers": {"count": 44, "list": ["View Opportunity", "View Worker", "View Invoices"], "link": "#"},
        "pendingApprovals": {"count": 56, "list": ["View Opportunity", "View Worker", "View Invoices"], "link": "#"},
        "paymentsDue": {"amount": "$123", "list": ["View Opportunity", "View Worker", "View Invoices"], "link": "#"},
        "actions": {"list": ["View Opportunity", "View Worker", "View Invoices"]}
    },
    {
        "index": 21,
        "opportunity": "Opportunity Name",
        "entityType": "live",
        "entityStatus": "inactive",
        "program": "Program Name",
        "startDate": "12 Jul, 2025",
        "endDate": "12 Aug, 2025",
        "pendingInvites": {"count": 76, "list": ["View Opportunity", "View Worker", "View Invoices"], "link": "#"},
        "inactiveWorkers": {"count": 44, "list": ["View Opportunity", "View Worker", "View Invoices"], "link": "#"},
        "pendingApprovals": {"count": 56, "list": ["View Opportunity", "View Worker", "View Invoices"], "link": "#"},
        "paymentsDue": {"amount": "$123", "list": ["View Opportunity", "View Worker", "View Invoices"], "link": "#"},
        "actions": {"list": ["View Opportunity", "View Worker", "View Invoices"]}
    },
    {
        "index": 22,
        "opportunity": "Opportunity Name",
        "entityType": "test",
        "entityStatus": "active",
        "program": "Program Name",
        "startDate": "12 Jul, 2025",
        "endDate": "12 Aug, 2025",
        "pendingInvites": {"count": 76, "list": ["View Opportunity", "View Worker", "View Invoices"], "link": "#"},
        "inactiveWorkers": {"count": 44, "list": ["View Opportunity", "View Worker", "View Invoices"], "link": "#"},
        "pendingApprovals": {"count": 56, "list": ["View Opportunity", "View Worker", "View Invoices"], "link": "#"},
        "paymentsDue": {"amount": "$123", "list": ["View Opportunity", "View Worker", "View Invoices"], "link": "#"},
        "actions": {"list": ["View Opportunity", "View Worker", "View Invoices"]}
    },
    {
        "index": 23,
        "opportunity": "Opportunity Name",
        "entityType": "live",
        "entityStatus": "ended",
        "program": "Program Name",
        "startDate": "12 Jul, 2025",
        "endDate": "12 Aug, 2025",
        "pendingInvites": {"count": 76, "list": ["View Opportunity", "View Worker", "View Invoices"], "link": "#"},
        "inactiveWorkers": {"count": 44, "list": ["View Opportunity", "View Worker", "View Invoices"], "link": "#"},
        "pendingApprovals": {"count": 56, "list": ["View Opportunity", "View Worker", "View Invoices"], "link": "#"},
        "paymentsDue": {"amount": "$123", "list": ["View Opportunity", "View Worker", "View Invoices"], "link": "#"},
        "actions": {"list": ["View Opportunity", "View Worker", "View Invoices"]}
    }
]

    # data = []
    if len(data) == 0:
        return render(request, "tailwind/components/placeholders/opportunities_list_table_placeholder.html")

    table = OpportunitiesListTable(data)
    return render(request, "tailwind/components/tables/table.html", {"table": table})

@org_member_required
def opportunities_list(request, org_slug=None, opp_id=None):
    return render(
        request,
        "tailwind/pages/opportunities_list.html",
        {"header_title": "Opportunities List"},
    )

def pm_opportunities_list_table_view(request, org_slug=None, opp_id=None):
    data = [{"index":1,"opportunity":{"oppName":"Opportunity Alpha","nmName":"John Doe"},"entityStatus":"active","program":"Health Program A","startDate":"12 Jul, 2025","endDate":"12 Aug, 2025","activeWorkers":36,"deliveries":42,"approved":22,"earnings":"₹3076","actions":{"list":["View Opportunity","View Pending Reviews","View Pending Invoices"]}},
        {"index":2,"opportunity":{"oppName":"Opportunity Beta","nmName":"Jane Smith"},"entityStatus":"ended","program":"Nutrition Program B","startDate":"01 Jun, 2025","endDate":"01 Jul, 2025","activeWorkers":28,"deliveries":35,"approved":19,"earnings":"₹5384","actions":{"list":["View Opportunity","View Pending Reviews"]}},
        {"index":3,"opportunity":{"oppName":"Opportunity Gamma","nmName":"Chris Johnson"},"entityStatus":"inactive","program":"Education Support C","startDate":"15 May, 2025","endDate":"15 Jun, 2025","activeWorkers":12,"deliveries":18,"approved":10,"earnings":"₹1538","actions":{"list":["View Opportunity"]}},
        {"index":4,"opportunity":{"oppName":"Opportunity Delta","nmName":"Maria Lopez"},"entityStatus":"active","program":"Clean Water Initiative","startDate":"05 Apr, 2025","endDate":"05 May, 2025","activeWorkers":22,"deliveries":25,"approved":20,"earnings":"₹4615","actions":{"list":["View Opportunity","View Pending Invoices"]}},
        {"index":5,"opportunity":{"oppName":"Opportunity Epsilon","nmName":"Ahmed Khan"},"entityStatus":"active","program":"Youth Employment Program","startDate":"20 Apr, 2025","endDate":"20 May, 2025","activeWorkers":40,"deliveries":50,"approved":35,"earnings":"₹6923","actions":{"list":["View Opportunity","View Pending Reviews"]}},
        {"index":6,"opportunity":{"oppName":"Opportunity Zeta","nmName":"Linda Kim"},"entityStatus":"ended","program":"Rural Health Drive","startDate":"01 Mar, 2025","endDate":"01 Apr, 2025","activeWorkers":15,"deliveries":20,"approved":15,"earnings":"₹2307","actions":{"list":["View Opportunity"]}},
        {"index":7,"opportunity":{"oppName":"Opportunity Eta","nmName":"Omar Aziz"},"entityStatus":"active","program":"Child Education Mission","startDate":"10 Jul, 2025","endDate":"10 Aug, 2025","activeWorkers":30,"deliveries":37,"approved":28,"earnings":"₹5384","actions":{"list":["View Opportunity","View Pending Invoices"]}},
        {"index":8,"opportunity":{"oppName":"Opportunity Theta","nmName":"Sarah Yu"},"entityStatus":"inactive","program":"Community Farming","startDate":"11 May, 2025","endDate":"11 Jun, 2025","activeWorkers":10,"deliveries":15,"approved":8,"earnings":"₹1538","actions":{"list":["View Opportunity"]}},
        {"index":9,"opportunity":{"oppName":"Opportunity Iota","nmName":"David Brown"},"entityStatus":"active","program":"Disaster Relief","startDate":"15 Apr, 2025","endDate":"15 May, 2025","activeWorkers":50,"deliveries":60,"approved":45,"earnings":"₹7692","actions":{"list":["View Opportunity","View Pending Reviews","View Pending Invoices"]}},
        {"index":10,"opportunity":{"oppName":"Opportunity Kappa","nmName":"Emily Zhang"},"entityStatus":"ended","program":"Elderly Care Drive","startDate":"20 Mar, 2025","endDate":"20 Apr, 2025","activeWorkers":25,"deliveries":30,"approved":22,"earnings":"₹3846","actions":{"list":["View Opportunity"]}},
        {"index":11,"opportunity":{"oppName":"Opportunity Lambda","nmName":"Carlos Mendez"},"entityStatus":"active","program":"Youth Leadership","startDate":"01 Jul, 2025","endDate":"01 Aug, 2025","activeWorkers":33,"deliveries":40,"approved":30,"earnings":"₹6153","actions":{"list":["View Opportunity","View Pending Reviews"]}},
        {"index":12,"opportunity":{"oppName":"Opportunity Mu","nmName":"Isabella Rossi"},"entityStatus":"active","program":"Urban Gardening","startDate":"14 Jun, 2025","endDate":"14 Jul, 2025","activeWorkers":18,"deliveries":23,"approved":16,"earnings":"₹2307","actions":{"list":["View Opportunity"]}},
        {"index":13,"opportunity":{"oppName":"Opportunity Nu","nmName":"Tomoko Sato"},"entityStatus":"ended","program":"Clean Energy Awareness","startDate":"02 May, 2025","endDate":"02 Jun, 2025","activeWorkers":20,"deliveries":26,"approved":21,"earnings":"₹3846","actions":{"list":["View Opportunity","View Pending Invoices"]}},
        {"index":14,"opportunity":{"oppName":"Opportunity Xi","nmName":"Igor Petrov"},"entityStatus":"active","program":"Recycling Initiative","startDate":"10 Apr, 2025","endDate":"10 May, 2025","activeWorkers":27,"deliveries":33,"approved":26,"earnings":"₹4615","actions":{"list":["View Opportunity","View Pending Reviews"]}},
        {"index":15,"opportunity":{"oppName":"Opportunity Omicron","nmName":"Fatima Noor"},"entityStatus":"inactive","program":"Digital Literacy Campaign","startDate":"05 Mar, 2025","endDate":"05 Apr, 2025","activeWorkers":14,"deliveries":18,"approved":13,"earnings":"₹1538","actions":{"list":["View Opportunity"]}},
        {"index":16,"opportunity":{"oppName":"Opportunity Pi","nmName":"George Adams"},"entityStatus":"active","program":"Food Distribution Drive","startDate":"18 Jul, 2025","endDate":"18 Aug, 2025","activeWorkers":45,"deliveries":58,"approved":41,"earnings":"₹8461","actions":{"list":["View Opportunity","View Pending Reviews","View Pending Invoices"]}},
        {"index":17,"opportunity":{"oppName":"Opportunity Rho","nmName":"Hannah Lee"},"entityStatus":"ended","program":"Anti-Malaria Campaign","startDate":"09 Jun, 2025","endDate":"09 Jul, 2025","activeWorkers":19,"deliveries":24,"approved":17,"earnings":"₹2307","actions":{"list":["View Opportunity","View Pending Invoices"]}},
        {"index":18,"opportunity":{"oppName":"Opportunity Sigma","nmName":"Victor Hugo"},"entityStatus":"active","program":"Mental Health Awareness","startDate":"22 Jul, 2025","endDate":"22 Aug, 2025","activeWorkers":29,"deliveries":36,"approved":27,"earnings":"₹5384","actions":{"list":["View Opportunity","View Pending Reviews"]}},
        {"index":19,"opportunity":{"oppName":"Opportunity Tau","nmName":"Nina Patel"},"entityStatus":"inactive","program":"Women Empowerment Initiative","startDate":"01 Apr, 2025","endDate":"01 May, 2025","activeWorkers":16,"deliveries":19,"approved":14,"earnings":"₹1538","actions":{"list":["View Opportunity"]}},
        {"index":20,"opportunity":{"oppName":"Opportunity Upsilon","nmName":"Mohammed Al-Fulan"},"entityStatus":"active","program":"Tech for All","startDate":"28 Jul, 2025","endDate":"28 Aug, 2025","activeWorkers":38,"deliveries":45,"approved":32,"earnings":"₹6153","actions":{"list":["View Opportunity","View Pending Reviews","View Pending Invoices"]}}
    ]
    # data = []
    if len(data) == 0:
        return render(request, "tailwind/components/placeholders/opportunities_list_table_placeholder.html")

    table = PMOpportunitiesListTable(data)
    return render(request, "tailwind/components/tables/table.html", {"table": table})


def pm_opportunities_list(request, org_slug=None, opp_id=None):
    return render(
        request,
        "tailwind/pages/pm_opportunities_list.html",
        {"header_title": "Opportunities"},
    )


def worker_payments(request, org_slug=None, opp_id=None):
    data = [
        {
            "index": 1,
            "worker": {"id": "UV23WX45YZ67", "name": "Isabella Carter"},
            "indicator": "orange-600",
            "lastActive": "9hr ago",
            "accrued": "₹ 4,780",
            "totalPaid": "₹ 4,780",
            "lastPaid": "12-Aug-2025",
            "confirmed": "₹ 4,780",
        },
        {
            "index": 2,
            "worker": {"id": "OP45QR67ST89", "name": "Alexander Nelson"},
            "indicator": "green-600",
            "lastActive": "9hr ago",
            "accrued": "₹ 4,780",
            "totalPaid": "₹ 4,780",
            "lastPaid": "12-Aug-2025",
            "confirmed": "₹ 4,780",
        },
        {
            "index": 3,
            "worker": {"id": "IJ78KL12MN34", "name": "Evelyn Adams"},
            "indicator": "red-600",
            "lastActive": "95 hr ago",
            "accrued": "₹ 4,780",
            "totalPaid": "₹ 4,780",
            "lastPaid": "12-Aug-2025",
            "confirmed": "₹ 4,780",
        },
        {
            "index": 4,
            "worker": {"id": "AB23CD45EF67", "name": "Liam Parker"},
            "lastActive": "3hr ago",
            "accrued": "₹ 5,000",
            "totalPaid": "₹ 5,000",
            "lastPaid": "13-Aug-2025",
            "confirmed": "₹ 5,000",
        },
        {
            "index": 5,
            "worker": {"id": "GH56IJ78KL90", "name": "Olivia Robinson"},
            "indicator": "yellow-600",
            "lastActive": "12hr ago",
            "accrued": "₹ 6,200",
            "totalPaid": "₹ 6,200",
            "lastPaid": "14-Aug-2025",
            "confirmed": "₹ 6,200",
        },
        {
            "index": 6,
            "worker": {"id": "MN23OP45QR67", "name": "Noah Martinez"},
            "indicator": "gray-600",
            "lastActive": "24hr ago",
            "accrued": "₹ 3,500",
            "totalPaid": "₹ 3,500",
            "lastPaid": "12-Aug-2025",
            "confirmed": "₹ 3,500",
        },
        {
            "index": 7,
            "worker": {"id": "ST89UV12WX34", "name": "Emma Wilson"},
            "lastActive": "48hr ago",
            "accrued": "₹ 4,000",
            "totalPaid": "₹ 4,000",
            "lastPaid": "15-Aug-2025",
            "confirmed": "₹ 4,000",
        },
        {
            "index": 8,
            "worker": {"id": "YZ12AB34CD56", "name": "James Smith"},
            "indicator": "red-600",
            "lastActive": "72hr ago",
            "accrued": "₹ 5,500",
            "totalPaid": "₹ 5,500",
            "lastPaid": "16-Aug-2025",
            "confirmed": "₹ 5,500",
        },
        {
            "index": 9,
            "worker": {"id": "EF78GH90IJ12", "name": "Sophia Johnson"},
            "indicator": "orange-600",
            "lastActive": "24hr ago",
            "accrued": "₹ 4,300",
            "totalPaid": "₹ 4,300",
            "lastPaid": "17-Aug-2025",
            "confirmed": "₹ 4,300",
        },
        {
            "index": 10,
            "worker": {"id": "KL34MN56OP78", "name": "Mason Taylor"},
            "indicator": "green-600",
            "lastActive": "96hr ago",
            "accrued": "₹ 5,000",
            "totalPaid": "₹ 5,000",
            "lastPaid": "18-Aug-2025",
            "confirmed": "₹ 5,000",
        },
        {
            "index": 11,
            "worker": {"id": "QR12ST34UV56", "name": "Amelia Brown"},
            "indicator": "yellow-600",
            "lastActive": "30hr ago",
            "accrued": "₹ 6,000",
            "totalPaid": "₹ 6,000",
            "lastPaid": "19-Aug-2025",
            "confirmed": "₹ 6,000",
        },
        {
            "index": 12,
            "worker": {"id": "WX78YZ90AB12", "name": "Lucas Harris"},
            "lastActive": "15hr ago",
            "accrued": "₹ 4,100",
            "totalPaid": "₹ 4,100",
            "lastPaid": "20-Aug-2025",
            "confirmed": "₹ 4,100",
        },
        {
            "index": 13,
            "worker": {"id": "CD56EF78GH90", "name": "Charlotte Garcia"},
            "lastActive": "8hr ago",
            "accrued": "₹ 5,500",
            "totalPaid": "₹ 5,500",
            "lastPaid": "21-Aug-2025",
            "confirmed": "₹ 5,500",
        },
        {
            "index": 14,
            "worker": {"id": "IJ34KL56MN78", "name": "Henry Lee"},
            "indicator": "red-600",
            "lastActive": "72hr ago",
            "accrued": "₹ 3,800",
            "totalPaid": "₹ 3,800",
            "lastPaid": "22-Aug-2025",
            "confirmed": "₹ 3,800",
        },
        {
            "index": 15,
            "worker": {"id": "OP90QR12ST34", "name": "Grace Scott"},
            "indicator": "gray-600",
            "lastActive": "60hr ago",
            "accrued": "₹ 6,200",
            "totalPaid": "₹ 6,200",
            "lastPaid": "23-Aug-2025",
            "confirmed": "₹ 6,200",
        },
        {
            "index": 16,
            "worker": {"id": "UV12WX34YZ56", "name": "David Martinez"},
            "indicator": "orange-600",
            "lastActive": "5hr ago",
            "accrued": "₹ 4,800",
            "totalPaid": "₹ 4,800",
            "lastPaid": "24-Aug-2025",
            "confirmed": "₹ 4,800",
        },
        {
            "index": 17,
            "worker": {"id": "AB34CD56EF78", "name": "Lily Robinson"},
            "indicator": "yellow-600",
            "lastActive": "28hr ago",
            "accrued": "₹ 5,200",
            "totalPaid": "₹ 5,200",
            "lastPaid": "25-Aug-2025",
            "confirmed": "₹ 5,200",
        },
        {
            "index": 18,
            "worker": {"id": "GH90IJ12KL34", "name": "Benjamin King"},
            "lastActive": "11hr ago",
            "accrued": "₹ 5,500",
            "totalPaid": "₹ 5,500",
            "lastPaid": "26-Aug-2025",
            "confirmed": "₹ 5,500",
        },
        {
            "index": 19,
            "worker": {"id": "MN23OP45QR67", "name": "Jack Wright"},
            "indicator": "green-600",
            "lastActive": "7hr ago",
            "accrued": "₹ 4,300",
            "totalPaid": "₹ 4,300",
            "lastPaid": "27-Aug-2025",
            "confirmed": "₹ 4,300",
        },
        {
            "index": 20,
            "worker": {"id": "ST89UV12WX34", "name": "Emily Johnson"},
            "lastActive": "55hr ago",
            "accrued": "₹ 6,000",
            "totalPaid": "₹ 6,000",
            "lastPaid": "28-Aug-2025",
            "confirmed": "₹ 6,000",
        },
    ]

    table = WorkerPaymentsTable(data)
    return render(request, "tailwind/pages/worker_payments.html", {"table": table})

@override_settings(CRISPY_TEMPLATE_PACK="tailwind")
def opportunity_worker(request, org_slug=None, opp_id=None):
    opp = get_opportunity_or_404(opp_id, org_slug)
    base_kwargs = {"org_slug": org_slug, "opp_id": opp_id}
    visit_export_form = VisitExportForm()
    export_form = PaymentExportForm()

    raw_qs = request.GET.urlencode()
    query = f"?{raw_qs}" if raw_qs else ""

    tabs = [
        {
            "key": "workers",
            "label": "Workers",
            "url": reverse("opportunity:tw_worker_table", kwargs=base_kwargs) + query,
            "trigger": "loadWorkers",
        },
        {
            "key": "learn",
            "label": "Learn",
            "url": reverse("opportunity:tw_learn_table", kwargs=base_kwargs) + query,
            "trigger": "loadLearn",
        },
        {
            "key": "delivery",
            "label": "Delivery",
            "url": reverse("opportunity:tw_delivery_table", kwargs=base_kwargs) + query,
            "trigger": "loadDelivery",
        },
        {
            "key": "payments",
            "label": "Payments",
            "url": reverse("opportunity:tw_payments_table", kwargs=base_kwargs) + query,
            "trigger": "loadPayments",
        },
    ]

    return render(
        request,
        "tailwind/pages/opportunity_worker.html",
        {
            "opportunity": opp,
            "tabs": tabs,
            "visit_export_form": visit_export_form,
            "export_form": export_form,
            "export_task_id": request.GET.get("export_task_id")
        },
    )


@org_member_required
@require_POST
def tw_update_visit_status_import(request, org_slug=None, opp_id=None):
    opportunity = get_opportunity_or_404(org_slug=org_slug, pk=opp_id)
    file = request.FILES.get("visits")
    try:
        status = bulk_update_visit_status(opportunity, file)
    except ImportException as e:
        messages.error(request, e.message)
    else:
        message = f"Visit status updated successfully for {len(status)} visits."
        if status.missing_visits:
            message += status.get_missing_message()
        messages.success(request, mark_safe(message))
    if opportunity.managed:
        return redirect("opportunity:user_visit_review", org_slug, opp_id)
    return redirect("opportunity:tw_worker_list", org_slug, opp_id)

@org_member_required
def export_visit_status(request, org_slug, opp_id):
    get_opportunity_or_404(org_slug=request.org.slug, pk=opp_id)
    form = ReviewVisitExportForm(data=request.POST)
    if not form.is_valid():
        messages.error(request, form.errors)
        return redirect("opportunity:tw_worker_list", request.org.slug, opp_id)

    export_format = form.cleaned_data["format"]
    date_range = DateRanges(form.cleaned_data["date_range"])
    status = form.cleaned_data["status"]

    result = generate_review_visit_export.delay(opp_id, date_range, status, export_format)
    redirect_url = reverse("opportunity:tw_worker_list", args=(request.org.slug, opp_id))
    return redirect(f"{redirect_url}?export_task_id={result.id}")


@org_member_required
@require_POST
def payment_import(request, org_slug=None, opp_id=None):
    opportunity = get_opportunity_or_404(org_slug=org_slug, pk=opp_id)
    file = request.FILES.get("payments")
    try:
        status = bulk_update_payment_status(opportunity, file)
    except ImportException as e:
        messages.error(request, e.message)
    else:
        message = f"Payment status updated successfully for {len(status)} users."
        messages.success(request, mark_safe(message))
    return redirect(f"{reverse('opportunity:tw_worker_list', args=[org_slug, opp_id])}?active_tab=payments")



@org_member_required
def export_users_for_payment(request, org_slug, opp_id):
    get_opportunity_or_404(org_slug=request.org.slug, pk=opp_id)
    form = PaymentExportForm(data=request.POST)
    if not form.is_valid():
        messages.error(request, form.errors)
        return redirect(f"{reverse('opportunity:tw_worker_list', args=[org_slug, opp_id])}?active_tab=payments")

    export_format = form.cleaned_data["format"]
    result = generate_payment_export.delay(opp_id, export_format)
    redirect_url = reverse("opportunity:tw_worker_list", args=(request.org.slug, opp_id))
    return redirect(f"{redirect_url}?export_task_id={result.id}&active_tab=payments")





def invoice_list(request, org_slug=None, opp_id=None):
    return render(request, "tailwind/pages/invoice_list.html", {"header_title": "Invoices"})

def all_invoice_table(request, org_slug=None, opp_id=None):
    data = [
    {
        "index": 1,
        "invoiceNumber": "1AFF2023062678899",
        "amount": "500",
        "dateAdded": "12 Aug, 2025",
        "addedBy": "person@mail.com",
        "status": { "text": "raised", "color": "violet-500", "bgColor": "violet-500/20" },
        "paymentDate": "12 Aug, 2025",
        "serviceDelivery": "Yes",
        "actions": { "list": ["Download Invoice"] }
    },
    {
        "index": 2,
        "invoiceNumber": "1AFF2023062678899",
        "amount": "300",
        "dateAdded": "12 Aug, 2025",
        "addedBy": "person@mail.com",
        "status": { "text": "Approved", "color": "green-600", "bgColor": "green-600/20" },
        "paymentDate": "12 Aug, 2025",
        "serviceDelivery": "Yes",
        "actions": { "list": ["Download Invoice"] }
    },
    {
        "index": 3,
        "invoiceNumber": "1AFF2023062678899",
        "amount": "450",
        "dateAdded": "12 Aug, 2025",
        "addedBy": "person@mail.com",
        "status": { "text": "paid", "color": "violet-500", "bgColor": "violet-500/20" },
        "paymentDate": "12 Aug, 2025",
        "serviceDelivery": "Yes",
        "actions": { "list": ["Download Invoice"] }
    },
    {
        "index": 4,
        "invoiceNumber": "1AFF2023062678899",
        "amount": "550",
        "dateAdded": "12 Aug, 2025",
        "addedBy": "person@mail.com",
        "status": { "text": "Approved", "color": "green-600", "bgColor": "green-600/20" },
        "paymentDate": "12 Aug, 2025",
        "serviceDelivery": "Yes",
        "actions": { "list": ["Download Invoice"] }
    },
    {
        "index": 5,
        "invoiceNumber": "1AFF2023062678899",
        "amount": "100",
        "dateAdded": "12 Aug, 2025",
        "addedBy": "person@mail.com",
        "status": { "text": "rejected", "color": "orange-600", "bgColor": "orange-600/20" },
        "paymentDate": "12 Aug, 2025",
        "serviceDelivery": "Yes",
        "actions": { "list": ["Download Invoice"] }
    },
    {
        "index": 6,
        "invoiceNumber": "1AFF2023062678899",
        "amount": "300",
        "dateAdded": "12 Aug, 2025",
        "addedBy": "person@mail.com",
        "status": { "text": "raised", "color": "violet-500", "bgColor": "violet-500/20" },
        "paymentDate": "12 Aug, 2025",
        "serviceDelivery": "Yes",
        "actions": { "list": ["Download Invoice"] }
    },
    {
        "index": 7,
        "invoiceNumber": "1AFF2023062678899",
        "amount": "700",
        "dateAdded": "12 Aug, 2025",
        "addedBy": "person@mail.com",
        "status": { "text": "Approved", "color": "green-600", "bgColor": "green-600/20" },
        "paymentDate": "12 Aug, 2025",
        "serviceDelivery": "Yes",
        "actions": { "list": ["Download Invoice"] }
    },
    {
        "index": 8,
        "invoiceNumber": "1AFF2023062678899",
        "amount": "250",
        "dateAdded": "12 Aug, 2025",
        "addedBy": "person@mail.com",
        "status": { "text": "rejected", "color": "orange-600", "bgColor": "orange-600/20" },
        "paymentDate": "12 Aug, 2025",
        "serviceDelivery": "Yes",
        "actions": { "list": ["Download Invoice"] }
    },
    {
        "index": 9,
        "invoiceNumber": "1AFF2023062678899",
        "amount": "400",
        "dateAdded": "12 Aug, 2025",
        "addedBy": "person@mail.com",
        "status": { "text": "raised", "color": "violet-500", "bgColor": "violet-500/20" },
        "paymentDate": "12 Aug, 2025",
        "serviceDelivery": "No",
        "actions": { "list": ["Download Invoice"] }
    },
    {
        "index": 10,
        "invoiceNumber": "1AFF2023062678899",
        "amount": "350",
        "dateAdded": "12 Aug, 2025",
        "addedBy": "person@mail.com",
        "status": { "text": "Approved", "color": "green-600", "bgColor": "green-600/20" },
        "paymentDate": "12 Aug, 2025",
        "serviceDelivery": "Yes",
        "actions": { "list": ["Download Invoice"] }
    },
    {
        "index": 11,
        "invoiceNumber": "1AFF2023062678899",
        "amount": "500",
        "dateAdded": "12 Aug, 2025",
        "addedBy": "person@mail.com",
        "status": { "text": "raised", "color": "violet-500", "bgColor": "violet-500/20" },
        "paymentDate": "12 Aug, 2025",
        "serviceDelivery": "Yes",
        "actions": { "list": ["Download Invoice"] }
    },
    {
        "index": 12,
        "invoiceNumber": "1AFF2023062678899",
        "amount": "600",
        "dateAdded": "12 Aug, 2025",
        "addedBy": "person@mail.com",
        "status": { "text": "paid", "color": "violet-500", "bgColor": "violet-500/20" },
        "paymentDate": "12 Aug, 2025",
        "serviceDelivery": "Yes",
        "actions": { "list": ["Download Invoice"] }
    },
    {
        "index": 13,
        "invoiceNumber": "1AFF2023062678899",
        "amount": "200",
        "dateAdded": "12 Aug, 2025",
        "addedBy": "person@mail.com",
        "status": { "text": "Approved", "color": "green-600", "bgColor": "green-600/20" },
        "paymentDate": "12 Aug, 2025",
        "serviceDelivery": "Yes",
        "actions": { "list": ["Download Invoice"] }
    },
    {
        "index": 14,
        "invoiceNumber": "1AFF2023062678899",
        "amount": "500",
        "dateAdded": "12 Aug, 2025",
        "addedBy": "person@mail.com",
        "status": { "text": "raised", "color": "violet-500", "bgColor": "violet-500/20" },
        "paymentDate": "12 Aug, 2025",
        "serviceDelivery": "Yes",
        "actions": { "list": ["Download Invoice"] }
    },
    {
        "index": 15,
        "invoiceNumber": "1AFF2023062678899",
        "amount": "150",
        "dateAdded": "12 Aug, 2025",
        "addedBy": "person@mail.com",
        "status": { "text": "rejected", "color": "orange-600", "bgColor": "orange-600/20" },
        "paymentDate": "12 Aug, 2025",
        "serviceDelivery": "Yes",
        "actions": { "list": ["Download Invoice"] }
    },
    {
        "index": 16,
        "invoiceNumber": "1AFF2023062678899",
        "amount": "450",
        "dateAdded": "12 Aug, 2025",
        "addedBy": "person@mail.com",
        "status": { "text": "paid", "color": "violet-500", "bgColor": "violet-500/20" },
        "paymentDate": "12 Aug, 2025",
        "serviceDelivery": "Yes",
        "actions": { "list": ["Download Invoice"] }
    },
    {
        "index": 17,
        "invoiceNumber": "1AFF2023062678899",
        "amount": "550",
        "dateAdded": "12 Aug, 2025",
        "addedBy": "person@mail.com",
        "status": { "text": "raised", "color": "violet-500", "bgColor": "violet-500/20" },
        "paymentDate": "12 Aug, 2025",
        "serviceDelivery": "Yes",
        "actions": { "list": ["Download Invoice"] }
    },
    {
        "index": 18,
        "invoiceNumber": "1AFF2023062678899",
        "amount": "500",
        "dateAdded": "12 Aug, 2025",
        "addedBy": "person@mail.com",
        "status": { "text": "Approved", "color": "green-600", "bgColor": "green-600/20" },
        "paymentDate": "12 Aug, 2025",
        "serviceDelivery": "Yes",
        "actions": { "list": ["Download Invoice"] }
    },
    {
        "index": 19,
        "invoiceNumber": "1AFF2023062678899",
        "amount": "100",
        "dateAdded": "12 Aug, 2025",
        "addedBy": "person@mail.com",
        "status": { "text": "rejected", "color": "orange-600", "bgColor": "orange-600/20" },
        "paymentDate": "12 Aug, 2025",
        "serviceDelivery": "Yes",
        "actions": { "list": ["Download Invoice"] }
    },
    {
        "index": 20,
        "invoiceNumber": "1AFF2023062678899",
        "amount": "400",
        "dateAdded": "12 Aug, 2025",
        "addedBy": "person@mail.com",
        "status": { "text": "raised", "color": "violet-500", "bgColor": "violet-500/20" },
        "paymentDate": "12 Aug, 2025",
        "serviceDelivery": "Yes",
        "actions": { "list": ["Download Invoice"] }
    }
]

    table = InvoicesListTable(data)
    return render(request, "tailwind/components/tables/index_selectable_table.html",{ "table": table})

def invoice_report_table(request, org_slug=None, opp_id=None):
    data = [
    {
        "index": 1,
        "paymentUnit": "Payment Unit Name",
        "approvedUnit": "10,495",
        "userPaymentAccrued": "$2,350,495",
        "networkManagerPaymentAccrued": "$2,350,495",
    },
    {
        "index": 2,
        "paymentUnit": "Payment Unit Name",
        "approvedUnit": "10,600",
        "userPaymentAccrued": "$2,360,500",
        "networkManagerPaymentAccrued": "$2,360,500",
    },
    {
        "index": 3,
        "paymentUnit": "Payment Unit Name",
        "approvedUnit": "10,750",
        "userPaymentAccrued": "$2,370,750",
        "networkManagerPaymentAccrued": "$2,370,750",
    },
    {
        "index": 4,
        "paymentUnit": "Payment Unit Name",
        "approvedUnit": "10,800",
        "userPaymentAccrued": "$2,380,800",
        "networkManagerPaymentAccrued": "$2,380,800",
    },
    {
        "index": 5,
        "paymentUnit": "Payment Unit Name",
        "approvedUnit": "11,000",
        "userPaymentAccrued": "$2,400,000",
        "networkManagerPaymentAccrued": "$2,400,000",
    },
    {
        "index": 6,
        "paymentUnit": "Payment Unit Name",
        "approvedUnit": "11,100",
        "userPaymentAccrued": "$2,410,100",
        "networkManagerPaymentAccrued": "$2,410,100",
    },
    {
        "index": 7,
        "paymentUnit": "Payment Unit Name",
        "approvedUnit": "11,200",
        "userPaymentAccrued": "$2,420,200",
        "networkManagerPaymentAccrued": "$2,420,200",
    },
    {
        "index": 8,
        "paymentUnit": "Payment Unit Name",
        "approvedUnit": "11,300",
        "userPaymentAccrued": "$2,430,300",
        "networkManagerPaymentAccrued": "$2,430,300",
    },
    {
        "index": 9,
        "paymentUnit": "Payment Unit Name",
        "approvedUnit": "11,500",
        "userPaymentAccrued": "$2,450,500",
        "networkManagerPaymentAccrued": "$2,450,500",
    },
    {
        "index": 10,
        "paymentUnit": "Payment Unit Name",
        "approvedUnit": "11,600",
        "userPaymentAccrued": "$2,460,600",
        "networkManagerPaymentAccrued": "$2,460,600",
    },
    {
        "index": 11,
        "paymentUnit": "Payment Unit Name",
        "approvedUnit": "11,800",
        "userPaymentAccrued": "$2,480,800",
        "networkManagerPaymentAccrued": "$2,480,800",
    },
    {
        "index": 12,
        "paymentUnit": "Payment Unit Name",
        "approvedUnit": "11,900",
        "userPaymentAccrued": "$2,490,900",
        "networkManagerPaymentAccrued": "$2,490,900",
    },
    {
        "index": 13,
        "paymentUnit": "Payment Unit Name",
        "approvedUnit": "12,000",
        "userPaymentAccrued": "$2,500,000",
        "networkManagerPaymentAccrued": "$2,500,000",
    },
    {
        "index": 14,
        "paymentUnit": "Payment Unit Name",
        "approvedUnit": "12,100",
        "userPaymentAccrued": "$2,510,100",
        "networkManagerPaymentAccrued": "$2,510,100",
    },
    {
        "index": 15,
        "paymentUnit": "Payment Unit Name",
        "approvedUnit": "12,300",
        "userPaymentAccrued": "$2,530,300",
        "networkManagerPaymentAccrued": "$2,530,300",
    },
    {
        "index": 16,
        "paymentUnit": "Payment Unit Name",
        "approvedUnit": "12,400",
        "userPaymentAccrued": "$2,540,400",
        "networkManagerPaymentAccrued": "$2,540,400",
    },
    {
        "index": 17,
        "paymentUnit": "Payment Unit Name",
        "approvedUnit": "12,600",
        "userPaymentAccrued": "$2,560,600",
        "networkManagerPaymentAccrued": "$2,560,600",
    },
    {
        "index": 18,
        "paymentUnit": "Payment Unit Name",
        "approvedUnit": "12,700",
        "userPaymentAccrued": "$2,570,700",
        "networkManagerPaymentAccrued": "$2,570,700",
    },
    {
        "index": 19,
        "paymentUnit": "Payment Unit Name",
        "approvedUnit": "12,900",
        "userPaymentAccrued": "$2,590,900",
        "networkManagerPaymentAccrued": "$2,590,900",
    },
    {
        "index": 20,
        "paymentUnit": "Payment Unit Name",
        "approvedUnit": "13,000",
        "userPaymentAccrued": "$2,600,000",
        "networkManagerPaymentAccrued": "$2,600,000",
    }
]

    table = InvoicePaymentReportTable(data)
    return render(request, "tailwind/components/tables/index_selectable_table.html",{ "table": table})

def invoice_report_card(request, org_slug=None, opp_id=None):
    data = [
        {"name": "Worker | <span class='font-medium'>Total</span> Accrued", "icon": "user-friends", "count": "$ 2,250,000"},
        {"name": "Worker | <span class='font-medium'>Total</span> Paid", "icon": "user-friends", "count": "$ 2,250,000"},
        {"name": "Organization | <span class='font-medium'>Total</span> Accrued", "icon": "building", "count": "$ 450,000"},
        {"name": "Organization | <span class='font-medium'>Total</span> Paid", "icon": "building", "count": "$ 100,000"},
    ]
    return render(request, "tailwind/components/cards/invoice_report_card.html", {"data": data})

def get_worker_last_payment(request, org_slug=None, opp_id=None):
    payments = [
        {"date": "12-Jul-2024", "amount": "₹4,780"},
        {"date": "15-Aug-2024", "amount": "₹5,230"},
        {"date": "20-Sep-2024", "amount": "₹4,950"},
        {"date": "25-Oct-2024", "amount": "₹6,100"},
    ]

    html = ""
    for payment in payments:
        html += f"""
            <div class="flex justify-between py-1 my-1 items-center">
                <p class="text-xs text-brand-deep-purple">{payment['date']}</p>
                <p class="text-sm text-slate-900">{payment['amount']}</p>
            </div>
        """

    return HttpResponse(html)


def create_opportunity(request, org_slug=None, opp_id=None):
    step = {
        "selected": "Details",
        "stage": [
            {"index": 1, "label": "Details", "status": True},
            {"index": 2, "label": "Payment Unit", "status": False},
            {"index": 3, "label": "Verification Flags", "status": False},
            {"index": 4, "label": "Budgets", "status": False},
        ],
    }
    return render(request, "tailwind/pages/create_opportunity.html", {"data": step})


@org_member_required
def worker_learn(request, org_slug=None, opp_id=None):
    opp = get_opportunity_or_404(opp_id, org_slug)
    data = get_worker_learn_table_data(opp)
    table = WorkerLearnTable(data)
    RequestConfig(request, paginate={"per_page": 10}).configure(table)
    return render(request, "tailwind/components/tables/table.html",{ "table": table})

@org_member_required
def worker_delivery(request, org_slug=None, opp_id=None):
    opportunity = get_opportunity_or_404(opp_id,org_slug)
    data= get_annotated_opportunity_access_deliver_status(opportunity)
    table = WorkerDeliveryTable (data)
    RequestConfig(request, paginate={"per_page": 10}).configure(table)
    return render(request, "tailwind/components/tables/table.html", {"table": table})

@org_member_required
def worker_main(request, org_slug=None, opp_id=None):
    opportunity = get_opportunity_or_404(opp_id, org_slug)
    data = get_worker_table_data(opportunity)
    table = WorkerStatusTable(data)
    RequestConfig(request, paginate={"per_page": 10}).configure(table)
    return render(request, "tailwind/components/tables/table.html",{ "table": table})

@org_member_required
def worker_payments(request, org_slug=None, opp_id=None):
    opportunity = get_opportunity_or_404(opp_id, org_slug)
    query_set = OpportunityAccess.objects.filter(opportunity=opportunity, payment_accrued__gte=0).order_by(
        "-payment_accrued"
    )
    query_set = query_set.annotate(last_active=Min("uservisit__visit_date"), last_paid=Max("payment__date_paid"))
    table = WorkerPaymentsTable(query_set)
    RequestConfig(request, paginate={"per_page": 10}).configure(table)
    return render(request, "tailwind/components/tables/table.html", {"table": table})


def pay_worker(request, org_slug=None, opp_id=None):

    data = [
    {
        "index": 1,
        "worker": "Worker 1",
        "unpaid": "$ 4,780",
        "toBePaid": "4,780",
        "paymentDate": "2025-08-12"
    },
    {
        "index": 2,
        "worker": "Worker 2",
        "unpaid": "$ 3,500",
        "toBePaid": "3,500",
        "paymentDate": "15-Aug-2025"
    },
    {
        "index": 3,
        "worker": "Worker 3",
        "unpaid": "$ 2,950",
        "toBePaid": "2,950",
        "paymentDate": "18-Aug-2025"
    },
    {
        "index": 4,
        "worker": "Worker 4",
        "unpaid": "$ 5,600",
        "toBePaid": "5,600",
        "paymentDate": "20-Aug-2025"
    },
    {
        "index": 5,
        "worker": "Worker 5",
        "unpaid": "$ 6,120",
        "toBePaid": "6,120",
        "paymentDate": "22-Aug-2025"
    },
    {
        "index": 6,
        "worker": "Worker 6",
        "unpaid": "$ 4,300",
        "toBePaid": "4,300",
        "paymentDate": "25-Aug-2025"
    },
    {
        "index": 7,
        "worker": "Worker 7",
        "unpaid": "$ 3,950",
        "toBePaid": "3,950",
        "paymentDate": "28-Aug-2025"
    },
    {
        "index": 8,
        "worker": "Worker 8",
        "unpaid": "$ 2,800",
        "toBePaid": "2,800",
        "paymentDate": "30-Aug-2025"
    },
    {
        "index": 9,
        "worker": "Worker 9",
        "unpaid": "$ 3,600",
        "toBePaid": "3,600",
        "paymentDate": "02-Sep-2025"
    },
    {
        "index": 10,
        "worker": "Worker 10",
        "unpaid": "$ 4,200",
        "toBePaid": "4,200",
        "paymentDate": "05-Sep-2025"
    },
    {
        "index": 11,
        "worker": "Worker 11",
        "unpaid": "$ 7,000",
        "toBePaid": "7,000",
        "paymentDate": "08-Sep-2025"
    },
    {
        "index": 12,
        "worker": "Worker 12",
        "unpaid": "$ 5,500",
        "toBePaid": "5,500",
        "paymentDate": "10-Sep-2025"
    },
    {
        "index": 13,
        "worker": "Worker 13",
        "unpaid": "$ 6,900",
        "toBePaid": "6,900",
        "paymentDate": "12-Sep-2025"
    },
    {
        "index": 14,
        "worker": "Worker 14",
        "unpaid": "$ 8,100",
        "toBePaid": "8,100",
        "paymentDate": "15-Sep-2025"
    },
    {
        "index": 15,
        "worker": "Worker 15",
        "unpaid": "$ 3,300",
        "toBePaid": "3,300",
        "paymentDate": "18-Sep-2025"
    },
    {
        "index": 16,
        "worker": "Worker 16",
        "unpaid": "$ 4,500",
        "toBePaid": "4,500",
        "paymentDate": "20-Sep-2025"
    },
    {
        "index": 17,
        "worker": "Worker 17",
        "unpaid": "$ 5,300",
        "toBePaid": "5,300",
        "paymentDate": "22-Sep-2025"
    },
    {
        "index": 18,
        "worker": "Worker 18",
        "unpaid": "$ 6,000",
        "toBePaid": "6,000",
        "paymentDate": "25-Sep-2025"
    },
    {
        "index": 19,
        "worker": "Worker 19",
        "unpaid": "$ 7,800",
        "toBePaid": "7,800",
        "paymentDate": "28-Sep-2025"
    },
    {
        "index": 20,
        "worker": "Worker 20",
        "unpaid": "$ 9,000",
        "toBePaid": "9,000",
        "paymentDate": "30-Sep-2025"
    }
]

    table = PayWorker(data)

    return render(request, "tailwind/components/tables/table.html",{ "table": table})


def payment_history(request, org_slug=None, opp_id=None):

    data = [
  {
    "date": "01-Mar-2024",
    "time": "08:30 AM",
    "title": "By Network Manager",
    "status": "Paid",
    "amount": "$3,500",
    "workers": 50
  },
  {
    "date": "02-Mar-2024",
    "time": "09:15 AM",
    "title": "By Network Manager",
    "status": "Failed",
    "amount": "$1,200",
    "workers": 30
  },
  {
    "date": "03-Mar-2024",
    "time": "10:00 AM",
    "title": "By Network Manager",
    "status": "Paid",
    "amount": "$4,000",
    "workers": 60
  },
  {
    "date": "04-Mar-2024",
    "time": "11:45 AM",
    "title": "By Network Manager",
    "status": "Paid",
    "amount": "$2,800",
    "workers": 40
  },
  {
    "date": "05-Mar-2024",
    "time": "12:30 PM",
    "title": "By Network Manager",
    "status": "Failed",
    "amount": "$1,000",
    "workers": 20
  },
  {
    "date": "06-Mar-2024",
    "time": "01:00 PM",
    "title": "By Network Manager",
    "status": "Paid",
    "amount": "$5,000",
    "workers": 75
  },
  {
    "date": "07-Mar-2024",
    "time": "02:45 PM",
    "title": "By Network Manager",
    "status": "Failed",
    "amount": "$900",
    "workers": 15
  },
  {
    "date": "08-Mar-2024",
    "time": "03:30 PM",
    "title": "By Network Manager",
    "status": "Paid",
    "amount": "$6,200",
    "workers": 90
  },
  {
    "date": "09-Mar-2024",
    "time": "04:15 PM",
    "title": "By Network Manager",
    "status": "Paid",
    "amount": "$3,800",
    "workers": 55
  },
  {
    "date": "10-Mar-2024",
    "time": "05:00 PM",
    "title": "By Network Manager",
    "status": "Failed",
    "amount": "$1,500",
    "workers": 25
  },
  {
    "date": "08-Mar-2024",
    "time": "03:30 PM",
    "title": "By Network Manager",
    "status": "Paid",
    "amount": "$6,200",
    "workers": 90
  },
  {
    "date": "09-Mar-2024",
    "time": "04:15 PM",
    "title": "By Network Manager",
    "status": "Paid",
    "amount": "$3,800",
    "workers": 55
  },
  {
    "date": "10-Mar-2024",
    "time": "05:00 PM",
    "title": "By Network Manager",
    "status": "Failed",
    "amount": "$1,500",
    "workers": 25
  },
  {
    "date": "08-Mar-2024",
    "time": "03:30 PM",
    "title": "By Network Manager",
    "status": "Paid",
    "amount": "$6,200",
    "workers": 90
  },
  {
    "date": "09-Mar-2024",
    "time": "04:15 PM",
    "title": "By Network Manager",
    "status": "Paid",
    "amount": "$3,800",
    "workers": 55
  },
  {
    "date": "10-Mar-2024",
    "time": "05:00 PM",
    "title": "By Network Manager",
    "status": "Failed",
    "amount": "$1,500",
    "workers": 25
  }
]

    return render(request, "opportunity/tailwind/components/payment_history.html", {"data": data})

def worker_flagged_table(request,org_slug=None,opp_id=None):
    data = [
        {"index": i+1, "time": "14:56", "entity_name": "Viollo Maeya", "flags": ['Location','Form Duration','Photos'], "reportIcons": ['flag']}
        for i in range(25)
    ]
    table = FlaggedWorkerTable(data)
    return render(request, "tailwind/components/worker_page/table.html", {"table": table})

def worker_review_table(request,org_slug=None,opp_id=None):
    data = [
        {"index": i+1, "time": "14:56", "entity_name": "Viollo Maeya", "flags": ['Location','Form Duration','Photos'],
         "last_activity": "12 Aug 2025", "reportIcons": ['pending','partial']}
        for i in range(25)
    ]
    table = CommonWorkerTable(data)
    return render(request, "tailwind/components/worker_page/table.html", {"table": table})

def worker_revalidate_table(request,org_slug=None,opp_id=None):
    data = [
        {"index": i+1, "time": "14:56", "entity_name": "Viollo Maeya", "flags": ['Location','Form Duration','Photos'],
         "last_activity": "12 Aug 2025", "reportIcons": ['reject','partial']}
        for i in range(25)
    ]
    table = CommonWorkerTable(data)
    return render(request, "tailwind/components/worker_page/table.html", {"table": table})

def worker_approved_table(request,org_slug=None,opp_id=None):
    data = [
        {"index": i+1, "time": "14:56", "entity_name": "Viollo Maeya", "flags": ['Location','Form Duration','Photos'],
         "last_activity": "12 Aug 2025", "reportIcons": ['accept','approved']}
        for i in range(25)
    ]
    table = CommonWorkerTable(data)
    return render(request, "tailwind/components/worker_page/table.html", {"table": table})

def worker_rejected_table(request,org_slug=None,opp_id=None):
    data = [
        {"index": i+1, "time": "14:56", "entity_name": "Viollo Maeya", "flags": ['Location','Form Duration','Photos'],
         "last_activity": "12 Aug 2025", "reportIcons": ['reject','cancelled']}
        for i in range(25)
    ]
    table = CommonWorkerTable(data)
    return render(request, "tailwind/components/worker_page/table.html", {"table": table})

def worker_all_table(request,org_slug=None,opp_id=None):
    # Possible icon combinations for the all table
    icon_options = [
        ['cancelled','partial'],
        ['pending','reject'],
        ['accept','approved'],
        ['reject','partial'],
        ['pending','partial'],
        ['flag'],
        ['approved'],
        ['cancelled']
    ]

    data = [
        {
            "index": i+1,
            "date": "12 Jul, 2024",
            "time": "14:56",
            "entity_name": "Viollo Maeya",
            "flags": ['Location','Form Duration','Photos'],
            "last_activity": "12 Aug 2025",
            "reportIcons": icon_options[i % len(icon_options)]  # Cycle through icon options
        }
        for i in range(25)
    ]
    table = AllWorkerTable(data)
    return render(request, "tailwind/components/worker_page/table.html", {"table": table})
def my_organization(request, org_slug=None, opp_id=None):
     return render(request, "tailwind/pages/my_organization.html", {"header_title": "My Organization"})

def my_organization_members_table(request, org_slug=None, opp_id=None):
    data = [
        {"index": 1, "member": "John Doe", "status": "active", "email": "5A0oR@example.com", "addedOn": "12-Jul-2025", "addedBy": "John Doe", "role": "Admin"},
        {"index": 2, "member": "Jane Smith", "status": "inactive", "email": "jane.smith@example.com", "addedOn": "15-Jul-2025", "addedBy": "John Doe", "role": "User"},
        {"index": 3, "member": "Alice Brown", "status": "active", "email": "alice.brown@example.com", "addedOn": "20-Jul-2025", "addedBy": "John Doe", "role": "Manager"},
        {"index": 4, "member": "Bob Johnson", "status": "active", "email": "bob.johnson@example.com", "addedOn": "21-Jul-2025", "addedBy": "Jane Smith", "role": "User"},
        {"index": 5, "member": "Charlie Davis", "status": "inactive", "email": "charlie.davis@example.com", "addedOn": "22-Jul-2025", "addedBy": "Alice Brown", "role": "Admin"},
        {"index": 6, "member": "David Lee", "status": "active", "email": "david.lee@example.com", "addedOn": "23-Jul-2025", "addedBy": "Bob Johnson", "role": "Manager"},
        {"index": 7, "member": "Eva Green", "status": "inactive", "email": "eva.green@example.com", "addedOn": "25-Jul-2025", "addedBy": "David Lee", "role": "User"},
        {"index": 8, "member": "Frank White", "status": "active", "email": "frank.white@example.com", "addedOn": "28-Jul-2025", "addedBy": "Eva Green", "role": "Admin"},
        {"index": 9, "member": "Grace King", "status": "active", "email": "grace.king@example.com", "addedOn": "30-Jul-2025", "addedBy": "Frank White", "role": "Manager"},
        {"index": 10, "member": "Hannah Scott", "status": "inactive", "email": "hannah.scott@example.com", "addedOn": "01-Aug-2025", "addedBy": "Grace King", "role": "User"},
        {"index": 11, "member": "Ian Harris", "status": "active", "email": "ian.harris@example.com", "addedOn": "05-Aug-2025", "addedBy": "Hannah Scott", "role": "Admin"},
        {"index": 12, "member": "Jack Thomas", "status": "inactive", "email": "jack.thomas@example.com", "addedOn": "07-Aug-2025", "addedBy": "Ian Harris", "role": "User"},
        {"index": 13, "member": "Katherine Adams", "status": "active", "email": "katherine.adams@example.com", "addedOn": "10-Aug-2025", "addedBy": "Jack Thomas", "role": "Manager"},
        {"index": 14, "member": "Liam Carter", "status": "inactive", "email": "liam.carter@example.com", "addedOn": "12-Aug-2025", "addedBy": "Katherine Adams", "role": "Admin"},
        {"index": 15, "member": "Monica Clark", "status": "active", "email": "monica.clark@example.com", "addedOn": "15-Aug-2025", "addedBy": "Liam Carter", "role": "User"},
        {"index": 16, "member": "Nathaniel Walker", "status": "active", "email": "nathaniel.walker@example.com", "addedOn": "17-Aug-2025", "addedBy": "Monica Clark", "role": "Manager"},
        {"index": 17, "member": "Olivia Hall", "status": "inactive", "email": "olivia.hall@example.com", "addedOn": "20-Aug-2025", "addedBy": "Nathaniel Walker", "role": "User"},
        {"index": 18, "member": "Paul Allen", "status": "active", "email": "paul.allen@example.com", "addedOn": "22-Aug-2025", "addedBy": "Olivia Hall", "role": "Admin"},
        {"index": 19, "member": "Quincy Adams", "status": "active", "email": "quincy.adams@example.com", "addedOn": "25-Aug-2025", "addedBy": "Paul Allen", "role": "Manager"},
        {"index": 20, "member": "Rachel Young", "status": "inactive", "email": "rachel.young@example.com", "addedOn": "28-Aug-2025", "addedBy": "Quincy Adams", "role": "User"}
    ]

    table = MyOrganizationMembersTable(data)
    return render(request, "tailwind/components/tables/index_selectable_table.html",{ "table": table})

def opportunity_worker_learn_progress(request, org_slug=None, opp_id=None):
    user_kpi = [
           {"name":"<span class='font-medium'>Total Time</span> Learning", "icon":"book-open-cover","count":"19hr 12min" },
    ]
    data = [
        {
            "index": 1,
            "moduleName": "Module 1",
            "dateCompleted": "12-Aug-2025",
            "timeCompleted": "14:56",
            "duration": "19hr 12min",
        },
        {
            "index": 2,
            "moduleName": "Module 2",
            "dateCompleted": "12-Aug-2025",
            "timeCompleted": "14:56",
            "duration": "19hr 12min",
        },
        {
            "index": 3,
            "moduleName": "Module 3",
            "dateCompleted": "12-Aug-2025",
            "timeCompleted": "14:56",
            "duration": "19hr 12min",
        },
        {
            "index": 4,
            "moduleName": "Module 4",
            "dateCompleted": "12-Aug-2025",
            "timeCompleted": "14:56",
            "duration": "19hr 12min",
        },
    ]
    table = OpportunityWorkerLearnProgressTable(data)
    return render(request, "tailwind/pages/opportunity_worker_extended.html", {"header_title": "Worker", "kpi":user_kpi, "tab_name": "Learn Progress", "table": table })


def opportunity_worker_payment(request, org_slug=None, opp_id=None):
    user_kpi = [
           {"name":"<span class='font-medium'>Accrued</span> Payment", "icon":"money-bill-wave","count":"$4,780" },
           {"name":"<span class='font-medium'>Due</span> Payment", "icon":"timer","count":"$1,780", "dropdown":"True" },
           {"name":"<span class='font-medium'>Paid</span> Payment", "icon":"hand-holding-dollar","count":"$3,000", "dropdown":"True" },
    ]
    data = [
        {
            "index": 1,
            "amountPaid": "$4,800",
            "dateCompleted": "12-Aug-2025",
            "timeCompleted": "14:56",
        },
        {
            "index": 2,
            "amountPaid": "$4,800",
            "dateCompleted": "12-Aug-2025",
            "timeCompleted": "14:56",
        },
        {
            "index": 3,
            "amountPaid": "$4,800",
            "dateCompleted": "12-Aug-2025",
            "timeCompleted": "14:56",
        },
        {
            "index": 4,
            "amountPaid": "$4,800",
            "dateCompleted": "12-Aug-2025",
            "timeCompleted": "14:56",
        },
    ]
    table = OpportunityWorkerPaymentTable(data)
<<<<<<< HEAD
    return render(request, "tailwind/pages/opportunity_worker_extended.html", {"header_title": "Worker", "kpi":user_kpi, "tab_name": "Payment", "table": table })



class OpportunityListView(OrganizationUserMixin, SingleTableMixin, TemplateView):
    template_name = "tailwind/pages/opportunities_list.html"
    table_class = OpportunitiesListViewTable
    paginate_by = 15

    allowed_sort_columns = [
        'program',
        'start_date',
        'end_date',
        'pending_invites',
        'inactive_workers',
        'pending_approvals',
        'payments_due',
        'status'
    ]

    def get_table_data(self):
        org = self.request.org
        return get_opportunity_list_data(org)

    def get_validated_order_by(self):
        requested_order = self.request.GET.get('sort', 'start_date')

        is_descending = requested_order.startswith('-')
        column = requested_order[1:] if is_descending else requested_order
        return requested_order if column in self.allowed_sort_columns else 'start_date'

    def get_table(self, **kwargs):
        table = super().get_table(**kwargs)

        validated_order = self.get_validated_order_by()

        if validated_order:
            table.order_by = validated_order
        else:
            table.order_by = ("-status", "start_date", "end_date")

        return table

@org_member_required
def opportunity_dashboard(request, org_slug=None, opp_id=None):
    opp = get_opportunity_dashboard_data(opp_id=2).first()

    learn_module_count = LearnModule.objects.filter(app=opp.learn_app).count()
    deliver_unit_count = DeliverUnit.objects.filter(app=opp.deliver_app).count()
    payment_unit_count = opp.paymentunit_set.count()

    path = ['opportunities', opp.name]

    opp_resource_counts = [
        {"name": "Learn App", "count": learn_module_count, "icon": "fa-book-open-cover"},
        {"name": "Delivery App", "count": deliver_unit_count, "icon": "fa-clipboard-check"},
        {"name": "Payments Units", "count": payment_unit_count, "icon": "fa-hand-holding-dollar"},
    ]

    opp_basic_details = [
        {
            "name": "Delivery Type",
            "count": opp.delivery_type.name,
            "icon": "file-check",
            "color": "",
        },
        {
            "name": "Start Date",
            "count": opp.start_date,
            "icon": "calendar-range",
            "color": "",
        },
        {
            "name": "End Date",
            "count": opp.end_date or '--',
            "icon": "arrow-right",
            "color": "",
        },
        {
            "name": "Total Workers",
            "count": opp.number_of_users,
            "icon": "users",
            "color": "brand-mango",
        },
        {
            "name": "Total Service Deliveries",
            "count": opp.allotted_visits,
            "icon": "gears",
            "color": "",
        },
        {
            "name": "Worker Budget",
            "count": opp.total_budget,
            "icon": "money-bill",
            "color": "",
        },
    ]

    worker_list_url = reverse("opportunity:tw_worker_list", args=(org_slug, opp_id))
    status_url = worker_list_url + "?active_tab=workers"
    learn_url = worker_list_url + "?active_tab=learn"
    delivery_url = worker_list_url + "?active_tab=delivery"
    payment_url = worker_list_url + "?active_tab=payments"

    opp_stats = [
        {
            "title": "Workers",
            "sub_heading": "Active Yesterday",
            "value": opp.deliveries_from_yesterday,
            "url": status_url,
            "panels": [
                {"icon": "fa-user-group", "name": "Workers", "status": "Invited", "value": opp.workers_invited,},
                {"icon": "fa-user-check", "name": "Workers", "status": "Yet to Accept Invitation",},
                {
                    "icon": "fa-clipboard-list",
                    "name": "Workers",
                    "status": "Inactive last 3 days",
                    "value": opp.inactive_workers,
                    "type": "2",
                    "url": reverse("opportunity:tw_worker_list", args=(org_slug, opp_id)) + "?active_tab=workers", },
            ],
        },

        {
            "title": "Deliveries",
            "url": delivery_url,
            "sub_heading": "Last Delivery",
            "value": opp.most_recent_delivery or "--",
            "panels": [
                {
                    "icon": "fa-clipboard-list-check",
                    "name": "Deliveries",
                    "status": "Total",
                    "value": opp.total_deliveries,
                    "incr": opp.deliveries_from_yesterday,
                },
                {
                    "icon": "fa-clipboard-list-check",
                    "name": "Deliveries",
                    "status": "Awaiting Flag Review",
                    "value": opp.flagged_deliveries_waiting_for_review,
                },
            ],
        },
        {
            "title": "Worker Payments",
            "sub_heading": "Last Payment ",
            "url": payment_url,
            "value": opp.recent_payment or "--",
            "panels": [
                {
                    "icon": "fa-hand-holding-dollar",
                    "name": "Payments",
                    "status": "Earned",
                    "value": opp.total_accrued,
                    "incr": "6",  # TO-DO
                },
                {"icon": "fa-light", "name": "Payments", "status": "Due", "value": opp.payments_due},
            ],
        },

    ]

    worker_progress = [
        {"title": "Daily Active Workers",
         "progress": [{"title": "Maximum", "total": opp.maximum_visit_in_a_day, "value": opp.maximum_visit_in_a_day,
                       "badge_type": False},
                      {"title": "Average", "total": opp.average_visits_per_day, "value": opp.average_visits_per_day,
                       "badge_type": False}]},
        {"title": "Service Deliveries",
         "progress": [
             {"title": "Verified", "total": opp.total_deliveries, "value": opp.approved_deliveries, "badge_type": True},
             {"title": "Rejected", "total": opp.total_deliveries, "value": opp.rejected_deliveries,
              "badge_type": True}]},
        {"title": "Payments to Workers",
         "progress": [{"title": "Earned", "total": opp.total_budget, "value": opp.total_accrued, "badge_type": True},
                      {"title": "Paid", "total": opp.total_accrued, "value": opp.total_paid, "badge_type": True}]},
    ]

    funnel_progress = [
        {"index": 1, "stage": "invited", "count": opp.workers_invited, "icon": "envelope"},
        {"index": 2, "stage": "Accepted", "count": opp.workers_invited - opp.pending_invites, "icon": "circle-check"},
        {"index": 3, "stage": "Started Learning", "count": opp.started_learning_count, "icon": "book-open-cover"},
        {"index": 4, "stage": "Completed Learning", "count": opp.completed_learning, "icon": "book-blank"},
        {"index": 5, "stage": "Completed Assessment", "count": opp.completed_assessments, "icon": "award-simple"},
        {"index": 6, "stage": "Claimed Job", "count": opp.claimed_job, "icon": "user-check"},
        {"index": 6, "stage": "Started Delivery", "count": opp.started_deleveries, "icon": "house-chimney-user"},
    ]
    return render(
        request,
        "tailwind/pages/opportunities.html",
        {
            "opp_resource_counts": opp_resource_counts,
            "opportunity": opp,
            "opp_basic_details": opp_basic_details,
            "opp_stats": opp_stats,
            "header_title": "Opportunities",
            "funnel_progress": funnel_progress,
            "worker_progress": worker_progress,
            'path': path
        },
    )
=======
    return render(request, "tailwind/pages/opportunity_worker_extended.html", {"header_title": "Worker", "kpi":user_kpi, "tab_name": "Payment", "table": table })    


def onboarding(request, org_slug=None, opp_id=None):
    return render(request, "tailwind/pages/onboarding.html")

def onboarding_org(request, org_slug=None, opp_id=None):
    return render(request, "tailwind/pages/onboarding.html", {'load_url': '/a/test-org-managed/opportunity/56/tw/api/setup-org/'})

def onboarding_invite(request, org_slug=None, opp_id=None):
    return render(request, "tailwind/pages/onboarding.html", {'load_url': '/a/test-org-managed/opportunity/56/tw/api/invite/'})

def signup_comp(request, org_slug=None, opp_id=None):
    return render(request, "tailwind/components/onboarding/signup-form.html")

def login_comp(request, org_slug=None, opp_id=None):
    return render(request, "tailwind/components/onboarding/login-form.html")

def create_org_comp(request, org_slug=None, opp_id=None):
    return render(request, "tailwind/components/onboarding/create-organization.html")

def setup_org_comp(request, org_slug=None, opp_id=None):
    return render(request, "tailwind/components/onboarding/setup-organization.html")

def email_verify_comp(request, org_slug=None, opp_id=None):
    return render(request, "tailwind/components/onboarding/email-verification.html")

def password_reset_comp(request, org_slug=None, opp_id=None):
    return render(request, "tailwind/components/onboarding/password-reset.html")

def password_update_comp(request, org_slug=None, opp_id=None):
    return render(request, "tailwind/components/onboarding/password-update.html")

def invite_comp(request, org_slug=None, opp_id=None):
    return render(request, "tailwind/components/onboarding/invite.html")

def welcome(request, org_slug=None, opp_id=None):
    return render(request, "tailwind/pages/welcome.html")
>>>>>>> de17d1c6
<|MERGE_RESOLUTION|>--- conflicted
+++ resolved
@@ -718,7 +718,6 @@
         )
 
 
-# @override_settings(CRISPY_TEMPLATE_PACK="tailwind")
 def opportunity_visits(request, org_slug=None, opp_id=None):
     from commcare_connect.opportunity.models import OpportunityAccess, OpportunityClaim
     from commcare_connect.opportunity.views import get_opportunity_or_404
@@ -2694,7 +2693,6 @@
         },
     ]
     table = OpportunityWorkerPaymentTable(data)
-<<<<<<< HEAD
     return render(request, "tailwind/pages/opportunity_worker_extended.html", {"header_title": "Worker", "kpi":user_kpi, "tab_name": "Payment", "table": table })
 
 
@@ -2897,8 +2895,6 @@
             'path': path
         },
     )
-=======
-    return render(request, "tailwind/pages/opportunity_worker_extended.html", {"header_title": "Worker", "kpi":user_kpi, "tab_name": "Payment", "table": table })    
 
 
 def onboarding(request, org_slug=None, opp_id=None):
@@ -2935,5 +2931,4 @@
     return render(request, "tailwind/components/onboarding/invite.html")
 
 def welcome(request, org_slug=None, opp_id=None):
-    return render(request, "tailwind/pages/welcome.html")
->>>>>>> de17d1c6
+    return render(request, "tailwind/pages/welcome.html")