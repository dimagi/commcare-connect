from django import forms
<<<<<<< HEAD
from django.db.models import Max, Min, Case, When, Q, Count, ExpressionWrapper, F, DurationField, Value
from django.db.models.functions import Coalesce, Greatest, Now, Least
=======
from django.db.models import Count
>>>>>>> 7a52bb09
from django.http import HttpResponse
from django.shortcuts import redirect, render
from django.views.generic import TemplateView
from django_tables2 import SingleTableMixin

from commcare_connect.opportunity.forms import AddBudgetExistingUsersForm
<<<<<<< HEAD
from .helpers import get_worker_table_data, get_worker_learn_table_data, get_annotated_opportunity_access_deliver_status
from .models import OpportunityAccess, CompletedModule

from .tw_tables import InvoicePaymentReportTable, InvoicesListTable, MyOrganizationMembersTable, OpportunitiesListTable, OpportunityWorkerLearnProgressTable, OpportunityWorkerPaymentTable, VisitsTable, WorkerFlaggedTable, WorkerStatusTable, WorkerPaymentsTable, WorkerLearnTable, PayWorker, LearnAppTable, DeliveryAppTable, PaymentAppTable, AddBudgetTable, WorkerDeliveryTable, FlaggedWorkerTable, CommonWorkerTable, AllWorkerTable
=======
from .helpers import get_opportunity_list_data, get_opportunity_dashboard_data
from .models import LearnModule, DeliverUnit, PaymentUnit

from .tw_tables import InvoicePaymentReportTable, InvoicesListTable, MyOrganizationMembersTable, OpportunitiesListTable, \
    OpportunityWorkerLearnProgressTable, OpportunityWorkerPaymentTable, VisitsTable, WorkerFlaggedTable, \
    WorkerMainTable, WorkerPaymentsTable, WorkerLearnTable, PayWorker, LearnAppTable, DeliveryAppTable, PaymentAppTable, \
    AddBudgetTable, WorkerDeliveryTable, FlaggedWorkerTable, CommonWorkerTable, AllWorkerTable, \
    OpportunitiesListViewTable, LearnModuleTable, DeliverUnitTable, OpportunityPaymentUnitTable
>>>>>>> 7a52bb09
from .views import OrganizationUserMixin, get_opportunity_or_404


def home(request, org_slug=None, opp_id=None):
    # Static data for the cards
    rows = [
        {"name": "Data Points 1", "value": "45"},
        {"name": "Data Points 1", "value": "45"},
        {"name": "Data Points 2", "value": "45"},
        {"name": "Data Points 3", "value": "45"},
        {"name": "Data Points 4", "value": "45"},
        {"name": "Data Points 5", "value": "45"},
        {"name": "Data Points 6", "value": "45"},
        {"name": "Data Points 7", "value": "45"},
        {"name": "Data Points 8", "value": "45"},
    ]
    timeline = [
        {"title": "Event Title", "desc": "Additional Supporting Message with the Event", "date": "24 Feb, 2024"},
        {"title": "Event Title", "desc": "Additional Supporting Message with the Event", "date": "24 Feb, 2024"},
        {"title": "Event Title", "desc": "Additional Supporting Message with the Event", "date": "24 Feb, 2024"},
    ]
    flags = [
        {"title": "Location", "desc": "Minimum distance between deliveries.", "value": "2.5m"},
        {"title": "Form Duration", "desc": "Minimum time between deliveries.", "value": "10min"},
        {"title": "Photos", "desc": "Added media for proof"},
        {"title": "GPS location", "desc": "GPS location of the site is present"},
    ]
    return render(
        request,
        "tailwind/pages/home.html",
        {"rows": rows, "timeline": timeline, "flags": flags, "header_title": "Worker"},
    )


def about(request, org_slug=None, opp_id=None):
    return render(request, "tailwind/pages/about.html")

def dashboard(request, org_slug=None, opp_id=None):
    data = {
        'programs': [
            {
                'name': 'Program Name',
                'description': 'Lorem ipsum dolor sit amet, consectetur adipiscing elit. Phasellus tempor arcu ac ligula luctus venenatis. Aliquam rhonc msan. Aliquam rhonc msan.Aliquam rhonc msan.',
                'date': '06 May, 2024',
                'organization_name': 'Program Manager Organization Name',
                'status': 'invited',
                'delivery_type': 'Name of the delivery type',
                'start_date': '12-Jul-2024',
                'end_date': '12-Jul-2024',
            },
            {
                'name': 'Program Name',
                'description': 'Lorem ipsum dolor sit amet, consectetur adipiscing elit. Phasellus tempor arcu ac ligula luctus venenatis. Aliquam rhonc msan. Aliquam rhonc msan.Aliquam rhonc msan.',
                'date': '06 May, 2024',
                'organization_name': 'Program Manager Organization Name',
                'status': 'applied',
                'delivery_type': 'Name of the delivery type',
                'start_date': '12-Jul-2024',
                'end_date': '12-Jul-2024',
            }
            ,
            {
                'name': 'Program Name',
                'description': 'Lorem ipsum dolor sit amet, consectetur adipiscing elit. Phasellus tempor arcu ac ligula luctus venenatis. Aliquam rhonc msan. Aliquam rhonc msan.Aliquam rhonc msan.',
                'date': '06 May, 2024',
                'organization_name': 'Program Manager Organization Name',
                'status': 'accepted',
                'delivery_type': 'Name of the delivery type',
                'start_date': '12-Jul-2024',
                'end_date': '12-Jul-2024',
                'opportunities_url': '/a/test-1/opportunity/1/tw/api/opportunities/'
            }
        ],
        'recent_activities': [
            {
                'name': 'Visit Pending Review',
                'icon': 'clock-rotate-left',
                'rows': [
                    {
                        'title': 'Opportunity Name',
                        'subtitle': 'Network Manager Organization Name',
                        'count': '11',
                    },
                    {
                        'title': 'Opportunity Name',
                        'subtitle': 'Network Manager Organization Name',
                        'count': '11',
                    },
                ]
            },
            {
                'name': 'Visit Pending Review',
                'icon': 'hand-holding-dollar',
                'rows': [
                    {
                        'title': 'Opportunity Name',
                        'subtitle': 'Network Manager Organization Name',
                        'count': '11',
                    },
                    {
                        'title': 'Opportunity Name',
                        'subtitle': 'Network Manager Organization Name',
                        'count': '11',
                    },
                    {
                        'title': 'Opportunity Name',
                        'subtitle': 'Network Manager Organization Name',
                        'count': '11',
                    },
                    {
                        'title': 'Opportunity Name',
                        'subtitle': 'Network Manager Organization Name',
                        'count': '11',
                    }
                ]
            },
            {
                'name': 'Inactive Workers',
                'icon': 'user-slash',
                'rows': [
                    {
                        'title': 'Opportunity Name',
                        'subtitle': 'Network Manager Organization Name',
                        'count': '11',
                    },
                    {
                        'title': 'Opportunity Name',
                        'subtitle': 'Network Manager Organization Name',
                        'count': '11',
                    },
                ]
            },

        ]
    }
    return render(
        request, 'tailwind/pages/dashboard.html',
        {
            'data': data,
            'header_title': 'Dashboard',
            'sidenav_active': 'Programs'
            }
        )

def learn_app_table(request, org_slug=None, opp_id=None):
    data = [
        {"index": 1, "name": "Module Name 1", "description":"Additional Descriptio for module 1", "estimated_time": "1hr 30min"},
        {"index": 2, "name": "Module Name 2", "description":"Additional Descriptio for module 2", "estimated_time": "30min"},
        {"index": 3, "name": "Module Name 3", "description":"Additional Descriptio for module 3", "estimated_time": "30min"},
        {"index": 4, "name": "Module Name 4", "description":"Additional Descriptio for module 4", "estimated_time": "45min"},
        {"index": 1, "name": "Module Name 1", "description":"Additional Descriptio for module 1", "estimated_time": "1hr 30min"},
        {"index": 2, "name": "Module Name 2", "description":"Additional Descriptio for module 2", "estimated_time": "30min"},
        {"index": 3, "name": "Module Name 3", "description":"Additional Descriptio for module 3", "estimated_time": "30min"},
        {"index": 4, "name": "Module Name 4", "description":"Additional Descriptio for module 4", "estimated_time": "45min"},
        {"index": 1, "name": "Module Name 1", "description":"Additional Descriptio for module 1", "estimated_time": "1hr 30min"},
        {"index": 2, "name": "Module Name 2", "description":"Additional Descriptio for module 2", "estimated_time": "30min"},
        {"index": 3, "name": "Module Name 3", "description":"Additional Descriptio for module 3", "estimated_time": "30min"},
        {"index": 4, "name": "Module Name 4", "description":"Additional Descriptio for module 4", "estimated_time": "45min"},
        {"index": 1, "name": "Module Name 1", "description":"Additional Descriptio for module 1", "estimated_time": "1hr 30min"},
        {"index": 2, "name": "Module Name 2", "description":"Additional Descriptio for module 2", "estimated_time": "30min"},
        {"index": 3, "name": "Module Name 3", "description":"Additional Descriptio for module 3", "estimated_time": "30min"},
        {"index": 4, "name": "Module Name 4", "description":"Additional Descriptio for module 4", "estimated_time": "45min"},
        {"index": 1, "name": "Module Name 1", "description":"Additional Descriptio for module 1", "estimated_time": "1hr 30min"},
        {"index": 2, "name": "Module Name 2", "description":"Additional Descriptio for module 2", "estimated_time": "30min"},
        {"index": 3, "name": "Module Name 3", "description":"Additional Descriptio for module 3", "estimated_time": "30min"},
        {"index": 4, "name": "Module Name 4", "description":"Additional Descriptio for module 4", "estimated_time": "45min"},
        {"index": 1, "name": "Module Name 1", "description":"Additional Descriptio for module 1", "estimated_time": "1hr 30min"},
        {"index": 2, "name": "Module Name 2", "description":"Additional Descriptio for module 2", "estimated_time": "30min"},
        {"index": 3, "name": "Module Name 3", "description":"Additional Descriptio for module 3", "estimated_time": "30min"},
        {"index": 4, "name": "Module Name 4", "description":"Additional Descriptio for module 4", "estimated_time": "45min"},
        {"index": 1, "name": "Module Name 1", "description":"Additional Descriptio for module 1", "estimated_time": "1hr 30min"},
        {"index": 2, "name": "Module Name 2", "description":"Additional Descriptio for module 2", "estimated_time": "30min"},
        {"index": 3, "name": "Module Name 3", "description":"Additional Descriptio for module 3", "estimated_time": "30min"},
        {"index": 4, "name": "Module Name 4", "description":"Additional Descriptio for module 4", "estimated_time": "45min"},
    ]
    table = LearnAppTable(data)
    return render(request, 'tailwind/components/opportunity-dashboard/tables/table.html', {'table': table,'app_name':'Learn App Name'})

def learn_module_table(request, org_slug=None, opp_id=None):
    opp = get_opportunity_or_404(opp_id, org_slug)
    data = LearnModule.objects.filter(app=opp.learn_app)
    table = LearnModuleTable(data)
    return render(request, 'tailwind/components/opportunity-dashboard/tables/table.html',
                  {'table': table, 'app_name': 'Learn App Name'})

def deliver_unit_table(request, org_slug=None, opp_id=None):
    opp = get_opportunity_or_404(opp_id, org_slug)
    unit = DeliverUnit.objects.filter(app=opp.deliver_app)
    table = DeliverUnitTable(unit)
    return render(request, 'tailwind/components/opportunity-dashboard/tables/table.html',
                  {'table': table, 'app_name': 'Delivery App Name'})

def delivery_app_table(request, org_slug=None, opp_id=None):
    data = [
        {"index": 1, "unit_name": "Unit Name 1", "unit_id": "Unit ID 1"},
        {"index": 2, "unit_name": "Unit Name 2", "unit_id": "Unit ID 2"},
        {"index": 3, "unit_name": "Unit Name 3", "unit_id": "Unit ID 3"},
        {"index": 4, "unit_name": "Unit Name 4", "unit_id": "Unit ID 4"},
    ]
    table = DeliveryAppTable(data)
    return render(request, 'tailwind/components/opportunity-dashboard/tables/table.html', {'table': table,'app_name':'Delivery App Name'})

def payment_app_table(request,org_slug=None, opp_id=None):
    data = [
        {"index":1, "unit_name":"Payment Unit Name 1", "start_date":"2024-01-01", "end_date":"2024-12-31", "amount":100, "total_deliveries":145, "max_daily":3, "delivery_units":"10"},
        {"index":2, "unit_name":"Payment Unit Name 2", "start_date":"2024-01-01", "end_date":"2024-12-31", "amount":100, "total_deliveries":145, "max_daily":3, "delivery_units":"10"},
        {"index":3, "unit_name":"Payment Unit Name 3", "start_date":"2024-01-01", "end_date":"2024-12-31", "amount":100, "total_deliveries":145, "max_daily":3, "delivery_units":"10"},
        {"index":4, "unit_name":"Payment Unit Name 4", "start_date":"2024-01-01", "end_date":"2024-12-31", "amount":100, "total_deliveries":145, "max_daily":3, "delivery_units":"10"},
        {"index":5, "unit_name":"Payment Unit Name 5", "start_date":"2024-01-01", "end_date":"2024-12-31", "amount":100, "total_deliveries":145, "max_daily":3, "delivery_units":"10"},
        {"index":6, "unit_name":"Payment Unit Name 6", "start_date":"2024-01-01", "end_date":"2024-12-31", "amount":100, "total_deliveries":145, "max_daily":3, "delivery_units":"10"},
        {"index":7, "unit_name":"Payment Unit Name 1", "start_date":"2024-01-01", "end_date":"2024-12-31", "amount":100, "total_deliveries":145, "max_daily":3, "delivery_units":"10"},
        {"index":8, "unit_name":"Payment Unit Name 2", "start_date":"2024-01-01", "end_date":"2024-12-31", "amount":100, "total_deliveries":145, "max_daily":3, "delivery_units":"10"},
        {"index":9, "unit_name":"Payment Unit Name 3", "start_date":"2024-01-01", "end_date":"2024-12-31", "amount":100, "total_deliveries":145, "max_daily":3, "delivery_units":"10"},
        {"index":9, "unit_name":"Payment Unit Name 4", "start_date":"2024-01-01", "end_date":"2024-12-31", "amount":100, "total_deliveries":145, "max_daily":3, "delivery_units":"10"},
        {"index":10, "unit_name":"Payment Unit Name 5", "start_date":"2024-01-01", "end_date":"2024-12-31", "amount":100, "total_deliveries":145, "max_daily":3, "delivery_units":"10"},
    ]
    table = PaymentAppTable(data)
    return render(request, 'tailwind/components/opportunity-dashboard/tables/table.html', {'table': table})

def payment_unit_table(request, org_slug=None, opp_id=None):
    opp = get_opportunity_or_404(opp_id, org_slug)
    payment_units = PaymentUnit.objects.filter(opportunity=opp).annotate(
        delivery_unit_count=Count('deliver_unit')
    )
    table = OpportunityPaymentUnitTable(payment_units)
    return render(request, 'tailwind/components/opportunity-dashboard/tables/table.html', {'table': table})

def payment_app_table_expand(request,org_slug=None, opp_id=None):
    index = request.GET.get('index')

    html = f'''
    <tr class="detail-row-{index}">
      <td colspan="8">
        <div class="p-3 bg-slate-100 rounded-lg">
          <div class="flex gap-16">
            <div class="flex flex-col gap-4">
              <p>Delivery Unit Name 1</p>
              <p>Delivery Unit Name 2</p>
              <p>Delivery Unit Name 3</p>
            </div>
            <div class="flex flex-col gap-4">
              <p>Delivery Unit Name 4</p>
              <p>Delivery Unit Name 5</p>
              <p>Delivery Unit Name 6</p>
            </div>
          </div>
        </div>
      </td>
    </tr>
    '''

    return HttpResponse(html)

def opportunities_card(request, org_slug=None, opp_id=None):
    data = [
        {
            'name': 'Oppurtunity Name',
            'description': 'Lorem ipsum dolor sit amet, consectetur adipiscing elit. Phasellus tempor arcu ac ligula luctus venenatis. Aliquam rhonc msan. Aliquam rhonc msan.Aliquam rhonc msan.',
            'date': '06 May, 2024',
            'organization_name': 'Program Manager Organization Name',
            'status': 'invited',
            'delivery_type': 'Name of the delivery type',
            'start_date': '12-Jul-2024',
            'end_date': '12-Jul-2024',
            'labels':{
                'name': 'Delieveries',
                'count': '100/150',
                'tags': [
                    {
                        'name': 'Approved',
                        'count': '70',
                        'color': 'green-600'
                    },
                    {
                        'name': 'Flagged',
                        'count': '15',
                        'color': 'brand-sunset'
                    },
                    {
                        'name': 'Rejected',
                        'count': '70',
                        'color': 'slate-400'
                    }
                ]
            }
        },
        {
            'name': 'Oppurtunity Name',
            'description': 'Lorem ipsum dolor sit amet, consectetur adipiscing elit. Phasellus tempor arcu ac ligula luctus venenatis. Aliquam rhonc msan. Aliquam rhonc msan.Aliquam rhonc msan.',
            'date': '06 May, 2024',
            'organization_name': 'Program Manager Organization Name',
            'status': 'invited',
            'delivery_type': 'Name of the delivery type',
            'start_date': '12-Jul-2024',
            'end_date': '12-Jul-2024',
            'labels':{
                'name': 'Workers',
                'count': '256',
                'tags': [
                    {
                        'name': 'Learning',
                        'count': '23',
                        'color': 'brand-mango'
                    },
                    {
                        'name': 'Claimed Job',
                        'count': '120',
                        'color': 'brand-indigo'
                    },
                    {
                        'name': 'Assessed',
                        'count': '124',
                        'color': 'green-600'
                    }
                ]
            }
        }
    ]
    return render(request, 'tailwind/components/cards/opportunity_card.html', {'data': data})

def worker(request, org_slug=None, opp_id=None):
    user_kpi = [
            {"name":"Total Delieveries", "icon":"memo","count":234,"dropdown":'nil' },
            {"name":"Flagged Delieveries", "icon":"flag-swallowtail","count":234,"dropdown":'flagged' },
            {"name":"Rejected Delieveries", "icon":"thumbs-down","count":234,"dropdown":'rejected' },
            {"name":"Accrued Payments", "icon":"money-bill-simple-wave","count":234,"dropdown":'nil' },
            {"name":"Paid Payments", "icon":"hand-holding-dollar","count":234,"dropdown":'paid' },
        ]
    flags = [{'title': 'Location','desc':'Minimum distance between deliveries.','value' : '2.5m'}, {'title': 'Form Duration','desc':'Minimum time between deliveries.','value' : '10min'},{'title': 'Photos','desc':'Added media for proof'},{'title': 'GPS location','desc':'GPS location of the site is present'}]
    flagged_info = [{'name': 'Location','correct': 5, 'wrong': 4},{'name': 'Form Duration','correct': 5, 'wrong': 4},{'name': 'Photos','correct': 5, 'wrong': 4},{'name': 'Flag Name 1','correct': 5, 'wrong': 4}]
    rejected_details = [{'name': 'location', 'count':4}, {'name': 'form duration', 'count':4},{'name': 'photos', 'count':4},{'name': 'flag name 1', 'count':4}]
    payment_details = { 'date': '24 Feb, 2024', 'amount': "$6000"}
    user_datapoints = [{'name': 'Data Points 1','value' : '45'}, {'name': 'Data Points 1','value' : '45'},{'name': 'Data Points 2','value' : '45'},{'name': 'Data Points 3','value' : '45'},{'name': 'Data Points 4','value' : '45'},{'name': 'Data Points 5','value' : '45'},{'name': 'Data Points 6','value' : '45'},{'name': 'Data Points 7','value' : '45'},{'name': 'Data Points 8','value' : '45'},]
    user_timeline = [{'title': 'Event Title','desc':'Additional Supporting Message with the Event','date' : '24 Feb, 2024'}, {'title': 'Event Title','desc':'Additional Supporting Message with the Event','date' : '24 Feb, 2024'},{'title': 'Event Title','desc':'Additional Supporting Message with the Event','date' : '24 Feb, 2024'}]
    flag_details = [{'name': 'location', 'count':4}, {'name': 'form duration', 'count':4},{'name': 'photos', 'count':4},{'name': 'flag name 1', 'count':4}]
    data = [
        {"name": "Flagged", "count": "45", "url": "/tables"},
        {"name": "PM Review", "count": "45", "url": "/tables"},
        {"name": "Revalidate", "count": "45", "url": "/tables"},
        {"name": "Approved", "count": "45", "url": "/tabls"},
        {"name": "Rejected", "count": "45", "url": "/tables"},
        {"name": "All", "count": "45", "url": "/tables"},
    ]
    return render(
        request,
        "tailwind/pages/worker.html",
        {
            "header_title": "Worker",
            "tabs": data, "kpi":user_kpi ,
            "datapoints":user_datapoints,
            "timeline":user_timeline,
            "flags":flags,
            "flagged_info":flagged_info,
            "rejected_details":rejected_details,
            "payment_details":payment_details,
            "flag_details":flag_details
            }
        )

def opportunities(request, org_slug=None, opp_id=None):
    path = ['programs','opportunities','opportunity name' ]
    data = [
        {"name": "Learn App", "count": "2", "icon": "fa-book-open-cover"},
        {"name": "Delivery App", "count": "2", "icon": "fa-clipboard-check"},
        {"name": "Payments Units", "count": "2", "icon": "fa-hand-holding-dollar"},
    ]
    totalinfo = [
        {
            "name": "Delivery Type",
            "count": "Early Childhood Development",
            "icon": "file-check",
            "color": "",
        },
        {
            "name": "Start Date",
            "count": "21-Dec-2024",
            "icon": "calendar-range",
            "color": "",
        },
        {
            "name": "End Date",
            "count": "21-Dec-2024",
            "icon": "arrow-right",
            "color": "",
        },
        {
            "name": "Total Workers",
            "count": "248",
            "icon": "users",
            "color": "brand-mango",
        },
        {
            "name": "Total Service Deliveries",
            "count": "350",
            "icon": "gears",
            "color": "",
        },
        {
            "name": "Worker Budget",
            "count": "₹250,000",
            "icon": "money-bill",
            "color": "",
        },
    ]
    opList = [
        {
            "opName": "Workers",
            "opLabel": "Active Yesterday",
            "opValue": "10",
            "ops": [
                {"icon": "fa-user-group", "name": "Workers", "status": "Invited", "value": "25"},
                {"icon": "fa-user-check", "name": "Workers", "status": "Yet to Accept Invitation", "value": "12"},
                {
                    "icon": "fa-clipboard-list",
                    "name": "Workers",
                    "status": "Inactive last 3 days",
                    "value": "7",
                    "type": "2",
                },
            ],
        },
        {
            "opName": "Deliveries",
            "opLabel": "Last Delivery",
            "opValue": "10 Feb, 2025 | 14:67",
            "ops": [
                {
                    "icon": "fa-clipboard-list-check",
                    "name": "Deliveries",
                    "status": "Total",
                    "value": "248",
                    "incr": "6",
                },
                {
                    "icon": "fa-clipboard-list-check",
                    "name": "Deliveries",
                    "status": "Awaiting Flag Review",
                    "value": "32",
                },
            ],
        },
        {
            "opName": "Worker Payments",
            "opLabel": "Last Payment ",
            "opValue": "10 Feb, 2025 | 14:67",
            "ops": [
                {
                    "icon": "fa-hand-holding-dollar",
                    "name": "Payments",
                    "status": "Earned",
                    "value": "₹25,000",
                    "incr": "6",
                },
                {"icon": "fa-light", "name": "Payments", "status": "Due", "value": "₹1,200"},
            ],
        },
    ]
    workerporgress = [
        {"index": 1, "title":"Workers", "progress":{"total": 100, "maximum": 30,"avg":56}},
        {"index": 2, "title":"Deliveries", "progress":{"total": 100, "maximum": 30,"avg":56}},
        {"index": 3, "title":"Payments", "progress":{"total": 100, "maximum": 30,"avg":56}},
    ]

    funnel = [
        {"index": 1, "stage": "invited", "count": "100","icon":"envelope"},
        {"index": 2, "stage": "Accepted", "count": "98","icon":"circle-check"},
        {"index": 3, "stage": "Started Learning", "count": "87","icon":"book-open-cover"},
        {"index": 4, "stage": "Completed Learning", "count": "82","icon":"book-blank"},
        {"index": 5, "stage": "Complted Assesment", "count": "81","icon":"award-simple"},
        {"index": 6, "stage": "Claimed Job", "count": "100","icon":"user-check"},
        {"index": 6, "stage": "Started Delivery", "count": "100","icon":"house-chimney-user"},
    ]
    return render(
        request,
        "tailwind/pages/opportunities.html",
        {
            "data": data,
            "totalinfo": totalinfo,
            "opList": opList,
            "header_title": "Opportunities",
            "funnel":funnel,
            "workerprogress":workerporgress,
            'path':path
        },
    )


def flagged_workers(request, org_slug=None, opp_id=None):
    # Sample dynamic data (replace with your actual data source later)
    data = [
        {
            "index": 1,
            "time": "14:56",
            "entityName": "Violla Maeya",
            "flags": ["Location", "Form Duration", "Photos", "Flag Name 1", "Flag Name 2", "Flag Name 3"],
        },
        {"index": 2, "time": "14:57", "entityName": "John Doe", "flags": ["Location", "Photos"]},
        {
            "index": 3,
            "time": "14:58",
            "entityName": "Jane Smith",
            "flags": ["Form Duration", "Flag Name 1", "Flag Name 2"],
        },
        {"index": 4, "time": "14:59", "entityName": "Alex Brown", "flags": []},
        {"index": 5, "time": "15:00", "entityName": "Violla Maeya", "flags": ["Location", "Form Duration", "Photos"]},
        {
            "index": 11,
            "time": "14:56",
            "entityName": "Violla Maeya",
            "flags": ["Location", "Form Duration", "Photos", "Flag Name 1", "Flag Name 2", "Flag Name 3"],
        },
        {"index": 12, "time": "14:57", "entityName": "John Doe", "flags": ["Location", "Photos"]},
        {
            "index": 13,
            "time": "14:58",
            "entityName": "Jane Smith",
            "flags": ["Form Duration", "Flag Name 1", "Flag Name 2"],
        },
        {"index": 14, "time": "14:59", "entityName": "Alex Brown", "flags": []},
        {"index": 15, "time": "15:00", "entityName": "Violla Maeya", "flags": ["Location", "Form Duration", "Photos"]},
        {
            "index": 21,
            "time": "14:56",
            "entityName": "Violla Maeya",
            "flags": ["Location", "Form Duration", "Photos", "Flag Name 1", "Flag Name 2", "Flag Name 3"],
        },
        {"index": 22, "time": "14:57", "entityName": "John Doe", "flags": ["Location", "Photos"]},
        {
            "index": 23,
            "time": "14:58",
            "entityName": "Jane Smith",
            "flags": ["Form Duration", "Flag Name 1", "Flag Name 2"],
        },
        {"index": 24, "time": "14:59", "entityName": "Alex Brown", "flags": []},
        {"index": 25, "time": "15:00", "entityName": "Violla Maeya", "flags": ["Location", "Form Duration", "Photos"]},
        {
            "index": 31,
            "time": "14:56",
            "entityName": "Violla Maeya",
            "flags": ["Location", "Form Duration", "Photos", "Flag Name 1", "Flag Name 2", "Flag Name 3"],
        },
        {"index": 32, "time": "14:57", "entityName": "John Doe", "flags": ["Location", "Photos"]},
        {
            "index": 33,
            "time": "14:58",
            "entityName": "Jane Smith",
            "flags": ["Form Duration", "Flag Name 1", "Flag Name 2"],
        },
        {"index": 34, "time": "14:59", "entityName": "Alex Brown", "flags": []},
        {"index": 35, "time": "15:00", "entityName": "Violla Maeya", "flags": ["Location", "Form Duration", "Photos"]},
    ]
    table = WorkerFlaggedTable(data)
    return render(request, "tailwind/components/tables/worker_flagged_table.html", {"table": table})


class TWAddBudgetExistingUsersForm(AddBudgetExistingUsersForm):
    additional_visits = forms.IntegerField(
        widget=forms.NumberInput(
            attrs={
                "class": "w-full p-2 border border-gray-300 rounded-lg focus:ring-2 focus:ring-blue-500",
                "x-model": "additionalVisits",
            }
        ),
        required=False,
    )

    end_date = forms.DateField(
        widget=forms.DateInput(
            attrs={
                "type": "date",
                "class": "w-full p-2 border border-gray-300 rounded-lg focus:ring-2 focus:ring-blue-500",
                "x-model": "end_date",
            }
        ),
        label="Extended Opportunity End date",
        required=False,
    )

    def __init__(self, *args, **kwargs):
        opportunity_claims = kwargs.pop("opportunity_claims", [])
        self.opportunity = kwargs.pop("opportunity", None)
        super().__init__(*args, **kwargs)

        choices = [(opp_claim.id, opp_claim.id) for opp_claim in opportunity_claims]
        self.fields["selected_users"] = forms.MultipleChoiceField(
            choices=choices, widget=forms.CheckboxSelectMultiple(attrs={"class": "block space-y-2"})
        )


def opportunity_visits(request, org_slug=None, opp_id=None):
    from commcare_connect.opportunity.models import OpportunityAccess, OpportunityClaim
    from commcare_connect.opportunity.views import get_opportunity_or_404

    opportunity = get_opportunity_or_404(org_slug=org_slug, pk=opp_id)
    opportunity_access = OpportunityAccess.objects.filter(opportunity=opportunity)
    opportunity_claims = OpportunityClaim.objects.filter(opportunity_access__in=opportunity_access)

    form = TWAddBudgetExistingUsersForm(
        opportunity_claims=opportunity_claims, opportunity=opportunity, data=request.POST or None
    )
    if form.is_valid():
        form.save()
        return redirect("opportunity:detail", org_slug, opp_id)

    data = [
        {
            "index": 1,
            "user_id": "AB12CD34EF56",
            "name": "John Doe",
            "max_visit": 120,
            "used_visits": 89,
            "end_date": "2025-07-12",
        },
        {
            "index": 2,
            "user_id": "XY98GH76IJ54",
            "name": "Alice Smith",
            "max_visit": 150,
            "used_visits": 45,
            "end_date": "2025-09-30",
        },
        {
            "index": 3,
            "user_id": "MN45KL89OP12",
            "name": "Bob Johnson",
            "max_visit": 100,
            "used_visits": 72,
            "end_date": "2026-02-15",
        },
        {
            "index": 4,
            "user_id": "QR23ST56UV78",
            "name": "Emma Wilson",
            "max_visit": 180,
            "used_visits": 160,
            "end_date": "2025-11-20",
        },
        {
            "index": 5,
            "user_id": "WX67YZ12AB34",
            "name": "Michael Brown",
            "max_visit": 90,
            "used_visits": 25,
            "end_date": "2026-05-10",
        },
        {
            "index": 6,
            "user_id": "KL34MN78OP56",
            "name": "Sophia Martinez",
            "max_visit": 130,
            "used_visits": 98,
            "end_date": "2025-08-21",
        },
        {
            "index": 7,
            "user_id": "UV12WX34YZ56",
            "name": "James Anderson",
            "max_visit": 170,
            "used_visits": 140,
            "end_date": "2026-04-05",
        },
        {
            "index": 8,
            "user_id": "CD78EF12GH34",
            "name": "Olivia Taylor",
            "max_visit": 200,
            "used_visits": 180,
            "end_date": "2025-12-25",
        },
        {
            "index": 9,
            "user_id": "IJ45KL67MN89",
            "name": "William Harris",
            "max_visit": 95,
            "used_visits": 50,
            "end_date": "2025-06-18",
        },
        {
            "index": 10,
            "user_id": "OP23QR45ST67",
            "name": "Charlotte White",
            "max_visit": 160,
            "used_visits": 130,
            "end_date": "2026-07-01",
        },
        {
            "index": 11,
            "user_id": "EF12GH34IJ56",
            "name": "Benjamin Lewis",
            "max_visit": 110,
            "used_visits": 85,
            "end_date": "2025-10-11",
        },
        {
            "index": 12,
            "user_id": "ST78UV12WX34",
            "name": "Mia Scott",
            "max_visit": 140,
            "used_visits": 95,
            "end_date": "2026-03-30",
        },
        {
            "index": 13,
            "user_id": "YZ45AB67CD89",
            "name": "Elijah Hall",
            "max_visit": 180,
            "used_visits": 170,
            "end_date": "2025-09-09",
        },
        {
            "index": 14,
            "user_id": "GH23IJ45KL67",
            "name": "Amelia Young",
            "max_visit": 125,
            "used_visits": 110,
            "end_date": "2026-01-25",
        },
        {
            "index": 15,
            "user_id": "MN78OP12QR34",
            "name": "Lucas King",
            "max_visit": 190,
            "used_visits": 150,
            "end_date": "2025-11-15",
        },
        {
            "index": 16,
            "user_id": "WX45YZ67AB89",
            "name": "Harper Wright",
            "max_visit": 105,
            "used_visits": 70,
            "end_date": "2026-06-20",
        },
        {
            "index": 17,
            "user_id": "CD12EF34GH56",
            "name": "Henry Green",
            "max_visit": 175,
            "used_visits": 160,
            "end_date": "2025-12-01",
        },
        {
            "index": 18,
            "user_id": "IJ78KL12MN34",
            "name": "Evelyn Adams",
            "max_visit": 115,
            "used_visits": 90,
            "end_date": "2026-05-17",
        },
        {
            "index": 19,
            "user_id": "OP45QR67ST89",
            "name": "Alexander Nelson",
            "max_visit": 145,
            "used_visits": 120,
            "end_date": "2025-08-05",
        },
        {
            "index": 20,
            "user_id": "UV23WX45YZ67",
            "name": "Isabella Carter",
            "max_visit": 135,
            "used_visits": 100,
            "end_date": "2026-02-22",
        },
    ]

    table = VisitsTable(data)
    return render(
        request,
        "tailwind/pages/opportunity_visits.html",
        {
            "table": table,
            "form": form,
            "opportunity_claims": opportunity_claims,
            "budget_per_visit": opportunity.budget_per_visit_new,
            "opportunity": opportunity,
        },
    )

def add_budget(request, org_slug=None, opp_id=None):
    data = [
        {
            "index": 1,
            "user_id": "AB12CD34EF56",
            "name": "John Doe",
            "max_visit": 120,
            "used_visits": 89,
            "end_date": "2025-07-12",
        },
        {
            "index": 2,
            "user_id": "XY98GH76IJ54",
            "name": "Alice Smith",
            "max_visit": 150,
            "used_visits": 45,
            "end_date": "2025-09-30",
        },
        {
            "index": 3,
            "user_id": "MN45KL89OP12",
            "name": "Bob Johnson",
            "max_visit": 100,
            "used_visits": 72,
            "end_date": "2026-02-15",
        },
        {
            "index": 4,
            "user_id": "QR23ST56UV78",
            "name": "Emma Wilson",
            "max_visit": 180,
            "used_visits": 160,
            "end_date": "2025-11-20",
        },
        {
            "index": 5,
            "user_id": "WX67YZ12AB34",
            "name": "Michael Brown",
            "max_visit": 90,
            "used_visits": 25,
            "end_date": "2026-05-10",
        },
        {
            "index": 6,
            "user_id": "KL34MN78OP56",
            "name": "Sophia Martinez",
            "max_visit": 130,
            "used_visits": 98,
            "end_date": "2025-08-21",
        },
        {
            "index": 7,
            "user_id": "UV12WX34YZ56",
            "name": "James Anderson",
            "max_visit": 170,
            "used_visits": 140,
            "end_date": "2026-04-05",
        },
        {
            "index": 8,
            "user_id": "CD78EF12GH34",
            "name": "Olivia Taylor",
            "max_visit": 200,
            "used_visits": 180,
            "end_date": "2025-12-25",
        },
        {
            "index": 9,
            "user_id": "IJ45KL67MN89",
            "name": "William Harris",
            "max_visit": 95,
            "used_visits": 50,
            "end_date": "2025-06-18",
        },
        {
            "index": 10,
            "user_id": "OP23QR45ST67",
            "name": "Charlotte White",
            "max_visit": 160,
            "used_visits": 130,
            "end_date": "2026-07-01",
        },
        {
            "index": 11,
            "user_id": "EF12GH34IJ56",
            "name": "Benjamin Lewis",
            "max_visit": 110,
            "used_visits": 85,
            "end_date": "2025-10-11",
        },
        {
            "index": 12,
            "user_id": "ST78UV12WX34",
            "name": "Mia Scott",
            "max_visit": 140,
            "used_visits": 95,
            "end_date": "2026-03-30",
        },
        {
            "index": 13,
            "user_id": "YZ45AB67CD89",
            "name": "Elijah Hall",
            "max_visit": 180,
            "used_visits": 170,
            "end_date": "2025-09-09",
        },
        {
            "index": 14,
            "user_id": "GH23IJ45KL67",
            "name": "Amelia Young",
            "max_visit": 125,
            "used_visits": 110,
            "end_date": "2026-01-25",
        },
        {
            "index": 15,
            "user_id": "MN78OP12QR34",
            "name": "Lucas King",
            "max_visit": 190,
            "used_visits": 150,
            "end_date": "2025-11-15",
        },
        {
            "index": 16,
            "user_id": "WX45YZ67AB89",
            "name": "Harper Wright",
            "max_visit": 105,
            "used_visits": 70,
            "end_date": "2026-06-20",
        },
        {
            "index": 17,
            "user_id": "CD12EF34GH56",
            "name": "Henry Green",
            "max_visit": 175,
            "used_visits": 160,
            "end_date": "2025-12-01",
        },
        {
            "index": 18,
            "user_id": "IJ78KL12MN34",
            "name": "Evelyn Adams",
            "max_visit": 115,
            "used_visits": 90,
            "end_date": "2026-05-17",
        },
        {
            "index": 19,
            "user_id": "OP45QR67ST89",
            "name": "Alexander Nelson",
            "max_visit": 145,
            "used_visits": 120,
            "end_date": "2025-08-05",
        },
        {
            "index": 20,
            "user_id": "UV23WX45YZ67",
            "name": "Isabella Carter",
            "max_visit": 135,
            "used_visits": 100,
            "end_date": "2026-02-22",
        },
    ]

    table = AddBudgetTable(data)
    return render(
        request,
        "tailwind/pages/add_budget.html",
        {
            "title": "Add Budget",
            "table": table,
            "opportunity_name": "Opportunity Name"
        },
    )
def opportunities_list_table_view(request, org_slug=None, opp_id=None):
    data = [
    {
        "index": 1,
        "opportunity": "Opportunity Name",
        "entityType": "live",
        "entityStatus": "active",
        "program": "Program Name",
        "startDate": "12 Jul, 2025",
        "endDate": "12 Aug, 2025",
        "pendingInvites": {"count": 76, "list": ["View Opportunity", "View Worker", "View Invoices"], "link":"#"},
        "inactiveWorkers": {"count": 44, "list": ["View Opportunity", "View Worker", "View Invoices"], "link":"#"},
        "pendingApprovals": {"count": 56, "list": ["View Opportunity", "View Worker", "View Invoices"], "link":"#"},
        "paymentsDue": {"amount": "$123", "list": ["View Opportunity", "View Worker", "View Invoices"], "link":"#"},
        "actions": {"list": ["View Opportunity", "View Worker", "View Invoices"]},
    },
    {
        "index": 2,
        "opportunity": "Opportunity Name",
        "entityType": "test",
        "entityStatus": "active",
        "program": "Program Name",
        "startDate": "12 Jul, 2025",
        "endDate": "12 Aug, 2025",
        "pendingInvites": {"count": 76, "list": ["View Opportunity", "View Worker", "View Invoices"], "link":"#"},
        "inactiveWorkers": {"count": 44, "list": ["View Opportunity", "View Worker", "View Invoices"], "link":"#"},
        "pendingApprovals": {"count": 56, "list": ["View Opportunity", "View Worker", "View Invoices"], "link":"#"},
        "paymentsDue": {"amount": "$123", "list": ["View Opportunity", "View Worker", "View Invoices"], "link":"#"},
        "actions": {"list": ["View Opportunity", "View Worker", "View Invoices"]}
    },
    {
        "index": 3,
        "opportunity": "Opportunity Name",
        "entityType": "live",
        "entityStatus": "inactive",
        "program": "Program Name",
        "startDate": "12 Jul, 2025",
        "endDate": "12 Aug, 2025",
        "pendingInvites": {"count": 76, "list": ["View Opportunity", "View Worker", "View Invoices"], "link":"#"},
        "inactiveWorkers": {"count": 44, "list": ["View Opportunity", "View Worker", "View Invoices"], "link":"#"},
        "pendingApprovals": {"count": 56, "list": ["View Opportunity", "View Worker", "View Invoices"], "link":"#"},
        "paymentsDue": {"amount": "$123", "list": ["View Opportunity", "View Worker", "View Invoices"], "link":"#"},
        "actions": {"list": ["View Opportunity", "View Worker", "View Invoices"]}
    },
    {
        "index": 4,
        "opportunity": "Opportunity Name",
        "entityType": "test",
        "entityStatus": "ended",
        "program": "Program Name",
        "startDate": "12 Jul, 2025",
        "endDate": "12 Aug, 2025",
        "pendingInvites": {"count": 76, "list": ["View Opportunity", "View Worker", "View Invoices"], "link":"#"},
        "inactiveWorkers": {"count": 44, "list": ["View Opportunity", "View Worker", "View Invoices"], "link":"#"},
        "pendingApprovals": {"count": 56, "list": ["View Opportunity", "View Worker", "View Invoices"], "link":"#"},
        "paymentsDue": {"amount": "$123", "list": ["View Opportunity", "View Worker", "View Invoices"], "link":"#"},
        "actions": {"list": ["View Opportunity", "View Worker", "View Invoices"]}
    },
    {
        "index": 5,
        "opportunity": "Opportunity Name",
        "entityType": "live",
        "entityStatus": "inactive",
        "program": "Program Name",
        "startDate": "12 Jul, 2025",
        "endDate": "12 Aug, 2025",
        "pendingInvites": {"count": 76, "list": ["View Opportunity", "View Worker", "View Invoices"], "link":"#"},
        "inactiveWorkers": {"count": 44, "list": ["View Opportunity", "View Worker", "View Invoices"], "link":"#"},
        "pendingApprovals": {"count": 56, "list": ["View Opportunity", "View Worker", "View Invoices"], "link":"#"},
        "paymentsDue": {"amount": "$123", "list": ["View Opportunity", "View Worker", "View Invoices"], "link":"#"},
        "actions": {"list": ["View Opportunity", "View Worker", "View Invoices"]}
    },
    {
        "index": 6,
        "opportunity": "Opportunity Name",
        "entityType": "test",
        "entityStatus": "active",
        "program": "Program Name",
        "startDate": "12 Jul, 2025",
        "endDate": "12 Aug, 2025",
        "pendingInvites": {"count": 76, "list": ["View Opportunity", "View Worker", "View Invoices"], "link":"#"},
        "inactiveWorkers": {"count": 44, "list": ["View Opportunity", "View Worker", "View Invoices"], "link":"#"},
        "pendingApprovals": {"count": 56, "list": ["View Opportunity", "View Worker", "View Invoices"], "link":"#"},
        "paymentsDue": {"amount": "$123", "list": ["View Opportunity", "View Worker", "View Invoices"], "link":"#"},
        "actions": {"list": ["View Opportunity", "View Worker", "View Invoices"]}
    },
    {
        "index": 7,
        "opportunity": "Opportunity Name",
        "entityType": "live",
        "entityStatus": "ended",
        "program": "Program Name",
        "startDate": "12 Jul, 2025",
        "endDate": "12 Aug, 2025",
        "pendingInvites": {"count": 76, "list": ["View Opportunity", "View Worker", "View Invoices"], "link":"#"},
        "inactiveWorkers": {"count": 44, "list": ["View Opportunity", "View Worker", "View Invoices"], "link":"#"},
        "pendingApprovals": {"count": 56, "list": ["View Opportunity", "View Worker", "View Invoices"], "link":"#"},
        "paymentsDue": {"amount": "$123", "list": ["View Opportunity", "View Worker", "View Invoices"], "link":"#"},
        "actions": {"list": ["View Opportunity", "View Worker", "View Invoices"]}
    },
    {
        "index": 8,
        "opportunity": "Opportunity Name",
        "entityType": "test",
        "entityStatus": "ended",
        "program": "Program Name",
        "startDate": "12 Jul, 2025",
        "endDate": "12 Aug, 2025",
        "pendingInvites": {"count": 76, "list": ["View Opportunity", "View Worker", "View Invoices"], "link":"#"},
        "inactiveWorkers": {"count": 44, "list": ["View Opportunity", "View Worker", "View Invoices"], "link":"#"},
        "pendingApprovals": {"count": 56, "list": ["View Opportunity", "View Worker", "View Invoices"], "link":"#"},
        "paymentsDue": {"amount": "$123", "list": ["View Opportunity", "View Worker", "View Invoices"], "link":"#"},
        "actions": {"list": ["View Opportunity", "View Worker", "View Invoices"]}
    },
    {
        "index": 9,
        "opportunity": "Opportunity Name",
        "entityType": "live",
        "entityStatus": "inactive",
        "program": "Program Name",
        "startDate": "12 Jul, 2025",
        "endDate": "12 Aug, 2025",
        "pendingInvites": {"count": 76, "list": ["View Opportunity", "View Worker", "View Invoices"], "link":"#"},
        "inactiveWorkers": {"count": 44, "list": ["View Opportunity", "View Worker", "View Invoices"], "link":"#"},
        "pendingApprovals": {"count": 56, "list": ["View Opportunity", "View Worker", "View Invoices"], "link":"#"},
        "paymentsDue": {"amount": "$123", "list": ["View Opportunity", "View Worker", "View Invoices"], "link":"#"},
        "actions": {"list": ["View Opportunity", "View Worker", "View Invoices"]}
    },
    {
        "index": 10,
        "opportunity": "Opportunity Name",
        "entityType": "test",
        "entityStatus": "active",
        "program": "Program Name",
        "startDate": "12 Jul, 2025",
        "endDate": "12 Aug, 2025",
        "pendingInvites": {"count": 76, "list": ["View Opportunity", "View Worker", "View Invoices"], "link":"#"},
        "inactiveWorkers": {"count": 44, "list": ["View Opportunity", "View Worker", "View Invoices"], "link":"#"},
        "pendingApprovals": {"count": 56, "list": ["View Opportunity", "View Worker", "View Invoices"], "link":"#"},
        "paymentsDue": {"amount": "$123", "list": ["View Opportunity", "View Worker", "View Invoices"], "link":"#"},
        "actions": {"list": ["View Opportunity", "View Worker", "View Invoices"]}
    },
    {
        "index": 11,
        "opportunity": "Opportunity Name",
        "entityType": "live",
        "entityStatus": "ended",
        "program": "Program Name",
        "startDate": "12 Jul, 2025",
        "endDate": "12 Aug, 2025",
        "pendingInvites": {"count": 76, "list": ["View Opportunity", "View Worker", "View Invoices"], "link":"#"},
        "inactiveWorkers": {"count": 44, "list": ["View Opportunity", "View Worker", "View Invoices"], "link":"#"},
        "pendingApprovals": {"count": 56, "list": ["View Opportunity", "View Worker", "View Invoices"], "link":"#"},
        "paymentsDue": {"amount": "$123", "list": ["View Opportunity", "View Worker", "View Invoices"], "link":"#"},
        "actions": {"list": ["View Opportunity", "View Worker", "View Invoices"]}
    },
    {
        "index": 12,
        "opportunity": "Opportunity Name",
        "entityType": "test",
        "entityStatus": "inactive",
        "program": "Program Name",
        "startDate": "12 Jul, 2025",
        "endDate": "12 Aug, 2025",
        "pendingInvites": {"count": 76, "list": ["View Opportunity", "View Worker", "View Invoices"], "link":"#"},
        "inactiveWorkers": {"count": 44, "list": ["View Opportunity", "View Worker", "View Invoices"], "link":"#"},
        "pendingApprovals": {"count": 56, "list": ["View Opportunity", "View Worker", "View Invoices"], "link":"#"},
        "paymentsDue": {"amount": "$123", "list": ["View Opportunity", "View Worker", "View Invoices"], "link":"#"},
        "actions": {"list": ["View Opportunity", "View Worker", "View Invoices"]}
    },
    {
        "index": 13,
        "opportunity": "Opportunity Name",
        "entityType": "live",
        "entityStatus": "inactive",
        "program": "Program Name",
        "startDate": "12 Jul, 2025",
        "endDate": "12 Aug, 2025",
        "pendingInvites": {"count": 76, "list": ["View Opportunity", "View Worker", "View Invoices"], "link":"#"},
        "inactiveWorkers": {"count": 44, "list": ["View Opportunity", "View Worker", "View Invoices"], "link":"#"},
        "pendingApprovals": {"count": 56, "list": ["View Opportunity", "View Worker", "View Invoices"], "link":"#"},
        "paymentsDue": {"amount": "$123", "list": ["View Opportunity", "View Worker", "View Invoices"], "link":"#"},
        "actions": {"list": ["View Opportunity", "View Worker", "View Invoices"]}
    },
    {
        "index": 14,
        "opportunity": "Opportunity Name",
        "entityType": "test",
        "entityStatus": "active",
        "program": "Program Name",
        "startDate": "12 Jul, 2025",
        "endDate": "12 Aug, 2025",
        "pendingInvites": {"count": 76, "list": ["View Opportunity", "View Worker", "View Invoices"], "link":"#"},
        "inactiveWorkers": {"count": 44, "list": ["View Opportunity", "View Worker", "View Invoices"], "link":"#"},
        "pendingApprovals": {"count": 56, "list": ["View Opportunity", "View Worker", "View Invoices"], "link":"#"},
        "paymentsDue": {"amount": "$123", "list": ["View Opportunity", "View Worker", "View Invoices"], "link":"#"},
        "actions": {"list": ["View Opportunity", "View Worker", "View Invoices"]}
    },
    {
        "index": 15,
        "opportunity": "Opportunity Name",
        "entityType": "live",
        "entityStatus": "ended",
        "program": "Program Name",
        "startDate": "12 Jul, 2025",
        "endDate": "12 Aug, 2025",
        "pendingInvites": {"count": 76, "list": ["View Opportunity", "View Worker", "View Invoices"], "link":"#"},
        "inactiveWorkers": {"count": 44, "list": ["View Opportunity", "View Worker", "View Invoices"], "link":"#"},
        "pendingApprovals": {"count": 56, "list": ["View Opportunity", "View Worker", "View Invoices"], "link":"#"},
        "paymentsDue": {"amount": "$123", "list": ["View Opportunity", "View Worker", "View Invoices"], "link":"#"},
        "actions": {"list": ["View Opportunity", "View Worker", "View Invoices"]}
    },
    {
        "index": 16,
        "opportunity": "Opportunity Name",
        "entityType": "test",
        "entityStatus": "ended",
        "program": "Program Name",
        "startDate": "12 Jul, 2025",
        "endDate": "12 Aug, 2025",
        "pendingInvites": {"count": 76, "list": ["View Opportunity", "View Worker", "View Invoices"], "link":"#"},
        "inactiveWorkers": {"count": 44, "list": ["View Opportunity", "View Worker", "View Invoices"], "link":"#"},
        "pendingApprovals": {"count": 56, "list": ["View Opportunity", "View Worker", "View Invoices"], "link":"#"},
        "paymentsDue": {"amount": "$123", "list": ["View Opportunity", "View Worker", "View Invoices"], "link":"#"},
        "actions": {"list": ["View Opportunity", "View Worker", "View Invoices"]}
    },
    {
        "index": 17,
        "opportunity": "Opportunity Name",
        "entityType": "live",
        "entityStatus": "active",
        "program": "Program Name",
        "startDate": "12 Jul, 2025",
        "endDate": "12 Aug, 2025",
        "pendingInvites": {"count": 76, "list": ["View Opportunity", "View Worker", "View Invoices"], "link": "#"},
        "inactiveWorkers": {"count": 44, "list": ["View Opportunity", "View Worker", "View Invoices"], "link": "#"},
        "pendingApprovals": {"count": 56, "list": ["View Opportunity", "View Worker", "View Invoices"], "link": "#"},
        "paymentsDue": {"amount": "$123", "list": ["View Opportunity", "View Worker", "View Invoices"], "link": "#"},
        "actions": {"list": ["View Opportunity", "View Worker", "View Invoices"]}
    },
    {
        "index": 18,
        "opportunity": "Opportunity Name",
        "entityType": "test",
        "entityStatus": "inactive",
        "program": "Program Name",
        "startDate": "12 Jul, 2025",
        "endDate": "12 Aug, 2025",
        "pendingInvites": {"count": 76, "list": ["View Opportunity", "View Worker", "View Invoices"], "link": "#"},
        "inactiveWorkers": {"count": 44, "list": ["View Opportunity", "View Worker", "View Invoices"], "link": "#"},
        "pendingApprovals": {"count": 56, "list": ["View Opportunity", "View Worker", "View Invoices"], "link": "#"},
        "paymentsDue": {"amount": "$123", "list": ["View Opportunity", "View Worker", "View Invoices"], "link": "#"},
        "actions": {"list": ["View Opportunity", "View Worker", "View Invoices"]}
    },
    {
        "index": 19,
        "opportunity": "Opportunity Name",
        "entityType": "live",
        "entityStatus": "active",
        "program": "Program Name",
        "startDate": "12 Jul, 2025",
        "endDate": "12 Aug, 2025",
        "pendingInvites": {"count": 76, "list": ["View Opportunity", "View Worker", "View Invoices"], "link": "#"},
        "inactiveWorkers": {"count": 44, "list": ["View Opportunity", "View Worker", "View Invoices"], "link": "#"},
        "pendingApprovals": {"count": 56, "list": ["View Opportunity", "View Worker", "View Invoices"], "link": "#"},
        "paymentsDue": {"amount": "$123", "list": ["View Opportunity", "View Worker", "View Invoices"], "link": "#"},
        "actions": {"list": ["View Opportunity", "View Worker", "View Invoices"]}
    },
    {
        "index": 20,
        "opportunity": "Opportunity Name",
        "entityType": "test",
        "entityStatus": "ended",
        "program": "Program Name",
        "startDate": "12 Jul, 2025",
        "endDate": "12 Aug, 2025",
        "pendingInvites": {"count": 76, "list": ["View Opportunity", "View Worker", "View Invoices"], "link": "#"},
        "inactiveWorkers": {"count": 44, "list": ["View Opportunity", "View Worker", "View Invoices"], "link": "#"},
        "pendingApprovals": {"count": 56, "list": ["View Opportunity", "View Worker", "View Invoices"], "link": "#"},
        "paymentsDue": {"amount": "$123", "list": ["View Opportunity", "View Worker", "View Invoices"], "link": "#"},
        "actions": {"list": ["View Opportunity", "View Worker", "View Invoices"]}
    },
    {
        "index": 21,
        "opportunity": "Opportunity Name",
        "entityType": "live",
        "entityStatus": "inactive",
        "program": "Program Name",
        "startDate": "12 Jul, 2025",
        "endDate": "12 Aug, 2025",
        "pendingInvites": {"count": 76, "list": ["View Opportunity", "View Worker", "View Invoices"], "link": "#"},
        "inactiveWorkers": {"count": 44, "list": ["View Opportunity", "View Worker", "View Invoices"], "link": "#"},
        "pendingApprovals": {"count": 56, "list": ["View Opportunity", "View Worker", "View Invoices"], "link": "#"},
        "paymentsDue": {"amount": "$123", "list": ["View Opportunity", "View Worker", "View Invoices"], "link": "#"},
        "actions": {"list": ["View Opportunity", "View Worker", "View Invoices"]}
    },
    {
        "index": 22,
        "opportunity": "Opportunity Name",
        "entityType": "test",
        "entityStatus": "active",
        "program": "Program Name",
        "startDate": "12 Jul, 2025",
        "endDate": "12 Aug, 2025",
        "pendingInvites": {"count": 76, "list": ["View Opportunity", "View Worker", "View Invoices"], "link": "#"},
        "inactiveWorkers": {"count": 44, "list": ["View Opportunity", "View Worker", "View Invoices"], "link": "#"},
        "pendingApprovals": {"count": 56, "list": ["View Opportunity", "View Worker", "View Invoices"], "link": "#"},
        "paymentsDue": {"amount": "$123", "list": ["View Opportunity", "View Worker", "View Invoices"], "link": "#"},
        "actions": {"list": ["View Opportunity", "View Worker", "View Invoices"]}
    },
    {
        "index": 23,
        "opportunity": "Opportunity Name",
        "entityType": "live",
        "entityStatus": "ended",
        "program": "Program Name",
        "startDate": "12 Jul, 2025",
        "endDate": "12 Aug, 2025",
        "pendingInvites": {"count": 76, "list": ["View Opportunity", "View Worker", "View Invoices"], "link": "#"},
        "inactiveWorkers": {"count": 44, "list": ["View Opportunity", "View Worker", "View Invoices"], "link": "#"},
        "pendingApprovals": {"count": 56, "list": ["View Opportunity", "View Worker", "View Invoices"], "link": "#"},
        "paymentsDue": {"amount": "$123", "list": ["View Opportunity", "View Worker", "View Invoices"], "link": "#"},
        "actions": {"list": ["View Opportunity", "View Worker", "View Invoices"]}
    }
]

    # data = []
    if len(data) == 0:
        return render(request, "tailwind/components/placeholders/opportunities_list_table_placeholder.html")

    table = OpportunitiesListTable(data)
    return render(request, "tailwind/components/tables/opportunities_list_table-backup.html", {"table": table})


def opportunities_list(request, org_slug=None, opp_id=None):
    return render(
        request,
        "tailwind/pages/opportunities_list.html",
        {"header_title": "Opportunities List"},
    )

def worker_payments(request, org_slug=None, opp_id=None):
    data = [
        {
            "index": 1,
            "worker": {"id": "UV23WX45YZ67", "name": "Isabella Carter"},
            "indicator": "orange-600",
            "lastActive": "9hr ago",
            "accrued": "₹ 4,780",
            "totalPaid": "₹ 4,780",
            "lastPaid": "12-Aug-2025",
            "confirmed": "₹ 4,780",
        },
        {
            "index": 2,
            "worker": {"id": "OP45QR67ST89", "name": "Alexander Nelson"},
            "indicator": "green-600",
            "lastActive": "9hr ago",
            "accrued": "₹ 4,780",
            "totalPaid": "₹ 4,780",
            "lastPaid": "12-Aug-2025",
            "confirmed": "₹ 4,780",
        },
        {
            "index": 3,
            "worker": {"id": "IJ78KL12MN34", "name": "Evelyn Adams"},
            "indicator": "red-600",
            "lastActive": "95 hr ago",
            "accrued": "₹ 4,780",
            "totalPaid": "₹ 4,780",
            "lastPaid": "12-Aug-2025",
            "confirmed": "₹ 4,780",
        },
        {
            "index": 4,
            "worker": {"id": "AB23CD45EF67", "name": "Liam Parker"},
            "lastActive": "3hr ago",
            "accrued": "₹ 5,000",
            "totalPaid": "₹ 5,000",
            "lastPaid": "13-Aug-2025",
            "confirmed": "₹ 5,000",
        },
        {
            "index": 5,
            "worker": {"id": "GH56IJ78KL90", "name": "Olivia Robinson"},
            "indicator": "yellow-600",
            "lastActive": "12hr ago",
            "accrued": "₹ 6,200",
            "totalPaid": "₹ 6,200",
            "lastPaid": "14-Aug-2025",
            "confirmed": "₹ 6,200",
        },
        {
            "index": 6,
            "worker": {"id": "MN23OP45QR67", "name": "Noah Martinez"},
            "indicator": "gray-600",
            "lastActive": "24hr ago",
            "accrued": "₹ 3,500",
            "totalPaid": "₹ 3,500",
            "lastPaid": "12-Aug-2025",
            "confirmed": "₹ 3,500",
        },
        {
            "index": 7,
            "worker": {"id": "ST89UV12WX34", "name": "Emma Wilson"},
            "lastActive": "48hr ago",
            "accrued": "₹ 4,000",
            "totalPaid": "₹ 4,000",
            "lastPaid": "15-Aug-2025",
            "confirmed": "₹ 4,000",
        },
        {
            "index": 8,
            "worker": {"id": "YZ12AB34CD56", "name": "James Smith"},
            "indicator": "red-600",
            "lastActive": "72hr ago",
            "accrued": "₹ 5,500",
            "totalPaid": "₹ 5,500",
            "lastPaid": "16-Aug-2025",
            "confirmed": "₹ 5,500",
        },
        {
            "index": 9,
            "worker": {"id": "EF78GH90IJ12", "name": "Sophia Johnson"},
            "indicator": "orange-600",
            "lastActive": "24hr ago",
            "accrued": "₹ 4,300",
            "totalPaid": "₹ 4,300",
            "lastPaid": "17-Aug-2025",
            "confirmed": "₹ 4,300",
        },
        {
            "index": 10,
            "worker": {"id": "KL34MN56OP78", "name": "Mason Taylor"},
            "indicator": "green-600",
            "lastActive": "96hr ago",
            "accrued": "₹ 5,000",
            "totalPaid": "₹ 5,000",
            "lastPaid": "18-Aug-2025",
            "confirmed": "₹ 5,000",
        },
        {
            "index": 11,
            "worker": {"id": "QR12ST34UV56", "name": "Amelia Brown"},
            "indicator": "yellow-600",
            "lastActive": "30hr ago",
            "accrued": "₹ 6,000",
            "totalPaid": "₹ 6,000",
            "lastPaid": "19-Aug-2025",
            "confirmed": "₹ 6,000",
        },
        {
            "index": 12,
            "worker": {"id": "WX78YZ90AB12", "name": "Lucas Harris"},
            "lastActive": "15hr ago",
            "accrued": "₹ 4,100",
            "totalPaid": "₹ 4,100",
            "lastPaid": "20-Aug-2025",
            "confirmed": "₹ 4,100",
        },
        {
            "index": 13,
            "worker": {"id": "CD56EF78GH90", "name": "Charlotte Garcia"},
            "lastActive": "8hr ago",
            "accrued": "₹ 5,500",
            "totalPaid": "₹ 5,500",
            "lastPaid": "21-Aug-2025",
            "confirmed": "₹ 5,500",
        },
        {
            "index": 14,
            "worker": {"id": "IJ34KL56MN78", "name": "Henry Lee"},
            "indicator": "red-600",
            "lastActive": "72hr ago",
            "accrued": "₹ 3,800",
            "totalPaid": "₹ 3,800",
            "lastPaid": "22-Aug-2025",
            "confirmed": "₹ 3,800",
        },
        {
            "index": 15,
            "worker": {"id": "OP90QR12ST34", "name": "Grace Scott"},
            "indicator": "gray-600",
            "lastActive": "60hr ago",
            "accrued": "₹ 6,200",
            "totalPaid": "₹ 6,200",
            "lastPaid": "23-Aug-2025",
            "confirmed": "₹ 6,200",
        },
        {
            "index": 16,
            "worker": {"id": "UV12WX34YZ56", "name": "David Martinez"},
            "indicator": "orange-600",
            "lastActive": "5hr ago",
            "accrued": "₹ 4,800",
            "totalPaid": "₹ 4,800",
            "lastPaid": "24-Aug-2025",
            "confirmed": "₹ 4,800",
        },
        {
            "index": 17,
            "worker": {"id": "AB34CD56EF78", "name": "Lily Robinson"},
            "indicator": "yellow-600",
            "lastActive": "28hr ago",
            "accrued": "₹ 5,200",
            "totalPaid": "₹ 5,200",
            "lastPaid": "25-Aug-2025",
            "confirmed": "₹ 5,200",
        },
        {
            "index": 18,
            "worker": {"id": "GH90IJ12KL34", "name": "Benjamin King"},
            "lastActive": "11hr ago",
            "accrued": "₹ 5,500",
            "totalPaid": "₹ 5,500",
            "lastPaid": "26-Aug-2025",
            "confirmed": "₹ 5,500",
        },
        {
            "index": 19,
            "worker": {"id": "MN23OP45QR67", "name": "Jack Wright"},
            "indicator": "green-600",
            "lastActive": "7hr ago",
            "accrued": "₹ 4,300",
            "totalPaid": "₹ 4,300",
            "lastPaid": "27-Aug-2025",
            "confirmed": "₹ 4,300",
        },
        {
            "index": 20,
            "worker": {"id": "ST89UV12WX34", "name": "Emily Johnson"},
            "lastActive": "55hr ago",
            "accrued": "₹ 6,000",
            "totalPaid": "₹ 6,000",
            "lastPaid": "28-Aug-2025",
            "confirmed": "₹ 6,000",
        },
    ]

    opportunity = get_opportunity_or_404(opp_id, org_slug)
    query_set = OpportunityAccess.objects.filter(opportunity=opportunity, payment_accrued__gte=0).order_by(
        "-payment_accrued"
    )
    query_set = query_set.annotate(last_active=Min("uservisit__visit_date"), last_paid=Max("payment__date_paid"))
    table = WorkerPaymentsTable(query_set)
    return render(request, "tailwind/pages/worker_payments.html", {"table": table})


def opportunity_worker(request, org_slug=None, opp_id=None):
    opp = get_opportunity_or_404(opp_id, org_slug)
    return render(request, "tailwind/pages/opportunity_worker.html", {"opportunity": opp})

def invoice_list(request, org_slug=None, opp_id=None):
    return render(request, "tailwind/pages/invoice_list.html", {"header_title": "Invoices"})

def all_invoice_table(request, org_slug=None, opp_id=None):
    data = [
    {
        "index": 1,
        "invoiceNumber": "1AFF2023062678899",
        "amount": "500",
        "dateAdded": "12 Aug, 2025",
        "addedBy": "person@mail.com",
        "status": { "text": "raised", "color": "violet-500", "bgColor": "violet-500/20" },
        "paymentDate": "12 Aug, 2025",
        "serviceDelivery": "Yes",
        "actions": { "list": ["Download Invoice"] }
    },
    {
        "index": 2,
        "invoiceNumber": "1AFF2023062678899",
        "amount": "300",
        "dateAdded": "12 Aug, 2025",
        "addedBy": "person@mail.com",
        "status": { "text": "Approved", "color": "green-600", "bgColor": "green-600/20" },
        "paymentDate": "12 Aug, 2025",
        "serviceDelivery": "Yes",
        "actions": { "list": ["Download Invoice"] }
    },
    {
        "index": 3,
        "invoiceNumber": "1AFF2023062678899",
        "amount": "450",
        "dateAdded": "12 Aug, 2025",
        "addedBy": "person@mail.com",
        "status": { "text": "paid", "color": "violet-500", "bgColor": "violet-500/20" },
        "paymentDate": "12 Aug, 2025",
        "serviceDelivery": "Yes",
        "actions": { "list": ["Download Invoice"] }
    },
    {
        "index": 4,
        "invoiceNumber": "1AFF2023062678899",
        "amount": "550",
        "dateAdded": "12 Aug, 2025",
        "addedBy": "person@mail.com",
        "status": { "text": "Approved", "color": "green-600", "bgColor": "green-600/20" },
        "paymentDate": "12 Aug, 2025",
        "serviceDelivery": "Yes",
        "actions": { "list": ["Download Invoice"] }
    },
    {
        "index": 5,
        "invoiceNumber": "1AFF2023062678899",
        "amount": "100",
        "dateAdded": "12 Aug, 2025",
        "addedBy": "person@mail.com",
        "status": { "text": "rejected", "color": "orange-600", "bgColor": "orange-600/20" },
        "paymentDate": "12 Aug, 2025",
        "serviceDelivery": "Yes",
        "actions": { "list": ["Download Invoice"] }
    },
    {
        "index": 6,
        "invoiceNumber": "1AFF2023062678899",
        "amount": "300",
        "dateAdded": "12 Aug, 2025",
        "addedBy": "person@mail.com",
        "status": { "text": "raised", "color": "violet-500", "bgColor": "violet-500/20" },
        "paymentDate": "12 Aug, 2025",
        "serviceDelivery": "Yes",
        "actions": { "list": ["Download Invoice"] }
    },
    {
        "index": 7,
        "invoiceNumber": "1AFF2023062678899",
        "amount": "700",
        "dateAdded": "12 Aug, 2025",
        "addedBy": "person@mail.com",
        "status": { "text": "Approved", "color": "green-600", "bgColor": "green-600/20" },
        "paymentDate": "12 Aug, 2025",
        "serviceDelivery": "Yes",
        "actions": { "list": ["Download Invoice"] }
    },
    {
        "index": 8,
        "invoiceNumber": "1AFF2023062678899",
        "amount": "250",
        "dateAdded": "12 Aug, 2025",
        "addedBy": "person@mail.com",
        "status": { "text": "rejected", "color": "orange-600", "bgColor": "orange-600/20" },
        "paymentDate": "12 Aug, 2025",
        "serviceDelivery": "Yes",
        "actions": { "list": ["Download Invoice"] }
    },
    {
        "index": 9,
        "invoiceNumber": "1AFF2023062678899",
        "amount": "400",
        "dateAdded": "12 Aug, 2025",
        "addedBy": "person@mail.com",
        "status": { "text": "raised", "color": "violet-500", "bgColor": "violet-500/20" },
        "paymentDate": "12 Aug, 2025",
        "serviceDelivery": "No",
        "actions": { "list": ["Download Invoice"] }
    },
    {
        "index": 10,
        "invoiceNumber": "1AFF2023062678899",
        "amount": "350",
        "dateAdded": "12 Aug, 2025",
        "addedBy": "person@mail.com",
        "status": { "text": "Approved", "color": "green-600", "bgColor": "green-600/20" },
        "paymentDate": "12 Aug, 2025",
        "serviceDelivery": "Yes",
        "actions": { "list": ["Download Invoice"] }
    },
    {
        "index": 11,
        "invoiceNumber": "1AFF2023062678899",
        "amount": "500",
        "dateAdded": "12 Aug, 2025",
        "addedBy": "person@mail.com",
        "status": { "text": "raised", "color": "violet-500", "bgColor": "violet-500/20" },
        "paymentDate": "12 Aug, 2025",
        "serviceDelivery": "Yes",
        "actions": { "list": ["Download Invoice"] }
    },
    {
        "index": 12,
        "invoiceNumber": "1AFF2023062678899",
        "amount": "600",
        "dateAdded": "12 Aug, 2025",
        "addedBy": "person@mail.com",
        "status": { "text": "paid", "color": "violet-500", "bgColor": "violet-500/20" },
        "paymentDate": "12 Aug, 2025",
        "serviceDelivery": "Yes",
        "actions": { "list": ["Download Invoice"] }
    },
    {
        "index": 13,
        "invoiceNumber": "1AFF2023062678899",
        "amount": "200",
        "dateAdded": "12 Aug, 2025",
        "addedBy": "person@mail.com",
        "status": { "text": "Approved", "color": "green-600", "bgColor": "green-600/20" },
        "paymentDate": "12 Aug, 2025",
        "serviceDelivery": "Yes",
        "actions": { "list": ["Download Invoice"] }
    },
    {
        "index": 14,
        "invoiceNumber": "1AFF2023062678899",
        "amount": "500",
        "dateAdded": "12 Aug, 2025",
        "addedBy": "person@mail.com",
        "status": { "text": "raised", "color": "violet-500", "bgColor": "violet-500/20" },
        "paymentDate": "12 Aug, 2025",
        "serviceDelivery": "Yes",
        "actions": { "list": ["Download Invoice"] }
    },
    {
        "index": 15,
        "invoiceNumber": "1AFF2023062678899",
        "amount": "150",
        "dateAdded": "12 Aug, 2025",
        "addedBy": "person@mail.com",
        "status": { "text": "rejected", "color": "orange-600", "bgColor": "orange-600/20" },
        "paymentDate": "12 Aug, 2025",
        "serviceDelivery": "Yes",
        "actions": { "list": ["Download Invoice"] }
    },
    {
        "index": 16,
        "invoiceNumber": "1AFF2023062678899",
        "amount": "450",
        "dateAdded": "12 Aug, 2025",
        "addedBy": "person@mail.com",
        "status": { "text": "paid", "color": "violet-500", "bgColor": "violet-500/20" },
        "paymentDate": "12 Aug, 2025",
        "serviceDelivery": "Yes",
        "actions": { "list": ["Download Invoice"] }
    },
    {
        "index": 17,
        "invoiceNumber": "1AFF2023062678899",
        "amount": "550",
        "dateAdded": "12 Aug, 2025",
        "addedBy": "person@mail.com",
        "status": { "text": "raised", "color": "violet-500", "bgColor": "violet-500/20" },
        "paymentDate": "12 Aug, 2025",
        "serviceDelivery": "Yes",
        "actions": { "list": ["Download Invoice"] }
    },
    {
        "index": 18,
        "invoiceNumber": "1AFF2023062678899",
        "amount": "500",
        "dateAdded": "12 Aug, 2025",
        "addedBy": "person@mail.com",
        "status": { "text": "Approved", "color": "green-600", "bgColor": "green-600/20" },
        "paymentDate": "12 Aug, 2025",
        "serviceDelivery": "Yes",
        "actions": { "list": ["Download Invoice"] }
    },
    {
        "index": 19,
        "invoiceNumber": "1AFF2023062678899",
        "amount": "100",
        "dateAdded": "12 Aug, 2025",
        "addedBy": "person@mail.com",
        "status": { "text": "rejected", "color": "orange-600", "bgColor": "orange-600/20" },
        "paymentDate": "12 Aug, 2025",
        "serviceDelivery": "Yes",
        "actions": { "list": ["Download Invoice"] }
    },
    {
        "index": 20,
        "invoiceNumber": "1AFF2023062678899",
        "amount": "400",
        "dateAdded": "12 Aug, 2025",
        "addedBy": "person@mail.com",
        "status": { "text": "raised", "color": "violet-500", "bgColor": "violet-500/20" },
        "paymentDate": "12 Aug, 2025",
        "serviceDelivery": "Yes",
        "actions": { "list": ["Download Invoice"] }
    }
]

    table = InvoicesListTable(data)
    return render(request, "tailwind/components/tables/index_selectable_table.html",{ "table": table})

def invoice_report_table(request, org_slug=None, opp_id=None):
    data = [
    {
        "index": 1,
        "paymentUnit": "Payment Unit Name",
        "approvedUnit": "10,495",
        "userPaymentAccrued": "$2,350,495",
        "networkManagerPaymentAccrued": "$2,350,495",
    },
    {
        "index": 2,
        "paymentUnit": "Payment Unit Name",
        "approvedUnit": "10,600",
        "userPaymentAccrued": "$2,360,500",
        "networkManagerPaymentAccrued": "$2,360,500",
    },
    {
        "index": 3,
        "paymentUnit": "Payment Unit Name",
        "approvedUnit": "10,750",
        "userPaymentAccrued": "$2,370,750",
        "networkManagerPaymentAccrued": "$2,370,750",
    },
    {
        "index": 4,
        "paymentUnit": "Payment Unit Name",
        "approvedUnit": "10,800",
        "userPaymentAccrued": "$2,380,800",
        "networkManagerPaymentAccrued": "$2,380,800",
    },
    {
        "index": 5,
        "paymentUnit": "Payment Unit Name",
        "approvedUnit": "11,000",
        "userPaymentAccrued": "$2,400,000",
        "networkManagerPaymentAccrued": "$2,400,000",
    },
    {
        "index": 6,
        "paymentUnit": "Payment Unit Name",
        "approvedUnit": "11,100",
        "userPaymentAccrued": "$2,410,100",
        "networkManagerPaymentAccrued": "$2,410,100",
    },
    {
        "index": 7,
        "paymentUnit": "Payment Unit Name",
        "approvedUnit": "11,200",
        "userPaymentAccrued": "$2,420,200",
        "networkManagerPaymentAccrued": "$2,420,200",
    },
    {
        "index": 8,
        "paymentUnit": "Payment Unit Name",
        "approvedUnit": "11,300",
        "userPaymentAccrued": "$2,430,300",
        "networkManagerPaymentAccrued": "$2,430,300",
    },
    {
        "index": 9,
        "paymentUnit": "Payment Unit Name",
        "approvedUnit": "11,500",
        "userPaymentAccrued": "$2,450,500",
        "networkManagerPaymentAccrued": "$2,450,500",
    },
    {
        "index": 10,
        "paymentUnit": "Payment Unit Name",
        "approvedUnit": "11,600",
        "userPaymentAccrued": "$2,460,600",
        "networkManagerPaymentAccrued": "$2,460,600",
    },
    {
        "index": 11,
        "paymentUnit": "Payment Unit Name",
        "approvedUnit": "11,800",
        "userPaymentAccrued": "$2,480,800",
        "networkManagerPaymentAccrued": "$2,480,800",
    },
    {
        "index": 12,
        "paymentUnit": "Payment Unit Name",
        "approvedUnit": "11,900",
        "userPaymentAccrued": "$2,490,900",
        "networkManagerPaymentAccrued": "$2,490,900",
    },
    {
        "index": 13,
        "paymentUnit": "Payment Unit Name",
        "approvedUnit": "12,000",
        "userPaymentAccrued": "$2,500,000",
        "networkManagerPaymentAccrued": "$2,500,000",
    },
    {
        "index": 14,
        "paymentUnit": "Payment Unit Name",
        "approvedUnit": "12,100",
        "userPaymentAccrued": "$2,510,100",
        "networkManagerPaymentAccrued": "$2,510,100",
    },
    {
        "index": 15,
        "paymentUnit": "Payment Unit Name",
        "approvedUnit": "12,300",
        "userPaymentAccrued": "$2,530,300",
        "networkManagerPaymentAccrued": "$2,530,300",
    },
    {
        "index": 16,
        "paymentUnit": "Payment Unit Name",
        "approvedUnit": "12,400",
        "userPaymentAccrued": "$2,540,400",
        "networkManagerPaymentAccrued": "$2,540,400",
    },
    {
        "index": 17,
        "paymentUnit": "Payment Unit Name",
        "approvedUnit": "12,600",
        "userPaymentAccrued": "$2,560,600",
        "networkManagerPaymentAccrued": "$2,560,600",
    },
    {
        "index": 18,
        "paymentUnit": "Payment Unit Name",
        "approvedUnit": "12,700",
        "userPaymentAccrued": "$2,570,700",
        "networkManagerPaymentAccrued": "$2,570,700",
    },
    {
        "index": 19,
        "paymentUnit": "Payment Unit Name",
        "approvedUnit": "12,900",
        "userPaymentAccrued": "$2,590,900",
        "networkManagerPaymentAccrued": "$2,590,900",
    },
    {
        "index": 20,
        "paymentUnit": "Payment Unit Name",
        "approvedUnit": "13,000",
        "userPaymentAccrued": "$2,600,000",
        "networkManagerPaymentAccrued": "$2,600,000",
    }
]

    table = InvoicePaymentReportTable(data)
    return render(request, "tailwind/components/tables/index_selectable_table.html",{ "table": table})

def invoice_report_card(request, org_slug=None, opp_id=None):
    data = [
        {"name": "Worker | <span class='font-medium'>Total</span> Accrued", "icon": "user-friends", "count": "$ 2,250,000"},
        {"name": "Worker | <span class='font-medium'>Total</span> Paid", "icon": "user-friends", "count": "$ 2,250,000"},
        {"name": "Organization | <span class='font-medium'>Total</span> Accrued", "icon": "building", "count": "$ 450,000"},
        {"name": "Organization | <span class='font-medium'>Total</span> Paid", "icon": "building", "count": "$ 100,000"},
    ]
    return render(request, "tailwind/components/cards/invoice_report_card.html", {"data": data})

def get_worker_last_payment(request, org_slug=None, opp_id=None):
    payments = [
        {"date": "12-Jul-2024", "amount": "₹4,780"},
        {"date": "15-Aug-2024", "amount": "₹5,230"},
        {"date": "20-Sep-2024", "amount": "₹4,950"},
        {"date": "25-Oct-2024", "amount": "₹6,100"},
    ]

    html = ""
    for payment in payments:
        html += f"""
            <div class="flex justify-between py-1 my-1 items-center">
                <p class="text-xs text-brand-deep-purple">{payment['date']}</p>
                <p class="text-sm text-slate-900">{payment['amount']}</p>
            </div>
        """

    return HttpResponse(html)


def create_opportunity(request, org_slug=None, opp_id=None):
    step = {
        "selected": "Details",
        "stage": [
            {"index": 1, "label": "Details", "status": True},
            {"index": 2, "label": "Payment Unit", "status": False},
            {"index": 3, "label": "Verification Flags", "status": False},
            {"index": 4, "label": "Budgets", "status": False},
        ],
    }
    return render(request, "tailwind/pages/create_opportunity.html", {"data": step})

def worker_learn(request, org_slug=None, opp_id=None):
<<<<<<< HEAD
    opp = get_opportunity_or_404(opp_id, org_slug)
    data = get_worker_learn_table_data(opp)
=======
    data = [
        {
            "index": 1,
            "worker": {"id": "UV23WX45YZ67", "name": "Isabella Carter"},
            "indicator": "orange-600",
            "lastActive": "9hr ago",
            "start_learning": "12-Aug-2025",
            "modules_completed": "50",
            "completed_learning": "12-Aug-2025",
            "assessment":"Passed",
            "attempts":"4",
            "learning_hours":"10h 19m"

        },
        {
            "index": 2,
            "worker": {"id": "OP45QR67ST89", "name": "Alexander Nelson"},
            "indicator": "green-600",
            "lastActive": "9hr ago",
            "start_learning": "12-Aug-2025",
            "modules_completed": "50",
            "completed_learning": "12-Aug-2025",
            "assessment":"Passed",
            "attempts":"4",
            "learning_hours":"10h 19m"
        },
        {
            "index": 3,
            "worker": {"id": "IJ78KL12MN34", "name": "Evelyn Adams"},
            "indicator": "red-600",
            "lastActive": "95 hr ago",
            "start_learning": "12-Aug-2025",
            "modules_completed": "50",
            "completed_learning": "12-Aug-2025",
            "assessment":"Passed",
            "attempts":"4",
            "learning_hours":"10h 19m"
        },
        {
            "index": 4,
            "worker": {"id": "GH56IJ78KL90", "name": "Olivia Robinson"},
            "indicator": "yellow-600",
            "lastActive": "12hr ago",
            "start_learning": "12-Aug-2025",
            "modules_completed": "50",
            "completed_learning": "12-Aug-2025",
            "assessment":"Passed",
            "attempts":"4",
            "learning_hours":"10h 19m"
        },
        {
            "index": 5,
            "worker": {"id": "MN23OP45QR67", "name": "Noah Martinez"},
            "indicator": "gray-600",
            "lastActive": "24hr ago",
            "start_learning": "12-Aug-2025",
            "modules_completed": "50",
            "completed_learning": "12-Aug-2025",
            "assessment":"Passed",
            "attempts":"4",
            "learning_hours":"10h 19m"
        },
        {
            "index": 6,
            "worker": {"id": "ST89UV12WX34", "name": "Emma Wilson"},
            "lastActive": "48hr ago",
            "start_learning": "12-Aug-2025",
            "modules_completed": "50",
            "completed_learning": "12-Aug-2025",
            "assessment":"Passed",
            "attempts":"4",
            "learning_hours":"10h 19m"
        },
        {
            "index": 7,
            "worker": {"id": "YZ12AB34CD56", "name": "James Smith"},
            "indicator": "red-600",
            "lastActive": "72hr ago",
            "start_learning": "12-Aug-2025",
            "modules_completed": "50",
            "completed_learning": "12-Aug-2025",
            "assessment":"Passed",
            "attempts":"4",
            "learning_hours":"10h 19m"
        },
        {
            "index": 8,
            "worker": {"id": "EF78GH90IJ12", "name": "Sophia Johnson"},
            "indicator": "orange-600",
            "lastActive": "24hr ago",
            "start_learning": "12-Aug-2025",
            "modules_completed": "50",
            "completed_learning": "12-Aug-2025",
            "assessment":"Passed",
            "attempts":"4",
            "learning_hours":"10h 19m"
        },
        {
            "index": 9,
            "worker": {"id": "KL34MN56OP78", "name": "Mason Taylor"},
            "indicator": "green-600",
            "lastActive": "96hr ago",
            "start_learning": "12-Aug-2025",
            "modules_completed": "50",
            "completed_learning": "12-Aug-2025",
            "assessment":"Passed",
            "attempts":"4",
            "learning_hours":"10h 19m"
        },
        {
            "index": 10,
            "worker": {"id": "QR12ST34UV56", "name": "Amelia Brown"},
            "indicator": "yellow-600",
            "lastActive": "30hr ago",
            "start_learning": "12-Aug-2025",
            "modules_completed": "50",
            "completed_learning": "12-Aug-2025",
            "assessment":"Passed",
            "attempts":"4",
            "learning_hours":"10h 19m"
        },
        {
            "index": 10,
            "worker": {"id": "QR12ST34UV56", "name": "Amelia Brown"},
            "indicator": "yellow-600",
            "lastActive": "30hr ago",
            "start_learning": "12-Aug-2025",
            "modules_completed": "50",
            "completed_learning": "12-Aug-2025",
            "assessment":"Passed",
            "attempts":"4",
            "learning_hours":"10h 19m"
        },
        {
            "index": 10,
            "worker": {"id": "QR12ST34UV56", "name": "Amelia Brown"},
            "indicator": "yellow-600",
            "lastActive": "30hr ago",
            "start_learning": "12-Aug-2025",
            "modules_completed": "50",
            "completed_learning": "12-Aug-2025",
            "assessment":"Passed",
            "attempts":"4",
            "learning_hours":"10h 19m"
        },
        {
            "index": 10,
            "worker": {"id": "QR12ST34UV56", "name": "Amelia Brown"},
            "indicator": "yellow-600",
            "lastActive": "30hr ago",
            "start_learning": "12-Aug-2025",
            "modules_completed": "50",
            "completed_learning": "12-Aug-2025",
            "assessment":"Passed",
            "attempts":"4",
            "learning_hours":"10h 19m"
        },
        {
            "index": 10,
            "worker": {"id": "QR12ST34UV56", "name": "Amelia Brown"},
            "indicator": "yellow-600",
            "lastActive": "30hr ago",
            "start_learning": "12-Aug-2025",
            "modules_completed": "50",
            "completed_learning": "12-Aug-2025",
            "assessment":"Passed",
            "attempts":"4",
            "learning_hours":"10h 19m"
        },
        {
            "index": 10,
            "worker": {"id": "QR12ST34UV56", "name": "Amelia Brown"},
            "indicator": "yellow-600",
            "lastActive": "30hr ago",
            "start_learning": "12-Aug-2025",
            "modules_completed": "50",
            "completed_learning": "12-Aug-2025",
            "assessment":"Passed",
            "attempts":"4",
            "learning_hours":"10h 19m"
        },
        {
            "index": 10,
            "worker": {"id": "QR12ST34UV56", "name": "Amelia Brown"},
            "indicator": "yellow-600",
            "lastActive": "30hr ago",
            "start_learning": "12-Aug-2025",
            "modules_completed": "50",
            "completed_learning": "12-Aug-2025",
            "assessment":"Passed",
            "attempts":"4",
            "learning_hours":"10h 19m"
        },
        {
            "index": 10,
            "worker": {"id": "QR12ST34UV56", "name": "Amelia Brown"},
            "indicator": "yellow-600",
            "lastActive": "30hr ago",
            "start_learning": "12-Aug-2025",
            "modules_completed": "50",
            "completed_learning": "12-Aug-2025",
            "assessment":"Passed",
            "attempts":"4",
            "learning_hours":"10h 19m"
        },
        {
            "index": 10,
            "worker": {"id": "QR12ST34UV56", "name": "Amelia Brown"},
            "indicator": "yellow-600",
            "lastActive": "30hr ago",
            "start_learning": "12-Aug-2025",
            "modules_completed": "50",
            "completed_learning": "12-Aug-2025",
            "assessment":"Passed",
            "attempts":"4",
            "learning_hours":"10h 19m"
        },
        {
            "index": 10,
            "worker": {"id": "QR12ST34UV56", "name": "Amelia Brown"},
            "indicator": "yellow-600",
            "lastActive": "30hr ago",
            "start_learning": "12-Aug-2025",
            "modules_completed": "50",
            "completed_learning": "12-Aug-2025",
            "assessment":"Passed",
            "attempts":"4",
            "learning_hours":"10h 19m"
        },
        {
            "index": 10,
            "worker": {"id": "QR12ST34UV56", "name": "Amelia Brown"},
            "indicator": "yellow-600",
            "lastActive": "30hr ago",
            "start_learning": "12-Aug-2025",
            "modules_completed": "50",
            "completed_learning": "12-Aug-2025",
            "assessment":"Passed",
            "attempts":"4",
            "learning_hours":"10h 19m"
        },
        {
            "index": 10,
            "worker": {"id": "QR12ST34UV56", "name": "Amelia Brown"},
            "indicator": "yellow-600",
            "lastActive": "30hr ago",
            "start_learning": "12-Aug-2025",
            "modules_completed": "50",
            "completed_learning": "12-Aug-2025",
            "assessment":"Passed",
            "attempts":"4",
            "learning_hours":"10h 19m"
        },
        {
            "index": 10,
            "worker": {"id": "QR12ST34UV56", "name": "Amelia Brown"},
            "indicator": "yellow-600",
            "lastActive": "30hr ago",
            "start_learning": "12-Aug-2025",
            "modules_completed": "50",
            "completed_learning": "12-Aug-2025",
            "assessment":"Passed",
            "attempts":"4",
            "learning_hours":"10h 19m"
        },
        {
            "index": 10,
            "worker": {"id": "QR12ST34UV56", "name": "Amelia Brown"},
            "indicator": "yellow-600",
            "lastActive": "30hr ago",
            "start_learning": "12-Aug-2025",
            "modules_completed": "50",
            "completed_learning": "12-Aug-2025",
            "assessment":"Passed",
            "attempts":"4",
            "learning_hours":"10h 19m"
        },
        {
            "index": 10,
            "worker": {"id": "QR12ST34UV56", "name": "Amelia Brown"},
            "indicator": "yellow-600",
            "lastActive": "30hr ago",
            "start_learning": "12-Aug-2025",
            "modules_completed": "50",
            "completed_learning": "12-Aug-2025",
            "assessment":"Passed",
            "attempts":"4",
            "learning_hours":"10h 19m"
        },
        {
            "index": 10,
            "worker": {"id": "QR12ST34UV56", "name": "Amelia Brown"},
            "indicator": "yellow-600",
            "lastActive": "30hr ago",
            "start_learning": "12-Aug-2025",
            "modules_completed": "50",
            "completed_learning": "12-Aug-2025",
            "assessment":"Passed",
            "attempts":"4",
            "learning_hours":"10h 19m"
        },
        {
            "index": 10,
            "worker": {"id": "QR12ST34UV56", "name": "Amelia Brown"},
            "indicator": "yellow-600",
            "lastActive": "30hr ago",
            "start_learning": "12-Aug-2025",
            "modules_completed": "50",
            "completed_learning": "12-Aug-2025",
            "assessment":"Passed",
            "attempts":"4",
            "learning_hours":"10h 19m"
        },
        {
            "index": 10,
            "worker": {"id": "QR12ST34UV56", "name": "Amelia Brown"},
            "indicator": "yellow-600",
            "lastActive": "30hr ago",
            "start_learning": "12-Aug-2025",
            "modules_completed": "50",
            "completed_learning": "12-Aug-2025",
            "assessment":"Passed",
            "attempts":"4",
            "learning_hours":"10h 19m"
        },
        {
            "index": 10,
            "worker": {"id": "QR12ST34UV56", "name": "Amelia Brown"},
            "indicator": "yellow-600",
            "lastActive": "30hr ago",
            "start_learning": "12-Aug-2025",
            "modules_completed": "50",
            "completed_learning": "12-Aug-2025",
            "assessment":"Passed",
            "attempts":"4",
            "learning_hours":"10h 19m"
        },
        {
            "index": 10,
            "worker": {"id": "QR12ST34UV56", "name": "Amelia Brown"},
            "indicator": "yellow-600",
            "lastActive": "30hr ago",
            "start_learning": "12-Aug-2025",
            "modules_completed": "50",
            "completed_learning": "12-Aug-2025",
            "assessment":"Passed",
            "attempts":"4",
            "learning_hours":"10h 19m"
        },
        {
            "index": 10,
            "worker": {"id": "QR12ST34UV56", "name": "Amelia Brown"},
            "indicator": "yellow-600",
            "lastActive": "30hr ago",
            "start_learning": "12-Aug-2025",
            "modules_completed": "50",
            "completed_learning": "12-Aug-2025",
            "assessment":"Passed",
            "attempts":"4",
            "learning_hours":"10h 19m"
        },
        {
            "index": 10,
            "worker": {"id": "QR12ST34UV56", "name": "Amelia Brown"},
            "indicator": "yellow-600",
            "lastActive": "30hr ago",
            "start_learning": "12-Aug-2025",
            "modules_completed": "50",
            "completed_learning": "12-Aug-2025",
            "assessment":"Passed",
            "attempts":"4",
            "learning_hours":"10h 19m"
        },
        {
            "index": 10,
            "worker": {"id": "QR12ST34UV56", "name": "Amelia Brown"},
            "indicator": "yellow-600",
            "lastActive": "30hr ago",
            "start_learning": "12-Aug-2025",
            "modules_completed": "50",
            "completed_learning": "12-Aug-2025",
            "assessment":"Passed",
            "attempts":"4",
            "learning_hours":"10h 19m"
        },
        {
            "index": 10,
            "worker": {"id": "QR12ST34UV56", "name": "Amelia Brown"},
            "indicator": "yellow-600",
            "lastActive": "30hr ago",
            "start_learning": "12-Aug-2025",
            "modules_completed": "50",
            "completed_learning": "12-Aug-2025",
            "assessment":"Passed",
            "attempts":"4",
            "learning_hours":"10h 19m"
        },
        {
            "index": 10,
            "worker": {"id": "QR12ST34UV56", "name": "Amelia Brown"},
            "indicator": "yellow-600",
            "lastActive": "30hr ago",
            "start_learning": "12-Aug-2025",
            "modules_completed": "50",
            "completed_learning": "12-Aug-2025",
            "assessment":"Passed",
            "attempts":"4",
            "learning_hours":"10h 19m"
        },
        {
            "index": 10,
            "worker": {"id": "QR12ST34UV56", "name": "Amelia Brown"},
            "indicator": "yellow-600",
            "lastActive": "30hr ago",
            "start_learning": "12-Aug-2025",
            "modules_completed": "50",
            "completed_learning": "12-Aug-2025",
            "assessment":"Passed",
            "attempts":"4",
            "learning_hours":"10h 19m"
        },
        {
            "index": 10,
            "worker": {"id": "QR12ST34UV56", "name": "Amelia Brown"},
            "indicator": "yellow-600",
            "lastActive": "30hr ago",
            "start_learning": "12-Aug-2025",
            "modules_completed": "50",
            "completed_learning": "12-Aug-2025",
            "assessment":"Passed",
            "attempts":"4",
            "learning_hours":"10h 19m"
        },
        {
            "index": 10,
            "worker": {"id": "QR12ST34UV56", "name": "Amelia Brown"},
            "indicator": "yellow-600",
            "lastActive": "30hr ago",
            "start_learning": "12-Aug-2025",
            "modules_completed": "50",
            "completed_learning": "12-Aug-2025",
            "assessment":"Passed",
            "attempts":"4",
            "learning_hours":"10h 19m"
        },

    ]

>>>>>>> 7a52bb09
    table = WorkerLearnTable(data)
    return render(request, "tailwind/pages/worker_learn.html",{ "table": table})

def worker_delivery(request, org_slug=None, opp_id=None):
    data = [
        {
            "index": 1,
            "worker": {"id": "UV23WX45YZ67", "name": "Isabella Carter"},
            "indicator": "orange-600",
            "lastActive": "9hr ago",
            "payment_units": "Name of the Payment Units",
            "started": "12-Aug-2025",
            "delivered": {
                "count": 2,
                "options": [
                    {"name": "Completed", "value": 25},
                    {"name": "Duplicate", "value": 50},
                    {"name": "Over Limit", "value": 75},
                    {"name": "Incomplete", "value": 100},
                ],
            },
            "flagged": {
                "count": 2,
                "options": [
                    {"name": "Location", "value": 25},
                    {"name": "Form Duration", "value": 50},
                    {"name": "Photos", "value": 75},
                    {"name": "Flag Name 1", "value": 100},
                ],
            },
            "approved": {
                "count": 2,
                "auto": 26,
                "manual": 50,
                "options": [
                    {"name": "Completed", "value": 25},
                    {"name": "Duplicate", "value": 50},
                    {"name": "Over limit", "value": 75},
                    {"name": "Incomplete", "value": 100},
                ],
            },
            "rejected": {
                "count": 2,
                "options": [
                    {"name": "Location", "value": 25},
                    {"name": "Form Duration", "value": 50},
                    {"name": "Photos", "value": 75},
                    {"name": "Flag Name 1", "value": 100},
                ],
            },
        },
        {
            "index": " ",
            "worker": {"id": " ", "name": " "},
            "indicator": " ",
            "lastActive": "9hr ago",
            "payment_units": "Name of the Payment Units",
            "started": "12-Aug-2025",
            "delivered": {
                "count": 2,
                "options": [
                    {"name": "Completed", "value": 25},
                    {"name": "Duplicate", "value": 50},
                    {"name": "Over Limit", "value": 75},
                    {"name": "Incomplete", "value": 100},
                ],
            },
            "flagged": {
                "count": 2,
                "options": [
                    {"name": "Location", "value": 25},
                    {"name": "Form Duration", "value": 50},
                    {"name": "Photos", "value": 75},
                    {"name": "Flag Name 1", "value": 100},
                ],
            },
            "approved": {
                "count": 2,
                "auto": 26,
                "manual": 50,
                "options": [
                    {"name": "Completed", "value": 25},
                    {"name": "Duplicate", "value": 50},
                    {"name": "Over limit", "value": 75},
                    {"name": "Incomplete", "value": 100},
                ],
            },
            "rejected": {
                "count": 2,
                "options": [
                    {"name": "Location", "value": 25},
                    {"name": "Form Duration", "value": 50},
                    {"name": "Photos", "value": 75},
                    {"name": "Flag Name 1", "value": 100},
                ],
            },
        },
        {
            "index": 1,
            "worker": {"id": "UV23WX45YZ67", "name": "Isabella Carter"},
            "indicator": "orange-600",
            "lastActive": "9hr ago",
            "payment_units": "Name of the Payment Units",
            "started": "12-Aug-2025",
            "delivered": {
                "count": 2,
                "options": [
                    {"name": "Completed", "value": 25},
                    {"name": "Duplicate", "value": 50},
                    {"name": "Over Limit", "value": 75},
                    {"name": "Incomplete", "value": 100},
                ],
            },
            "flagged": {
                "count": 2,
                "options": [
                    {"name": "Location", "value": 25},
                    {"name": "Form Duration", "value": 50},
                    {"name": "Photos", "value": 75},
                    {"name": "Flag Name 1", "value": 100},
                ],
            },
            "approved": {
                "count": 2,
                "auto": 26,
                "manual": 50,
                "options": [
                    {"name": "Completed", "value": 25},
                    {"name": "Duplicate", "value": 50},
                    {"name": "Over limit", "value": 75},
                    {"name": "Incomplete", "value": 100},
                ],
            },
            "rejected": {
                "count": 2,
                "options": [
                    {"name": "Location", "value": 25},
                    {"name": "Form Duration", "value": 50},
                    {"name": "Photos", "value": 75},
                    {"name": "Flag Name 1", "value": 100},
                ],
            },
        },
        {
            "index": 1,
            "worker": {"id": "UV23WX45YZ67", "name": "Isabella Carter"},
            "indicator": "orange-600",
            "lastActive": "9hr ago",
            "payment_units": "Name of the Payment Units",
            "started": "12-Aug-2025",
            "delivered": {
                "count": 2,
                "options": [
                    {"name": "Completed", "value": 25},
                    {"name": "Duplicate", "value": 50},
                    {"name": "Over Limit", "value": 75},
                    {"name": "Incomplete", "value": 100},
                ],
            },
            "flagged": {
                "count": 2,
                "options": [
                    {"name": "Location", "value": 25},
                    {"name": "Form Duration", "value": 50},
                    {"name": "Photos", "value": 75},
                    {"name": "Flag Name 1", "value": 100},
                ],
            },
            "approved": {
                "count": 2,
                "auto": 26,
                "manual": 50,
                "options": [
                    {"name": "Completed", "value": 25},
                    {"name": "Duplicate", "value": 50},
                    {"name": "Over limit", "value": 75},
                    {"name": "Incomplete", "value": 100},
                ],
            },
            "rejected": {
                "count": 2,
                "options": [
                    {"name": "Location", "value": 25},
                    {"name": "Form Duration", "value": 50},
                    {"name": "Photos", "value": 75},
                    {"name": "Flag Name 1", "value": 100},
                ],
            },
        },
        {
            "index": 1,
            "worker": {"id": "UV23WX45YZ67", "name": "Isabella Carter"},
            "indicator": "orange-600",
            "lastActive": "9hr ago",
            "payment_units": "Name of the Payment Units",
            "started": "12-Aug-2025",
            "delivered": {
                "count": 2,
                "options": [
                    {"name": "Completed", "value": 25},
                    {"name": "Duplicate", "value": 50},
                    {"name": "Over Limit", "value": 75},
                    {"name": "Incomplete", "value": 100},
                ],
            },
            "flagged": {
                "count": 2,
                "options": [
                    {"name": "Location", "value": 25},
                    {"name": "Form Duration", "value": 50},
                    {"name": "Photos", "value": 75},
                    {"name": "Flag Name 1", "value": 100},
                ],
            },
            "approved": {
                "count": 2,
                "auto": 26,
                "manual": 50,
                "options": [
                    {"name": "Completed", "value": 25},
                    {"name": "Duplicate", "value": 50},
                    {"name": "Over limit", "value": 75},
                    {"name": "Incomplete", "value": 100},
                ],
            },
            "rejected": {
                "count": 2,
                "options": [
                    {"name": "Location", "value": 25},
                    {"name": "Form Duration", "value": 50},
                    {"name": "Photos", "value": 75},
                    {"name": "Flag Name 1", "value": 100},
                ],
            },
        },
        {
            "index": 1,
            "worker": {"id": "UV23WX45YZ67", "name": "Isabella Carter"},
            "indicator": "orange-600",
            "lastActive": "9hr ago",
            "payment_units": "Name of the Payment Units",
            "started": "12-Aug-2025",
            "delivered": {
                "count": 2,
                "options": [
                    {"name": "Completed", "value": 25},
                    {"name": "Duplicate", "value": 50},
                    {"name": "Over Limit", "value": 75},
                    {"name": "Incomplete", "value": 100},
                ],
            },
            "flagged": {
                "count": 2,
                "options": [
                    {"name": "Location", "value": 25},
                    {"name": "Form Duration", "value": 50},
                    {"name": "Photos", "value": 75},
                    {"name": "Flag Name 1", "value": 100},
                ],
            },
            "approved": {
                "count": 2,
                "auto": 26,
                "manual": 50,
                "options": [
                    {"name": "Completed", "value": 25},
                    {"name": "Duplicate", "value": 50},
                    {"name": "Over limit", "value": 75},
                    {"name": "Incomplete", "value": 100},
                ],
            },
            "rejected": {
                "count": 2,
                "options": [
                    {"name": "Location", "value": 25},
                    {"name": "Form Duration", "value": 50},
                    {"name": "Photos", "value": 75},
                    {"name": "Flag Name 1", "value": 100},
                ],
            },
        },
        {
            "index": 1,
            "worker": {"id": "UV23WX45YZ67", "name": "Isabella Carter"},
            "indicator": "orange-600",
            "lastActive": "9hr ago",
            "payment_units": "Name of the Payment Units",
            "started": "12-Aug-2025",
            "delivered": {
                "count": 2,
                "options": [
                    {"name": "Completed", "value": 25},
                    {"name": "Duplicate", "value": 50},
                    {"name": "Over Limit", "value": 75},
                    {"name": "Incomplete", "value": 100},
                ],
            },
            "flagged": {
                "count": 2,
                "options": [
                    {"name": "Location", "value": 25},
                    {"name": "Form Duration", "value": 50},
                    {"name": "Photos", "value": 75},
                    {"name": "Flag Name 1", "value": 100},
                ],
            },
            "approved": {
                "count": 2,
                "auto": 26,
                "manual": 50,
                "options": [
                    {"name": "Completed", "value": 25},
                    {"name": "Duplicate", "value": 50},
                    {"name": "Over limit", "value": 75},
                    {"name": "Incomplete", "value": 100},
                ],
            },
            "rejected": {
                "count": 2,
                "options": [
                    {"name": "Location", "value": 25},
                    {"name": "Form Duration", "value": 50},
                    {"name": "Photos", "value": 75},
                    {"name": "Flag Name 1", "value": 100},
                ],
            },
        },
        {
            "index": 1,
            "worker": {"id": "UV23WX45YZ67", "name": "Isabella Carter"},
            "indicator": "orange-600",
            "lastActive": "9hr ago",
            "payment_units": "Name of the Payment Units",
            "started": "12-Aug-2025",
            "delivered": {
                "count": 2,
                "options": [
                    {"name": "Completed", "value": 25},
                    {"name": "Duplicate", "value": 50},
                    {"name": "Over Limit", "value": 75},
                    {"name": "Incomplete", "value": 100},
                ],
            },
            "flagged": {
                "count": 2,
                "options": [
                    {"name": "Location", "value": 25},
                    {"name": "Form Duration", "value": 50},
                    {"name": "Photos", "value": 75},
                    {"name": "Flag Name 1", "value": 100},
                ],
            },
            "approved": {
                "count": 2,
                "auto": 26,
                "manual": 50,
                "options": [
                    {"name": "Completed", "value": 25},
                    {"name": "Duplicate", "value": 50},
                    {"name": "Over limit", "value": 75},
                    {"name": "Incomplete", "value": 100},
                ],
            },
            "rejected": {
                "count": 2,
                "options": [
                    {"name": "Location", "value": 25},
                    {"name": "Form Duration", "value": 50},
                    {"name": "Photos", "value": 75},
                    {"name": "Flag Name 1", "value": 100},
                ],
            },
        },
        {
            "index": 1,
            "worker": {"id": "UV23WX45YZ67", "name": "Isabella Carter"},
            "indicator": "orange-600",
            "lastActive": "9hr ago",
            "payment_units": "Name of the Payment Units",
            "started": "12-Aug-2025",
            "delivered": {
                "count": 2,
                "options": [
                    {"name": "Completed", "value": 25},
                    {"name": "Duplicate", "value": 50},
                    {"name": "Over Limit", "value": 75},
                    {"name": "Incomplete", "value": 100},
                ],
            },
            "flagged": {
                "count": 2,
                "options": [
                    {"name": "Location", "value": 25},
                    {"name": "Form Duration", "value": 50},
                    {"name": "Photos", "value": 75},
                    {"name": "Flag Name 1", "value": 100},
                ],
            },
            "approved": {
                "count": 2,
                "auto": 26,
                "manual": 50,
                "options": [
                    {"name": "Completed", "value": 25},
                    {"name": "Duplicate", "value": 50},
                    {"name": "Over limit", "value": 75},
                    {"name": "Incomplete", "value": 100},
                ],
            },
            "rejected": {
                "count": 2,
                "options": [
                    {"name": "Location", "value": 25},
                    {"name": "Form Duration", "value": 50},
                    {"name": "Photos", "value": 75},
                    {"name": "Flag Name 1", "value": 100},
                ],
            },
        },
        {
            "index": 1,
            "worker": {"id": "UV23WX45YZ67", "name": "Isabella Carter"},
            "indicator": "orange-600",
            "lastActive": "9hr ago",
            "payment_units": "Name of the Payment Units",
            "started": "12-Aug-2025",
            "delivered": {
                "count": 2,
                "options": [
                    {"name": "Completed", "value": 25},
                    {"name": "Duplicate", "value": 50},
                    {"name": "Over Limit", "value": 75},
                    {"name": "Incomplete", "value": 100},
                ],
            },
            "flagged": {
                "count": 2,
                "options": [
                    {"name": "Location", "value": 25},
                    {"name": "Form Duration", "value": 50},
                    {"name": "Photos", "value": 75},
                    {"name": "Flag Name 1", "value": 100},
                ],
            },
            "approved": {
                "count": 2,
                "auto": 26,
                "manual": 50,
                "options": [
                    {"name": "Completed", "value": 25},
                    {"name": "Duplicate", "value": 50},
                    {"name": "Over limit", "value": 75},
                    {"name": "Incomplete", "value": 100},
                ],
            },
            "rejected": {
                "count": 2,
                "options": [
                    {"name": "Location", "value": 25},
                    {"name": "Form Duration", "value": 50},
                    {"name": "Photos", "value": 75},
                    {"name": "Flag Name 1", "value": 100},
                ],
            },
        },
        {
            "index": 1,
            "worker": {"id": "UV23WX45YZ67", "name": "Isabella Carter"},
            "indicator": "orange-600",
            "lastActive": "9hr ago",
            "payment_units": "Name of the Payment Units",
            "started": "12-Aug-2025",
            "delivered": {
                "count": 2,
                "options": [
                    {"name": "Completed", "value": 25},
                    {"name": "Duplicate", "value": 50},
                    {"name": "Over Limit", "value": 75},
                    {"name": "Incomplete", "value": 100},
                ],
            },
            "flagged": {
                "count": 2,
                "options": [
                    {"name": "Location", "value": 25},
                    {"name": "Form Duration", "value": 50},
                    {"name": "Photos", "value": 75},
                    {"name": "Flag Name 1", "value": 100},
                ],
            },
            "approved": {
                "count": 2,
                "auto": 26,
                "manual": 50,
                "options": [
                    {"name": "Completed", "value": 25},
                    {"name": "Duplicate", "value": 50},
                    {"name": "Over limit", "value": 75},
                    {"name": "Incomplete", "value": 100},
                ],
            },
            "rejected": {
                "count": 2,
                "options": [
                    {"name": "Location", "value": 25},
                    {"name": "Form Duration", "value": 50},
                    {"name": "Photos", "value": 75},
                    {"name": "Flag Name 1", "value": 100},
                ],
            },
        },
        {
            "index": 1,
            "worker": {"id": "UV23WX45YZ67", "name": "Isabella Carter"},
            "indicator": "orange-600",
            "lastActive": "9hr ago",
            "payment_units": "Name of the Payment Units",
            "started": "12-Aug-2025",
            "delivered": {
                "count": 2,
                "options": [
                    {"name": "Completed", "value": 25},
                    {"name": "Duplicate", "value": 50},
                    {"name": "Over Limit", "value": 75},
                    {"name": "Incomplete", "value": 100},
                ],
            },
            "flagged": {
                "count": 2,
                "options": [
                    {"name": "Location", "value": 25},
                    {"name": "Form Duration", "value": 50},
                    {"name": "Photos", "value": 75},
                    {"name": "Flag Name 1", "value": 100},
                ],
            },
            "approved": {
                "count": 2,
                "auto": 26,
                "manual": 50,
                "options": [
                    {"name": "Completed", "value": 25},
                    {"name": "Duplicate", "value": 50},
                    {"name": "Over limit", "value": 75},
                    {"name": "Incomplete", "value": 100},
                ],
            },
            "rejected": {
                "count": 2,
                "options": [
                    {"name": "Location", "value": 25},
                    {"name": "Form Duration", "value": 50},
                    {"name": "Photos", "value": 75},
                    {"name": "Flag Name 1", "value": 100},
                ],
            },
        },
        {
            "index": 1,
            "worker": {"id": "UV23WX45YZ67", "name": "Isabella Carter"},
            "indicator": "orange-600",
            "lastActive": "9hr ago",
            "payment_units": "Name of the Payment Units",
            "started": "12-Aug-2025",
            "delivered": {
                "count": 2,
                "options": [
                    {"name": "Completed", "value": 25},
                    {"name": "Duplicate", "value": 50},
                    {"name": "Over Limit", "value": 75},
                    {"name": "Incomplete", "value": 100},
                ],
            },
            "flagged": {
                "count": 2,
                "options": [
                    {"name": "Location", "value": 25},
                    {"name": "Form Duration", "value": 50},
                    {"name": "Photos", "value": 75},
                    {"name": "Flag Name 1", "value": 100},
                ],
            },
            "approved": {
                "count": 2,
                "auto": 26,
                "manual": 50,
                "options": [
                    {"name": "Completed", "value": 25},
                    {"name": "Duplicate", "value": 50},
                    {"name": "Over limit", "value": 75},
                    {"name": "Incomplete", "value": 100},
                ],
            },
            "rejected": {
                "count": 2,
                "options": [
                    {"name": "Location", "value": 25},
                    {"name": "Form Duration", "value": 50},
                    {"name": "Photos", "value": 75},
                    {"name": "Flag Name 1", "value": 100},
                ],
            },
        },
        {
            "index": 1,
            "worker": {"id": "UV23WX45YZ67", "name": "Isabella Carter"},
            "indicator": "orange-600",
            "lastActive": "9hr ago",
            "payment_units": "Name of the Payment Units",
            "started": "12-Aug-2025",
            "delivered": {
                "count": 2,
                "options": [
                    {"name": "Completed", "value": 25},
                    {"name": "Duplicate", "value": 50},
                    {"name": "Over Limit", "value": 75},
                    {"name": "Incomplete", "value": 100},
                ],
            },
            "flagged": {
                "count": 2,
                "options": [
                    {"name": "Location", "value": 25},
                    {"name": "Form Duration", "value": 50},
                    {"name": "Photos", "value": 75},
                    {"name": "Flag Name 1", "value": 100},
                ],
            },
            "approved": {
                "count": 2,
                "auto": 26,
                "manual": 50,
                "options": [
                    {"name": "Completed", "value": 25},
                    {"name": "Duplicate", "value": 50},
                    {"name": "Over limit", "value": 75},
                    {"name": "Incomplete", "value": 100},
                ],
            },
            "rejected": {
                "count": 2,
                "options": [
                    {"name": "Location", "value": 25},
                    {"name": "Form Duration", "value": 50},
                    {"name": "Photos", "value": 75},
                    {"name": "Flag Name 1", "value": 100},
                ],
            },
        },
        {
            "index": 1,
            "worker": {"id": "UV23WX45YZ67", "name": "Isabella Carter"},
            "indicator": "orange-600",
            "lastActive": "9hr ago",
            "payment_units": "Name of the Payment Units",
            "started": "12-Aug-2025",
            "delivered": {
                "count": 2,
                "options": [
                    {"name": "Completed", "value": 25},
                    {"name": "Duplicate", "value": 50},
                    {"name": "Over Limit", "value": 75},
                    {"name": "Incomplete", "value": 100},
                ],
            },
            "flagged": {
                "count": 2,
                "options": [
                    {"name": "Location", "value": 25},
                    {"name": "Form Duration", "value": 50},
                    {"name": "Photos", "value": 75},
                    {"name": "Flag Name 1", "value": 100},
                ],
            },
            "approved": {
                "count": 2,
                "auto": 26,
                "manual": 50,
                "options": [
                    {"name": "Completed", "value": 25},
                    {"name": "Duplicate", "value": 50},
                    {"name": "Over limit", "value": 75},
                    {"name": "Incomplete", "value": 100},
                ],
            },
            "rejected": {
                "count": 2,
                "options": [
                    {"name": "Location", "value": 25},
                    {"name": "Form Duration", "value": 50},
                    {"name": "Photos", "value": 75},
                    {"name": "Flag Name 1", "value": 100},
                ],
            },
        },
        {
            "index": 1,
            "worker": {"id": "UV23WX45YZ67", "name": "Isabella Carter"},
            "indicator": "orange-600",
            "lastActive": "9hr ago",
            "payment_units": "Name of the Payment Units",
            "started": "12-Aug-2025",
            "delivered": {
                "count": 2,
                "options": [
                    {"name": "Completed", "value": 25},
                    {"name": "Duplicate", "value": 50},
                    {"name": "Over Limit", "value": 75},
                    {"name": "Incomplete", "value": 100},
                ],
            },
            "flagged": {
                "count": 2,
                "options": [
                    {"name": "Location", "value": 25},
                    {"name": "Form Duration", "value": 50},
                    {"name": "Photos", "value": 75},
                    {"name": "Flag Name 1", "value": 100},
                ],
            },
            "approved": {
                "count": 2,
                "auto": 26,
                "manual": 50,
                "options": [
                    {"name": "Completed", "value": 25},
                    {"name": "Duplicate", "value": 50},
                    {"name": "Over limit", "value": 75},
                    {"name": "Incomplete", "value": 100},
                ],
            },
            "rejected": {
                "count": 2,
                "options": [
                    {"name": "Location", "value": 25},
                    {"name": "Form Duration", "value": 50},
                    {"name": "Photos", "value": 75},
                    {"name": "Flag Name 1", "value": 100},
                ],
            },
        },
        {
            "index": 1,
            "worker": {"id": "UV23WX45YZ67", "name": "Isabella Carter"},
            "indicator": "orange-600",
            "lastActive": "9hr ago",
            "payment_units": "Name of the Payment Units",
            "started": "12-Aug-2025",
            "delivered": {
                "count": 2,
                "options": [
                    {"name": "Completed", "value": 25},
                    {"name": "Duplicate", "value": 50},
                    {"name": "Over Limit", "value": 75},
                    {"name": "Incomplete", "value": 100},
                ],
            },
            "flagged": {
                "count": 2,
                "options": [
                    {"name": "Location", "value": 25},
                    {"name": "Form Duration", "value": 50},
                    {"name": "Photos", "value": 75},
                    {"name": "Flag Name 1", "value": 100},
                ],
            },
            "approved": {
                "count": 2,
                "auto": 26,
                "manual": 50,
                "options": [
                    {"name": "Completed", "value": 25},
                    {"name": "Duplicate", "value": 50},
                    {"name": "Over limit", "value": 75},
                    {"name": "Incomplete", "value": 100},
                ],
            },
            "rejected": {
                "count": 2,
                "options": [
                    {"name": "Location", "value": 25},
                    {"name": "Form Duration", "value": 50},
                    {"name": "Photos", "value": 75},
                    {"name": "Flag Name 1", "value": 100},
                ],
            },
        },
        {
            "index": 1,
            "worker": {"id": "UV23WX45YZ67", "name": "Isabella Carter"},
            "indicator": "orange-600",
            "lastActive": "9hr ago",
            "payment_units": "Name of the Payment Units",
            "started": "12-Aug-2025",
            "delivered": {
                "count": 2,
                "options": [
                    {"name": "Completed", "value": 25},
                    {"name": "Duplicate", "value": 50},
                    {"name": "Over Limit", "value": 75},
                    {"name": "Incomplete", "value": 100},
                ],
            },
            "flagged": {
                "count": 2,
                "options": [
                    {"name": "Location", "value": 25},
                    {"name": "Form Duration", "value": 50},
                    {"name": "Photos", "value": 75},
                    {"name": "Flag Name 1", "value": 100},
                ],
            },
            "approved": {
                "count": 2,
                "auto": 26,
                "manual": 50,
                "options": [
                    {"name": "Completed", "value": 25},
                    {"name": "Duplicate", "value": 50},
                    {"name": "Over limit", "value": 75},
                    {"name": "Incomplete", "value": 100},
                ],
            },
            "rejected": {
                "count": 2,
                "options": [
                    {"name": "Location", "value": 25},
                    {"name": "Form Duration", "value": 50},
                    {"name": "Photos", "value": 75},
                    {"name": "Flag Name 1", "value": 100},
                ],
            },
        },
        {
            "index": 1,
            "worker": {"id": "UV23WX45YZ67", "name": "Isabella Carter"},
            "indicator": "orange-600",
            "lastActive": "9hr ago",
            "payment_units": "Name of the Payment Units",
            "started": "12-Aug-2025",
            "delivered": {
                "count": 2,
                "options": [
                    {"name": "Completed", "value": 25},
                    {"name": "Duplicate", "value": 50},
                    {"name": "Over Limit", "value": 75},
                    {"name": "Incomplete", "value": 100},
                ],
            },
            "flagged": {
                "count": 2,
                "options": [
                    {"name": "Location", "value": 25},
                    {"name": "Form Duration", "value": 50},
                    {"name": "Photos", "value": 75},
                    {"name": "Flag Name 1", "value": 100},
                ],
            },
            "approved": {
                "count": 2,
                "auto": 26,
                "manual": 50,
                "options": [
                    {"name": "Completed", "value": 25},
                    {"name": "Duplicate", "value": 50},
                    {"name": "Over limit", "value": 75},
                    {"name": "Incomplete", "value": 100},
                ],
            },
            "rejected": {
                "count": 2,
                "options": [
                    {"name": "Location", "value": 25},
                    {"name": "Form Duration", "value": 50},
                    {"name": "Photos", "value": 75},
                    {"name": "Flag Name 1", "value": 100},
                ],
            },
        }
    ]
<<<<<<< HEAD
    opportunity = get_opportunity_or_404(opp_id,org_slug)
    data= get_annotated_opportunity_access_deliver_status(opportunity)
    table = WorkerDeliveryTable (data)
=======


    table = WorkerDeliveryTable(data)
>>>>>>> 7a52bb09
    return render(request, "tailwind/pages/worker_delivery.html", {"table": table})


def pay_worker(request, org_slug=None, opp_id=None):

    data = [
    {
        "index": 1,
        "worker": "Worker 1",
        "unpaid": "$ 4,780",
        "toBePaid": "4,780",
        "paymentDate": "2025-08-12"
    },
    {
        "index": 2,
        "worker": "Worker 2",
        "unpaid": "$ 3,500",
        "toBePaid": "3,500",
        "paymentDate": "15-Aug-2025"
    },
    {
        "index": 3,
        "worker": "Worker 3",
        "unpaid": "$ 2,950",
        "toBePaid": "2,950",
        "paymentDate": "18-Aug-2025"
    },
    {
        "index": 4,
        "worker": "Worker 4",
        "unpaid": "$ 5,600",
        "toBePaid": "5,600",
        "paymentDate": "20-Aug-2025"
    },
    {
        "index": 5,
        "worker": "Worker 5",
        "unpaid": "$ 6,120",
        "toBePaid": "6,120",
        "paymentDate": "22-Aug-2025"
    },
    {
        "index": 6,
        "worker": "Worker 6",
        "unpaid": "$ 4,300",
        "toBePaid": "4,300",
        "paymentDate": "25-Aug-2025"
    },
    {
        "index": 7,
        "worker": "Worker 7",
        "unpaid": "$ 3,950",
        "toBePaid": "3,950",
        "paymentDate": "28-Aug-2025"
    },
    {
        "index": 8,
        "worker": "Worker 8",
        "unpaid": "$ 2,800",
        "toBePaid": "2,800",
        "paymentDate": "30-Aug-2025"
    },
    {
        "index": 9,
        "worker": "Worker 9",
        "unpaid": "$ 3,600",
        "toBePaid": "3,600",
        "paymentDate": "02-Sep-2025"
    },
    {
        "index": 10,
        "worker": "Worker 10",
        "unpaid": "$ 4,200",
        "toBePaid": "4,200",
        "paymentDate": "05-Sep-2025"
    },
    {
        "index": 11,
        "worker": "Worker 11",
        "unpaid": "$ 7,000",
        "toBePaid": "7,000",
        "paymentDate": "08-Sep-2025"
    },
    {
        "index": 12,
        "worker": "Worker 12",
        "unpaid": "$ 5,500",
        "toBePaid": "5,500",
        "paymentDate": "10-Sep-2025"
    },
    {
        "index": 13,
        "worker": "Worker 13",
        "unpaid": "$ 6,900",
        "toBePaid": "6,900",
        "paymentDate": "12-Sep-2025"
    },
    {
        "index": 14,
        "worker": "Worker 14",
        "unpaid": "$ 8,100",
        "toBePaid": "8,100",
        "paymentDate": "15-Sep-2025"
    },
    {
        "index": 15,
        "worker": "Worker 15",
        "unpaid": "$ 3,300",
        "toBePaid": "3,300",
        "paymentDate": "18-Sep-2025"
    },
    {
        "index": 16,
        "worker": "Worker 16",
        "unpaid": "$ 4,500",
        "toBePaid": "4,500",
        "paymentDate": "20-Sep-2025"
    },
    {
        "index": 17,
        "worker": "Worker 17",
        "unpaid": "$ 5,300",
        "toBePaid": "5,300",
        "paymentDate": "22-Sep-2025"
    },
    {
        "index": 18,
        "worker": "Worker 18",
        "unpaid": "$ 6,000",
        "toBePaid": "6,000",
        "paymentDate": "25-Sep-2025"
    },
    {
        "index": 19,
        "worker": "Worker 19",
        "unpaid": "$ 7,800",
        "toBePaid": "7,800",
        "paymentDate": "28-Sep-2025"
    },
    {
        "index": 20,
        "worker": "Worker 20",
        "unpaid": "$ 9,000",
        "toBePaid": "9,000",
        "paymentDate": "30-Sep-2025"
    }
]

    table = PayWorker(data)

    return render(request, "tailwind/components/tables/table.html",{ "table": table})

def worker_main(request, org_slug=None, opp_id=None):
<<<<<<< HEAD
    opportunity = get_opportunity_or_404(opp_id, org_slug)
    data = get_worker_table_data(opportunity)
    table = WorkerStatusTable(data)
=======
    data = [
        {"index": 1, "worker": {"id": "UV23WX45YZ67", "name": "Isabella Carter"}, "indicator": "green-600", "lastActive": "22-Aug-2025", "inviteDate": "22-Aug-2025", "startedLearn": "22-Aug-2025", "completedLearn": "22-Aug-2025", "daysToCompleteLearn": "3 days", "firstDeliveryDate": "25-Aug-2025", "daysToStartDelivery": "3 days"},
        {"index": 2, "worker": {"id": "AB34YZ56LM90", "name": "John Doe"}, "indicator": "blue-500", "lastActive": "23-Aug-2025", "inviteDate": "23-Aug-2025", "startedLearn": "23-Aug-2025", "completedLearn": "23-Aug-2025", "daysToCompleteLearn": "3 days", "firstDeliveryDate": "26-Aug-2025", "daysToStartDelivery": "3 days"},
        {"index": 3, "worker": {"id": "BC45KL67OP89", "name": "Emma Smith"}, "indicator": "red-700", "lastActive": "24-Aug-2025", "inviteDate": "24-Aug-2025", "startedLearn": "24-Aug-2025", "completedLearn": "24-Aug-2025", "daysToCompleteLearn": "3 days", "firstDeliveryDate": "27-Aug-2025", "daysToStartDelivery": "3 days"},
        {"index": 4, "worker": {"id": "CD56MN78QR12", "name": "Michael Johnson"}, "indicator": "yellow-300", "lastActive": "25-Aug-2025", "inviteDate": "25-Aug-2025", "startedLearn": "25-Aug-2025", "completedLearn": "25-Aug-2025", "daysToCompleteLearn": "3 days", "firstDeliveryDate": "28-Aug-2025", "daysToStartDelivery": "3 days"},
        {"index": 5, "worker": {"id": "EF67OP89RS23", "name": "Sophia Brown"}, "indicator": "orange-500", "lastActive": "26-Aug-2025", "inviteDate": "26-Aug-2025", "startedLearn": "26-Aug-2025", "completedLearn": "26-Aug-2025", "daysToCompleteLearn": "3 days", "firstDeliveryDate": "29-Aug-2025", "daysToStartDelivery": "3 days"},
        {"index": 6, "worker": {"id": "GH78QR90ST34", "name": "Daniel Lee"}, "indicator": "green-700", "lastActive": "27-Aug-2025", "inviteDate": "27-Aug-2025", "startedLearn": "27-Aug-2025", "completedLearn": "27-Aug-2025", "daysToCompleteLearn": "3 days", "firstDeliveryDate": "30-Aug-2025", "daysToStartDelivery": "3 days"},
        {"index": 7, "worker": {"id": "IJ89ST01UV45", "name": "Olivia Harris"}, "indicator": "purple-400", "lastActive": "28-Aug-2025", "inviteDate": "28-Aug-2025", "startedLearn": "28-Aug-2025", "completedLearn": "28-Aug-2025", "daysToCompleteLearn": "3 days", "firstDeliveryDate": "31-Aug-2025", "daysToStartDelivery": "3 days"},
        {"index": 8, "worker": {"id": "KL90UV12WX56", "name": "James Wilson"}, "indicator": "blue-400", "lastActive": "29-Aug-2025", "inviteDate": "29-Aug-2025", "startedLearn": "29-Aug-2025", "completedLearn": "29-Aug-2025", "daysToCompleteLearn": "3 days", "firstDeliveryDate": "01-Sep-2025", "daysToStartDelivery": "3 days"},
        {"index": 9, "worker": {"id": "MN01VW23XY67", "name": "Charlotte Scott"}, "indicator": "pink-500", "lastActive": "30-Aug-2025", "inviteDate": "30-Aug-2025", "startedLearn": "30-Aug-2025", "completedLearn": "30-Aug-2025", "daysToCompleteLearn": "3 days", "firstDeliveryDate": "02-Sep-2025", "daysToStartDelivery": "3 days"},
        {"index": 10, "worker": {"id": "OP12XY34ZA89", "name": "William Moore"}, "indicator": "cyan-600", "lastActive": "31-Aug-2025", "inviteDate": "31-Aug-2025", "startedLearn": "31-Aug-2025", "completedLearn": "31-Aug-2025", "daysToCompleteLearn": "3 days", "firstDeliveryDate": "03-Sep-2025", "daysToStartDelivery": "3 days"},
        {"index": 11, "worker": {"id": "QR23YZ45AB01", "name": "Ava Clark"}, "indicator": "brown-700", "lastActive": "01-Sep-2025", "inviteDate": "01-Sep-2025", "startedLearn": "01-Sep-2025", "completedLearn": "01-Sep-2025", "daysToCompleteLearn": "3 days", "firstDeliveryDate": "04-Sep-2025", "daysToStartDelivery": "3 days"},
        {"index": 12, "worker": {"id": "ST34AB56CD12", "name": "Lucas Lewis"}, "indicator": "teal-500", "lastActive": "02-Sep-2025", "inviteDate": "02-Sep-2025", "startedLearn": "02-Sep-2025", "completedLearn": "02-Sep-2025", "daysToCompleteLearn": "3 days", "firstDeliveryDate": "05-Sep-2025", "daysToStartDelivery": "3 days"},
        {"index": 13, "worker": {"id": "UV45BC67EF23", "name": "Amelia Walker"}, "indicator": "grey-400", "lastActive": "03-Sep-2025", "inviteDate": "03-Sep-2025", "startedLearn": "03-Sep-2025", "completedLearn": "03-Sep-2025", "daysToCompleteLearn": "3 days", "firstDeliveryDate": "06-Sep-2025", "daysToStartDelivery": "3 days"},
        {"index": 14, "worker": {"id": "WX56DE78FG34", "name": "Mason Allen"}, "indicator": "lime-500", "lastActive": "04-Sep-2025", "inviteDate": "04-Sep-2025", "startedLearn": "04-Sep-2025", "completedLearn": "04-Sep-2025", "daysToCompleteLearn": "3 days", "firstDeliveryDate": "07-Sep-2025", "daysToStartDelivery": "3 days"},
        {"index": 15, "worker": {"id": "YZ67FG89HI45", "name": "Ethan Harris"}, "indicator": "indigo-600", "lastActive": "05-Sep-2025", "inviteDate": "05-Sep-2025", "startedLearn": "05-Sep-2025", "completedLearn": "05-Sep-2025", "daysToCompleteLearn": "3 days", "firstDeliveryDate": "08-Sep-2025", "daysToStartDelivery": "3 days"}
    ]



    table = WorkerMainTable(data)
>>>>>>> 7a52bb09
    return render(request, "tailwind/pages/worker_main.html",{ "table": table})


def payment_history(request, org_slug=None, opp_id=None):

    data = [
  {
    "date": "01-Mar-2024",
    "time": "08:30 AM",
    "title": "By Network Manager",
    "status": "Paid",
    "amount": "$3,500",
    "workers": 50
  },
  {
    "date": "02-Mar-2024",
    "time": "09:15 AM",
    "title": "By Network Manager",
    "status": "Failed",
    "amount": "$1,200",
    "workers": 30
  },
  {
    "date": "03-Mar-2024",
    "time": "10:00 AM",
    "title": "By Network Manager",
    "status": "Paid",
    "amount": "$4,000",
    "workers": 60
  },
  {
    "date": "04-Mar-2024",
    "time": "11:45 AM",
    "title": "By Network Manager",
    "status": "Paid",
    "amount": "$2,800",
    "workers": 40
  },
  {
    "date": "05-Mar-2024",
    "time": "12:30 PM",
    "title": "By Network Manager",
    "status": "Failed",
    "amount": "$1,000",
    "workers": 20
  },
  {
    "date": "06-Mar-2024",
    "time": "01:00 PM",
    "title": "By Network Manager",
    "status": "Paid",
    "amount": "$5,000",
    "workers": 75
  },
  {
    "date": "07-Mar-2024",
    "time": "02:45 PM",
    "title": "By Network Manager",
    "status": "Failed",
    "amount": "$900",
    "workers": 15
  },
  {
    "date": "08-Mar-2024",
    "time": "03:30 PM",
    "title": "By Network Manager",
    "status": "Paid",
    "amount": "$6,200",
    "workers": 90
  },
  {
    "date": "09-Mar-2024",
    "time": "04:15 PM",
    "title": "By Network Manager",
    "status": "Paid",
    "amount": "$3,800",
    "workers": 55
  },
  {
    "date": "10-Mar-2024",
    "time": "05:00 PM",
    "title": "By Network Manager",
    "status": "Failed",
    "amount": "$1,500",
    "workers": 25
  },
  {
    "date": "08-Mar-2024",
    "time": "03:30 PM",
    "title": "By Network Manager",
    "status": "Paid",
    "amount": "$6,200",
    "workers": 90
  },
  {
    "date": "09-Mar-2024",
    "time": "04:15 PM",
    "title": "By Network Manager",
    "status": "Paid",
    "amount": "$3,800",
    "workers": 55
  },
  {
    "date": "10-Mar-2024",
    "time": "05:00 PM",
    "title": "By Network Manager",
    "status": "Failed",
    "amount": "$1,500",
    "workers": 25
  },
  {
    "date": "08-Mar-2024",
    "time": "03:30 PM",
    "title": "By Network Manager",
    "status": "Paid",
    "amount": "$6,200",
    "workers": 90
  },
  {
    "date": "09-Mar-2024",
    "time": "04:15 PM",
    "title": "By Network Manager",
    "status": "Paid",
    "amount": "$3,800",
    "workers": 55
  },
  {
    "date": "10-Mar-2024",
    "time": "05:00 PM",
    "title": "By Network Manager",
    "status": "Failed",
    "amount": "$1,500",
    "workers": 25
  }
]

    return render(request, "opportunity/tailwind/components/payment_history.html", {"data": data})

def worker_flagged_table(request,org_slug=None,opp_id=None):
    data = [
        {"index": i+1, "time": "14:56", "entity_name": "Viollo Maeya", "flags": ['Location','Form Duration','Photos'], "reportIcons": ['flag']}
        for i in range(25)
    ]
    table = FlaggedWorkerTable(data)
    return render(request, "tailwind/components/worker_page/table.html", {"table": table})

def worker_review_table(request,org_slug=None,opp_id=None):
    data = [
        {"index": i+1, "time": "14:56", "entity_name": "Viollo Maeya", "flags": ['Location','Form Duration','Photos'],
         "last_activity": "12 Aug 2025", "reportIcons": ['pending','partial']}
        for i in range(25)
    ]
    table = CommonWorkerTable(data)
    return render(request, "tailwind/components/worker_page/table.html", {"table": table})

def worker_revalidate_table(request,org_slug=None,opp_id=None):
    data = [
        {"index": i+1, "time": "14:56", "entity_name": "Viollo Maeya", "flags": ['Location','Form Duration','Photos'],
         "last_activity": "12 Aug 2025", "reportIcons": ['reject','partial']}
        for i in range(25)
    ]
    table = CommonWorkerTable(data)
    return render(request, "tailwind/components/worker_page/table.html", {"table": table})

def worker_approved_table(request,org_slug=None,opp_id=None):
    data = [
        {"index": i+1, "time": "14:56", "entity_name": "Viollo Maeya", "flags": ['Location','Form Duration','Photos'],
         "last_activity": "12 Aug 2025", "reportIcons": ['accept','approved']}
        for i in range(25)
    ]
    table = CommonWorkerTable(data)
    return render(request, "tailwind/components/worker_page/table.html", {"table": table})

def worker_rejected_table(request,org_slug=None,opp_id=None):
    data = [
        {"index": i+1, "time": "14:56", "entity_name": "Viollo Maeya", "flags": ['Location','Form Duration','Photos'],
         "last_activity": "12 Aug 2025", "reportIcons": ['reject','cancelled']}
        for i in range(25)
    ]
    table = CommonWorkerTable(data)
    return render(request, "tailwind/components/worker_page/table.html", {"table": table})

def worker_all_table(request,org_slug=None,opp_id=None):
    # Possible icon combinations for the all table
    icon_options = [
        ['cancelled','partial'],
        ['pending','reject'],
        ['accept','approved'],
        ['reject','partial'],
        ['pending','partial'],
        ['flag'],
        ['approved'],
        ['cancelled']
    ]

    data = [
        {
            "index": i+1,
            "date": "12 Jul, 2024",
            "time": "14:56",
            "entity_name": "Viollo Maeya",
            "flags": ['Location','Form Duration','Photos'],
            "last_activity": "12 Aug 2025",
            "reportIcons": icon_options[i % len(icon_options)]  # Cycle through icon options
        }
        for i in range(25)
    ]
    table = AllWorkerTable(data)
    return render(request, "tailwind/components/worker_page/table.html", {"table": table})
def my_organization(request, org_slug=None, opp_id=None):
     return render(request, "tailwind/pages/my_organization.html", {"header_title": "My Organization"})

def my_organization_members_table(request, org_slug=None, opp_id=None):
    data = [
        {"index": 1, "member": "John Doe", "status": "active", "email": "5A0oR@example.com", "addedOn": "12-Jul-2025", "addedBy": "John Doe", "role": "Admin"},
        {"index": 2, "member": "Jane Smith", "status": "inactive", "email": "jane.smith@example.com", "addedOn": "15-Jul-2025", "addedBy": "John Doe", "role": "User"},
        {"index": 3, "member": "Alice Brown", "status": "active", "email": "alice.brown@example.com", "addedOn": "20-Jul-2025", "addedBy": "John Doe", "role": "Manager"},
        {"index": 4, "member": "Bob Johnson", "status": "active", "email": "bob.johnson@example.com", "addedOn": "21-Jul-2025", "addedBy": "Jane Smith", "role": "User"},
        {"index": 5, "member": "Charlie Davis", "status": "inactive", "email": "charlie.davis@example.com", "addedOn": "22-Jul-2025", "addedBy": "Alice Brown", "role": "Admin"},
        {"index": 6, "member": "David Lee", "status": "active", "email": "david.lee@example.com", "addedOn": "23-Jul-2025", "addedBy": "Bob Johnson", "role": "Manager"},
        {"index": 7, "member": "Eva Green", "status": "inactive", "email": "eva.green@example.com", "addedOn": "25-Jul-2025", "addedBy": "David Lee", "role": "User"},
        {"index": 8, "member": "Frank White", "status": "active", "email": "frank.white@example.com", "addedOn": "28-Jul-2025", "addedBy": "Eva Green", "role": "Admin"},
        {"index": 9, "member": "Grace King", "status": "active", "email": "grace.king@example.com", "addedOn": "30-Jul-2025", "addedBy": "Frank White", "role": "Manager"},
        {"index": 10, "member": "Hannah Scott", "status": "inactive", "email": "hannah.scott@example.com", "addedOn": "01-Aug-2025", "addedBy": "Grace King", "role": "User"},
        {"index": 11, "member": "Ian Harris", "status": "active", "email": "ian.harris@example.com", "addedOn": "05-Aug-2025", "addedBy": "Hannah Scott", "role": "Admin"},
        {"index": 12, "member": "Jack Thomas", "status": "inactive", "email": "jack.thomas@example.com", "addedOn": "07-Aug-2025", "addedBy": "Ian Harris", "role": "User"},
        {"index": 13, "member": "Katherine Adams", "status": "active", "email": "katherine.adams@example.com", "addedOn": "10-Aug-2025", "addedBy": "Jack Thomas", "role": "Manager"},
        {"index": 14, "member": "Liam Carter", "status": "inactive", "email": "liam.carter@example.com", "addedOn": "12-Aug-2025", "addedBy": "Katherine Adams", "role": "Admin"},
        {"index": 15, "member": "Monica Clark", "status": "active", "email": "monica.clark@example.com", "addedOn": "15-Aug-2025", "addedBy": "Liam Carter", "role": "User"},
        {"index": 16, "member": "Nathaniel Walker", "status": "active", "email": "nathaniel.walker@example.com", "addedOn": "17-Aug-2025", "addedBy": "Monica Clark", "role": "Manager"},
        {"index": 17, "member": "Olivia Hall", "status": "inactive", "email": "olivia.hall@example.com", "addedOn": "20-Aug-2025", "addedBy": "Nathaniel Walker", "role": "User"},
        {"index": 18, "member": "Paul Allen", "status": "active", "email": "paul.allen@example.com", "addedOn": "22-Aug-2025", "addedBy": "Olivia Hall", "role": "Admin"},
        {"index": 19, "member": "Quincy Adams", "status": "active", "email": "quincy.adams@example.com", "addedOn": "25-Aug-2025", "addedBy": "Paul Allen", "role": "Manager"},
        {"index": 20, "member": "Rachel Young", "status": "inactive", "email": "rachel.young@example.com", "addedOn": "28-Aug-2025", "addedBy": "Quincy Adams", "role": "User"}
    ]

    table = MyOrganizationMembersTable(data)
    return render(request, "tailwind/components/tables/index_selectable_table.html",{ "table": table})

def opportunity_worker_learn_progress(request, org_slug=None, opp_id=None):
    user_kpi = [
           {"name":"<span class='font-medium'>Total Time</span> Learning", "icon":"book-open-cover","count":"19hr 12min" },
    ]
    data = [
        {
            "index": 1,
            "moduleName": "Module 1",
            "dateCompleted": "12-Aug-2025",
            "timeCompleted": "14:56",
            "duration": "19hr 12min",
        },
        {
            "index": 2,
            "moduleName": "Module 2",
            "dateCompleted": "12-Aug-2025",
            "timeCompleted": "14:56",
            "duration": "19hr 12min",
        },
        {
            "index": 3,
            "moduleName": "Module 3",
            "dateCompleted": "12-Aug-2025",
            "timeCompleted": "14:56",
            "duration": "19hr 12min",
        },
        {
            "index": 4,
            "moduleName": "Module 4",
            "dateCompleted": "12-Aug-2025",
            "timeCompleted": "14:56",
            "duration": "19hr 12min",
        },
    ]
    table = OpportunityWorkerLearnProgressTable(data)
    return render(request, "tailwind/pages/opportunity_worker_extended.html", {"header_title": "Worker", "kpi":user_kpi, "tab_name": "Learn Progress", "table": table })


def opportunity_worker_payment(request, org_slug=None, opp_id=None):
    user_kpi = [
           {"name":"<span class='font-medium'>Accrued</span> Payment", "icon":"money-bill-wave","count":"$4,780" },
           {"name":"<span class='font-medium'>Due</span> Payment", "icon":"timer","count":"$1,780", "dropdown":"True" },
           {"name":"<span class='font-medium'>Paid</span> Payment", "icon":"hand-holding-dollar","count":"$3,000", "dropdown":"True" },
    ]
    data = [
        {
            "index": 1,
            "amountPaid": "$4,800",
            "dateCompleted": "12-Aug-2025",
            "timeCompleted": "14:56",
        },
        {
            "index": 2,
            "amountPaid": "$4,800",
            "dateCompleted": "12-Aug-2025",
            "timeCompleted": "14:56",
        },
        {
            "index": 3,
            "amountPaid": "$4,800",
            "dateCompleted": "12-Aug-2025",
            "timeCompleted": "14:56",
        },
        {
            "index": 4,
            "amountPaid": "$4,800",
            "dateCompleted": "12-Aug-2025",
            "timeCompleted": "14:56",
        },
    ]
    table = OpportunityWorkerPaymentTable(data)
<<<<<<< HEAD
    return render(request, "tailwind/pages/opportunity_worker_extended.html", {"header_title": "Worker", "kpi":user_kpi, "tab_name": "Payment", "table": table })
=======
    return render(request, "tailwind/pages/opportunity_worker_extended.html", {"header_title": "Worker", "kpi":user_kpi, "tab_name": "Payment", "table": table })



class OpportunityListView(OrganizationUserMixin, SingleTableMixin, TemplateView):
    template_name = "tailwind/pages/opportunities_list.html"
    table_class = OpportunitiesListViewTable
    paginate_by = 15

    allowed_sort_columns = [
        'program',
        'start_date',
        'end_date',
        'pending_invites',
        'inactive_workers',
        'pending_approvals',
        'payments_due',
        'status'
    ]

    def get_table_data(self):
        org = self.request.org
        return get_opportunity_list_data(org)

    def get_validated_order_by(self):
        requested_order = self.request.GET.get('sort', 'start_date')

        is_descending = requested_order.startswith('-')
        column = requested_order[1:] if is_descending else requested_order
        return requested_order if column in self.allowed_sort_columns else 'start_date'

    def get_table(self, **kwargs):
        table = super().get_table(**kwargs)

        validated_order = self.get_validated_order_by()

        if validated_order:
            table.order_by = validated_order
        else:
            table.order_by = ("-status", "start_date", "end_date")

        return table


def opportunity_dashboard(request, org_slug=None, opp_id=None):
    opp = get_opportunity_dashboard_data(opp_id=2).first()

    learn_module_count = LearnModule.objects.filter(app=opp.learn_app).count()
    deliver_unit_count = DeliverUnit.objects.filter(app=opp.deliver_app).count()
    payment_unit_count = opp.paymentunit_set.count()

    path = ['opportunities', opp.name]

    opp_resource_counts = [
        {"name": "Learn App", "count": learn_module_count, "icon": "fa-book-open-cover"},
        {"name": "Delivery App", "count": deliver_unit_count, "icon": "fa-clipboard-check"},
        {"name": "Payments Units", "count": payment_unit_count, "icon": "fa-hand-holding-dollar"},
    ]

    opp_basic_details = [
        {
            "name": "Delivery Type",
            "count": opp.delivery_type.name,
            "icon": "file-check",
            "color": "",
        },
        {
            "name": "Start Date",
            "count": opp.start_date,
            "icon": "calendar-range",
            "color": "",
        },
        {
            "name": "End Date",
            "count": opp.end_date or '--',
            "icon": "arrow-right",
            "color": "",
        },
        {
            "name": "Total Workers",
            "count": opp.number_of_users,
            "icon": "users",
            "color": "brand-mango",
        },
        {
            "name": "Total Service Deliveries",
            "count": opp.allotted_visits,
            "icon": "gears",
            "color": "",
        },
        {
            "name": "Worker Budget",
            "count": opp.total_budget,
            "icon": "money-bill",
            "color": "",
        },
    ]

    opp_stats = [
        {
            "title": "Workers",
            "sub_heading": "Active Yesterday",
            "value": opp.deliveries_from_yesterday,
            "panels": [
                {"icon": "fa-user-group", "name": "Workers", "status": "Invited", "value": opp.workers_invited},
                {"icon": "fa-user-check", "name": "Workers", "status": "Yet to Accept Invitation",
                 "value": opp.pending_invites},
                {
                    "icon": "fa-clipboard-list",
                    "name": "Workers",
                    "status": "Inactive last 3 days",
                    "value": opp.inactive_workers,
                    "type": "2",
                },
            ],
        },

        {
            "title": "Deliveries",
            "sub_heading": "Last Delivery",
            "value": opp.most_recent_delivery or "--",
            "panels": [
                {
                    "icon": "fa-clipboard-list-check",
                    "name": "Deliveries",
                    "status": "Total",
                    "value": opp.total_deliveries,
                    "incr": opp.deliveries_from_yesterday,
                },
                {
                    "icon": "fa-clipboard-list-check",
                    "name": "Deliveries",
                    "status": "Awaiting Flag Review",
                    "value": opp.flagged_deliveries_waiting_for_review,
                },
            ],
        },
        {
            "title": "Worker Payments",
            "sub_heading": "Last Payment ",
            "value": opp.recent_payment or "--",
            "panels": [
                {
                    "icon": "fa-hand-holding-dollar",
                    "name": "Payments",
                    "status": "Earned",
                    "value": opp.total_accrued,
                    "incr": "6",  # TO-DO
                },
                {"icon": "fa-light", "name": "Payments", "status": "Due", "value": opp.payments_due},
            ],
        },

    ]

    worker_progress = [
        {"title": "Daily Active Workers",
         "progress": [{"title": "Maximum", "total": opp.maximum_visit_in_a_day, "value": opp.maximum_visit_in_a_day,
                       "badge_type": False},
                      {"title": "Average", "total": opp.average_visits_per_day, "value": opp.average_visits_per_day,
                       "badge_type": False}]},
        {"title": "Service Deliveries",
         "progress": [
             {"title": "Verified", "total": opp.total_deliveries, "value": opp.approved_deliveries, "badge_type": True},
             {"title": "Rejected", "total": opp.total_deliveries, "value": opp.rejected_deliveries,
              "badge_type": True}]},
        {"title": "Payments to Workers",
         "progress": [{"title": "Earned", "total": opp.total_budget, "value": opp.total_accrued, "badge_type": True},
                      {"title": "Paid", "total": opp.total_accrued, "value": opp.total_paid, "badge_type": True}]},
    ]

    funnel_progress = [
        {"index": 1, "stage": "invited", "count": opp.workers_invited, "icon": "envelope"},
        {"index": 2, "stage": "Accepted", "count": opp.workers_invited - opp.pending_invites, "icon": "circle-check"},
        {"index": 3, "stage": "Started Learning", "count": opp.started_learning_count, "icon": "book-open-cover"},
        {"index": 4, "stage": "Completed Learning", "count": opp.completed_learning, "icon": "book-blank"},
        {"index": 5, "stage": "Completed Assessment", "count": opp.completed_assessments, "icon": "award-simple"},
        {"index": 6, "stage": "Claimed Job", "count": opp.claimed_job, "icon": "user-check"},
        {"index": 6, "stage": "Started Delivery", "count": opp.started_deleveries, "icon": "house-chimney-user"},
    ]
    return render(
        request,
        "tailwind/pages/opportunities.html",
        {
            "opp_resource_counts": opp_resource_counts,
            "opportunity": opp,
            "opp_basic_details": opp_basic_details,
            "opp_stats": opp_stats,
            "header_title": "Opportunities",
            "funnel_progress": funnel_progress,
            "worker_progress": worker_progress,
            'path': path
        },
    )
>>>>>>> 7a52bb09
<|MERGE_RESOLUTION|>--- conflicted
+++ resolved
@@ -1,31 +1,23 @@
 from django import forms
-<<<<<<< HEAD
-from django.db.models import Max, Min, Case, When, Q, Count, ExpressionWrapper, F, DurationField, Value
-from django.db.models.functions import Coalesce, Greatest, Now, Least
-=======
 from django.db.models import Count
->>>>>>> 7a52bb09
 from django.http import HttpResponse
 from django.shortcuts import redirect, render
 from django.views.generic import TemplateView
 from django_tables2 import SingleTableMixin
 
 from commcare_connect.opportunity.forms import AddBudgetExistingUsersForm
-<<<<<<< HEAD
 from .helpers import get_worker_table_data, get_worker_learn_table_data, get_annotated_opportunity_access_deliver_status
 from .models import OpportunityAccess, CompletedModule
-
-from .tw_tables import InvoicePaymentReportTable, InvoicesListTable, MyOrganizationMembersTable, OpportunitiesListTable, OpportunityWorkerLearnProgressTable, OpportunityWorkerPaymentTable, VisitsTable, WorkerFlaggedTable, WorkerStatusTable, WorkerPaymentsTable, WorkerLearnTable, PayWorker, LearnAppTable, DeliveryAppTable, PaymentAppTable, AddBudgetTable, WorkerDeliveryTable, FlaggedWorkerTable, CommonWorkerTable, AllWorkerTable
-=======
 from .helpers import get_opportunity_list_data, get_opportunity_dashboard_data
 from .models import LearnModule, DeliverUnit, PaymentUnit
 
+from .tw_tables import InvoicePaymentReportTable, InvoicesListTable, MyOrganizationMembersTable, OpportunitiesListTable, OpportunityWorkerLearnProgressTable, OpportunityWorkerPaymentTable, VisitsTable, WorkerFlaggedTable, WorkerStatusTable, WorkerPaymentsTable, WorkerLearnTable, PayWorker, LearnAppTable, DeliveryAppTable, PaymentAppTable, AddBudgetTable, WorkerDeliveryTable, FlaggedWorkerTable, CommonWorkerTable, AllWorkerTable
+from .views import OrganizationUserMixin, get_opportunity_or_404
 from .tw_tables import InvoicePaymentReportTable, InvoicesListTable, MyOrganizationMembersTable, OpportunitiesListTable, \
     OpportunityWorkerLearnProgressTable, OpportunityWorkerPaymentTable, VisitsTable, WorkerFlaggedTable, \
     WorkerMainTable, WorkerPaymentsTable, WorkerLearnTable, PayWorker, LearnAppTable, DeliveryAppTable, PaymentAppTable, \
     AddBudgetTable, WorkerDeliveryTable, FlaggedWorkerTable, CommonWorkerTable, AllWorkerTable, \
     OpportunitiesListViewTable, LearnModuleTable, DeliverUnitTable, OpportunityPaymentUnitTable
->>>>>>> 7a52bb09
 from .views import OrganizationUserMixin, get_opportunity_or_404
 
 
@@ -1951,459 +1943,8 @@
     return render(request, "tailwind/pages/create_opportunity.html", {"data": step})
 
 def worker_learn(request, org_slug=None, opp_id=None):
-<<<<<<< HEAD
     opp = get_opportunity_or_404(opp_id, org_slug)
     data = get_worker_learn_table_data(opp)
-=======
-    data = [
-        {
-            "index": 1,
-            "worker": {"id": "UV23WX45YZ67", "name": "Isabella Carter"},
-            "indicator": "orange-600",
-            "lastActive": "9hr ago",
-            "start_learning": "12-Aug-2025",
-            "modules_completed": "50",
-            "completed_learning": "12-Aug-2025",
-            "assessment":"Passed",
-            "attempts":"4",
-            "learning_hours":"10h 19m"
-
-        },
-        {
-            "index": 2,
-            "worker": {"id": "OP45QR67ST89", "name": "Alexander Nelson"},
-            "indicator": "green-600",
-            "lastActive": "9hr ago",
-            "start_learning": "12-Aug-2025",
-            "modules_completed": "50",
-            "completed_learning": "12-Aug-2025",
-            "assessment":"Passed",
-            "attempts":"4",
-            "learning_hours":"10h 19m"
-        },
-        {
-            "index": 3,
-            "worker": {"id": "IJ78KL12MN34", "name": "Evelyn Adams"},
-            "indicator": "red-600",
-            "lastActive": "95 hr ago",
-            "start_learning": "12-Aug-2025",
-            "modules_completed": "50",
-            "completed_learning": "12-Aug-2025",
-            "assessment":"Passed",
-            "attempts":"4",
-            "learning_hours":"10h 19m"
-        },
-        {
-            "index": 4,
-            "worker": {"id": "GH56IJ78KL90", "name": "Olivia Robinson"},
-            "indicator": "yellow-600",
-            "lastActive": "12hr ago",
-            "start_learning": "12-Aug-2025",
-            "modules_completed": "50",
-            "completed_learning": "12-Aug-2025",
-            "assessment":"Passed",
-            "attempts":"4",
-            "learning_hours":"10h 19m"
-        },
-        {
-            "index": 5,
-            "worker": {"id": "MN23OP45QR67", "name": "Noah Martinez"},
-            "indicator": "gray-600",
-            "lastActive": "24hr ago",
-            "start_learning": "12-Aug-2025",
-            "modules_completed": "50",
-            "completed_learning": "12-Aug-2025",
-            "assessment":"Passed",
-            "attempts":"4",
-            "learning_hours":"10h 19m"
-        },
-        {
-            "index": 6,
-            "worker": {"id": "ST89UV12WX34", "name": "Emma Wilson"},
-            "lastActive": "48hr ago",
-            "start_learning": "12-Aug-2025",
-            "modules_completed": "50",
-            "completed_learning": "12-Aug-2025",
-            "assessment":"Passed",
-            "attempts":"4",
-            "learning_hours":"10h 19m"
-        },
-        {
-            "index": 7,
-            "worker": {"id": "YZ12AB34CD56", "name": "James Smith"},
-            "indicator": "red-600",
-            "lastActive": "72hr ago",
-            "start_learning": "12-Aug-2025",
-            "modules_completed": "50",
-            "completed_learning": "12-Aug-2025",
-            "assessment":"Passed",
-            "attempts":"4",
-            "learning_hours":"10h 19m"
-        },
-        {
-            "index": 8,
-            "worker": {"id": "EF78GH90IJ12", "name": "Sophia Johnson"},
-            "indicator": "orange-600",
-            "lastActive": "24hr ago",
-            "start_learning": "12-Aug-2025",
-            "modules_completed": "50",
-            "completed_learning": "12-Aug-2025",
-            "assessment":"Passed",
-            "attempts":"4",
-            "learning_hours":"10h 19m"
-        },
-        {
-            "index": 9,
-            "worker": {"id": "KL34MN56OP78", "name": "Mason Taylor"},
-            "indicator": "green-600",
-            "lastActive": "96hr ago",
-            "start_learning": "12-Aug-2025",
-            "modules_completed": "50",
-            "completed_learning": "12-Aug-2025",
-            "assessment":"Passed",
-            "attempts":"4",
-            "learning_hours":"10h 19m"
-        },
-        {
-            "index": 10,
-            "worker": {"id": "QR12ST34UV56", "name": "Amelia Brown"},
-            "indicator": "yellow-600",
-            "lastActive": "30hr ago",
-            "start_learning": "12-Aug-2025",
-            "modules_completed": "50",
-            "completed_learning": "12-Aug-2025",
-            "assessment":"Passed",
-            "attempts":"4",
-            "learning_hours":"10h 19m"
-        },
-        {
-            "index": 10,
-            "worker": {"id": "QR12ST34UV56", "name": "Amelia Brown"},
-            "indicator": "yellow-600",
-            "lastActive": "30hr ago",
-            "start_learning": "12-Aug-2025",
-            "modules_completed": "50",
-            "completed_learning": "12-Aug-2025",
-            "assessment":"Passed",
-            "attempts":"4",
-            "learning_hours":"10h 19m"
-        },
-        {
-            "index": 10,
-            "worker": {"id": "QR12ST34UV56", "name": "Amelia Brown"},
-            "indicator": "yellow-600",
-            "lastActive": "30hr ago",
-            "start_learning": "12-Aug-2025",
-            "modules_completed": "50",
-            "completed_learning": "12-Aug-2025",
-            "assessment":"Passed",
-            "attempts":"4",
-            "learning_hours":"10h 19m"
-        },
-        {
-            "index": 10,
-            "worker": {"id": "QR12ST34UV56", "name": "Amelia Brown"},
-            "indicator": "yellow-600",
-            "lastActive": "30hr ago",
-            "start_learning": "12-Aug-2025",
-            "modules_completed": "50",
-            "completed_learning": "12-Aug-2025",
-            "assessment":"Passed",
-            "attempts":"4",
-            "learning_hours":"10h 19m"
-        },
-        {
-            "index": 10,
-            "worker": {"id": "QR12ST34UV56", "name": "Amelia Brown"},
-            "indicator": "yellow-600",
-            "lastActive": "30hr ago",
-            "start_learning": "12-Aug-2025",
-            "modules_completed": "50",
-            "completed_learning": "12-Aug-2025",
-            "assessment":"Passed",
-            "attempts":"4",
-            "learning_hours":"10h 19m"
-        },
-        {
-            "index": 10,
-            "worker": {"id": "QR12ST34UV56", "name": "Amelia Brown"},
-            "indicator": "yellow-600",
-            "lastActive": "30hr ago",
-            "start_learning": "12-Aug-2025",
-            "modules_completed": "50",
-            "completed_learning": "12-Aug-2025",
-            "assessment":"Passed",
-            "attempts":"4",
-            "learning_hours":"10h 19m"
-        },
-        {
-            "index": 10,
-            "worker": {"id": "QR12ST34UV56", "name": "Amelia Brown"},
-            "indicator": "yellow-600",
-            "lastActive": "30hr ago",
-            "start_learning": "12-Aug-2025",
-            "modules_completed": "50",
-            "completed_learning": "12-Aug-2025",
-            "assessment":"Passed",
-            "attempts":"4",
-            "learning_hours":"10h 19m"
-        },
-        {
-            "index": 10,
-            "worker": {"id": "QR12ST34UV56", "name": "Amelia Brown"},
-            "indicator": "yellow-600",
-            "lastActive": "30hr ago",
-            "start_learning": "12-Aug-2025",
-            "modules_completed": "50",
-            "completed_learning": "12-Aug-2025",
-            "assessment":"Passed",
-            "attempts":"4",
-            "learning_hours":"10h 19m"
-        },
-        {
-            "index": 10,
-            "worker": {"id": "QR12ST34UV56", "name": "Amelia Brown"},
-            "indicator": "yellow-600",
-            "lastActive": "30hr ago",
-            "start_learning": "12-Aug-2025",
-            "modules_completed": "50",
-            "completed_learning": "12-Aug-2025",
-            "assessment":"Passed",
-            "attempts":"4",
-            "learning_hours":"10h 19m"
-        },
-        {
-            "index": 10,
-            "worker": {"id": "QR12ST34UV56", "name": "Amelia Brown"},
-            "indicator": "yellow-600",
-            "lastActive": "30hr ago",
-            "start_learning": "12-Aug-2025",
-            "modules_completed": "50",
-            "completed_learning": "12-Aug-2025",
-            "assessment":"Passed",
-            "attempts":"4",
-            "learning_hours":"10h 19m"
-        },
-        {
-            "index": 10,
-            "worker": {"id": "QR12ST34UV56", "name": "Amelia Brown"},
-            "indicator": "yellow-600",
-            "lastActive": "30hr ago",
-            "start_learning": "12-Aug-2025",
-            "modules_completed": "50",
-            "completed_learning": "12-Aug-2025",
-            "assessment":"Passed",
-            "attempts":"4",
-            "learning_hours":"10h 19m"
-        },
-        {
-            "index": 10,
-            "worker": {"id": "QR12ST34UV56", "name": "Amelia Brown"},
-            "indicator": "yellow-600",
-            "lastActive": "30hr ago",
-            "start_learning": "12-Aug-2025",
-            "modules_completed": "50",
-            "completed_learning": "12-Aug-2025",
-            "assessment":"Passed",
-            "attempts":"4",
-            "learning_hours":"10h 19m"
-        },
-        {
-            "index": 10,
-            "worker": {"id": "QR12ST34UV56", "name": "Amelia Brown"},
-            "indicator": "yellow-600",
-            "lastActive": "30hr ago",
-            "start_learning": "12-Aug-2025",
-            "modules_completed": "50",
-            "completed_learning": "12-Aug-2025",
-            "assessment":"Passed",
-            "attempts":"4",
-            "learning_hours":"10h 19m"
-        },
-        {
-            "index": 10,
-            "worker": {"id": "QR12ST34UV56", "name": "Amelia Brown"},
-            "indicator": "yellow-600",
-            "lastActive": "30hr ago",
-            "start_learning": "12-Aug-2025",
-            "modules_completed": "50",
-            "completed_learning": "12-Aug-2025",
-            "assessment":"Passed",
-            "attempts":"4",
-            "learning_hours":"10h 19m"
-        },
-        {
-            "index": 10,
-            "worker": {"id": "QR12ST34UV56", "name": "Amelia Brown"},
-            "indicator": "yellow-600",
-            "lastActive": "30hr ago",
-            "start_learning": "12-Aug-2025",
-            "modules_completed": "50",
-            "completed_learning": "12-Aug-2025",
-            "assessment":"Passed",
-            "attempts":"4",
-            "learning_hours":"10h 19m"
-        },
-        {
-            "index": 10,
-            "worker": {"id": "QR12ST34UV56", "name": "Amelia Brown"},
-            "indicator": "yellow-600",
-            "lastActive": "30hr ago",
-            "start_learning": "12-Aug-2025",
-            "modules_completed": "50",
-            "completed_learning": "12-Aug-2025",
-            "assessment":"Passed",
-            "attempts":"4",
-            "learning_hours":"10h 19m"
-        },
-        {
-            "index": 10,
-            "worker": {"id": "QR12ST34UV56", "name": "Amelia Brown"},
-            "indicator": "yellow-600",
-            "lastActive": "30hr ago",
-            "start_learning": "12-Aug-2025",
-            "modules_completed": "50",
-            "completed_learning": "12-Aug-2025",
-            "assessment":"Passed",
-            "attempts":"4",
-            "learning_hours":"10h 19m"
-        },
-        {
-            "index": 10,
-            "worker": {"id": "QR12ST34UV56", "name": "Amelia Brown"},
-            "indicator": "yellow-600",
-            "lastActive": "30hr ago",
-            "start_learning": "12-Aug-2025",
-            "modules_completed": "50",
-            "completed_learning": "12-Aug-2025",
-            "assessment":"Passed",
-            "attempts":"4",
-            "learning_hours":"10h 19m"
-        },
-        {
-            "index": 10,
-            "worker": {"id": "QR12ST34UV56", "name": "Amelia Brown"},
-            "indicator": "yellow-600",
-            "lastActive": "30hr ago",
-            "start_learning": "12-Aug-2025",
-            "modules_completed": "50",
-            "completed_learning": "12-Aug-2025",
-            "assessment":"Passed",
-            "attempts":"4",
-            "learning_hours":"10h 19m"
-        },
-        {
-            "index": 10,
-            "worker": {"id": "QR12ST34UV56", "name": "Amelia Brown"},
-            "indicator": "yellow-600",
-            "lastActive": "30hr ago",
-            "start_learning": "12-Aug-2025",
-            "modules_completed": "50",
-            "completed_learning": "12-Aug-2025",
-            "assessment":"Passed",
-            "attempts":"4",
-            "learning_hours":"10h 19m"
-        },
-        {
-            "index": 10,
-            "worker": {"id": "QR12ST34UV56", "name": "Amelia Brown"},
-            "indicator": "yellow-600",
-            "lastActive": "30hr ago",
-            "start_learning": "12-Aug-2025",
-            "modules_completed": "50",
-            "completed_learning": "12-Aug-2025",
-            "assessment":"Passed",
-            "attempts":"4",
-            "learning_hours":"10h 19m"
-        },
-        {
-            "index": 10,
-            "worker": {"id": "QR12ST34UV56", "name": "Amelia Brown"},
-            "indicator": "yellow-600",
-            "lastActive": "30hr ago",
-            "start_learning": "12-Aug-2025",
-            "modules_completed": "50",
-            "completed_learning": "12-Aug-2025",
-            "assessment":"Passed",
-            "attempts":"4",
-            "learning_hours":"10h 19m"
-        },
-        {
-            "index": 10,
-            "worker": {"id": "QR12ST34UV56", "name": "Amelia Brown"},
-            "indicator": "yellow-600",
-            "lastActive": "30hr ago",
-            "start_learning": "12-Aug-2025",
-            "modules_completed": "50",
-            "completed_learning": "12-Aug-2025",
-            "assessment":"Passed",
-            "attempts":"4",
-            "learning_hours":"10h 19m"
-        },
-        {
-            "index": 10,
-            "worker": {"id": "QR12ST34UV56", "name": "Amelia Brown"},
-            "indicator": "yellow-600",
-            "lastActive": "30hr ago",
-            "start_learning": "12-Aug-2025",
-            "modules_completed": "50",
-            "completed_learning": "12-Aug-2025",
-            "assessment":"Passed",
-            "attempts":"4",
-            "learning_hours":"10h 19m"
-        },
-        {
-            "index": 10,
-            "worker": {"id": "QR12ST34UV56", "name": "Amelia Brown"},
-            "indicator": "yellow-600",
-            "lastActive": "30hr ago",
-            "start_learning": "12-Aug-2025",
-            "modules_completed": "50",
-            "completed_learning": "12-Aug-2025",
-            "assessment":"Passed",
-            "attempts":"4",
-            "learning_hours":"10h 19m"
-        },
-        {
-            "index": 10,
-            "worker": {"id": "QR12ST34UV56", "name": "Amelia Brown"},
-            "indicator": "yellow-600",
-            "lastActive": "30hr ago",
-            "start_learning": "12-Aug-2025",
-            "modules_completed": "50",
-            "completed_learning": "12-Aug-2025",
-            "assessment":"Passed",
-            "attempts":"4",
-            "learning_hours":"10h 19m"
-        },
-        {
-            "index": 10,
-            "worker": {"id": "QR12ST34UV56", "name": "Amelia Brown"},
-            "indicator": "yellow-600",
-            "lastActive": "30hr ago",
-            "start_learning": "12-Aug-2025",
-            "modules_completed": "50",
-            "completed_learning": "12-Aug-2025",
-            "assessment":"Passed",
-            "attempts":"4",
-            "learning_hours":"10h 19m"
-        },
-        {
-            "index": 10,
-            "worker": {"id": "QR12ST34UV56", "name": "Amelia Brown"},
-            "indicator": "yellow-600",
-            "lastActive": "30hr ago",
-            "start_learning": "12-Aug-2025",
-            "modules_completed": "50",
-            "completed_learning": "12-Aug-2025",
-            "assessment":"Passed",
-            "attempts":"4",
-            "learning_hours":"10h 19m"
-        },
-
-    ]
-
->>>>>>> 7a52bb09
     table = WorkerLearnTable(data)
     return render(request, "tailwind/pages/worker_learn.html",{ "table": table})
 
@@ -3284,15 +2825,9 @@
             },
         }
     ]
-<<<<<<< HEAD
     opportunity = get_opportunity_or_404(opp_id,org_slug)
     data= get_annotated_opportunity_access_deliver_status(opportunity)
     table = WorkerDeliveryTable (data)
-=======
-
-
-    table = WorkerDeliveryTable(data)
->>>>>>> 7a52bb09
     return render(request, "tailwind/pages/worker_delivery.html", {"table": table})
 
 
@@ -3446,33 +2981,9 @@
     return render(request, "tailwind/components/tables/table.html",{ "table": table})
 
 def worker_main(request, org_slug=None, opp_id=None):
-<<<<<<< HEAD
     opportunity = get_opportunity_or_404(opp_id, org_slug)
     data = get_worker_table_data(opportunity)
     table = WorkerStatusTable(data)
-=======
-    data = [
-        {"index": 1, "worker": {"id": "UV23WX45YZ67", "name": "Isabella Carter"}, "indicator": "green-600", "lastActive": "22-Aug-2025", "inviteDate": "22-Aug-2025", "startedLearn": "22-Aug-2025", "completedLearn": "22-Aug-2025", "daysToCompleteLearn": "3 days", "firstDeliveryDate": "25-Aug-2025", "daysToStartDelivery": "3 days"},
-        {"index": 2, "worker": {"id": "AB34YZ56LM90", "name": "John Doe"}, "indicator": "blue-500", "lastActive": "23-Aug-2025", "inviteDate": "23-Aug-2025", "startedLearn": "23-Aug-2025", "completedLearn": "23-Aug-2025", "daysToCompleteLearn": "3 days", "firstDeliveryDate": "26-Aug-2025", "daysToStartDelivery": "3 days"},
-        {"index": 3, "worker": {"id": "BC45KL67OP89", "name": "Emma Smith"}, "indicator": "red-700", "lastActive": "24-Aug-2025", "inviteDate": "24-Aug-2025", "startedLearn": "24-Aug-2025", "completedLearn": "24-Aug-2025", "daysToCompleteLearn": "3 days", "firstDeliveryDate": "27-Aug-2025", "daysToStartDelivery": "3 days"},
-        {"index": 4, "worker": {"id": "CD56MN78QR12", "name": "Michael Johnson"}, "indicator": "yellow-300", "lastActive": "25-Aug-2025", "inviteDate": "25-Aug-2025", "startedLearn": "25-Aug-2025", "completedLearn": "25-Aug-2025", "daysToCompleteLearn": "3 days", "firstDeliveryDate": "28-Aug-2025", "daysToStartDelivery": "3 days"},
-        {"index": 5, "worker": {"id": "EF67OP89RS23", "name": "Sophia Brown"}, "indicator": "orange-500", "lastActive": "26-Aug-2025", "inviteDate": "26-Aug-2025", "startedLearn": "26-Aug-2025", "completedLearn": "26-Aug-2025", "daysToCompleteLearn": "3 days", "firstDeliveryDate": "29-Aug-2025", "daysToStartDelivery": "3 days"},
-        {"index": 6, "worker": {"id": "GH78QR90ST34", "name": "Daniel Lee"}, "indicator": "green-700", "lastActive": "27-Aug-2025", "inviteDate": "27-Aug-2025", "startedLearn": "27-Aug-2025", "completedLearn": "27-Aug-2025", "daysToCompleteLearn": "3 days", "firstDeliveryDate": "30-Aug-2025", "daysToStartDelivery": "3 days"},
-        {"index": 7, "worker": {"id": "IJ89ST01UV45", "name": "Olivia Harris"}, "indicator": "purple-400", "lastActive": "28-Aug-2025", "inviteDate": "28-Aug-2025", "startedLearn": "28-Aug-2025", "completedLearn": "28-Aug-2025", "daysToCompleteLearn": "3 days", "firstDeliveryDate": "31-Aug-2025", "daysToStartDelivery": "3 days"},
-        {"index": 8, "worker": {"id": "KL90UV12WX56", "name": "James Wilson"}, "indicator": "blue-400", "lastActive": "29-Aug-2025", "inviteDate": "29-Aug-2025", "startedLearn": "29-Aug-2025", "completedLearn": "29-Aug-2025", "daysToCompleteLearn": "3 days", "firstDeliveryDate": "01-Sep-2025", "daysToStartDelivery": "3 days"},
-        {"index": 9, "worker": {"id": "MN01VW23XY67", "name": "Charlotte Scott"}, "indicator": "pink-500", "lastActive": "30-Aug-2025", "inviteDate": "30-Aug-2025", "startedLearn": "30-Aug-2025", "completedLearn": "30-Aug-2025", "daysToCompleteLearn": "3 days", "firstDeliveryDate": "02-Sep-2025", "daysToStartDelivery": "3 days"},
-        {"index": 10, "worker": {"id": "OP12XY34ZA89", "name": "William Moore"}, "indicator": "cyan-600", "lastActive": "31-Aug-2025", "inviteDate": "31-Aug-2025", "startedLearn": "31-Aug-2025", "completedLearn": "31-Aug-2025", "daysToCompleteLearn": "3 days", "firstDeliveryDate": "03-Sep-2025", "daysToStartDelivery": "3 days"},
-        {"index": 11, "worker": {"id": "QR23YZ45AB01", "name": "Ava Clark"}, "indicator": "brown-700", "lastActive": "01-Sep-2025", "inviteDate": "01-Sep-2025", "startedLearn": "01-Sep-2025", "completedLearn": "01-Sep-2025", "daysToCompleteLearn": "3 days", "firstDeliveryDate": "04-Sep-2025", "daysToStartDelivery": "3 days"},
-        {"index": 12, "worker": {"id": "ST34AB56CD12", "name": "Lucas Lewis"}, "indicator": "teal-500", "lastActive": "02-Sep-2025", "inviteDate": "02-Sep-2025", "startedLearn": "02-Sep-2025", "completedLearn": "02-Sep-2025", "daysToCompleteLearn": "3 days", "firstDeliveryDate": "05-Sep-2025", "daysToStartDelivery": "3 days"},
-        {"index": 13, "worker": {"id": "UV45BC67EF23", "name": "Amelia Walker"}, "indicator": "grey-400", "lastActive": "03-Sep-2025", "inviteDate": "03-Sep-2025", "startedLearn": "03-Sep-2025", "completedLearn": "03-Sep-2025", "daysToCompleteLearn": "3 days", "firstDeliveryDate": "06-Sep-2025", "daysToStartDelivery": "3 days"},
-        {"index": 14, "worker": {"id": "WX56DE78FG34", "name": "Mason Allen"}, "indicator": "lime-500", "lastActive": "04-Sep-2025", "inviteDate": "04-Sep-2025", "startedLearn": "04-Sep-2025", "completedLearn": "04-Sep-2025", "daysToCompleteLearn": "3 days", "firstDeliveryDate": "07-Sep-2025", "daysToStartDelivery": "3 days"},
-        {"index": 15, "worker": {"id": "YZ67FG89HI45", "name": "Ethan Harris"}, "indicator": "indigo-600", "lastActive": "05-Sep-2025", "inviteDate": "05-Sep-2025", "startedLearn": "05-Sep-2025", "completedLearn": "05-Sep-2025", "daysToCompleteLearn": "3 days", "firstDeliveryDate": "08-Sep-2025", "daysToStartDelivery": "3 days"}
-    ]
-
-
-
-    table = WorkerMainTable(data)
->>>>>>> 7a52bb09
     return render(request, "tailwind/pages/worker_main.html",{ "table": table})
 
 
@@ -3783,9 +3294,6 @@
         },
     ]
     table = OpportunityWorkerPaymentTable(data)
-<<<<<<< HEAD
-    return render(request, "tailwind/pages/opportunity_worker_extended.html", {"header_title": "Worker", "kpi":user_kpi, "tab_name": "Payment", "table": table })
-=======
     return render(request, "tailwind/pages/opportunity_worker_extended.html", {"header_title": "Worker", "kpi":user_kpi, "tab_name": "Payment", "table": table })
 
 
@@ -3979,5 +3487,4 @@
             "worker_progress": worker_progress,
             'path': path
         },
-    )
->>>>>>> 7a52bb09
+    )