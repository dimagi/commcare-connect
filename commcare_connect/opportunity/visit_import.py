import codecs
import mimetypes
import textwrap
from dataclasses import dataclass

from django.core.files.uploadedfile import UploadedFile
from django.db import transaction
from tablib import Dataset

from commcare_connect.opportunity.models import (
    CompletedWork,
    CompletedWorkStatus,
    Opportunity,
    OpportunityAccess,
    Payment,
    UserVisit,
    VisitValidationStatus,
)
from commcare_connect.opportunity.tasks import send_payment_notification
from commcare_connect.utils.itertools import batched

VISIT_ID_COL = "visit id"
STATUS_COL = "status"
USERNAME_COL = "username"
AMOUNT_COL = "payment amount"
REASON_COL = "rejected reason"
WORK_ID_COL = "instance id"
PAYMENT_APPROVAL_STATUS_COL = "payment approval"
REQUIRED_COLS = [VISIT_ID_COL, STATUS_COL]


class ImportException(Exception):
    def __init__(self, message, rows=None):
        self.message = message
        self.rows = rows


@dataclass
class VisitImportStatus:
    seen_visits: set[str]
    missing_visits: set[str]

    def __len__(self):
        return len(self.seen_visits)

    def get_missing_message(self):
        joined = ", ".join(self.missing_visits)
        missing = textwrap.wrap(joined, width=115, break_long_words=False, break_on_hyphens=False)
        return f"<br>{len(self.missing_visits)} visits were not found:<br>{'<br>'.join(missing)}"


@dataclass
class PaymentImportStatus:
    seen_users: set[str]
    missing_users: set[str]

    def __len__(self):
        return len(self.seen_users)

    def get_missing_message(self):
        joined = ", ".join(self.missing_users)
        missing = textwrap.wrap(joined, width=115, break_long_words=False, break_on_hyphens=False)
        return f"<br>{len(self.missing_users)} usernames were not found:<br>{'<br>'.join(missing)}"


@dataclass
class CompletedWorkImportStatus:
    seen_completed_works: set[str]
    missing_completed_works: set[str]

    def __len__(self):
        return len(self.seen_completed_works)

    def get_missing_message(self):
        joined = ", ".join(self.missing_completed_works)
        missing = textwrap.wrap(joined, width=115, break_long_words=False, break_on_hyphens=False)
        return f"<br>{len(self.missing_completed_works)} completed works were not found:<br>{'<br>'.join(missing)}"


def bulk_update_visit_status(opportunity: Opportunity, file: UploadedFile) -> VisitImportStatus:
    file_format = None
    if file.content_type:
        file_format = mimetypes.guess_extension(file.content_type)
        if file_format:
            file_format = file_format[1:]
    if not file_format:
        file_format = file.name.split(".")[-1].lower()
    if file_format not in ("csv", "xlsx"):
        raise ImportException(f"Invalid file format. Only 'CSV' and 'XLSX' are supported. Got {file_format}")
    imported_data = get_imported_dataset(file, file_format)
    return _bulk_update_visit_status(opportunity, imported_data)


def _bulk_update_visit_status(opportunity: Opportunity, dataset: Dataset):
    status_by_visit_id, reasons_by_visit_id = get_status_by_visit_id(dataset)
    visit_ids = list(status_by_visit_id)
    missing_visits = set()
    seen_visits = set()
    user_ids = set()
    seen_completed_works = set()
    with transaction.atomic():
        for visit_batch in batched(visit_ids, 100):
            to_update = []
            visits = UserVisit.objects.filter(xform_id__in=visit_batch, opportunity=opportunity)
            for visit in visits:
                seen_visits.add(visit.xform_id)
                seen_completed_works.add(visit.completed_work_id)
                status = status_by_visit_id[visit.xform_id]
                reason = reasons_by_visit_id.get(visit.xform_id)
                changed = False

                if visit.status != status:
<<<<<<< HEAD
                    visit.status = status
                    reason = reasons_by_visit_id.get(visit.xform_id)
                    if visit.status == VisitValidationStatus.rejected and reason:
                        visit.reason = reason
=======
                    visit.update_status(status)
                    changed = True

                if status == VisitValidationStatus.rejected and reason and reason != visit.reason:
                    visit.reason = reason
                    changed = True

                if changed:
>>>>>>> 31fd8c67
                    to_update.append(visit)
                user_ids.add(visit.user_id)

            UserVisit.objects.bulk_update(to_update, fields=["status", "reason", "status_modified_date"])
            missing_visits |= set(visit_batch) - seen_visits
    update_payment_accrued(opportunity, users=user_ids)

    return VisitImportStatus(seen_visits, missing_visits)


def update_payment_accrued(opportunity: Opportunity, users):
    """Updates payment accrued for completed and approved CompletedWork instances."""
    access_objects = OpportunityAccess.objects.filter(user__in=users, opportunity=opportunity, suspended=False)
    for access in access_objects:
        completed_works = access.completedwork_set.exclude(
            status__in=[CompletedWorkStatus.rejected, CompletedWorkStatus.over_limit]
        ).select_related("payment_unit")
        access.payment_accrued = 0
        for completed_work in completed_works:
            # Auto Approve Payment conditions
            if completed_work.completed_count > 0:
                if opportunity.auto_approve_payments:
                    visits = completed_work.uservisit_set.values_list("status", "reason")
                    if any(status == "rejected" for status, _ in visits):
                        completed_work.status = CompletedWorkStatus.rejected
                        completed_work.reason = "\n".join(reason for _, reason in visits if reason)
                    elif all(status == "approved" for status, _ in visits):
                        completed_work.status = CompletedWorkStatus.approved
                approved_count = completed_work.approved_count
                if approved_count > 0 and completed_work.status == CompletedWorkStatus.approved:
                    access.payment_accrued += approved_count * completed_work.payment_unit.amount
                completed_work.save()
        access.save()


def get_status_by_visit_id(dataset) -> dict[int, VisitValidationStatus]:
    headers = [header.lower() for header in dataset.headers or []]
    if not headers:
        raise ImportException("The uploaded file did not contain any headers")

    visit_col_index = _get_header_index(headers, VISIT_ID_COL)
    status_col_index = _get_header_index(headers, STATUS_COL)
    reason_col_index = _get_header_index(headers, REASON_COL)
    status_by_visit_id = {}
    reason_by_visit_id = {}
    invalid_rows = []
    for row in dataset:
        row = list(row)
        visit_id = str(row[visit_col_index])
        status_raw = row[status_col_index].lower().strip().replace(" ", "_")
        try:
            status_by_visit_id[visit_id] = VisitValidationStatus[status_raw]
        except KeyError:
            invalid_rows.append((row, f"status must be one of {VisitValidationStatus.values}"))
        if status_raw == VisitValidationStatus.rejected.value:
            reason_by_visit_id[visit_id] = str(row[reason_col_index])

    if invalid_rows:
        raise ImportException(f"{len(invalid_rows)} have errors", invalid_rows)
    return status_by_visit_id, reason_by_visit_id


def get_imported_dataset(file, file_format):
    if file_format == "csv":
        file = codecs.iterdecode(file, "utf-8")
    imported_data = Dataset().load(file, format=file_format)
    return imported_data


def _get_header_index(headers: list[str], col_name: str) -> int:
    try:
        return headers.index(col_name)
    except ValueError:
        raise ImportException(f"Missing required column(s): '{col_name}'")


def bulk_update_payment_status(opportunity: Opportunity, file: UploadedFile) -> PaymentImportStatus:
    file_format = None
    if file.content_type:
        file_format = mimetypes.guess_extension(file.content_type)
        if file_format:
            file_format = file_format[1:]
    if not file_format:
        file_format = file.name.split(".")[-1].lower()
    if file_format not in ("csv", "xlsx"):
        raise ImportException(f"Invalid file format. Only 'CSV' and 'XLSX' are supported. Got {file_format}")
    imported_data = get_imported_dataset(file, file_format)
    return _bulk_update_payments(opportunity, imported_data)


def _bulk_update_payments(opportunity: Opportunity, imported_data: Dataset) -> PaymentImportStatus:
    headers = [header.lower() for header in imported_data.headers or []]
    if not headers:
        raise ImportException("The uploaded file did not contain any headers")

    username_col_index = _get_header_index(headers, USERNAME_COL)
    amount_col_index = _get_header_index(headers, AMOUNT_COL)
    invalid_rows = []
    payments = {}
    for row in imported_data:
        row = list(row)
        username = str(row[username_col_index])
        amount_raw = row[amount_col_index]
        if amount_raw:
            if not username:
                invalid_rows.append((row, "username required"))
            try:
                amount = int(amount_raw)
            except ValueError:
                invalid_rows.append((row, "amount must be an integer"))
            payments[username] = amount

    if invalid_rows:
        raise ImportException(f"{len(invalid_rows)} have errors", invalid_rows)

    seen_users = set()
    payment_ids = []
    with transaction.atomic():
        usernames = list(payments)
        users = OpportunityAccess.objects.filter(
            user__username__in=usernames, opportunity=opportunity, suspended=False
        ).select_related("user")
        for access in users:
            username = access.user.username
            amount = payments[username]
            payment = Payment.objects.create(opportunity_access=access, amount=amount)
            seen_users.add(username)
            payment_ids.append(payment.pk)
    missing_users = set(usernames) - seen_users
    send_payment_notification.delay(opportunity.id, payment_ids)
    return PaymentImportStatus(seen_users, missing_users)


def bulk_update_completed_work_status(opportunity: Opportunity, file: UploadedFile) -> CompletedWorkImportStatus:
    file_format = None
    if file.content_type:
        file_format = mimetypes.guess_extension(file.content_type)
        if file_format:
            file_format = file_format[1:]
    if not file_format:
        file_format = file.name.split(".")[-1].lower()
    if file_format not in ("csv", "xlsx"):
        raise ImportException(f"Invalid file format. Only 'CSV' and 'XLSX' are supported. Got {file_format}")
    imported_data = get_imported_dataset(file, file_format)
    return _bulk_update_completed_work_status(opportunity, imported_data)


def _bulk_update_completed_work_status(opportunity: Opportunity, dataset: Dataset):
    status_by_work_id, reasons_by_work_id = get_status_by_completed_work_id(dataset)
    work_ids = list(status_by_work_id)
    missing_completed_works = set()
    seen_completed_works = set()
    user_ids = set()
    with transaction.atomic():
        for work_batch in batched(work_ids, 100):
            to_update = []
            completed_works = CompletedWork.objects.filter(
                id__in=work_batch, opportunity_access__opportunity=opportunity
            )
            for completed_work in completed_works:
                seen_completed_works.add(str(completed_work.id))
                status = status_by_work_id[str(completed_work.id)]
                reason = reasons_by_work_id.get(str(completed_work.id))
                changed = False

                if completed_work.status != status:
<<<<<<< HEAD
                    completed_work.status = status
                    reason = reasons_by_work_id.get(str(completed_work.id))
                    if completed_work.status == CompletedWorkStatus.rejected and reason:
                        completed_work.reason = reason
=======
                    completed_work.update_status(status)
                    changed = True
                if status == CompletedWorkStatus.rejected and reason and reason != completed_work.reason:
                    completed_work.reason = reason
                    changed = True

                if changed:
>>>>>>> 31fd8c67
                    to_update.append(completed_work)
                user_ids.add(completed_work.opportunity_access.user_id)
            CompletedWork.objects.bulk_update(to_update, fields=["status", "reason", "status_modified_date"])
            missing_completed_works |= set(work_batch) - seen_completed_works
        update_payment_accrued(opportunity, users=user_ids)
    return CompletedWorkImportStatus(seen_completed_works, missing_completed_works)


def get_status_by_completed_work_id(dataset):
    headers = [header.lower() for header in dataset.headers or []]
    if not headers:
        raise ImportException("The uploaded file did not contain any headers")

    work_id_col_index = _get_header_index(headers, WORK_ID_COL)
    status_col_index = _get_header_index(headers, PAYMENT_APPROVAL_STATUS_COL)
    reason_col_index = _get_header_index(headers, REASON_COL)
    status_by_work_id = {}
    reason_by_work_id = {}
    invalid_rows = []
    for row in dataset:
        row = list(row)
        work_id = str(row[work_id_col_index])
        status_raw = row[status_col_index].lower().strip().replace(" ", "_")
        try:
            status_by_work_id[work_id] = CompletedWorkStatus[status_raw]
        except KeyError:
            invalid_rows.append((row, f"status must be one of {CompletedWorkStatus.values}"))
        if status_raw == CompletedWorkStatus.rejected.value:
            reason_by_work_id[work_id] = str(row[reason_col_index])

    if invalid_rows:
        raise ImportException(f"{len(invalid_rows)} have errors", invalid_rows)
    return status_by_work_id, reason_by_work_id<|MERGE_RESOLUTION|>--- conflicted
+++ resolved
@@ -110,12 +110,6 @@
                 changed = False
 
                 if visit.status != status:
-<<<<<<< HEAD
-                    visit.status = status
-                    reason = reasons_by_visit_id.get(visit.xform_id)
-                    if visit.status == VisitValidationStatus.rejected and reason:
-                        visit.reason = reason
-=======
                     visit.update_status(status)
                     changed = True
 
@@ -124,11 +118,10 @@
                     changed = True
 
                 if changed:
->>>>>>> 31fd8c67
                     to_update.append(visit)
                 user_ids.add(visit.user_id)
 
-            UserVisit.objects.bulk_update(to_update, fields=["status", "reason", "status_modified_date"])
+            UserVisit.objects.bulk_update(to_update, fields=["status", "reason"])
             missing_visits |= set(visit_batch) - seen_visits
     update_payment_accrued(opportunity, users=user_ids)
 
@@ -149,10 +142,10 @@
                 if opportunity.auto_approve_payments:
                     visits = completed_work.uservisit_set.values_list("status", "reason")
                     if any(status == "rejected" for status, _ in visits):
-                        completed_work.status = CompletedWorkStatus.rejected
+                        completed_work.update_status(CompletedWorkStatus.rejected)
                         completed_work.reason = "\n".join(reason for _, reason in visits if reason)
                     elif all(status == "approved" for status, _ in visits):
-                        completed_work.status = CompletedWorkStatus.approved
+                        completed_work.update_status(CompletedWorkStatus.approved)
                 approved_count = completed_work.approved_count
                 if approved_count > 0 and completed_work.status == CompletedWorkStatus.approved:
                     access.payment_accrued += approved_count * completed_work.payment_unit.amount
@@ -291,12 +284,6 @@
                 changed = False
 
                 if completed_work.status != status:
-<<<<<<< HEAD
-                    completed_work.status = status
-                    reason = reasons_by_work_id.get(str(completed_work.id))
-                    if completed_work.status == CompletedWorkStatus.rejected and reason:
-                        completed_work.reason = reason
-=======
                     completed_work.update_status(status)
                     changed = True
                 if status == CompletedWorkStatus.rejected and reason and reason != completed_work.reason:
@@ -304,10 +291,9 @@
                     changed = True
 
                 if changed:
->>>>>>> 31fd8c67
                     to_update.append(completed_work)
                 user_ids.add(completed_work.opportunity_access.user_id)
-            CompletedWork.objects.bulk_update(to_update, fields=["status", "reason", "status_modified_date"])
+            CompletedWork.objects.bulk_update(to_update, fields=["status", "reason"])
             missing_completed_works |= set(work_batch) - seen_completed_works
         update_payment_accrued(opportunity, users=user_ids)
     return CompletedWorkImportStatus(seen_completed_works, missing_completed_works)
