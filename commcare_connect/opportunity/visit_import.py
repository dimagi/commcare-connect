import codecs
import datetime
import json
import textwrap
import urllib
from dataclasses import astuple, dataclass
from decimal import Decimal, InvalidOperation

from django.conf import settings
from django.core.cache import cache
from django.core.files.uploadedfile import UploadedFile
from django.db import transaction
from django.utils.timezone import now
from tablib import Dataset

from commcare_connect.cache import quickcache
from commcare_connect.opportunity.models import (
    CatchmentArea,
    CompletedWork,
    CompletedWorkStatus,
    ExchangeRate,
    Opportunity,
    OpportunityAccess,
    Payment,
    UserVisit,
    VisitReviewStatus,
    VisitValidationStatus,
)
from commcare_connect.opportunity.tasks import bulk_update_payment_accrued, send_payment_notification
from commcare_connect.opportunity.utils.completed_work import update_status, update_work_payment_date
from commcare_connect.utils.file import get_file_extension
from commcare_connect.utils.itertools import batched

VISIT_ID_COL = "visit id"
STATUS_COL = "status"
USERNAME_COL = "username"
AMOUNT_COL = "payment amount"
PAYMENT_DATE_COL = "payment date (yyyy-mm-dd)"
REASON_COL = "rejected reason"
JUSTIFICATION_COL = "justification"
WORK_ID_COL = "instance id"
PAYMENT_APPROVAL_STATUS_COL = "payment approval"
REQUIRED_COLS = [VISIT_ID_COL, STATUS_COL]
LATITUDE_COL = "latitude"
LONGITUDE_COL = "longitude"
RADIUS_COL = "radius"
AREA_NAME_COL = "area name"
ACTIVE_COL = "active"
SITE_CODE_COL = "site code"
PAYMENT_METHOD_COL = "payment method"
PAYMENT_OPERATOR_COL = "payment operator"
REVIEW_STATUS_COL = "program manager review"


class ImportException(Exception):
    def __init__(self, message, rows=None):
        self.message = message
        self.rows = rows


class RowDataError(Exception):
    pass


class InvalidValueError(RowDataError):
    pass


@dataclass
class VisitImportStatus:
    seen_visits: set[str]
    missing_visits: set[str]

    def __len__(self):
        return len(self.seen_visits)

    def get_missing_message(self):
        joined = ", ".join(self.missing_visits)
        missing = textwrap.wrap(joined, width=115, break_long_words=False, break_on_hyphens=False)
        return f"<br>{len(self.missing_visits)} visits were not found:<br>{'<br>'.join(missing)}"


@dataclass
class PaymentImportStatus:
    seen_users: set[str]
    missing_users: set[str]

    def __len__(self):
        return len(self.seen_users)

    def get_missing_message(self):
        joined = ", ".join(self.missing_users)
        missing = textwrap.wrap(joined, width=115, break_long_words=False, break_on_hyphens=False)
        return f"<br>{len(self.missing_users)} usernames were not found:<br>{'<br>'.join(missing)}"


@dataclass
class CompletedWorkImportStatus:
    seen_completed_works: set[str]
    missing_completed_works: set[str]

    def __len__(self):
        return len(self.seen_completed_works)

    def get_missing_message(self):
        joined = ", ".join(self.missing_completed_works)
        missing = textwrap.wrap(joined, width=115, break_long_words=False, break_on_hyphens=False)
        return f"<br>{len(self.missing_completed_works)} completed works were not found:<br>{'<br>'.join(missing)}"


@dataclass
class CatchmentAreaImportStatus:
    seen_catchments: set[str]
    new_catchments: int

    def __len__(self):
        return len(self.seen_catchments)


@dataclass
class VisitData:
    status: VisitValidationStatus = VisitValidationStatus.pending
    reason: str = ""
    justification: str | None = ""

    def __iter__(self):
        return iter(astuple(self))


def bulk_update_visit_status(opportunity: Opportunity, file: UploadedFile) -> VisitImportStatus:
    file_format = get_file_extension(file)
    if file_format not in ("csv", "xlsx"):
        raise ImportException(f"Invalid file format. Only 'CSV' and 'XLSX' are supported. Got {file_format}")
    imported_data = get_imported_dataset(file, file_format)
    return _bulk_update_visit_status(opportunity, imported_data)


def _bulk_update_visit_status(opportunity: Opportunity, dataset: Dataset):
    data_by_visit_id = get_data_by_visit_id(dataset)
    visit_ids = list(data_by_visit_id.keys())
    missing_visits = set()
    seen_visits = set()
    user_ids = set()
    with transaction.atomic():
        missing_justifications = []
        for visit_batch in batched(visit_ids, 100):
            to_update = []
            visits = UserVisit.objects.filter(xform_id__in=visit_batch, opportunity=opportunity)
            for visit in visits:
                seen_visits.add(visit.xform_id)
                visit_data = data_by_visit_id[visit.xform_id]
                status, reason, justification = visit_data
                changed = False
                if visit.status != status:
                    visit.status = status
                    if opportunity.managed and status == VisitValidationStatus.approved:
                        visit.review_created_on = now()
                        if visit.flagged and not justification:
                            missing_justifications.append(visit.xform_id)
                            continue
                    changed = True
                if status == VisitValidationStatus.rejected and reason and reason != visit.reason:
                    visit.reason = reason
                    changed = True
                if justification and justification != visit.justification:
                    visit.justification = justification
                    changed = True

                if changed:
                    to_update.append(visit)
                user_ids.add(visit.user_id)

            if missing_justifications:
                raise ImportException(get_missing_justification_message(missing_justifications))

            UserVisit.objects.bulk_update(
                to_update, fields=["status", "reason", "review_created_on", "justification", "status_modified_date"]
            )
            missing_visits |= set(visit_batch) - seen_visits
<<<<<<< HEAD
    update_payment_accrued(opportunity, users=list(user_ids))
=======
    bulk_update_payment_accrued.delay(opportunity.id, list(user_ids))
>>>>>>> 14d75909
    return VisitImportStatus(seen_visits, missing_visits)


def get_missing_justification_message(visits_ids):
    id_list = ", ".join(str(v_id) for v_id in visits_ids)
    return f"Justification is required for flagged visits: {id_list}"


def update_payment_accrued(opportunity: Opportunity, users: list, incremental=False):
    """Updates payment accrued for completed and approved CompletedWork instances.
    Skips already processed completed works when incremental is true."""

    access_objects = OpportunityAccess.objects.filter(user__in=users, opportunity=opportunity, suspended=False)
    filter_kwargs = {}
    exclude_status = [CompletedWorkStatus.rejected]
    if incremental:
        exclude_status.append(CompletedWorkStatus.approved)
        filter_kwargs["saved_approved_count"] = 0

    for access in access_objects:
        with cache.lock(f"update_payment_accrued_lock_{access.id}", timeout=900):
            completed_works = (
                access.completedwork_set.filter(**filter_kwargs)
                .exclude(status__in=exclude_status)
                .select_related("payment_unit")
            )

            update_status(completed_works, access, compute_payment=True)


def get_data_by_visit_id(dataset) -> dict[int, VisitData]:
    headers = [header.lower() for header in dataset.headers or []]
    if not headers:
        raise ImportException("The uploaded file did not contain any headers")

    visit_col_index = _get_header_index(headers, VISIT_ID_COL)
    status_col_index = _get_header_index(headers, STATUS_COL)
    reason_col_index = _get_header_index(headers, REASON_COL)
    justification_col_index = _get_header_index(headers, JUSTIFICATION_COL, required=False)
    data_by_visit_id = {}
    invalid_rows = []
    for row in dataset:
        row = list(row)
        visit_id = str(row[visit_col_index])
        status_raw = row[status_col_index].lower().strip().replace(" ", "_")
        visit_data = VisitData()
        try:
            visit_data.status = VisitValidationStatus[status_raw]
        except KeyError:
            invalid_rows.append((row, f"status must be one of {VisitValidationStatus.values}"))
        if status_raw == VisitValidationStatus.rejected.value:
            visit_data.reason = str(row[reason_col_index])
        if justification_col_index > 0:
            visit_data.justification = str(row[justification_col_index])
        data_by_visit_id[visit_id] = visit_data

    if invalid_rows:
        raise ImportException(f"{len(invalid_rows)} have errors", invalid_rows)
    return data_by_visit_id


def get_imported_dataset(file, file_format):
    if file_format == "csv":
        file = codecs.iterdecode(file, "utf-8")
    imported_data = Dataset().load(file, format=file_format)
    return imported_data


def _get_header_index(headers: list[str], col_name: str, required=True) -> int:
    try:
        return headers.index(col_name)
    except ValueError:
        if not required:
            return -1
        raise ImportException(f"Missing required column(s): '{col_name}'")


def bulk_update_payment_status(opportunity: Opportunity, file: UploadedFile) -> PaymentImportStatus:
    file_format = get_file_extension(file)
    if file_format not in ("csv", "xlsx"):
        raise ImportException(f"Invalid file format. Only 'CSV' and 'XLSX' are supported. Got {file_format}")
    imported_data = get_imported_dataset(file, file_format)
    return _bulk_update_payments(opportunity, imported_data)


def _bulk_update_payments(opportunity: Opportunity, imported_data: Dataset) -> PaymentImportStatus:
    headers = [header.lower() for header in imported_data.headers or []]
    if not headers:
        raise ImportException("The uploaded file did not contain any headers")

    username_col_index = _get_header_index(headers, USERNAME_COL)
    amount_col_index = _get_header_index(headers, AMOUNT_COL)
    payment_date_col_index = _get_header_index(headers, PAYMENT_DATE_COL)
    payment_method_col_index = _get_header_index(headers, PAYMENT_METHOD_COL)
    payment_operator_col_index = _get_header_index(headers, PAYMENT_OPERATOR_COL)
    invalid_rows = []
    payments = {}
    exchange_rate = get_exchange_rate(opportunity.currency)
    if not exchange_rate:
        raise ImportException(f"Currency code {opportunity.currency} is invalid")
    for row in imported_data:
        row = list(row)
        username = str(row[username_col_index])
        amount_raw = row[amount_col_index]
        payment_date_raw = row[payment_date_col_index]
        payment_method = row[payment_method_col_index]
        payment_operator = row[payment_operator_col_index]
        if not amount_raw:
            continue
        if not username:
            invalid_rows.append((row, "username required"))
        try:
            amount = int(amount_raw)
        except ValueError:
            invalid_rows.append((row, "amount must be an integer"))
        else:
            payments[username] = {"amount": amount}
        try:
            if payment_date_raw:
                if isinstance(payment_date_raw, datetime.datetime):
                    # Dataset autoparses valid datetime
                    payment_date = payment_date_raw
                else:
                    payment_date = datetime.datetime.strptime(payment_date_raw, "%Y-%m-%d").date()
            else:
                payment_date = None
        except ValueError:
            invalid_rows.append((row, "Payment Date must be in YYYY-MM-DD format"))
        else:
            payments[username]["payment_date"] = payment_date
        payments[username]["payment_method"] = payment_method
        payments[username]["payment_operator"] = payment_operator

    if invalid_rows:
        raise ImportException(f"{len(invalid_rows)} have errors", invalid_rows)

    seen_users = set()
    payment_ids = []
    lock_key = f"bulk_update_payments_opportunity_{opportunity.id}"
    with cache.lock(lock_key, timeout=600):
        with transaction.atomic():
            usernames = list(payments)
            users = OpportunityAccess.objects.filter(
                user__username__in=usernames, opportunity=opportunity, suspended=False
            ).select_related("user")
            for access in users:
                username = access.user.username
                amount = payments[username]["amount"]
                payment_date = payments[username]["payment_date"]
                payment_method = payments[username]["payment_method"]
                payment_operator = payments[username]["payment_operator"]
                payment_data = {
                    "opportunity_access": access,
                    "amount": amount,
                    "amount_usd": amount / exchange_rate,
                    "payment_method": payment_method,
                    "payment_operator": payment_operator,
                }
                if payment_date:
                    payment_data["date_paid"] = payment_date
                payment = Payment.objects.create(**payment_data)
                seen_users.add(username)
                payment_ids.append(payment.pk)
                update_work_payment_date(access)
    missing_users = set(usernames) - seen_users
    send_payment_notification.delay(opportunity.id, payment_ids)
    return PaymentImportStatus(seen_users, missing_users)


def _cache_key(date=None):
    date_key = date or now().date()
    return [date_key.toordinal()]


@quickcache(vary_on=_cache_key, timeout=12 * 60 * 60)
def fetch_exchange_rates(date=None):
    base_url = "https://openexchangerates.org/api"

    if date:
        url = f"{base_url}/historical/{date.strftime('%Y-%m-%d')}.json"
    else:
        url = f"{base_url}/latest.json"

    url = f"{url}?app_id={settings.OPEN_EXCHANGE_RATES_API_ID}"
    rates = json.load(urllib.request.urlopen(url))
    return rates["rates"]


def get_exchange_rate(currency_code, date=None):
    # date should be a date object or None for latest rate

    if currency_code is None:
        raise ImportException("Opportunity must have specified currency to import payments")

    currency_code = currency_code.upper()

    if currency_code == "USD":
        return 1

    rate_date = date or now().date()
    rate = None

    try:
        rate = ExchangeRate.objects.get(currency_code=currency_code, rate_date=rate_date).rate
    except ExchangeRate.DoesNotExist:
        rates = fetch_exchange_rates(rate_date)
        rate = rates.get(currency_code)
        if not rate:
            raise ImportException("Rate not found for opportunity currency")
        ExchangeRate.objects.create(currency_code=currency_code, rate=rate, rate_date=rate_date)

    return rate


def bulk_update_completed_work_status(opportunity: Opportunity, file: UploadedFile) -> CompletedWorkImportStatus:
    file_format = get_file_extension(file)
    if file_format not in ("csv", "xlsx"):
        raise ImportException(f"Invalid file format. Only 'CSV' and 'XLSX' are supported. Got {file_format}")
    imported_data = get_imported_dataset(file, file_format)
    return _bulk_update_completed_work_status(opportunity, imported_data)


def _bulk_update_completed_work_status(opportunity: Opportunity, dataset: Dataset):
    status_by_work_id, reasons_by_work_id = get_status_by_completed_work_id(dataset)
    work_ids = list(status_by_work_id)
    missing_completed_works = set()
    seen_completed_works = set()
    user_ids = set()
    with transaction.atomic():
        for work_batch in batched(work_ids, 100):
            to_update = []
            completed_works = CompletedWork.objects.filter(
                id__in=work_batch, opportunity_access__opportunity=opportunity
            )
            for completed_work in completed_works:
                seen_completed_works.add(str(completed_work.id))
                status = status_by_work_id[str(completed_work.id)]
                reason = reasons_by_work_id.get(str(completed_work.id))
                changed = False

                if completed_work.status != status:
                    completed_work.status = status
                    changed = True
                if status == CompletedWorkStatus.rejected and reason and reason != completed_work.reason:
                    completed_work.reason = reason
                    changed = True

                if changed:
                    to_update.append(completed_work)
                user_ids.add(completed_work.opportunity_access.user_id)
            CompletedWork.objects.bulk_update(to_update, fields=["status", "reason", "status_modified_date"])
            missing_completed_works |= set(work_batch) - seen_completed_works
<<<<<<< HEAD
        update_payment_accrued(opportunity, users=list(user_ids))
=======

        bulk_update_payment_accrued.delay(opportunity.id, list(user_ids))
>>>>>>> 14d75909
    return CompletedWorkImportStatus(seen_completed_works, missing_completed_works)


def get_status_by_completed_work_id(dataset):
    headers = [header.lower() for header in dataset.headers or []]
    if not headers:
        raise ImportException("The uploaded file did not contain any headers")

    work_id_col_index = _get_header_index(headers, WORK_ID_COL)
    status_col_index = _get_header_index(headers, PAYMENT_APPROVAL_STATUS_COL)
    reason_col_index = _get_header_index(headers, REASON_COL)
    status_by_work_id = {}
    reason_by_work_id = {}
    invalid_rows = []
    for row in dataset:
        row = list(row)
        work_id = str(row[work_id_col_index])
        status_raw = row[status_col_index].lower().strip().replace(" ", "_")
        try:
            status_by_work_id[work_id] = CompletedWorkStatus[status_raw]
        except KeyError:
            invalid_rows.append((row, f"status must be one of {CompletedWorkStatus.values}"))
        if status_raw == CompletedWorkStatus.rejected.value:
            reason_by_work_id[work_id] = str(row[reason_col_index])

    if invalid_rows:
        raise ImportException(f"{len(invalid_rows)} have errors", invalid_rows)
    return status_by_work_id, reason_by_work_id


def bulk_update_catchments(opportunity: Opportunity, file: UploadedFile):
    file_format = get_file_extension(file)
    if file_format not in ("csv", "xlsx"):
        raise ImportException(f"Invalid file format. Only 'CSV' and 'XLSX' are supported. Got {file_format}")
    imported_data = get_imported_dataset(file, file_format)
    return _bulk_update_catchments(opportunity, imported_data)


class RowData:
    def __init__(self, row: list[str], headers: list[str]):
        self.row = row
        self.headers = headers
        self.latitude = self._get_latitude()
        self.longitude = self._get_longitude()
        self.radius = self._get_radius()
        self.active = self._get_active()
        self.area_name = self._get_area_name()
        self.username = self._get_username()
        self.site_code = self._get_site_code()

    def _get_latitude(self) -> Decimal:
        error_message = "Latitude must be between -90 and 90 degrees."
        index = _get_header_index(self.headers, LATITUDE_COL)
        try:
            latitude = Decimal(self.row[index])
        except (ValueError, TypeError, InvalidOperation):
            raise InvalidValueError(error_message)
        if not Decimal("-90") <= latitude <= Decimal("90"):
            raise InvalidValueError(error_message)
        return latitude

    def _get_longitude(self) -> Decimal:
        index = _get_header_index(self.headers, LONGITUDE_COL)
        try:
            longitude = Decimal(self.row[index])
        except (ValueError, TypeError, InvalidOperation):
            raise InvalidValueError(f"Invalid longitude value: {self.row[index]}")
        if not Decimal("-180") <= longitude <= Decimal("180"):
            raise InvalidValueError("Longitude must be between -180 and 180 degrees")
        return longitude

    def _get_radius(self) -> int:
        index = _get_header_index(self.headers, RADIUS_COL)
        try:
            radius = int(self.row[index])
        except (ValueError, TypeError):
            raise InvalidValueError(f"Invalid radius value: {self.row[index]}")
        if radius <= 0:
            raise InvalidValueError("Radius must be a positive integer")
        return radius

    def _get_active(self) -> bool:
        error_message = "Active status must be 'yes' or 'no'"
        index = _get_header_index(self.headers, ACTIVE_COL)
        active = self.row[index]
        if not active:
            raise InvalidValueError(error_message)
        active = active.lower().strip()
        if active not in ["yes", "no"]:
            raise InvalidValueError(error_message)
        return active == "yes"

    def _get_area_name(self) -> str:
        index = _get_header_index(self.headers, AREA_NAME_COL)
        area_name = self.row[index]
        if not area_name:
            raise InvalidValueError("Area name is not valid.")
        return area_name

    def _get_username(self) -> str | None:
        try:
            index = _get_header_index(self.headers, USERNAME_COL)
        except ImportException:
            return None
        username = self.row[index]
        return username if username else None

    def _get_site_code(self) -> str:
        index = _get_header_index(self.headers, SITE_CODE_COL)
        site_code = self.row[index]
        if not site_code:
            raise InvalidValueError("Site code is not provided.")
        return site_code


def create_or_update_catchment(row_data: RowData, opportunity: Opportunity, username_to_oa_map: dict):
    try:
        catchment = CatchmentArea.objects.get(site_code=row_data.site_code, opportunity=opportunity)
        catchment.latitude = row_data.latitude
        catchment.longitude = row_data.longitude
        catchment.radius = row_data.radius
        catchment.name = row_data.area_name
        catchment.active = row_data.active
        catchment.opportunity_access = username_to_oa_map.get(row_data.username, None)
        return catchment, False
    except CatchmentArea.DoesNotExist:
        return (
            CatchmentArea(
                latitude=row_data.latitude,
                longitude=row_data.longitude,
                radius=row_data.radius,
                opportunity=opportunity,
                name=row_data.area_name,
                active=row_data.active,
                site_code=row_data.site_code,
                opportunity_access=username_to_oa_map.get(row_data.username, None),
            ),
            True,
        )


def _bulk_update_catchments(opportunity: Opportunity, dataset: Dataset):
    headers = [header.lower() for header in dataset.headers or [] if header]
    if not headers:
        raise ImportException("The uploaded file did not contain any headers")

    with transaction.atomic():
        to_create = []
        to_update = []
        invalid_rows = []
        seen_catchments = set()
        new_catchments = 0

        username_to_oa_map = {}
        if USERNAME_COL in headers:
            username_index = _get_header_index(headers, USERNAME_COL)
            usernames = []
            for row in dataset:
                row_list = list(row)
                if row_list[username_index]:
                    usernames.append(row_list[username_index])

            opportunity_accesses = OpportunityAccess.objects.filter(
                opportunity=opportunity, user__username__in=usernames
            ).select_related("user")
            username_to_oa_map = {oa.user.username: oa for oa in opportunity_accesses}

        for row in dataset:
            row = list(row)
            try:
                row_data = RowData(row, headers)
                catchment, created = create_or_update_catchment(row_data, opportunity, username_to_oa_map)

                if created:
                    to_create.append(catchment)
                    new_catchments += 1
                else:
                    to_update.append(catchment)
                    seen_catchments.add(str(catchment.id))

            except InvalidValueError as e:
                invalid_rows.append((row, f"Error in row {row}: {e}"))

        if to_create:
            CatchmentArea.objects.bulk_create(to_create)

        if to_update:
            CatchmentArea.objects.bulk_update(
                to_update,
                [
                    "latitude",
                    "longitude",
                    "radius",
                    "active",
                    "name",
                    "opportunity_access",
                ],
            )

        if invalid_rows:
            raise ImportException(f"{len(invalid_rows)} rows have errors", invalid_rows)

    return CatchmentAreaImportStatus(seen_catchments, new_catchments)


class ReviewVisitRowData:
    def __init__(self, row_number: int, row: list[str], headers: list[str]):
        self.row = row
        self.row_number = row_number
        self.headers = headers
        self.visit_id = self._get_visit_id()
        self.review_status = self._get_review_status()

    def _get_visit_id(self):
        index = _get_header_index(self.headers, VISIT_ID_COL)
        visit_id = self.row[index].strip() if index < len(self.row) and self.row[index] else None

        if not visit_id:
            raise ImportException(f"Missing visit ID in the dataset at row {self.row_number}.")

        return visit_id

    def _get_review_status(self):
        index = _get_header_index(self.headers, REVIEW_STATUS_COL)
        status = self.row[index].strip() if index < len(self.row) and self.row[index] else None

        if not status:
            raise ImportException(f"Missing review status in the dataset at row {self.row_number}.")

        for choice, label in VisitReviewStatus.choices:
            if choice.lower() == status.lower() or label.lower() == status.lower():
                return choice

        raise ImportException(
            f"Invalid review status '{status}' at row {self.row_number}. Allowed values: {VisitReviewStatus.values}"
        )


def bulk_update_visit_review_status(opportunity: Opportunity, file: UploadedFile) -> VisitImportStatus:
    file_format = get_file_extension(file)
    if not opportunity.managed:
        raise ImportException("Action is only available for managed opportunity.")

    if file_format not in ("csv", "xlsx"):
        raise ImportException(f"Invalid file format. Only 'CSV' and 'XLSX' are supported. Got {file_format}")

    imported_data = get_imported_dataset(file, file_format)
    return _bulk_update_visit_review_status(opportunity, imported_data)


def _bulk_update_visit_review_status(opportunity: Opportunity, dataset: Dataset):
    headers = [header.lower() if header else header for header in dataset.headers or []]
    if not headers:
        raise ImportException("The uploaded file did not contain any headers")

    visit_data = {
        data.visit_id: data.review_status
        for row_number, row in enumerate(dataset, start=2)  # row 1 is of headers
        if any(row) and (data := ReviewVisitRowData(row_number, row, headers))
    }

    if not visit_data:
        return VisitImportStatus(set(), set())

    visit_ids = set(visit_data.keys())
    existing_visits = UserVisit.objects.filter(xform_id__in=visit_ids, review_created_on__isnull=False).only(
        "id", "xform_id", "review_status", "user_id"
    )

    to_update = []
    user_ids = set()
    updated_visit_ids = set()

    with transaction.atomic():
        for visit in existing_visits:
            new_status = visit_data.get(visit.xform_id)
            if new_status and visit.review_status != new_status:
                visit.review_status = new_status
                to_update.append(visit)
                updated_visit_ids.add(visit.xform_id)
                user_ids.add(visit.user_id)

        if to_update:
            UserVisit.objects.bulk_update(to_update, fields=["review_status"])

    if user_ids:
<<<<<<< HEAD
        update_payment_accrued(opportunity=opportunity, users=list(user_ids))
=======
        bulk_update_payment_accrued.delay(opportunity.id, list(user_ids))
>>>>>>> 14d75909

    missing_visits = visit_ids - {visit.xform_id for visit in existing_visits}

    return VisitImportStatus(updated_visit_ids, missing_visits)<|MERGE_RESOLUTION|>--- conflicted
+++ resolved
@@ -177,11 +177,7 @@
                 to_update, fields=["status", "reason", "review_created_on", "justification", "status_modified_date"]
             )
             missing_visits |= set(visit_batch) - seen_visits
-<<<<<<< HEAD
-    update_payment_accrued(opportunity, users=list(user_ids))
-=======
     bulk_update_payment_accrued.delay(opportunity.id, list(user_ids))
->>>>>>> 14d75909
     return VisitImportStatus(seen_visits, missing_visits)
 
 
@@ -434,12 +430,8 @@
                 user_ids.add(completed_work.opportunity_access.user_id)
             CompletedWork.objects.bulk_update(to_update, fields=["status", "reason", "status_modified_date"])
             missing_completed_works |= set(work_batch) - seen_completed_works
-<<<<<<< HEAD
-        update_payment_accrued(opportunity, users=list(user_ids))
-=======
 
         bulk_update_payment_accrued.delay(opportunity.id, list(user_ids))
->>>>>>> 14d75909
     return CompletedWorkImportStatus(seen_completed_works, missing_completed_works)
 
 
@@ -726,11 +718,7 @@
             UserVisit.objects.bulk_update(to_update, fields=["review_status"])
 
     if user_ids:
-<<<<<<< HEAD
-        update_payment_accrued(opportunity=opportunity, users=list(user_ids))
-=======
         bulk_update_payment_accrued.delay(opportunity.id, list(user_ids))
->>>>>>> 14d75909
 
     missing_visits = visit_ids - {visit.xform_id for visit in existing_visits}
 
