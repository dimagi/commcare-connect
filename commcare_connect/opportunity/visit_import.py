import codecs
import datetime
import json
import textwrap
import urllib
from collections import defaultdict
from dataclasses import astuple, dataclass
from decimal import Decimal, InvalidOperation

from django.conf import settings
from django.core.cache import cache
from django.core.files.uploadedfile import UploadedFile
from django.db import transaction
from django.utils.timezone import now
from tablib import Dataset

from commcare_connect.cache import quickcache
from commcare_connect.opportunity.models import (
    CatchmentArea,
    CompletedWork,
    CompletedWorkStatus,
    ExchangeRate,
    Opportunity,
    OpportunityAccess,
    Payment,
    UserVisit,
    VisitReviewStatus,
    VisitValidationStatus,
)
from commcare_connect.opportunity.tasks import bulk_update_payment_accrued, send_payment_notification
from commcare_connect.opportunity.utils.completed_work import update_status, update_work_payment_date
from commcare_connect.utils.file import get_file_extension
from commcare_connect.utils.itertools import batched

VISIT_ID_COL = "visit id"
STATUS_COL = "status"
USERNAME_COL = "username"
AMOUNT_COL = "payment amount"
PAYMENT_DATE_COL = "payment date (yyyy-mm-dd)"
REASON_COL = "rejected reason"
JUSTIFICATION_COL = "justification"
WORK_ID_COL = "instance id"
PAYMENT_APPROVAL_STATUS_COL = "payment approval"
REQUIRED_COLS = [VISIT_ID_COL, STATUS_COL]
LATITUDE_COL = "latitude"
LONGITUDE_COL = "longitude"
RADIUS_COL = "radius"
AREA_NAME_COL = "area name"
ACTIVE_COL = "active"
SITE_CODE_COL = "site code"
PAYMENT_METHOD_COL = "payment method"
PAYMENT_OPERATOR_COL = "payment operator"
REVIEW_STATUS_COL = "program manager review"


class ImportException(Exception):
    def __init__(self, message, rows=None):
        self.message = message
        self.rows = rows


class RowDataError(Exception):
    pass


class InvalidValueError(RowDataError):
    pass


@dataclass
class VisitImportStatus:
    seen_visits: set[str]
    missing_visits: set[str]

    def __len__(self):
        return len(self.seen_visits)

    def get_missing_message(self):
        joined = ", ".join(self.missing_visits)
        missing = textwrap.wrap(joined, width=115, break_long_words=False, break_on_hyphens=False)
        return f"<br>{len(self.missing_visits)} visits were not found:<br>{'<br>'.join(missing)}"


@dataclass
class PaymentImportStatus:
    seen_users: set[str]
    missing_users: set[str]

    def __len__(self):
        return len(self.seen_users)

    def get_missing_message(self):
        joined = ", ".join(self.missing_users)
        missing = textwrap.wrap(joined, width=115, break_long_words=False, break_on_hyphens=False)
        return f"<br>{len(self.missing_users)} usernames were not found:<br>{'<br>'.join(missing)}"


@dataclass
class CompletedWorkImportStatus:
    seen_completed_works: set[str]
    missing_completed_works: set[str]

    def __len__(self):
        return len(self.seen_completed_works)

    def get_missing_message(self):
        joined = ", ".join(self.missing_completed_works)
        missing = textwrap.wrap(joined, width=115, break_long_words=False, break_on_hyphens=False)
        return f"<br>{len(self.missing_completed_works)} completed works were not found:<br>{'<br>'.join(missing)}"


@dataclass
class CatchmentAreaImportStatus:
    seen_catchments: set[str]
    new_catchments: int

    def __len__(self):
        return len(self.seen_catchments)


@dataclass
class VisitData:
    status: VisitValidationStatus = VisitValidationStatus.pending
    reason: str = ""
    justification: str | None = ""

    def __iter__(self):
        return iter(astuple(self))


def bulk_update_visit_status(opportunity: Opportunity, file: UploadedFile) -> VisitImportStatus:
    file_format = get_file_extension(file)
    if file_format not in ("csv", "xlsx"):
        raise ImportException(f"Invalid file format. Only 'CSV' and 'XLSX' are supported. Got {file_format}")
    imported_data = get_imported_dataset(file, file_format)
    return _bulk_update_visit_status(opportunity, imported_data)


def _bulk_update_visit_status(opportunity: Opportunity, dataset: Dataset):
    data_by_visit_id = get_data_by_visit_id(dataset)
    visit_ids = list(data_by_visit_id.keys())
    missing_visits = set()
    seen_visits = set()
    user_ids = set()
    with transaction.atomic():
        missing_justifications = []
        for visit_batch in batched(visit_ids, 100):
            to_update = []
            visits = UserVisit.objects.filter(xform_id__in=visit_batch, opportunity=opportunity)
            for visit in visits:
                seen_visits.add(visit.xform_id)
                visit_data = data_by_visit_id[visit.xform_id]
                status, reason, justification = visit_data
                changed = False
                if visit.status != status:
                    visit.status = status
                    if opportunity.managed and status == VisitValidationStatus.approved:
                        visit.review_created_on = now()
                        if visit.flagged and not justification:
                            missing_justifications.append(visit.xform_id)
                            continue
                    changed = True
                if status == VisitValidationStatus.rejected and reason and reason != visit.reason:
                    visit.reason = reason
                    changed = True
                if justification and justification != visit.justification:
                    visit.justification = justification
                    changed = True

                if changed:
                    to_update.append(visit)
                user_ids.add(visit.user_id)

            if missing_justifications:
                raise ImportException(get_missing_justification_message(missing_justifications))

            UserVisit.objects.bulk_update(
                to_update, fields=["status", "reason", "review_created_on", "justification", "status_modified_date"]
            )
            missing_visits |= set(visit_batch) - seen_visits
    bulk_update_payment_accrued.delay(opportunity.id, list(user_ids))
    return VisitImportStatus(seen_visits, missing_visits)


def get_missing_justification_message(visits_ids):
    id_list = ", ".join(str(v_id) for v_id in visits_ids)
    return f"Justification is required for flagged visits: {id_list}"


def update_payment_accrued(opportunity: Opportunity, users: list, incremental=False):
    """Updates payment accrued for completed and approved CompletedWork instances.
    Skips already processed completed works when incremental is true."""

    access_objects = OpportunityAccess.objects.filter(user__in=users, opportunity=opportunity, suspended=False)
    filter_kwargs = {}
    exclude_status = [CompletedWorkStatus.rejected]
    if incremental:
        exclude_status.append(CompletedWorkStatus.approved)
        filter_kwargs["saved_approved_count"] = 0

    for access in access_objects:
        with cache.lock(f"update_payment_accrued_lock_{access.id}", timeout=900):
<<<<<<< HEAD
            completed_works = (
                access.completedwork_set.filter(**filter_kwargs)
                .exclude(status__in=exclude_status)
                .select_related("payment_unit")
            )

=======
            completed_works = access.completedwork_set.select_related("payment_unit")
>>>>>>> 8263cb9f
            update_status(completed_works, access, compute_payment=True)


def get_data_by_visit_id(dataset) -> dict[int, VisitData]:
    headers = [header.lower() for header in dataset.headers or []]
    if not headers:
        raise ImportException("The uploaded file did not contain any headers")

    visit_col_index = _get_header_index(headers, VISIT_ID_COL)
    status_col_index = _get_header_index(headers, STATUS_COL)
    reason_col_index = _get_header_index(headers, REASON_COL)
    justification_col_index = _get_header_index(headers, JUSTIFICATION_COL, required=False)
    data_by_visit_id = {}
    invalid_rows = []
    for row in dataset:
        row = list(row)
        visit_id = str(row[visit_col_index])
        status_raw = row[status_col_index].lower().strip().replace(" ", "_")
        visit_data = VisitData()
        try:
            visit_data.status = VisitValidationStatus[status_raw]
        except KeyError:
            invalid_rows.append((row, f"status must be one of {VisitValidationStatus.values}"))
        if status_raw == VisitValidationStatus.rejected.value:
            visit_data.reason = str(row[reason_col_index]) if row[reason_col_index] is not None else None
        if justification_col_index > 0:
            visit_data.justification = (
                str(row[justification_col_index]) if row[justification_col_index] is not None else None
            )
        data_by_visit_id[visit_id] = visit_data

    if invalid_rows:
        raise ImportException(f"{len(invalid_rows)} have errors", invalid_rows)
    return data_by_visit_id


def get_imported_dataset(file, file_format):
    if file_format == "csv":
        file = codecs.iterdecode(file, "utf-8")
    imported_data = Dataset().load(file, format=file_format)
    return imported_data


def _get_header_index(headers: list[str], col_name: str, required=True) -> int:
    try:
        return headers.index(col_name)
    except ValueError:
        if not required:
            return -1
        raise ImportException(f"Missing required column(s): '{col_name}'")


def bulk_update_payments(opportunity_id: int, headers: list[str], rows: list[list]):
    opportunity = Opportunity.objects.get(id=opportunity_id)
    headers = [header.lower() for header in headers]
    if not headers:
        raise ImportException("The uploaded file did not contain any headers")

    username_col_index = _get_header_index(headers, USERNAME_COL)
    amount_col_index = _get_header_index(headers, AMOUNT_COL)
    payment_date_col_index = _get_header_index(headers, PAYMENT_DATE_COL)
    payment_method_col_index = _get_header_index(headers, PAYMENT_METHOD_COL)
    payment_operator_col_index = _get_header_index(headers, PAYMENT_OPERATOR_COL)

    invalid_rows = []
    payments_by_user = defaultdict(list)
    exchange_rate_today = get_exchange_rate(opportunity.currency)
    if not exchange_rate_today:
        raise ImportException(f"Currency code {opportunity.currency} is invalid")

    for row in rows:
        row = list(row)
        username = str(row[username_col_index])
        amount_raw = row[amount_col_index]
        payment_date_raw = row[payment_date_col_index]
        payment_method = row[payment_method_col_index]
        payment_operator = row[payment_operator_col_index]

        if not amount_raw:
            continue

        if not username:
            invalid_rows.append((row, "username required"))
            continue

        try:
            amount = Decimal(amount_raw)
        except InvalidOperation:
            invalid_rows.append((row, "amount must be a number"))
            continue

        try:
            if payment_date_raw:
                if isinstance(payment_date_raw, datetime.datetime):
                    payment_date = payment_date_raw
                else:
                    payment_date = datetime.datetime.strptime(payment_date_raw, "%Y-%m-%d").date()
            else:
                payment_date = None
        except ValueError:
            invalid_rows.append((row, "Payment Date must be in YYYY-MM-DD format"))
            continue

        payment_row = {
            "amount": amount,
            "payment_date": payment_date,
            "payment_method": payment_method,
            "payment_operator": payment_operator,
        }
        payments_by_user[username].append(payment_row)

    if invalid_rows:
        raise ImportException(f"{len(invalid_rows)} rows have errors", "<br>".join([str(r) for r in invalid_rows]))

    seen_users = set()
    payment_ids = []
    lock_key = f"bulk_update_payments_opportunity_{opportunity.id}"
    with cache.lock(lock_key, timeout=600):
        with transaction.atomic():
            usernames = payments_by_user.keys()
            users = OpportunityAccess.objects.filter(
                user__username__in=usernames, opportunity=opportunity, suspended=False
            ).select_related("user")

            for access in users:
                username = access.user.username
                if username not in payments_by_user:
                    continue
                for payment_row in payments_by_user[username]:
                    amount = payment_row["amount"]
                    payment_date = payment_row["payment_date"]
                    if payment_date:
                        exchange_rate = get_exchange_rate(opportunity.currency, payment_date)
                    else:
                        exchange_rate = exchange_rate_today

                    payment_data = {
                        "opportunity_access": access,
                        "amount": amount,
                        "amount_usd": amount / exchange_rate,
                        "payment_method": payment_row["payment_method"],
                        "payment_operator": payment_row["payment_operator"],
                    }
                    if payment_date:
                        payment_data["date_paid"] = payment_date
                    payment = Payment.objects.create(**payment_data)
                    payment_ids.append(payment.pk)
                seen_users.add(username)
                update_work_payment_date(access)
    missing_users = set(usernames) - seen_users
    send_payment_notification.delay(opportunity.id, payment_ids)

    return PaymentImportStatus(seen_users, missing_users)


def _cache_key(date=None):
    date_key = date or now().date()
    return [date_key.toordinal()]


@quickcache(vary_on=_cache_key, timeout=12 * 60 * 60)
def fetch_exchange_rates(date=None):
    base_url = "https://openexchangerates.org/api"

    if date:
        url = f"{base_url}/historical/{date.strftime('%Y-%m-%d')}.json"
    else:
        url = f"{base_url}/latest.json"

    url = f"{url}?app_id={settings.OPEN_EXCHANGE_RATES_API_ID}"
    rates = json.load(urllib.request.urlopen(url))
    return rates["rates"]


def get_exchange_rate(currency_code, date=None):
    # date should be a date object or None for latest rate

    if currency_code is None:
        raise ImportException("Opportunity must have specified currency to import payments")

    currency_code = currency_code.upper()

    if currency_code == "USD":
        return 1

    rate_date = date or now().date()
    rate = None

    try:
        rate = ExchangeRate.objects.get(currency_code=currency_code, rate_date=rate_date).rate
    except ExchangeRate.DoesNotExist:
        rates = fetch_exchange_rates(rate_date)
        rate = rates.get(currency_code)
        if not rate:
            raise ImportException("Rate not found for opportunity currency")
        ExchangeRate.objects.create(currency_code=currency_code, rate=rate, rate_date=rate_date)

    return rate


def bulk_update_completed_work_status(opportunity: Opportunity, file: UploadedFile) -> CompletedWorkImportStatus:
    file_format = get_file_extension(file)
    if file_format not in ("csv", "xlsx"):
        raise ImportException(f"Invalid file format. Only 'CSV' and 'XLSX' are supported. Got {file_format}")
    imported_data = get_imported_dataset(file, file_format)
    return _bulk_update_completed_work_status(opportunity, imported_data)


def _bulk_update_completed_work_status(opportunity: Opportunity, dataset: Dataset):
    status_by_work_id, reasons_by_work_id = get_status_by_completed_work_id(dataset)
    work_ids = list(status_by_work_id)
    missing_completed_works = set()
    seen_completed_works = set()
    user_ids = set()
    with transaction.atomic():
        for work_batch in batched(work_ids, 100):
            to_update = []
            completed_works = CompletedWork.objects.filter(
                id__in=work_batch, opportunity_access__opportunity=opportunity
            )
            for completed_work in completed_works:
                seen_completed_works.add(str(completed_work.id))
                status = status_by_work_id[str(completed_work.id)]
                reason = reasons_by_work_id.get(str(completed_work.id))
                changed = False

                if completed_work.status != status:
                    completed_work.status = status
                    changed = True
                if status == CompletedWorkStatus.rejected and reason and reason != completed_work.reason:
                    completed_work.reason = reason
                    changed = True

                if changed:
                    to_update.append(completed_work)
                user_ids.add(completed_work.opportunity_access.user_id)
            CompletedWork.objects.bulk_update(to_update, fields=["status", "reason", "status_modified_date"])
            missing_completed_works |= set(work_batch) - seen_completed_works

        bulk_update_payment_accrued.delay(opportunity.id, list(user_ids))
    return CompletedWorkImportStatus(seen_completed_works, missing_completed_works)


def get_status_by_completed_work_id(dataset):
    headers = [header.lower() for header in dataset.headers or []]
    if not headers:
        raise ImportException("The uploaded file did not contain any headers")

    work_id_col_index = _get_header_index(headers, WORK_ID_COL)
    status_col_index = _get_header_index(headers, PAYMENT_APPROVAL_STATUS_COL)
    reason_col_index = _get_header_index(headers, REASON_COL)
    status_by_work_id = {}
    reason_by_work_id = {}
    invalid_rows = []
    for row in dataset:
        row = list(row)
        work_id = str(row[work_id_col_index])
        status_raw = row[status_col_index].lower().strip().replace(" ", "_")
        try:
            status_by_work_id[work_id] = CompletedWorkStatus[status_raw]
        except KeyError:
            invalid_rows.append((row, f"status must be one of {CompletedWorkStatus.values}"))
        if status_raw == CompletedWorkStatus.rejected.value:
            reason_by_work_id[work_id] = str(row[reason_col_index]) if row[reason_col_index] is not None else None

    if invalid_rows:
        raise ImportException(f"{len(invalid_rows)} have errors", invalid_rows)
    return status_by_work_id, reason_by_work_id


def bulk_update_catchments(opportunity: Opportunity, file: UploadedFile):
    file_format = get_file_extension(file)
    if file_format not in ("csv", "xlsx"):
        raise ImportException(f"Invalid file format. Only 'CSV' and 'XLSX' are supported. Got {file_format}")
    imported_data = get_imported_dataset(file, file_format)
    return _bulk_update_catchments(opportunity, imported_data)


class RowData:
    def __init__(self, row: list[str], headers: list[str]):
        self.row = row
        self.headers = headers
        self.latitude = self._get_latitude()
        self.longitude = self._get_longitude()
        self.radius = self._get_radius()
        self.active = self._get_active()
        self.area_name = self._get_area_name()
        self.username = self._get_username()
        self.site_code = self._get_site_code()

    def _get_latitude(self) -> Decimal:
        error_message = "Latitude must be between -90 and 90 degrees."
        index = _get_header_index(self.headers, LATITUDE_COL)
        try:
            latitude = Decimal(self.row[index])
        except (ValueError, TypeError, InvalidOperation):
            raise InvalidValueError(error_message)
        if not Decimal("-90") <= latitude <= Decimal("90"):
            raise InvalidValueError(error_message)
        return latitude

    def _get_longitude(self) -> Decimal:
        index = _get_header_index(self.headers, LONGITUDE_COL)
        try:
            longitude = Decimal(self.row[index])
        except (ValueError, TypeError, InvalidOperation):
            raise InvalidValueError(f"Invalid longitude value: {self.row[index]}")
        if not Decimal("-180") <= longitude <= Decimal("180"):
            raise InvalidValueError("Longitude must be between -180 and 180 degrees")
        return longitude

    def _get_radius(self) -> int:
        index = _get_header_index(self.headers, RADIUS_COL)
        try:
            radius = int(self.row[index])
        except (ValueError, TypeError):
            raise InvalidValueError(f"Invalid radius value: {self.row[index]}")
        if radius <= 0:
            raise InvalidValueError("Radius must be a positive integer")
        return radius

    def _get_active(self) -> bool:
        error_message = "Active status must be 'yes' or 'no'"
        index = _get_header_index(self.headers, ACTIVE_COL)
        active = self.row[index]
        if not active or not isinstance(active, str):
            raise InvalidValueError(error_message)
        active = active.lower().strip()
        if active not in ["yes", "no"]:
            raise InvalidValueError(error_message)
        return active == "yes"

    def _get_area_name(self) -> str:
        index = _get_header_index(self.headers, AREA_NAME_COL)
        area_name = self.row[index]
        if not area_name:
            raise InvalidValueError("Area name is not valid.")
        return area_name

    def _get_username(self) -> str | None:
        try:
            index = _get_header_index(self.headers, USERNAME_COL)
        except ImportException:
            return None
        username = self.row[index]
        return username if username else None

    def _get_site_code(self) -> str:
        index = _get_header_index(self.headers, SITE_CODE_COL)
        site_code = self.row[index]
        if not site_code:
            raise InvalidValueError("Site code is not provided.")
        return site_code


def create_or_update_catchment(row_data: RowData, opportunity: Opportunity, username_to_oa_map: dict):
    try:
        catchment = CatchmentArea.objects.get(site_code=row_data.site_code, opportunity=opportunity)
        catchment.latitude = row_data.latitude
        catchment.longitude = row_data.longitude
        catchment.radius = row_data.radius
        catchment.name = row_data.area_name
        catchment.active = row_data.active
        catchment.opportunity_access = username_to_oa_map.get(row_data.username, None)
        return catchment, False
    except CatchmentArea.DoesNotExist:
        return (
            CatchmentArea(
                latitude=row_data.latitude,
                longitude=row_data.longitude,
                radius=row_data.radius,
                opportunity=opportunity,
                name=row_data.area_name,
                active=row_data.active,
                site_code=row_data.site_code,
                opportunity_access=username_to_oa_map.get(row_data.username, None),
            ),
            True,
        )


def _bulk_update_catchments(opportunity: Opportunity, dataset: Dataset):
    headers = [header.lower() for header in dataset.headers or [] if header]
    if not headers:
        raise ImportException("The uploaded file did not contain any headers")

    with transaction.atomic():
        to_create = []
        to_update = []
        invalid_rows = []
        seen_catchments = set()
        new_catchments = 0

        username_to_oa_map = {}
        if USERNAME_COL in headers:
            username_index = _get_header_index(headers, USERNAME_COL)
            usernames = []
            for row in dataset:
                row_list = list(row)
                if row_list[username_index]:
                    usernames.append(row_list[username_index])

            opportunity_accesses = OpportunityAccess.objects.filter(
                opportunity=opportunity, user__username__in=usernames
            ).select_related("user")
            username_to_oa_map = {oa.user.username: oa for oa in opportunity_accesses}

        for row in dataset:
            row = list(row)
            try:
                row_data = RowData(row, headers)
                catchment, created = create_or_update_catchment(row_data, opportunity, username_to_oa_map)

                if created:
                    to_create.append(catchment)
                    new_catchments += 1
                else:
                    to_update.append(catchment)
                    seen_catchments.add(str(catchment.id))

            except InvalidValueError as e:
                invalid_rows.append((row, f"Error in row {row}: {e}"))

        if to_create:
            CatchmentArea.objects.bulk_create(to_create)

        if to_update:
            CatchmentArea.objects.bulk_update(
                to_update,
                [
                    "latitude",
                    "longitude",
                    "radius",
                    "active",
                    "name",
                    "opportunity_access",
                ],
            )

        if invalid_rows:
            raise ImportException(f"{len(invalid_rows)} rows have errors", invalid_rows)

    return CatchmentAreaImportStatus(seen_catchments, new_catchments)


class ReviewVisitRowData:
    def __init__(self, row_number: int, row: list[str], headers: list[str]):
        self.row = row
        self.row_number = row_number
        self.headers = headers
        self.visit_id = self._get_visit_id()
        self.review_status = self._get_review_status()

    def _get_visit_id(self):
        index = _get_header_index(self.headers, VISIT_ID_COL)
        visit_id = self.row[index].strip() if index < len(self.row) and self.row[index] else None

        if not visit_id:
            raise ImportException(f"Missing visit ID in the dataset at row {self.row_number}.")

        return visit_id

    def _get_review_status(self):
        index = _get_header_index(self.headers, REVIEW_STATUS_COL)
        status = self.row[index].strip() if index < len(self.row) and self.row[index] else None

        if not status:
            raise ImportException(f"Missing review status in the dataset at row {self.row_number}.")

        for choice, label in VisitReviewStatus.choices:
            if choice.lower() == status.lower() or label.lower() == status.lower():
                return choice

        raise ImportException(
            f"Invalid review status '{status}' at row {self.row_number}. Allowed values: {VisitReviewStatus.values}"
        )


def bulk_update_visit_review_status(opportunity: Opportunity, file: UploadedFile) -> VisitImportStatus:
    file_format = get_file_extension(file)
    if not opportunity.managed:
        raise ImportException("Action is only available for managed opportunity.")

    if file_format not in ("csv", "xlsx"):
        raise ImportException(f"Invalid file format. Only 'CSV' and 'XLSX' are supported. Got {file_format}")

    imported_data = get_imported_dataset(file, file_format)
    return _bulk_update_visit_review_status(opportunity, imported_data)


def _bulk_update_visit_review_status(opportunity: Opportunity, dataset: Dataset):
    headers = [header.lower() if header else header for header in dataset.headers or []]
    if not headers:
        raise ImportException("The uploaded file did not contain any headers")

    visit_data = {
        data.visit_id: data.review_status
        for row_number, row in enumerate(dataset, start=2)  # row 1 is of headers
        if any(row) and (data := ReviewVisitRowData(row_number, row, headers))
    }

    if not visit_data:
        return VisitImportStatus(set(), set())

    visit_ids = set(visit_data.keys())
    existing_visits = UserVisit.objects.filter(xform_id__in=visit_ids, review_created_on__isnull=False).only(
        "id", "xform_id", "review_status", "user_id"
    )

    to_update = []
    user_ids = set()
    updated_visit_ids = set()

    with transaction.atomic():
        for visit in existing_visits:
            new_status = visit_data.get(visit.xform_id)
            if new_status and visit.review_status != new_status:
                visit.review_status = new_status
                to_update.append(visit)
                updated_visit_ids.add(visit.xform_id)
                user_ids.add(visit.user_id)

        if to_update:
            UserVisit.objects.bulk_update(to_update, fields=["review_status"])

    if user_ids:
        bulk_update_payment_accrued.delay(opportunity.id, list(user_ids))

    missing_visits = visit_ids - {visit.xform_id for visit in existing_visits}

    return VisitImportStatus(updated_visit_ids, missing_visits)<|MERGE_RESOLUTION|>--- conflicted
+++ resolved
@@ -193,23 +193,18 @@
 
     access_objects = OpportunityAccess.objects.filter(user__in=users, opportunity=opportunity, suspended=False)
     filter_kwargs = {}
-    exclude_status = [CompletedWorkStatus.rejected]
+    exclude_status = []
     if incremental:
         exclude_status.append(CompletedWorkStatus.approved)
         filter_kwargs["saved_approved_count"] = 0
 
     for access in access_objects:
         with cache.lock(f"update_payment_accrued_lock_{access.id}", timeout=900):
-<<<<<<< HEAD
             completed_works = (
                 access.completedwork_set.filter(**filter_kwargs)
                 .exclude(status__in=exclude_status)
                 .select_related("payment_unit")
             )
-
-=======
-            completed_works = access.completedwork_set.select_related("payment_unit")
->>>>>>> 8263cb9f
             update_status(completed_works, access, compute_payment=True)
 
 
