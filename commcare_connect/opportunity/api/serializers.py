--- conflicted
+++ resolved
@@ -247,12 +247,7 @@
         return PaymentSerializer(obj.payment_set.all(), many=True).data
 
     def get_deliveries(self, obj):
-<<<<<<< HEAD
-        deliveries = obj.uservisit_set.exclude(status=VisitValidationStatus.over_limit)
-        return UserVisitSerializer(deliveries, many=True).data
-=======
         completed_works = CompletedWork.objects.filter(opportunity_access=obj).exclude(
             status=CompletedWorkStatus.over_limit
         )
-        return CompletedWorkSerializer(completed_works, many=True).data
->>>>>>> 689b6ac5
+        return CompletedWorkSerializer(completed_works, many=True).data