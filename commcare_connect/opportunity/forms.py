import datetime
import json

from crispy_forms.helper import FormHelper
from crispy_forms.layout import HTML, Column, Div, Field, Fieldset, Layout, Row, Submit
from dateutil.relativedelta import relativedelta
from django import forms
from django.core.exceptions import ValidationError
from django.db.models import F, Q, Sum, TextChoices
from django.urls import reverse
from django.utils.timezone import now

from commcare_connect.opportunity.models import (
    CommCareApp,
    DeliverUnit,
    DeliverUnitFlagRules,
    FormJsonValidationRules,
    HQApiKey,
    Opportunity,
    OpportunityAccess,
    OpportunityClaim,
    OpportunityClaimLimit,
    OpportunityVerificationFlags,
    PaymentInvoice,
    PaymentUnit,
    VisitReviewStatus,
    VisitValidationStatus,
)
from commcare_connect.organization.models import Organization
from commcare_connect.program.models import ManagedOpportunity
from commcare_connect.users.models import User

FILTER_COUNTRIES = [("+276", "Malawi"), ("+234", "Nigeria"), ("+27", "South Africa"), ("+91", "India")]

CHECKBOX_CLASS = "simple-toggle"
<<<<<<< HEAD
=======

>>>>>>> 678c4b02

class OpportunityUserInviteForm(forms.Form):
    def __init__(self, *args, **kwargs):
        self.opportunity = kwargs.pop("opportunity", None)
        super().__init__(*args, **kwargs)

        self.helper = FormHelper(self)
        self.helper.layout = Layout(
            Field("users"),
            Submit("submit", "Submit", css_class="button button-md primary-dark float-end"),
        )
        self.fields["users"] = forms.CharField(
            widget=forms.Textarea,
            required=False,
            help_text="Enter the phone numbers of the users you want to add to this opportunity, one on each line.",
        )

    def clean_users(self):
        user_data = self.cleaned_data["users"]

        if user_data and self.opportunity and not self.opportunity.is_setup_complete:
            raise ValidationError("Please finish setting up the opportunity before inviting users.")

        split_users = [line.strip() for line in user_data.splitlines() if line.strip()]
        return split_users


class OpportunityChangeForm(OpportunityUserInviteForm, forms.ModelForm):
    class Meta:
        model = Opportunity
        fields = [
            "name",
            "description",
            "active",
            "currency",
            "short_description",
            "is_test",
            "delivery_type",
            "payment_info_required",
        ]

    def __init__(self, *args, **kwargs):
        super().__init__(*args, **kwargs)
        self.opportunity = self.instance

        self.helper = FormHelper(self)
        self.helper.layout = Layout(
            Row(
                HTML(
                    "<div class='col-span-2'>"
                    "<h6 class='title-sm'>Opportunity Details</h6>"
                    "<span class='hint'>Edit the details of the opportunity. All fields are mandatory.</span>"
                    "</div>"
                ),
                Column(
                    Field("name", wrapper_class="w-full"),
                    Field("short_description", wrapper_class="w-full"),
                    Field("description", wrapper_class="w-full"),
                ),
                Column(
                    Field("delivery_type"),
                    Field(
                        "active",
                        css_class=CHECKBOX_CLASS,
                        wrapper_class="bg-slate-100 flex items-center justify-between p-4 rounded-lg",
                    ),
                    Field(
                        "is_test",
                        css_class=CHECKBOX_CLASS,
                        wrapper_class="bg-slate-100 flex items-center justify-between p-4 rounded-lg",
                    ),
                ),
                css_class="grid grid-cols-2 gap-4 p-6 card_bg",
            ),
            Row(
                HTML(
                    "<div class='col-span-2'>"
                    "<h6 class='title-sm'>Date</h6>"
                    "<span class='hint'>Optional: If not specified, the opportunity start & end dates will"
                    " apply to the form submissions.</span>"
                    "</div>"
<<<<<<< HEAD
                ),
                Column(
                    Field("end_date"),
                ),
=======
                ),
                Column(
                    Field("end_date"),
                ),
>>>>>>> 678c4b02
                Column(Field("currency"), Field("additional_users")),
                css_class="grid grid-cols-2 gap-4 p-6 card_bg",
            ),
            Row(
                HTML("<div class='col-span-2'><h6 class='title-sm'>Invite Workers</h6></div>"),
                Row(Field("users", wrapper_class="w-full"), css_class="col-span-2"),
                css_class="grid grid-cols-2 gap-4 p-6 card_bg",
            ),
            Row(Submit("submit", "Submit", css_class="button button-md primary-dark"), css_class="flex justify-end"),
        )

        self.fields["additional_users"] = forms.IntegerField(
            required=False, help_text="Adds budget for additional users."
        )
        self.fields["end_date"] = forms.DateField(
            widget=forms.DateInput(attrs={"type": "date", "class": "form-input"}),
            required=False,
            help_text="Extends opportunity end date for all users.",
        )
        if self.instance:
            if self.instance.end_date:
                self.initial["end_date"] = self.instance.end_date.isoformat()
            self.currently_active = self.instance.active

    def clean_active(self):
        active = self.cleaned_data["active"]
        if active and not self.currently_active:
            app_ids = (self.instance.learn_app.cc_app_id, self.instance.deliver_app.cc_app_id)
            if (
                Opportunity.objects.filter(active=True)
                .filter(Q(learn_app__cc_app_id__in=app_ids) | Q(deliver_app__cc_app_id__in=app_ids))
                .exists()
            ):
                raise ValidationError("Cannot reactivate opportunity with reused applications", code="app_reused")
        return active


class OpportunityInitForm(forms.ModelForm):
    managed_opp = False

    class Meta:
        model = Opportunity
        fields = ["name", "description", "short_description", "currency", "payment_info_required"]

    def __init__(self, *args, **kwargs):
        self.domains = kwargs.pop("domains", [])
        self.user = kwargs.pop("user", {})
        self.org_slug = kwargs.pop("org_slug", "")
        super().__init__(*args, **kwargs)

        self.helper = FormHelper(self)
        self.helper.layout = Layout(
            Row(
                HTML(
                    "<div class='col-span-2'>"
                    "<h6 class='title-sm'>Opportunity Details</h6>"
                    "<span class='hint'>Add the details of the opportunity. All fields are mandatory.</span>"
                    "</div>"
                ),
                Column(
                    Field("name"),
                    Field("short_description"),
                    Field("description"),
                ),
                Column(
                    Field("currency"),
                    Field("api_key"),
                ),
                css_class="grid grid-cols-2 gap-4 card_bg",
            ),
            Row(
                HTML(
                    "<div class='col-span-2'>"
                    "<h6 class='title-sm'>Apps</h6>"
                    "<span class='hint'>Add required apps to the opportunity. All fields are mandatory.</span>"
                    "</div>"
                ),
                Column(
                    Field("learn_app_domain"),
                    Field("learn_app"),
                    Field("learn_app_description"),
                    Field("learn_app_passing_score"),
                    data_loading_states=True,
                ),
                Column(
                    Field("deliver_app_domain"),
                    Field("deliver_app"),
                    data_loading_states=True,
                ),
                css_class="grid grid-cols-2 gap-4 card_bg my-4",
            ),
            Row(Submit("submit", "Submit", css_class="button button-md primary-dark"), css_class="flex justify-end"),
        )

        domain_choices = [(domain, domain) for domain in self.domains]
        self.fields["description"] = forms.CharField(widget=forms.Textarea(attrs={"rows": 3}))
        self.fields["learn_app_domain"] = forms.ChoiceField(
            choices=domain_choices,
            widget=forms.Select(
                attrs={
                    "hx-get": reverse("opportunity:get_applications_by_domain", args=(self.org_slug,)),
                    "hx-include": "#id_learn_app_domain",
                    "hx-trigger": "load delay:0.3s, change",
                    "hx-target": "#id_learn_app",
                    "data-loading-disable": True,
                }
            ),
        )
        self.fields["learn_app"] = forms.Field(
            widget=forms.Select(choices=[(None, "Loading...")], attrs={"data-loading-disable": True})
        )
        self.fields["learn_app_description"] = forms.CharField(widget=forms.Textarea(attrs={"rows": 3}))
        self.fields["learn_app_passing_score"] = forms.IntegerField(max_value=100, min_value=0)
        self.fields["deliver_app_domain"] = forms.ChoiceField(
            choices=domain_choices,
            widget=forms.Select(
                attrs={
                    "hx-get": reverse("opportunity:get_applications_by_domain", args=(self.org_slug,)),
                    "hx-include": "#id_deliver_app_domain",
                    "hx-trigger": "load delay:0.3s, change",
                    "hx-target": "#id_deliver_app",
                    "data-loading-disable": True,
                }
            ),
        )
        self.fields["deliver_app"] = forms.Field(
            widget=forms.Select(choices=[(None, "Loading...")], attrs={"data-loading-disable": True})
        )
        self.fields["payment_info_required"] = forms.BooleanField(
            label="Require Phone Numbers from users for payments", required=False
        )

        self.fields["api_key"] = forms.CharField(max_length=50)

    def clean(self):
        cleaned_data = super().clean()
        if cleaned_data:
            cleaned_data["learn_app"] = json.loads(cleaned_data["learn_app"])
            cleaned_data["deliver_app"] = json.loads(cleaned_data["deliver_app"])

            if cleaned_data["learn_app"]["id"] == cleaned_data["deliver_app"]["id"]:
                self.add_error("learn_app", "Learn app and Deliver app cannot be same")
                self.add_error("deliver_app", "Learn app and Deliver app cannot be same")
            return cleaned_data

    def save(self, commit=True):
        organization = Organization.objects.get(slug=self.org_slug)
        learn_app = self.cleaned_data["learn_app"]
        deliver_app = self.cleaned_data["deliver_app"]
        learn_app_domain = self.cleaned_data["learn_app_domain"]
        deliver_app_domain = self.cleaned_data["deliver_app_domain"]

        self.instance.learn_app, _ = CommCareApp.objects.get_or_create(
            cc_app_id=learn_app["id"],
            cc_domain=learn_app_domain,
            organization=organization,
            defaults={
                "name": learn_app["name"],
                "created_by": self.user.email,
                "modified_by": self.user.email,
                "description": self.cleaned_data["learn_app_description"],
                "passing_score": self.cleaned_data["learn_app_passing_score"],
            },
        )
        self.instance.deliver_app, _ = CommCareApp.objects.get_or_create(
            cc_app_id=deliver_app["id"],
            cc_domain=deliver_app_domain,
            organization=organization,
            defaults={
                "name": deliver_app["name"],
                "created_by": self.user.email,
                "modified_by": self.user.email,
            },
        )
        self.instance.created_by = self.user.email
        self.instance.modified_by = self.user.email
        self.instance.currency = self.instance.currency.upper()

        if self.managed_opp:
            self.instance.organization = self.cleaned_data.get("organization")
        else:
            self.instance.organization = organization

        api_key, _ = HQApiKey.objects.get_or_create(user=self.user, api_key=self.cleaned_data["api_key"])
        self.instance.api_key = api_key
        super().save(commit=commit)

        return self.instance


class OpportunityFinalizeForm(forms.ModelForm):
    class Meta:
        model = Opportunity
        fields = [
            "start_date",
            "end_date",
            "total_budget",
        ]
        widgets = {
            "start_date": forms.DateInput(attrs={"type": "date"}),
            "end_date": forms.DateInput(attrs={"type": "date"}),
        }

    def __init__(self, *args, **kwargs):
        self.budget_per_user = kwargs.pop("budget_per_user")
        self.payment_units_max_total = kwargs.pop("payment_units_max_total", 0)
        self.opportunity = kwargs.pop("opportunity")
        self.current_start_date = kwargs.pop("current_start_date")
        self.is_start_date_readonly = self.current_start_date < datetime.date.today()
        super().__init__(*args, **kwargs)

        self.helper = FormHelper(self)
        self.helper.layout = Layout(
            Row(
                Field(
                    "start_date",
                    help="Start date can't be edited if it was set in past" if self.is_start_date_readonly else None,
                    wrapper_class="flex-1",
                ),
                Field("end_date", wrapper_class="flex-1"),
                Field(
                    "max_users",
                    oninput=f"id_total_budget.value = ({self.budget_per_user} + {self.payment_units_max_total}"
                    f"* parseInt(document.getElementById('id_org_pay_per_visit')?.value || 0)) "
                    f"* parseInt(this.value || 0)",
                ),
                Field("total_budget", readonly=True, wrapper_class="form-group "),
                css_class="grid grid-cols-2 gap-6",
            ),
            Row(Submit("submit", "Submit", css_class="button button-md primary-dark"), css_class="flex justify-end"),
        )

        if self.opportunity.managed:
            self.helper.layout.fields.insert(
                -2,
                Row(
                    Field(
                        "org_pay_per_visit",
                        oninput=f"id_total_budget.value = ({self.budget_per_user} + {self.payment_units_max_total}"
                        f"* parseInt(this.value || 0)) "
                        f"* parseInt(document.getElementById('id_max_users')?.value || 0)",
                    )
                ),
            )
            self.fields["org_pay_per_visit"] = forms.IntegerField(
<<<<<<< HEAD
                required=True, widget=forms.NumberInput(),
                initial=self.instance.org_pay_per_visit
=======
                required=True, widget=forms.NumberInput(), initial=self.instance.org_pay_per_visit
>>>>>>> 678c4b02
            )

        self.fields["max_users"] = forms.IntegerField(label="Max Workers", initial=int(self.instance.number_of_users))
        self.fields["start_date"].disabled = self.is_start_date_readonly

    def clean(self):
        cleaned_data = super().clean()
        if cleaned_data:
            if self.is_start_date_readonly:
                cleaned_data["start_date"] = self.current_start_date
            start_date = cleaned_data["start_date"]
            end_date = cleaned_data["end_date"]
            if end_date < now().date():
                self.add_error("end_date", "Please enter the correct end date for this opportunity")
            if not self.is_start_date_readonly and start_date < now().date():
                self.add_error("start_date", "Start date should be today or latter")
            if start_date >= end_date:
                self.add_error("end_date", "End date must be after start date")

            if self.opportunity.managed:
                managed_opportunity = self.opportunity.managedopportunity
                program = managed_opportunity.program
                if not (program.start_date <= start_date <= program.end_date):
                    self.add_error("start_date", "Start date must be within the program's start and end dates.")

                if not (program.start_date <= end_date <= program.end_date):
                    self.add_error("end_date", "End date must be within the program's start and end dates.")

                total_budget_sum = (
                    ManagedOpportunity.objects.filter(program=program)
                    .exclude(id=managed_opportunity.id)
                    .aggregate(total=Sum("total_budget"))["total"]
                    or 0
                )
                if total_budget_sum + cleaned_data["total_budget"] > program.budget:
                    self.add_error("total_budget", "Budget exceeds the program budget.")

            return cleaned_data


class OpportunityCreationForm(forms.ModelForm):
    class Meta:
        model = Opportunity
        fields = [
            "name",
            "description",
            "short_description",
            "end_date",
            "max_visits_per_user",
            "daily_max_visits_per_user",
            "budget_per_visit",
            "total_budget",
            "currency",
        ]
        widgets = {
            "end_date": forms.DateInput(attrs={"type": "date", "class": "form-control"}),
        }

    def __init__(self, *args, **kwargs):
        self.domains = kwargs.pop("domains", [])
        self.user = kwargs.pop("user", {})
        self.org_slug = kwargs.pop("org_slug", "")
        super().__init__(*args, **kwargs)

        self.helper = FormHelper(self)
        self.helper.layout = Layout(
            Row(Field("name")),
            Row(Field("description")),
            Row(Field("short_description")),
            Row(Field("end_date")),
            Row(
                Field("max_visits_per_user", wrapper_class="form-group col-md-4 mb-0", x_model="maxVisits"),
                Field("daily_max_visits_per_user", wrapper_class="form-group col-md-4 mb-0"),
                Field("budget_per_visit", wrapper_class="form-group col-md-4 mb-0", x_model="visitBudget"),
            ),
            Row(
                Field("max_users", wrapper_class="form-group col-md-4 mb-0", x_model="maxUsers"),
                Field(
                    "total_budget",
                    wrapper_class="form-group col-md-4 mb-0",
                    readonly=True,
                    x_model="totalBudget()",
                ),
                Field("currency", wrapper_class="form-group col-md-4 mb-0"),
            ),
            Fieldset(
                "Learn App",
                Row(Field("learn_app_domain")),
                Row(Field("learn_app")),
                Row(Field("learn_app_description")),
                Row(Field("learn_app_passing_score")),
                data_loading_states=True,
            ),
            Fieldset(
                "Deliver App",
                Row(Field("deliver_app_domain")),
                Row(Field("deliver_app")),
                data_loading_states=True,
            ),
            Row(Field("api_key")),
            Submit("submit", "Submit"),
        )

        domain_choices = [(domain, domain) for domain in self.domains]
        self.fields["learn_app_domain"] = forms.ChoiceField(
            choices=domain_choices,
            widget=forms.Select(
                attrs={
                    "hx-get": reverse("opportunity:get_applications_by_domain", args=(self.org_slug,)),
                    "hx-include": "#id_learn_app_domain",
                    "hx-trigger": "load delay:0.3s, change",
                    "hx-target": "#id_learn_app",
                    "data-loading-disable": True,
                }
            ),
        )
        self.fields["learn_app"] = forms.Field(
            widget=forms.Select(choices=[(None, "Loading...")], attrs={"data-loading-disable": True})
        )
        self.fields["learn_app_description"] = forms.CharField(widget=forms.Textarea)
        self.fields["learn_app_passing_score"] = forms.IntegerField(max_value=100, min_value=0)
        self.fields["deliver_app_domain"] = forms.ChoiceField(
            choices=domain_choices,
            widget=forms.Select(
                attrs={
                    "hx-get": reverse("opportunity:get_applications_by_domain", args=(self.org_slug,)),
                    "hx-include": "#id_deliver_app_domain",
                    "hx-trigger": "load delay:0.3s, change",
                    "hx-target": "#id_deliver_app",
                    "data-loading-disable": True,
                }
            ),
        )
        self.fields["deliver_app"] = forms.Field(
            widget=forms.Select(choices=[(None, "Loading...")], attrs={"data-loading-disable": True})
        )
        self.fields["api_key"] = forms.CharField(max_length=50)
        self.fields["total_budget"].widget.attrs.update({"class": "form-control-plaintext"})
        self.fields["max_users"] = forms.IntegerField()

    def clean(self):
        cleaned_data = super().clean()
        if cleaned_data:
            cleaned_data["learn_app"] = json.loads(cleaned_data["learn_app"])
            cleaned_data["deliver_app"] = json.loads(cleaned_data["deliver_app"])

            if cleaned_data["learn_app"]["id"] == cleaned_data["deliver_app"]["id"]:
                self.add_error("learn_app", "Learn app and Deliver app cannot be same")
                self.add_error("deliver_app", "Learn app and Deliver app cannot be same")

            if cleaned_data["daily_max_visits_per_user"] > cleaned_data["max_visits_per_user"]:
                self.add_error(
                    "daily_max_visits_per_user",
                    "Daily max visits per user cannot be greater than Max visits per user",
                )

            if cleaned_data["budget_per_visit"] > cleaned_data["total_budget"]:
                self.add_error("budget_per_visit", "Budget per visit cannot be greater than Total budget")

            if cleaned_data["end_date"] < now().date():
                self.add_error("end_date", "Please enter the correct end date for this opportunity")
            return cleaned_data

    def save(self, commit=True):
        organization = Organization.objects.get(slug=self.org_slug)
        learn_app = self.cleaned_data["learn_app"]
        deliver_app = self.cleaned_data["deliver_app"]
        learn_app_domain = self.cleaned_data["learn_app_domain"]
        deliver_app_domain = self.cleaned_data["deliver_app_domain"]

        self.instance.currency = self.instance.currency.upper()

        self.instance.learn_app, _ = CommCareApp.objects.get_or_create(
            cc_app_id=learn_app["id"],
            cc_domain=learn_app_domain,
            organization=organization,
            defaults={
                "name": learn_app["name"],
                "created_by": self.user.email,
                "modified_by": self.user.email,
                "description": self.cleaned_data["learn_app_description"],
                "passing_score": self.cleaned_data["learn_app_passing_score"],
            },
        )
        self.instance.deliver_app, _ = CommCareApp.objects.get_or_create(
            cc_app_id=deliver_app["id"],
            cc_domain=deliver_app_domain,
            organization=organization,
            defaults={
                "name": deliver_app["name"],
                "created_by": self.user.email,
                "modified_by": self.user.email,
            },
        )
        self.instance.created_by = self.user.email
        self.instance.modified_by = self.user.email
        self.instance.organization = organization
        api_key, _ = HQApiKey.objects.get_or_create(user=self.user, api_key=self.cleaned_data["api_key"])
        self.instance.api_key = api_key
        super().save(commit=commit)

        return self.instance


class DateRanges(TextChoices):
    LAST_7_DAYS = "last_7_days", "Last 7 days"
    LAST_30_DAYS = "last_30_days", "Last 30 days"
    LAST_90_DAYS = "last_90_days", "Last 90 days"
    LAST_YEAR = "last_year", "Last year"
    ALL = "all", "All"

    def get_cutoff_date(self):
        match self:
            case DateRanges.LAST_7_DAYS:
                return now() - relativedelta(days=7)
            case DateRanges.LAST_30_DAYS:
                return now() - relativedelta(days=30)
            case DateRanges.LAST_90_DAYS:
                return now() - relativedelta(days=90)
            case DateRanges.LAST_YEAR:
                return now() - relativedelta(years=1)
            case DateRanges.ALL:
                return None


class VisitExportForm(forms.Form):
    format = forms.ChoiceField(choices=(("csv", "CSV"), ("xlsx", "Excel")), initial="xlsx")
    date_range = forms.ChoiceField(choices=DateRanges.choices, initial=DateRanges.LAST_30_DAYS)
    status = forms.MultipleChoiceField(choices=[("all", "All")] + VisitValidationStatus.choices, initial=["all"])
    flatten_form_data = forms.BooleanField(initial=True, required=False)

    def __init__(self, *args, **kwargs):
        super().__init__(*args, **kwargs)
        self.helper = FormHelper(self)
        self.helper.layout = Layout(
            Row(
                Field("format"),
                Field("date_range"),
                Field("status"),
                Field(
                    "flatten_form_data",
                    css_class=CHECKBOX_CLASS,
                    wrapper_class="flex p-4 justify-between rounded-lg bg-gray-100",
                ),
                css_class="flex flex-col",
            ),
        )
        self.helper.form_tag = False

    def clean_status(self):
        statuses = self.cleaned_data["status"]
        if not statuses or "all" in statuses:
            return []

        return [VisitValidationStatus(status) for status in statuses]


class ReviewVisitExportForm(forms.Form):
    format = forms.ChoiceField(choices=(("csv", "CSV"), ("xlsx", "Excel")), initial="xlsx")
    date_range = forms.ChoiceField(choices=DateRanges.choices, initial=DateRanges.LAST_30_DAYS)
    status = forms.MultipleChoiceField(choices=[("all", "All")] + VisitReviewStatus.choices, initial=["all"])

    def __init__(self, *args, **kwargs):
        super().__init__(*args, **kwargs)
        self.helper = FormHelper(self)
        self.helper.layout = Layout(
            Row(
                Field("format"),
                Field("date_range"),
                Field("status"),
                css_class="flex flex-col",
            ),
        )
        self.helper.form_tag = False

    def clean_status(self):
        statuses = self.cleaned_data["status"]
        if not statuses or "all" in statuses:
            return []

        return [VisitReviewStatus(status) for status in statuses]


class PaymentExportForm(forms.Form):
    format = forms.ChoiceField(choices=(("csv", "CSV"), ("xlsx", "Excel")), initial="xlsx")

    def __init__(self, *args, **kwargs):
        super().__init__(*args, **kwargs)
        self.helper = FormHelper(self)
        self.helper.layout = Layout(
            Row(Field("format"), css_class="flex flex-col"),
        )
        self.helper.form_tag = False


class OpportunityAccessCreationForm(forms.ModelForm):
    user = forms.ModelChoiceField(queryset=User.objects.filter(username__isnull=False))

    class Meta:
        model = OpportunityAccess
        fields = "__all__"


class AddBudgetExistingUsersForm(forms.Form):
    additional_visits = forms.IntegerField(
        widget=forms.NumberInput(attrs={"x-model": "additionalVisits"}), required=False
    )
    end_date = forms.DateField(
        widget=forms.DateInput(attrs={"type": "date", "class": "form-input", "x-model": "end_date"}),
        label="Extended Opportunity End date",
        required=False,
    )

    def __init__(self, *args, **kwargs):
        opportunity_claims = kwargs.pop("opportunity_claims", [])
        self.opportunity = kwargs.pop("opportunity", None)
        super().__init__(*args, **kwargs)

        choices = [(opp_claim.id, opp_claim.id) for opp_claim in opportunity_claims]
        self.fields["selected_users"] = forms.MultipleChoiceField(choices=choices, widget=forms.CheckboxSelectMultiple)

    def clean(self):
        cleaned_data = super().clean()
        selected_users = cleaned_data.get("selected_users")
        additional_visits = cleaned_data.get("additional_visits")

        if not selected_users and not additional_visits and not cleaned_data.get("end_date"):
            raise forms.ValidationError("Please select users and specify either additional visits or end date.")

        if additional_visits and selected_users:
            self.budget_increase = self._validate_budget(selected_users, additional_visits)

        return cleaned_data

    def _validate_budget(self, selected_users, additional_visits):
        claims = OpportunityClaimLimit.objects.filter(opportunity_claim__in=selected_users)
        org_pay = self.opportunity.managedopportunity.org_pay_per_visit if self.opportunity.managed else 0

        budget_increase = sum((ocl.payment_unit.amount + org_pay) * additional_visits for ocl in claims)

        if self.opportunity.managed:
            # NM cannot increase the opportunity budget they can only
            # assign new visits if the opportunity has remaining budget.
            if budget_increase > self.opportunity.remaining_budget:
                raise forms.ValidationError({"additional_visits": "Additional visits exceed the opportunity budget."})

        return budget_increase

    def save(self):
        selected_users = self.cleaned_data["selected_users"]
        additional_visits = self.cleaned_data["additional_visits"]
        end_date = self.cleaned_data["end_date"]

        if additional_visits:
            claims = OpportunityClaimLimit.objects.filter(opportunity_claim__in=selected_users)
            claims.update(max_visits=F("max_visits") + additional_visits)

            if not self.opportunity.managed:
                self.opportunity.total_budget += self.budget_increase
                self.opportunity.save()

        if end_date:
            OpportunityClaim.objects.filter(pk__in=selected_users).update(end_date=end_date)


class AddBudgetNewUsersForm(forms.Form):
    add_users = forms.IntegerField(
        required=False,
        label="Number Of Workers",
        help_text="New Budget Added = Workers Added x Sum of Budget for Each Payment Unit.",
    )
    total_budget = forms.IntegerField(
        required=False,
        label="Opportunity Total Budget",
        help_text="Set a new total budget or leave it unchanged when using Number of workers.",
    )

    def __init__(self, *args, **kwargs):
        self.opportunity = kwargs.pop("opportunity", None)
        self.program_manager = kwargs.pop("program_manager", False)
        super().__init__(*args, **kwargs)

        self.helper = FormHelper(self)
        self.helper.layout = Layout(
            Row(Field("add_users"), Field("total_budget"), css_class="grid grid-cols-2 gap-4"),
<<<<<<< HEAD
            Row(Submit("submit", "Submit", css_class="button button-md primary-dark"), css_class="flex justify-end")
=======
            Row(Submit("submit", "Submit", css_class="button button-md primary-dark"), css_class="flex justify-end"),
>>>>>>> 678c4b02
        )

        self.fields["total_budget"].initial = self.opportunity.total_budget

    def clean(self):
        cleaned_data = super().clean()
        add_users = cleaned_data.get("add_users")
        total_budget = cleaned_data.get("total_budget")

        if self.opportunity.managed and not self.program_manager:
            raise forms.ValidationError("Only program managers are allowed to add budgets for managed opportunities.")

        if not add_users and not total_budget:
            raise forms.ValidationError("Please provide either the number of users or a total budget.")

        if add_users and total_budget and total_budget != self.opportunity.total_budget:
            raise forms.ValidationError(
                "Only one field can be updated at a time: either 'Number of Users' or 'Total Budget'."
            )

        self.budget_increase = self._validate_budget(add_users, total_budget)

        return cleaned_data

    def _validate_budget(self, add_users, total_budget):
        increased_budget = 0
        total_program_budget = 0
        claimed_program_budget = 0
        org_pay = 0

        if self.opportunity.managed:
            manage_opp = self.opportunity.managedopportunity
            org_pay = manage_opp.org_pay_per_visit
            program = manage_opp.program
            total_program_budget = program.budget
            claimed_program_budget = (
                ManagedOpportunity.objects.filter(program=program)
                .exclude(id=manage_opp.id)
                .aggregate(total=Sum("total_budget"))["total"]
                or 0
            )

        if add_users:
            for payment_unit in self.opportunity.paymentunit_set.all():
                increased_budget += (payment_unit.amount + org_pay) * payment_unit.max_total * add_users
            if (
                self.opportunity.managed
                and self.opportunity.total_budget + increased_budget + claimed_program_budget > total_program_budget
            ):
                raise forms.ValidationError({"add_users": "Budget exceeds program budget."})
        else:
            if total_budget < self.opportunity.claimed_budget:
                raise forms.ValidationError({"total_budget": "Total budget cannot be lesser than claimed budget."})

            if self.opportunity.managed and total_budget + claimed_program_budget > total_program_budget:
                raise forms.ValidationError({"total_budget": "Total budget exceeds program budget."})

            increased_budget = total_budget - self.opportunity.total_budget

        return increased_budget

    def save(self):
        self.opportunity.total_budget += self.budget_increase
        self.opportunity.save()


class PaymentUnitForm(forms.ModelForm):
    class Meta:
        model = PaymentUnit
        fields = ["name", "description", "amount", "max_total", "max_daily", "start_date", "end_date"]
        help_texts = {
            "start_date": "Optional. If not specified opportunity start date applies to form submissions.",
            "end_date": "Optional. If not specified opportunity end date applies to form submissions.",
        }
        widgets = {
            "start_date": forms.DateInput(attrs={"type": "date"}),
            "end_date": forms.DateInput(attrs={"type": "date"}),
        }

    def __init__(self, *args, **kwargs):
        deliver_units = kwargs.pop("deliver_units", [])
        payment_units = kwargs.pop("payment_units", [])
        org_slug = kwargs.pop("org_slug")
        opportunity_id = kwargs.pop("opportunity_id")

        super().__init__(*args, **kwargs)

        self.helper = FormHelper(self)
        self.helper.layout = Layout(
            Div(
                Row(
                    Column(Field("name"), Field("description")),
                    Column(
                        Field("amount"),
                        Row(Field("max_total"), Field("max_daily"), css_class="grid grid-cols-2 gap-4"),
                        Field("start_date"),
<<<<<<< HEAD
                        Field("end_date")),
                    css_class="grid grid-cols-2 gap-4 p-6 card_bg"),
                Row(
                    Field("required_deliver_units"),
                    Field("payment_units"),
                    Field("optional_deliver_units"), Div(HTML(
                        f"""
=======
                        Field("end_date"),
                    ),
                    css_class="grid grid-cols-2 gap-4 p-6 card_bg",
                ),
                Row(
                    Field("required_deliver_units"),
                    Field("payment_units"),
                    Field("optional_deliver_units"),
                    Div(
                        HTML(
                            f"""
>>>>>>> 678c4b02
                    <button type="button" class="button button-md outline-style" id="sync-button"
                    hx-post="{reverse('opportunity:sync_deliver_units', args=(org_slug, opportunity_id))}"
                    hx-trigger="click" hx-swap="none" hx-on::after-request="alert(event?.detail?.xhr?.response);
                    event.detail.successful && location.reload();
                    this.removeAttribute('disabled'); this.innerHTML='Sync Deliver Units';""
                    hx-disabled-elt="this"
                    hx-on:click="this.innerHTML = 'Syncing...';">
                    <span id="sync-text">Sync Deliver Units</span>
                    </button>

                """
<<<<<<< HEAD
                    )),
                    css_class="grid grid-cols-2 gap-4 p-6 card_bg"),
                Row(Submit("submit", "Submit", css_class="button button-md primary-dark"), css_class="flex justify-end")
                , css_class="flex flex-col gap-4"))
=======
                        )
                    ),
                    css_class="grid grid-cols-2 gap-4 p-6 card_bg",
                ),
                Row(
                    Submit("submit", "Submit", css_class="button button-md primary-dark"), css_class="flex justify-end"
                ),
                css_class="flex flex-col gap-4",
            )
        )
>>>>>>> 678c4b02
        deliver_unit_choices = [(deliver_unit.id, deliver_unit.name) for deliver_unit in deliver_units]
        payment_unit_choices = [(payment_unit.id, payment_unit.name) for payment_unit in payment_units]
        self.fields["required_deliver_units"] = forms.MultipleChoiceField(
            choices=deliver_unit_choices,
            widget=forms.CheckboxSelectMultiple,
            help_text="All of the selected Deliver Units are required for payment accrual.",
        )
        self.fields["optional_deliver_units"] = forms.MultipleChoiceField(
            choices=deliver_unit_choices,
            widget=forms.CheckboxSelectMultiple,
            help_text=(
                "Any one of these Deliver Units combined with all the required "
                "Deliver Units will accrue payment. Multiple Deliver Units can be selected."
            ),
            required=False,
        )
        self.fields["payment_units"] = forms.MultipleChoiceField(
            choices=payment_unit_choices,
            widget=forms.CheckboxSelectMultiple,
            help_text="The selected Payment Units need to be completed in order to complete this payment unit.",
            required=False,
        )
        if PaymentUnit.objects.filter(pk=self.instance.pk).exists():
            deliver_units = self.instance.deliver_units.all()
            self.fields["required_deliver_units"].initial = [
                deliver_unit.pk for deliver_unit in filter(lambda x: not x.optional, deliver_units)
            ]
            self.fields["optional_deliver_units"].initial = [
                deliver_unit.pk for deliver_unit in filter(lambda x: x.optional, deliver_units)
            ]
            payment_units_initial = []
            for payment_unit in payment_units:
                if payment_unit.parent_payment_unit_id and payment_unit.parent_payment_unit_id == self.instance.pk:
                    payment_units_initial.append(payment_unit.pk)
            self.fields["payment_units"].initial = payment_units_initial


class SendMessageMobileUsersForm(forms.Form):
    title = forms.CharField(
        empty_value="Notification from CommCare Connect",
        required=False,
    )
    body = forms.CharField(widget=forms.Textarea)
    message_type = forms.MultipleChoiceField(
        choices=[("notification", "Push Notification"), ("sms", "SMS")],
        widget=forms.CheckboxSelectMultiple,
    )

    def __init__(self, *args, **kwargs):
        users = kwargs.pop("users", [])
        super().__init__(*args, **kwargs)

        self.helper = FormHelper(self)
        self.helper.layout = Layout(
            Field("selected_users"),
            Field("title"),
            Field("body"),
            Field("message_type"),
            Submit(name="submit", value="Submit"),
        )

        choices = [(user.pk, user.username) for user in users]
        self.fields["selected_users"] = forms.MultipleChoiceField(choices=choices)


class OpportunityVerificationFlagsConfigForm(forms.ModelForm):
    class Meta:
        model = OpportunityVerificationFlags
        fields = ("duplicate", "gps", "location", "form_submission_start", "form_submission_end", "catchment_areas")
        widgets = {
            "form_submission_start": forms.TimeInput(attrs={"type": "time", "class": "form-control"}),
            "form_submission_end": forms.TimeInput(attrs={"type": "time", "class": "form-control"}),
        }
        labels = {
            "duplicate": "Check Duplicates",
            "gps": "Check GPS",
            "form_submission_start": "Start Time",
            "form_submission_end": "End Time",
            "location": "Location Distance",
            "catchment_areas": "Catchment Area",
        }
        help_texts = {
            "location": "Minimum distance between form locations (metres)",
            "duplicate": "Flag duplicate form submissions for an entity.",
            "gps": "Flag forms with no location information.",
            "catchment_areas": "Flag forms outside a users's assigned catchment area",
        }

    def __init__(self, *args, **kwargs):
        super().__init__(*args, **kwargs)

        self.helper = FormHelper(self)
        self.helper.form_tag = False

        self.helper.layout = Layout(
            Row(
                Field("duplicate", css_class=f"{CHECKBOX_CLASS} block"),
                Field("gps", css_class=f"{CHECKBOX_CLASS} block"),
                Field("catchment_areas", css_class=f"{CHECKBOX_CLASS} block"),
                css_class="grid grid-cols-3 gap-2",
            ),
            Row(Field("location")),
            Fieldset(
                "Form Submission Hours",
                Row(
                    Field("form_submission_start"),
                    Field("form_submission_end"),
                    css_class="grid grid-cols-2 gap-2",
                ),
            ),
        )

        self.fields["duplicate"].required = False
        self.fields["location"].required = False
        self.fields["gps"].required = False
        self.fields["catchment_areas"].required = False
        if self.instance:
            self.fields["form_submission_start"].initial = self.instance.form_submission_start
            self.fields["form_submission_end"].initial = self.instance.form_submission_end


class DeliverUnitFlagsForm(forms.ModelForm):
    class Meta:
        model = DeliverUnitFlagRules
        fields = ("deliver_unit", "check_attachments", "duration")
        help_texts = {"duration": "Minimum time to complete form (minutes)"}
        labels = {"check_attachments": "Require Attachments"}

    def __init__(self, *args, **kwargs):
        self.opportunity = kwargs.pop("opportunity")
        super().__init__(*args, **kwargs)

        self.helper = FormHelper(self)
        self.helper.form_tag = False
        self.helper.layout = Layout(
            Row(
                Column(Field("deliver_unit")),
                Column(Field("check_attachments", css_class=CHECKBOX_CLASS)),
                Column(Field("duration")),
                css_class="grid grid-cols-3 gap-2",
            ),
        )
        self.fields["deliver_unit"] = forms.ModelChoiceField(
            queryset=DeliverUnit.objects.filter(app=self.opportunity.deliver_app), disabled=True, empty_label=None
        )

    def clean_deliver_unit(self):
        deliver_unit = self.cleaned_data["deliver_unit"]
        if (
            self.instance.pk is None
            and DeliverUnitFlagRules.objects.filter(deliver_unit=deliver_unit, opportunity=self.opportunity).exists()
        ):
            raise ValidationError("Flags are already configured for this Deliver Unit.")
        return deliver_unit


class FormJsonValidationRulesForm(forms.ModelForm):
    class Meta:
        model = FormJsonValidationRules
        fields = ("name", "deliver_unit", "question_path", "question_value")

    def __init__(self, *args, **kwargs):
        self.opportunity = kwargs.pop("opportunity")
        super().__init__(*args, **kwargs)

        self.helper = FormHelper(self)
        self.helper.form_tag = False
        self.helper.layout = Layout(
            Row(
                Column(Field("name")),
                Column(Field("question_path")),
                Column(Field("question_value")),
                css_class="grid grid-cols-3 gap-2",
            ),
            Field("deliver_unit"),
        )
        self.helper.render_hidden_fields = True

        self.fields["deliver_unit"] = forms.ModelMultipleChoiceField(
            queryset=DeliverUnit.objects.filter(app=self.opportunity.deliver_app),
            widget=forms.CheckboxSelectMultiple,
        )


class PaymentInvoiceForm(forms.ModelForm):
    class Meta:
        model = PaymentInvoice
        fields = ("amount", "date", "invoice_number", "service_delivery")
        widgets = {"date": forms.DateInput(attrs={"type": "date"})}

    def __init__(self, *args, **kwargs):
        self.opportunity = kwargs.pop("opportunity")
        super().__init__(*args, **kwargs)

        self.helper = FormHelper(self)
        self.helper.layout = Layout(
            Row(
                Field("amount"),
                Field("date"),
                Field("invoice_number"),
                Field(
                    "service_delivery",
                    css_class=CHECKBOX_CLASS,
                    wrapper_class="flex p-4 justify-between rounded-lg bg-gray-100",
                ),
                css_class="flex flex-col",
            ),
        )
        self.helper.form_tag = False

    def clean_invoice_number(self):
        invoice_number = self.cleaned_data["invoice_number"]
        if PaymentInvoice.objects.filter(opportunity=self.opportunity, invoice_number=invoice_number).exists():
            raise ValidationError(
                f'Invoice "{invoice_number}" already exists',
                code="invoice_number_reused",
            )
        return invoice_number

    def save(self, commit=True):
        instance = super().save(commit=False)
        instance.opportunity = self.opportunity
        if commit:
            instance.save()
        return instance<|MERGE_RESOLUTION|>--- conflicted
+++ resolved
@@ -33,10 +33,7 @@
 FILTER_COUNTRIES = [("+276", "Malawi"), ("+234", "Nigeria"), ("+27", "South Africa"), ("+91", "India")]
 
 CHECKBOX_CLASS = "simple-toggle"
-<<<<<<< HEAD
-=======
-
->>>>>>> 678c4b02
+
 
 class OpportunityUserInviteForm(forms.Form):
     def __init__(self, *args, **kwargs):
@@ -118,17 +115,10 @@
                     "<span class='hint'>Optional: If not specified, the opportunity start & end dates will"
                     " apply to the form submissions.</span>"
                     "</div>"
-<<<<<<< HEAD
                 ),
                 Column(
                     Field("end_date"),
                 ),
-=======
-                ),
-                Column(
-                    Field("end_date"),
-                ),
->>>>>>> 678c4b02
                 Column(Field("currency"), Field("additional_users")),
                 css_class="grid grid-cols-2 gap-4 p-6 card_bg",
             ),
@@ -266,12 +256,15 @@
     def clean(self):
         cleaned_data = super().clean()
         if cleaned_data:
-            cleaned_data["learn_app"] = json.loads(cleaned_data["learn_app"])
-            cleaned_data["deliver_app"] = json.loads(cleaned_data["deliver_app"])
-
-            if cleaned_data["learn_app"]["id"] == cleaned_data["deliver_app"]["id"]:
-                self.add_error("learn_app", "Learn app and Deliver app cannot be same")
-                self.add_error("deliver_app", "Learn app and Deliver app cannot be same")
+            try:
+                cleaned_data["learn_app"] = json.loads(cleaned_data["learn_app"])
+                cleaned_data["deliver_app"] = json.loads(cleaned_data["deliver_app"])
+
+                if cleaned_data["learn_app"]["id"] == cleaned_data["deliver_app"]["id"]:
+                    self.add_error("learn_app", "Learn app and Deliver app cannot be same")
+                    self.add_error("deliver_app", "Learn app and Deliver app cannot be same")
+            except KeyError:
+                raise forms.ValidationError("Invalid app data")
             return cleaned_data
 
     def save(self, commit=True):
@@ -374,12 +367,7 @@
                 ),
             )
             self.fields["org_pay_per_visit"] = forms.IntegerField(
-<<<<<<< HEAD
-                required=True, widget=forms.NumberInput(),
-                initial=self.instance.org_pay_per_visit
-=======
                 required=True, widget=forms.NumberInput(), initial=self.instance.org_pay_per_visit
->>>>>>> 678c4b02
             )
 
         self.fields["max_users"] = forms.IntegerField(label="Max Workers", initial=int(self.instance.number_of_users))
@@ -765,11 +753,7 @@
         self.helper = FormHelper(self)
         self.helper.layout = Layout(
             Row(Field("add_users"), Field("total_budget"), css_class="grid grid-cols-2 gap-4"),
-<<<<<<< HEAD
-            Row(Submit("submit", "Submit", css_class="button button-md primary-dark"), css_class="flex justify-end")
-=======
             Row(Submit("submit", "Submit", css_class="button button-md primary-dark"), css_class="flex justify-end"),
->>>>>>> 678c4b02
         )
 
         self.fields["total_budget"].initial = self.opportunity.total_budget
@@ -866,15 +850,6 @@
                         Field("amount"),
                         Row(Field("max_total"), Field("max_daily"), css_class="grid grid-cols-2 gap-4"),
                         Field("start_date"),
-<<<<<<< HEAD
-                        Field("end_date")),
-                    css_class="grid grid-cols-2 gap-4 p-6 card_bg"),
-                Row(
-                    Field("required_deliver_units"),
-                    Field("payment_units"),
-                    Field("optional_deliver_units"), Div(HTML(
-                        f"""
-=======
                         Field("end_date"),
                     ),
                     css_class="grid grid-cols-2 gap-4 p-6 card_bg",
@@ -886,7 +861,6 @@
                     Div(
                         HTML(
                             f"""
->>>>>>> 678c4b02
                     <button type="button" class="button button-md outline-style" id="sync-button"
                     hx-post="{reverse('opportunity:sync_deliver_units', args=(org_slug, opportunity_id))}"
                     hx-trigger="click" hx-swap="none" hx-on::after-request="alert(event?.detail?.xhr?.response);
@@ -898,12 +872,6 @@
                     </button>
 
                 """
-<<<<<<< HEAD
-                    )),
-                    css_class="grid grid-cols-2 gap-4 p-6 card_bg"),
-                Row(Submit("submit", "Submit", css_class="button button-md primary-dark"), css_class="flex justify-end")
-                , css_class="flex flex-col gap-4"))
-=======
                         )
                     ),
                     css_class="grid grid-cols-2 gap-4 p-6 card_bg",
@@ -914,7 +882,6 @@
                 css_class="flex flex-col gap-4",
             )
         )
->>>>>>> 678c4b02
         deliver_unit_choices = [(deliver_unit.id, deliver_unit.name) for deliver_unit in deliver_units]
         payment_unit_choices = [(payment_unit.id, payment_unit.name) for payment_unit in payment_units]
         self.fields["required_deliver_units"] = forms.MultipleChoiceField(
