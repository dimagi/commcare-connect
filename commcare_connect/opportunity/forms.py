--- conflicted
+++ resolved
@@ -1,10 +1,6 @@
 import datetime
 import json
-<<<<<<< HEAD
-import uuid
-=======
 import secrets
->>>>>>> 3a83400f
 from urllib.parse import urlencode
 
 import waffle
@@ -24,10 +20,7 @@
 from commcare_connect.opportunity.models import (
     CommCareApp,
     CompletedWork,
-<<<<<<< HEAD
-=======
     CompletedWorkStatus,
->>>>>>> 3a83400f
     CredentialConfiguration,
     DeliverUnit,
     DeliverUnitFlagRules,
@@ -1339,12 +1332,6 @@
 
         super().__init__(*args, **kwargs)
 
-<<<<<<< HEAD
-        self.fields["invoice_number"].initial = self.generate_invoice_number()
-        self.fields["date"].initial = str(datetime.date.today())
-        self.fields["start_date"].initial = str(self.get_earliest_uninvoiced_date())
-        self.fields["end_date"].initial = str(datetime.date.today())
-=======
         if self.is_automated_invoice:
             self.fields["invoice_number"].initial = self.generate_invoice_number()
             self.fields["date"].initial = str(datetime.date.today())
@@ -1352,7 +1339,6 @@
             start_date = self.get_start_date_for_invoice()
             self.fields["start_date"].initial = str(start_date)
             self.fields["end_date"].initial = str(self.get_end_date_for_invoice(start_date))
->>>>>>> 3a83400f
 
         self.helper = FormHelper(self)
 
@@ -1363,11 +1349,6 @@
                     Fieldset(
                         "Line Items",
                         Div(
-<<<<<<< HEAD
-                            css_id="invoice-line-items-wrapper",
-                            css_class="space-y-1 text-sm text-gray-500 mb-4",
-                        ),
-=======
                             HTML(
                                 """
                                 {% load i18n %}
@@ -1403,7 +1384,6 @@
                             </div>
                             """
                         ),
->>>>>>> 3a83400f
                     ),
                     Fieldset(
                         "Service Delivery Notes",
@@ -1421,21 +1401,6 @@
         )
         self.helper.form_tag = False
 
-<<<<<<< HEAD
-    def get_earliest_uninvoiced_date(self):
-        date = (
-            CompletedWork.objects.filter(invoice__isnull=True, opportunity_access__opportunity=self.opportunity)
-            .aggregate(earliest_date=Min("date_created"))
-            .get("earliest_date")
-        )
-        if not date:
-            return self.opportunity.start_date
-
-        return date.date()
-
-    def invoice_form_fields(self):
-        first_row = [Field("invoice_number", **{"readonly": "readonly"})]
-=======
     def get_start_date_for_invoice(self):
         date = (
             CompletedWork.objects.filter(
@@ -1472,21 +1437,15 @@
             invoice_number_attrs["readonly"] = "readonly"
         first_row = [Field("invoice_number", **invoice_number_attrs)]
 
->>>>>>> 3a83400f
         if self.is_service_delivery:
             first_row.append(Field("title"))
 
         second_row = [Field("date", **{"x-ref": "date", "x-on:change": "convert()"})]
         if self.is_service_delivery:
-<<<<<<< HEAD
-            second_row.append(Field("start_date"))
-            second_row.append(Field("end_date"))
-=======
             second_row.append(
                 Field("start_date", **{"x-model": "startDate", "x-on:change": "fetchInvoiceLineItems()"})
             )
             second_row.append(Field("end_date", **{"x-model": "endDate", "x-on:change": "fetchInvoiceLineItems()"}))
->>>>>>> 3a83400f
 
         return [
             Div(
@@ -1498,18 +1457,11 @@
                         label=f"Amount ({self.opportunity.currency})",
                         **{
                             "x-ref": "amount",
-<<<<<<< HEAD
-                            "x-on:input.debounce.300ms": "convert()",
-                        },
-                    ),
-                    Field("amount_usd"),
-=======
                             "x-model": "amount",
                             "x-on:input.debounce.300ms": "convert()",
                         },
                     ),
                     Field("amount_usd", **{"x-model": "usdAmount"}),
->>>>>>> 3a83400f
                     Div(css_id="converted-amount-wrapper", css_class="space-y-1 text-sm text-gray-500 mb-4"),
                     css_class="grid grid-cols-3 gap-6",
                 ),
@@ -1518,11 +1470,7 @@
         ]
 
     def generate_invoice_number(self):
-<<<<<<< HEAD
-        return uuid.uuid4().hex[:10].upper()
-=======
         return secrets.token_hex(5).upper()
->>>>>>> 3a83400f
 
     def clean_invoice_number(self):
         invoice_number = self.cleaned_data["invoice_number"]
@@ -1550,16 +1498,9 @@
             if not exchange_rate:
                 raise ValidationError("Exchange rate not available for selected date.")
 
-<<<<<<< HEAD
-        cleaned_data["exchange_rate"] = exchange_rate
-        cleaned_data["amount_usd"] = round(amount / exchange_rate.rate, 2)
-
-        if not self.is_service_delivery:
-=======
             cleaned_data["exchange_rate"] = exchange_rate
             cleaned_data["amount_usd"] = round(amount / exchange_rate.rate, 2)
 
->>>>>>> 3a83400f
             cleaned_data["title"] = None
             cleaned_data["start_date"] = None
             cleaned_data["end_date"] = None
@@ -1583,13 +1524,8 @@
         instance.opportunity = self.opportunity
         instance.amount_usd = self.cleaned_data["amount_usd"]
         instance.amount = self.cleaned_data["amount"]
-<<<<<<< HEAD
-        instance.exchange_rate = self.cleaned_data["exchange_rate"]
-        instance.service_delivery = self.is_service_delivery
-=======
         instance.exchange_rate = self.cleaned_data.get("exchange_rate")
         instance.service_delivery = self.invoice_type == PaymentInvoice.InvoiceType.service_delivery
->>>>>>> 3a83400f
 
         if commit:
             instance.save()
@@ -1600,12 +1536,8 @@
 
     @property
     def is_service_delivery(self):
-<<<<<<< HEAD
-        return self.invoice_type == PaymentInvoice.InvoiceType.service_delivery
-=======
         """
         Check if the invoice is for service delivery.
         This check only governs behavior that we want on v2 invoices.
         """
-        return self.invoice_type == PaymentInvoice.InvoiceType.service_delivery and self.is_automated_invoice
->>>>>>> 3a83400f
+        return self.invoice_type == PaymentInvoice.InvoiceType.service_delivery and self.is_automated_invoice