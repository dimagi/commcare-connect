--- conflicted
+++ resolved
@@ -1,10 +1,6 @@
 import datetime
 import json
 import uuid
-<<<<<<< HEAD
-from decimal import Decimal
-=======
->>>>>>> 7f73cf31
 
 from crispy_forms.helper import FormHelper
 from crispy_forms.layout import HTML, Column, Div, Field, Fieldset, Layout, Row, Submit
@@ -1262,32 +1258,6 @@
 
 
 class PaymentInvoiceForm(forms.ModelForm):
-<<<<<<< HEAD
-    amount = forms.CharField(
-        label="Amount (Local currency)",
-        widget=forms.NumberInput(attrs={"placeholder": "0.00"}),
-        help_text=_("Local currency is determined by the opportunity."),
-    )
-    amount_usd = forms.CharField(
-        label="Amount (USD)",
-        widget=forms.NumberInput(attrs={"placeholder": "0.00"}),
-        required=False,
-    )
-    invoice_type = forms.CharField(
-        required=True,
-        label=_("Invoice Type"),
-        widget=forms.Select(
-            choices=[
-                ("service_delivery", _("Service Delivery")),
-                ("custom", _("Custom")),
-            ],
-        ),
-    )
-    invoice_number = forms.CharField(
-        label=_("Invoice ID"),
-        required=False,
-        widget=forms.TextInput(attrs={"placeholder": _("Auto-generated on save")}),
-=======
     amount = forms.DecimalField(
         label="Amount (Local currency)",
         help_text=_("Local currency is determined by the opportunity."),
@@ -1303,7 +1273,6 @@
         required=False,
         widget=forms.TextInput(attrs={"placeholder": _("Auto-generated on save")}),
         help_text=_("This value is system-generated and unique."),
->>>>>>> 7f73cf31
     )
 
     class Meta:
@@ -1323,7 +1292,6 @@
             "date": _("Generation date"),
             "notes": "",
         }
-        help_texts = {"invoice_number": _("This value is system-generated and is unique.")}
 
     def __init__(self, *args, **kwargs):
         self.opportunity = kwargs.pop("opportunity")
@@ -1357,93 +1325,10 @@
             )
 
         self.helper.layout = Layout(
-<<<<<<< HEAD
-            Div(
-                Div(
-                    Field("invoice_number"),
-                    Field(
-                        "invoice_type",
-                        **{
-                            "x-model": "invoiceType",
-                            "x-on:change": "resetServiceDeliveryFields()",
-                        },
-                    ),
-                    css_class="grid grid-cols-2 gap-4",
-                ),
-                Div(
-                    Div(
-                        Field("title"),
-                        **{"x-show": "serviceDeliverySelected()"},
-                    ),
-                    Field(
-                        "date",
-                        **{
-                            "x-ref": "date",
-                            "x-on:change": "convert()",
-                        },
-                    ),
-                    css_class="grid grid-cols-2 gap-4",
-                ),
-                Div(
-                    Div(
-                        Field(
-                            "amount",
-                            label=f"Amount ({self.opportunity.currency})",
-                            **{
-                                "x-model": "amount",
-                                "x-ref": "amount",
-                                "x-on:input.debounce.300ms": "convert()",
-                                ":readonly": "serviceDeliverySelected()",
-                            },
-                        ),
-                        Field(
-                            "amount_usd",
-                            **{
-                                "x-model": "usdAmount",
-                                ":readonly": "serviceDeliverySelected()",
-                            },
-                        ),
-                        css_class="grid grid-cols-2 gap-4",
-                    ),
-                    Div(css_id="converted-amount-wrapper", css_class="space-y-1 text-sm text-gray-500 mb-4"),
-                    css_class="flex flex-col",
-                ),
-                Div(
-                    Div(
-                        Field(
-                            "start_date",
-                            **{
-                                "x-on:change": "fetchInvoiceLineItems()",
-                                "x-model": "startDate",
-                            },
-                        ),
-                        Field(
-                            "end_date",
-                            **{"x-on:change": "fetchInvoiceLineItems()", "x-model": "endDate"},
-                        ),
-                        css_class="grid grid-cols-2 gap-4",
-                    ),
-                    Fieldset(
-                        "Line Items",
-                        Div(
-                            css_id="invoice-line-items-wrapper",
-                            css_class="space-y-1 text-sm text-gray-500 mb-4",
-                        ),
-                    ),
-                    Fieldset(
-                        "Service Delivery Details",
-                        Field("notes"),
-                    ),
-                    css_class="flex flex-col",
-                    **{"x-show": "serviceDeliverySelected()"},
-                ),
-                css_class="flex flex-col",
-=======
             *invoice_form_fields,
             Div(
                 Submit("submit", "Submit", css_class="button button-md primary-dark"),
                 css_class="flex justify-end mt-4",
->>>>>>> 7f73cf31
             ),
         )
         self.helper.form_tag = False
@@ -1459,8 +1344,6 @@
 
         return date.date()
 
-<<<<<<< HEAD
-=======
     def invoice_form_fields(self):
         first_row = [Field("invoice_number", **{"readonly": "readonly"})]
         if self.is_service_delivery:
@@ -1492,7 +1375,6 @@
             ),
         ]
 
->>>>>>> 7f73cf31
     def generate_invoice_number(self):
         return uuid.uuid4().hex[:10].upper()
 
@@ -1502,11 +1384,7 @@
         if not invoice_number:
             invoice_number = self.generate_invoice_number()
 
-<<<<<<< HEAD
-        if PaymentInvoice.objects.filter(opportunity=self.opportunity, invoice_number=invoice_number).exists():
-=======
         if PaymentInvoice.objects.filter(invoice_number=invoice_number).exists():
->>>>>>> 7f73cf31
             raise ValidationError(
                 "Please use a different invoice number",
                 code="invoice_number_reused",
@@ -1515,14 +1393,10 @@
 
     def clean(self):
         cleaned_data = super().clean()
-<<<<<<< HEAD
-        local_amount = cleaned_data.get("amount")
-=======
         amount = cleaned_data.get("amount")
->>>>>>> 7f73cf31
         date = cleaned_data.get("date")
 
-        if local_amount is None or date is None:
+        if amount is None or date is None:
             return cleaned_data  # Let individual field errors handle missing values
 
         exchange_rate = ExchangeRate.latest_exchange_rate(self.opportunity.currency, date)
@@ -1530,11 +1404,7 @@
             raise ValidationError("Exchange rate not available for selected date.")
 
         cleaned_data["exchange_rate"] = exchange_rate
-<<<<<<< HEAD
-        cleaned_data["amount_usd"] = round(Decimal(local_amount) / exchange_rate.rate, 2)
-=======
         cleaned_data["amount_usd"] = round(amount / exchange_rate.rate, 2)
->>>>>>> 7f73cf31
 
         if not self.is_service_delivery:
             cleaned_data["title"] = None
@@ -1559,11 +1429,7 @@
         instance = super().save(commit=False)
         instance.opportunity = self.opportunity
         instance.amount_usd = self.cleaned_data["amount_usd"]
-<<<<<<< HEAD
-        instance.amount = Decimal(self.cleaned_data["amount"])
-=======
         instance.amount = self.cleaned_data["amount"]
->>>>>>> 7f73cf31
         instance.exchange_rate = self.cleaned_data["exchange_rate"]
         instance.service_delivery = self.is_service_delivery
 
@@ -1576,8 +1442,4 @@
 
     @property
     def is_service_delivery(self):
-<<<<<<< HEAD
-        return self.cleaned_data.get("invoice_type") == "service_delivery"
-=======
-        return self.invoice_type == PaymentInvoice.InvoiceType.service_delivery
->>>>>>> 7f73cf31
+        return self.invoice_type == PaymentInvoice.InvoiceType.service_delivery