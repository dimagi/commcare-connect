import datetime
import json
<<<<<<< HEAD
import uuid
=======
from urllib.parse import urlencode
>>>>>>> 84bf05de

from crispy_forms.helper import FormHelper
from crispy_forms.layout import HTML, Column, Div, Field, Fieldset, Layout, Row, Submit
from dateutil.relativedelta import relativedelta
from django import forms
from django.core.exceptions import ValidationError
from django.db.models import F, Min, Q, Sum, TextChoices
from django.urls import reverse
from django.utils.html import format_html
from django.utils.timezone import now
from django.utils.translation import gettext_lazy as _
from waffle import switch_is_active

from commcare_connect.flags.switch_names import OPPORTUNITY_CREDENTIALS
from commcare_connect.opportunity.models import (
    CommCareApp,
    CompletedWork,
    CredentialConfiguration,
    DeliverUnit,
    DeliverUnitFlagRules,
    ExchangeRate,
    FormJsonValidationRules,
    HQApiKey,
    Opportunity,
    OpportunityAccess,
    OpportunityClaim,
    OpportunityClaimLimit,
    OpportunityVerificationFlags,
    PaymentInvoice,
    PaymentUnit,
    VisitReviewStatus,
    VisitValidationStatus,
)
from commcare_connect.opportunity.utils.completed_work import link_invoice_to_completed_works
from commcare_connect.organization.models import Organization
from commcare_connect.program.models import ManagedOpportunity
from commcare_connect.users.models import User, UserCredential

FILTER_COUNTRIES = [("+276", "Malawi"), ("+234", "Nigeria"), ("+27", "South Africa"), ("+91", "India")]

CHECKBOX_CLASS = "simple-toggle"

DOMAIN_PLACEHOLDER_CHOICE = ("", "Select an API key to load domains.")
APP_PLACEHOLDER_CHOICE = ("", "Select an Application")
API_KEY_PLACEHOLDER_CHOICE = ("", "Select a HQ Server to load API Keys.")


class HQApiKeyCreateForm(forms.ModelForm):
    def __init__(self, *args, **kwargs):
        super().__init__(*args, **kwargs)

        self.helper = FormHelper(self)
        self.helper.layout = Layout(
            Field("hq_server"),
            Field("api_key"),
            Submit("submit", "Save", css_class="button button-md primary-dark float-end"),
        )
        self.helper.form_tag = False

    class Meta:
        model = HQApiKey
        fields = ("hq_server", "api_key")


class OpportunityUserInviteForm(forms.Form):
    def __init__(self, *args, **kwargs):
        self.opportunity = kwargs.pop("opportunity", None)
        super().__init__(*args, **kwargs)

        self.helper = FormHelper(self)
        self.helper.layout = Layout(
            Field("users"),
            Submit("submit", "Submit", css_class="button button-md primary-dark float-end"),
        )
        self.fields["users"] = forms.CharField(
            widget=forms.Textarea,
            required=False,
            help_text="Enter the phone numbers of the users you want to add to this opportunity, one on each line.",
        )

    def clean_users(self):
        user_data = self.cleaned_data["users"]

        if user_data and self.opportunity and not self.opportunity.is_setup_complete:
            raise ValidationError("Please finish setting up the opportunity before inviting users.")

        split_users = [line.strip() for line in user_data.splitlines() if line.strip()]
        return split_users


class OpportunityChangeForm(OpportunityUserInviteForm, forms.ModelForm):
    class Meta:
        model = Opportunity
        fields = [
            "name",
            "description",
            "active",
            "currency",
            "short_description",
            "is_test",
            "delivery_type",
        ]

    def __init__(self, *args, **kwargs):
        super().__init__(*args, **kwargs)
        self.opportunity = self.instance

        layout_fields = [
            Row(
                HTML(
                    f"""
                    <div class='col-span-2'>
                        <h6 class='title-sm'>{_("Opportunity Details")}</h6>
                        <span class='hint'>{_("Edit the details of the opportunity. All fields are mandatory.")}</span>
                    </div>
                """
                ),
                Column(
                    Field("name", wrapper_class="w-full"),
                    Field("short_description", wrapper_class="w-full"),
                    Field("description", wrapper_class="w-full"),
                ),
                Column(
                    Field("delivery_type"),
                    Field(
                        "active",
                        css_class=CHECKBOX_CLASS,
                        wrapper_class="bg-slate-100 flex items-center justify-between p-4 rounded-lg",
                    ),
                    Field(
                        "is_test",
                        css_class=CHECKBOX_CLASS,
                        wrapper_class="bg-slate-100 flex items-center justify-between p-4 rounded-lg",
                    ),
                ),
                css_class="grid grid-cols-2 gap-4 p-6 card_bg",
            ),
            Row(
                HTML(
                    f"""
                    <div class='col-span-2'>
                        <h6 class='title-sm'>{_("Date")}</h6>
                        <span class='hint'>
                            {_(
                                "Optional: If not specified, the opportunity start & "
                                "end dates will apply to the form submissions."
                            )}
                        </span>
                    </div>
                """
                ),
                Column(
                    Field("end_date"),
                ),
                Column(Field("currency")),
                css_class="grid grid-cols-2 gap-4 p-6 card_bg",
            ),
            Row(
                HTML(f"<div class='col-span-2'><h6 class='title-sm'>{_('Invite Connect Workers')}</h6></div>"),
                Row(Field("users", wrapper_class="w-full"), css_class="col-span-2"),
                css_class="grid grid-cols-2 gap-4 p-6 card_bg",
            ),
        ]

        if switch_is_active(OPPORTUNITY_CREDENTIALS):
            layout_fields.append(
                Row(
                    HTML(
                        f"""
                        <div class='col-span-2'>
                            <h6 class='title-sm'>{_("Manage Credentials")}</h6>
                            <span class='hint'>
                                {_("Configure credential requirements for learning and delivery.")}
                            </span>
                        </div>
                    """
                    ),
                    Column(
                        Field("learn_level"),
                    ),
                    Column(
                        Field("delivery_level"),
                    ),
                    css_class="grid grid-cols-2 gap-4 p-6 card_bg",
                )
            )
            self.add_credential_fields()

        layout_fields.append(
            Row(Submit("submit", "Submit", css_class="button button-md primary-dark"), css_class="flex justify-end")
        )

        self.helper = FormHelper(self)
        self.helper.layout = Layout(*layout_fields)
        if self.opportunity.managed:
            self.fields["delivery_type"].disabled = True

        self.fields["end_date"] = forms.DateField(
            widget=forms.DateInput(attrs={"type": "date", "class": "form-input"}),
            required=False,
            help_text=_("Extends opportunity end date for all users."),
        )
        if self.instance:
            if self.instance.end_date:
                self.initial["end_date"] = self.instance.end_date.isoformat()
            self.currently_active = self.instance.active

    def add_credential_fields(self):
        credential_issuer = None
        if self.instance:
            credential_issuer = CredentialConfiguration.objects.filter(opportunity=self.instance).first()

        self.fields["learn_level"] = forms.ChoiceField(
            choices=[("", _("None"))] + UserCredential.LearnLevel.choices,
            required=False,
            label=_("Learn Level"),
            help_text=_("Credential level required for completing the learning phase."),
            initial=credential_issuer.learn_level if credential_issuer else "",
        )
        self.fields["delivery_level"] = forms.ChoiceField(
            choices=[("", _("None"))] + UserCredential.DeliveryLevel.choices,
            required=False,
            label=_("Delivery Level"),
            help_text=_("Credential level required for completing deliveries."),
            initial=credential_issuer.delivery_level if credential_issuer else "",
        )

    def clean_active(self):
        active = self.cleaned_data["active"]
        if active and not self.currently_active:
            app_ids = (self.instance.learn_app.cc_app_id, self.instance.deliver_app.cc_app_id)
            if (
                Opportunity.objects.filter(active=True)
                .filter(Q(learn_app__cc_app_id__in=app_ids) | Q(deliver_app__cc_app_id__in=app_ids))
                .exists()
            ):
                raise ValidationError("Cannot reactivate opportunity with reused applications", code="app_reused")
        return active

    def save(self, commit=True):
        instance = super().save(commit=commit)
        if not switch_is_active(OPPORTUNITY_CREDENTIALS):
            return instance

        learn_level = self.cleaned_data.get("learn_level") or None
        delivery_level = self.cleaned_data.get("delivery_level") or None
        if learn_level or delivery_level:
            CredentialConfiguration.objects.update_or_create(
                opportunity=instance,
                defaults={
                    "learn_level": learn_level,
                    "delivery_level": delivery_level,
                },
            )
        else:
            CredentialConfiguration.objects.filter(opportunity=instance).delete()

        return instance


class OpportunityInitForm(forms.ModelForm):
    managed_opp = False
    app_hint_text = "Add required apps to the opportunity. All fields are mandatory."

    class Meta:
        model = Opportunity
        fields = [
            "name",
            "description",
            "short_description",
            "currency",
            "hq_server",
        ]

    def __init__(self, *args, **kwargs):
        self.user = kwargs.pop("user", {})
        self.org_slug = kwargs.pop("org_slug", "")
        super().__init__(*args, **kwargs)

        self.fields["short_description"].label = format_html(
            "{} <i class='fa-solid fa-circle-info text-gray-400' x-tooltip.raw='{}'></i>",
            _("Short description"),
            _(
                "This field is used to provide a description to users on the mobile app. "
                "It is displayed when the user wants to view more information about the opportunity."
            ),
        )

        self.helper = FormHelper(self)
        self.helper.layout = Layout(
            Row(
                HTML(
                    "<div class='col-span-2'>"
                    "<h6 class='title-sm'>Opportunity Details</h6>"
                    "<span class='hint'>Add the details of the opportunity. All fields are mandatory.</span>"
                    "</div>"
                ),
                Column(
                    Field("name"),
                    Field("short_description"),
                    Field("description"),
                ),
                Column(
                    Field("currency"),
                    Field("hq_server"),
                    Column(
                        Field("api_key", wrapper_class="flex-1"),
                        HTML(
                            "<button class='button-icon primary-dark'"
                            "type='button' @click='showAddApiKeyModal = true'>"
                            "<i class='fa-solid fa-plus'></i>"
                            "</button>"
                        ),
                        css_class="flex items-center gap-1",
                    ),
                ),
                css_class="grid grid-cols-2 gap-4 card_bg",
            ),
            Row(
                HTML(
                    "<div class='col-span-2'>"
                    "<h6 class='title-sm'>Apps</h6>"
                    f"<span class='hint'>{self.app_hint_text}</span>"
                    "</div>"
                ),
                Column(
                    Field("learn_app_domain"),
                    Field("learn_app"),
                    Field("learn_app_description"),
                    Field("learn_app_passing_score"),
                    data_loading_states=True,
                ),
                Column(
                    Field("deliver_app_domain"),
                    Field("deliver_app"),
                    data_loading_states=True,
                ),
                css_class="grid grid-cols-2 gap-4 card_bg my-4",
            ),
            Row(Submit("submit", "Submit", css_class="button button-md primary-dark"), css_class="flex justify-end"),
        )

        self.fields["description"] = forms.CharField(widget=forms.Textarea(attrs={"rows": 3}))
        self.fields["description"].label = format_html(
            "{} <i class='fa-solid fa-circle-info text-gray-400' x-tooltip.raw='{}'></i>",
            _("Description"),
            _("This field is used to provide a description to users accessing the opportunity on the web."),
        )

        def get_htmx_swap_attrs(url_query: str, include: str, trigger: str):
            return {
                "hx-get": reverse(url_query),
                "hx-include": include,
                "hx-trigger": trigger,
                "hx-target": "this",
                "data-loading-disable": True,
            }

        def get_domain_select_attrs():
            return get_htmx_swap_attrs(
                "commcarehq:get_domains",
                "#id_hq_server, #id_api_key",
                "change from:#id_api_key",
            )

        def get_app_select_attrs(app_type: str):
            domain_select_id = f"#id_{app_type}_app_domain"
            return get_htmx_swap_attrs(
                "commcarehq:get_applications_by_domain",
                f"#id_hq_server, {domain_select_id}, #id_api_key",
                f"change from:{domain_select_id}",
            )

        self.fields["learn_app_domain"] = forms.Field(
            widget=forms.Select(
                choices=[DOMAIN_PLACEHOLDER_CHOICE],
                attrs=get_domain_select_attrs(),
            ),
        )
        self.fields["learn_app"] = forms.Field(
            widget=forms.Select(choices=[(None, "Loading...")], attrs=get_app_select_attrs("learn"))
        )
        self.fields["learn_app_description"] = forms.CharField(widget=forms.Textarea(attrs={"rows": 3}))
        self.fields["learn_app_passing_score"] = forms.IntegerField(max_value=100, min_value=0)

        self.fields["deliver_app_domain"] = forms.Field(
            widget=forms.Select(
                choices=[DOMAIN_PLACEHOLDER_CHOICE],
                attrs=get_domain_select_attrs(),
            ),
        )
        self.fields["deliver_app"] = forms.Field(
            widget=forms.Select(choices=[(None, "Loading...")], attrs=get_app_select_attrs("deliver"))
        )

        self.fields["api_key"] = forms.Field(
            widget=forms.Select(
                choices=[API_KEY_PLACEHOLDER_CHOICE],
                attrs=get_htmx_swap_attrs(
                    "users:get_api_keys",
                    "#id_hq_server",
                    "change from:#id_hq_server, reload_api_keys from:body",
                ),
            ),
        )

    def clean(self):
        cleaned_data = super().clean()
        if cleaned_data:
            try:
                cleaned_data["learn_app"] = json.loads(cleaned_data["learn_app"])
                cleaned_data["deliver_app"] = json.loads(cleaned_data["deliver_app"])

                if cleaned_data["learn_app"]["id"] == cleaned_data["deliver_app"]["id"]:
                    self.add_error("learn_app", "Learn app and Deliver app cannot be same")
                    self.add_error("deliver_app", "Learn app and Deliver app cannot be same")
            except KeyError:
                raise forms.ValidationError("Invalid app data")
            return cleaned_data

    def _build_commcare_app(self, *, app_type, organization, hq_server, created_by, update_existing=False):
        app_data = self.cleaned_data[f"{app_type}_app"]
        domain = self.cleaned_data[f"{app_type}_app_domain"]
        defaults = {
            "name": app_data["name"],
            "created_by": created_by,
            "modified_by": self.user.email,
        }
        if app_type == "learn":
            defaults.update(
                {
                    "description": self.cleaned_data["learn_app_description"],
                    "passing_score": self.cleaned_data["learn_app_passing_score"],
                }
            )
        app, created = CommCareApp.objects.get_or_create(
            cc_app_id=app_data["id"],
            cc_domain=domain,
            organization=organization,
            hq_server=hq_server,
            defaults=defaults,
        )
        if not created and update_existing:
            update_fields = ["name", "hq_server", "modified_by"]
            app.name = app_data["name"]
            app.hq_server = hq_server
            app.modified_by = self.user.email
            if app_type == "learn":
                app.description = self.cleaned_data["learn_app_description"]
                app.passing_score = self.cleaned_data["learn_app_passing_score"]
                update_fields.extend(["description", "passing_score"])
            app.save(update_fields=update_fields)
        return app

    def save(self, commit=True):
        opportunity = super().save(commit=False)
        organization = Organization.objects.get(slug=self.org_slug)
        hq_server = self.cleaned_data["hq_server"]

        learn_app = self._build_commcare_app(
            app_type="learn",
            organization=organization,
            hq_server=hq_server,
            created_by=self.user.email,
            update_existing=False,
        )
        deliver_app = self._build_commcare_app(
            app_type="deliver",
            organization=organization,
            hq_server=hq_server,
            created_by=self.user.email,
            update_existing=False,
        )

        opportunity.learn_app = learn_app
        opportunity.deliver_app = deliver_app

        if not getattr(opportunity, "created_by", None):
            opportunity.created_by = self.user.email
        opportunity.modified_by = self.user.email

        if self.managed_opp:
            opportunity.organization = self.cleaned_data.get("organization")
        else:
            opportunity.currency = self.cleaned_data["currency"].upper()
            opportunity.organization = organization
<<<<<<< HEAD

=======

        opportunity.api_key, _ = HQApiKey.objects.get_or_create(
            id=self.cleaned_data["api_key"],
            defaults={
                "hq_server": hq_server,
                "user": self.user,
            },
        )

        if commit:
            opportunity.save()
        return opportunity


class OpportunityInitUpdateForm(OpportunityInitForm):
    app_hint_text = "To switch apps, re-select the HQ Server field to see all app choices. All fields are mandatory."
    disabled_app_hint_text = (
        "Learn and Deliver apps and the API key cannot be changed after Connect Workers have joined. "
        "You can still edit the learn app description and passing score."
    )

    def __init__(self, *args, **kwargs):
        opportunity = kwargs.get("instance")
        self._has_existing_accesses = False
        self._disabled_fields = ()
        if opportunity and getattr(opportunity, "pk", None):
            self._has_existing_accesses = OpportunityAccess.objects.filter(opportunity=opportunity).exists()
            if self._has_existing_accesses:
                self.app_hint_text = self.disabled_app_hint_text

        super().__init__(*args, **kwargs)
        opportunity = self.instance

        if not getattr(opportunity, "pk", None):
            return

        for field_name in ("name", "short_description", "description", "currency"):
            if field_name in self.fields:
                self.fields[field_name].initial = getattr(opportunity, field_name)

        self._set_initial_api_key(getattr(opportunity, "api_key", None))
        self._set_initial_app("learn", getattr(opportunity, "learn_app", None))
        self._set_initial_app("deliver", getattr(opportunity, "deliver_app", None))

        if self._has_existing_accesses:
            self._disabled_fields = (
                "hq_server",
                "api_key",
                "learn_app_domain",
                "learn_app",
                "deliver_app_domain",
                "deliver_app",
            )
            for field_name in self._disabled_fields:
                if field_name in self.fields:
                    self.fields[field_name].disabled = True

    def _set_initial_api_key(self, api_key):
        choices = [API_KEY_PLACEHOLDER_CHOICE]
        if api_key:
            if not api_key.api_key:
                api_key_hidden = ""
            else:
                api_key_hidden = (
                    f"{api_key.api_key[:4]}...{api_key.api_key[-4:]}" if len(api_key.api_key) > 8 else api_key.api_key
                )
            choices.append((api_key.id, api_key_hidden))
            self.fields["api_key"].initial = api_key.id
        self.fields["api_key"].widget.choices = choices

    def _set_initial_app(self, app_type, app):
        if not app:
            return

        app_option_value = json.dumps({"id": app.cc_app_id, "name": app.name})
        self.fields[f"{app_type}_app"].widget.choices = [
            APP_PLACEHOLDER_CHOICE,
            (app_option_value, app.name),
        ]
        self.fields[f"{app_type}_app"].initial = app_option_value

        self.fields[f"{app_type}_app_domain"].widget.choices = [
            DOMAIN_PLACEHOLDER_CHOICE,
            (app.cc_domain, app.cc_domain),
        ]
        self.fields[f"{app_type}_app_domain"].initial = app.cc_domain

        if app_type == "learn":
            self.fields["learn_app_description"].initial = app.description
            self.fields["learn_app_passing_score"].initial = app.passing_score

    def clean(self):
        cleaned_data = super().clean()
        if self._has_existing_accesses:
            for field_name in self._disabled_fields:
                if field_name in self.data:
                    self.add_error(
                        field_name,
                        "This field cannot be edited after Connect Workers have joined the opportunity.",
                    )
        return cleaned_data

    def save(self, commit=True):
        opportunity = self.instance
        if self.managed_opp and self.cleaned_data.get("organization"):
            opportunity.organization = self.cleaned_data.get("organization")
        if not self.managed_opp:
            opportunity.currency = self.cleaned_data["currency"].upper()

        created_by = opportunity.created_by or self.user.email
        hq_server = self.cleaned_data["hq_server"]

        opportunity.learn_app = self._build_commcare_app(
            app_type="learn",
            organization=opportunity.organization,
            hq_server=hq_server,
            created_by=created_by,
            update_existing=True,
        )
        opportunity.deliver_app = self._build_commcare_app(
            app_type="deliver",
            organization=opportunity.organization,
            hq_server=hq_server,
            created_by=created_by,
            update_existing=True,
        )

        opportunity.modified_by = self.user.email
>>>>>>> 84bf05de
        opportunity.api_key, _ = HQApiKey.objects.get_or_create(
            id=self.cleaned_data["api_key"],
            defaults={
                "hq_server": hq_server,
                "user": self.user,
            },
        )

        if commit:
            opportunity.save()
        return opportunity
<<<<<<< HEAD


class OpportunityInitUpdateForm(OpportunityInitForm):
    app_hint_text = "To switch apps, re-select the HQ Server field to see all app choices. All fields are mandatory."
    disabled_app_hint_text = (
        "Learn and Deliver apps and the API key cannot be changed after Connect Workers have joined. "
        "You can still edit the learn app description and passing score."
    )

    def __init__(self, *args, **kwargs):
        opportunity = kwargs.get("instance")
        self._has_existing_accesses = False
        self._disabled_fields = ()
        if opportunity and getattr(opportunity, "pk", None):
            self._has_existing_accesses = OpportunityAccess.objects.filter(opportunity=opportunity).exists()
            if self._has_existing_accesses:
                self.app_hint_text = self.disabled_app_hint_text

        super().__init__(*args, **kwargs)
        opportunity = self.instance

        if not getattr(opportunity, "pk", None):
            return

        for field_name in ("name", "short_description", "description", "currency"):
            if field_name in self.fields:
                self.fields[field_name].initial = getattr(opportunity, field_name)

        self._set_initial_api_key(getattr(opportunity, "api_key", None))
        self._set_initial_app("learn", getattr(opportunity, "learn_app", None))
        self._set_initial_app("deliver", getattr(opportunity, "deliver_app", None))

        if self._has_existing_accesses:
            self._disabled_fields = (
                "hq_server",
                "api_key",
                "learn_app_domain",
                "learn_app",
                "deliver_app_domain",
                "deliver_app",
            )
            for field_name in self._disabled_fields:
                if field_name in self.fields:
                    self.fields[field_name].disabled = True

    def _set_initial_api_key(self, api_key):
        choices = [API_KEY_PLACEHOLDER_CHOICE]
        if api_key:
            if not api_key.api_key:
                api_key_hidden = ""
            else:
                api_key_hidden = (
                    f"{api_key.api_key[:4]}...{api_key.api_key[-4:]}" if len(api_key.api_key) > 8 else api_key.api_key
                )
            choices.append((api_key.id, api_key_hidden))
            self.fields["api_key"].initial = api_key.id
        self.fields["api_key"].widget.choices = choices

    def _set_initial_app(self, app_type, app):
        if not app:
            return

        app_option_value = json.dumps({"id": app.cc_app_id, "name": app.name})
        self.fields[f"{app_type}_app"].widget.choices = [
            APP_PLACEHOLDER_CHOICE,
            (app_option_value, app.name),
        ]
        self.fields[f"{app_type}_app"].initial = app_option_value

        self.fields[f"{app_type}_app_domain"].widget.choices = [
            DOMAIN_PLACEHOLDER_CHOICE,
            (app.cc_domain, app.cc_domain),
        ]
        self.fields[f"{app_type}_app_domain"].initial = app.cc_domain

        if app_type == "learn":
            self.fields["learn_app_description"].initial = app.description
            self.fields["learn_app_passing_score"].initial = app.passing_score

    def clean(self):
        cleaned_data = super().clean()
        if self._has_existing_accesses:
            for field_name in self._disabled_fields:
                if field_name in self.data:
                    self.add_error(
                        field_name,
                        "This field cannot be edited after Connect Workers have joined the opportunity.",
                    )
        return cleaned_data

    def save(self, commit=True):
        opportunity = self.instance
        if self.managed_opp and self.cleaned_data.get("organization"):
            opportunity.organization = self.cleaned_data.get("organization")
        if not self.managed_opp:
            opportunity.currency = self.cleaned_data["currency"].upper()

        created_by = opportunity.created_by or self.user.email
        hq_server = self.cleaned_data["hq_server"]

        opportunity.learn_app = self._build_commcare_app(
            app_type="learn",
            organization=opportunity.organization,
            hq_server=hq_server,
            created_by=created_by,
            update_existing=True,
        )
        opportunity.deliver_app = self._build_commcare_app(
            app_type="deliver",
            organization=opportunity.organization,
            hq_server=hq_server,
            created_by=created_by,
            update_existing=True,
        )

        opportunity.modified_by = self.user.email
        opportunity.api_key, _ = HQApiKey.objects.get_or_create(
            id=self.cleaned_data["api_key"],
            defaults={
                "hq_server": hq_server,
                "user": self.user,
            },
        )

        if commit:
            opportunity.save()
        return opportunity
=======
>>>>>>> 84bf05de


class OpportunityFinalizeForm(forms.ModelForm):
    class Meta:
        model = Opportunity
        fields = [
            "start_date",
            "end_date",
            "total_budget",
        ]
        widgets = {
            "start_date": forms.DateInput(attrs={"type": "date"}),
            "end_date": forms.DateInput(attrs={"type": "date"}),
        }

    def __init__(self, *args, **kwargs):
        self.budget_per_user = kwargs.pop("budget_per_user")
        self.payment_units_max_total = kwargs.pop("payment_units_max_total", 0)
        self.opportunity = kwargs.pop("opportunity")
        self.current_start_date = kwargs.pop("current_start_date")
        self.is_start_date_readonly = self.current_start_date < datetime.date.today()
        super().__init__(*args, **kwargs)

        self.helper = FormHelper(self)
        self.helper.layout = Layout(
            Row(
                Field(
                    "start_date",
                    help="Start date can't be edited if it was set in past" if self.is_start_date_readonly else None,
                    wrapper_class="flex-1",
                ),
                Field("end_date", wrapper_class="flex-1"),
                Field(
                    "max_users",
                    oninput=f"id_total_budget.value = ({self.budget_per_user} + {self.payment_units_max_total}"
                    f"* parseInt(document.getElementById('id_org_pay_per_visit')?.value || 0)) "
                    f"* parseInt(this.value || 0)",
                ),
                Field("total_budget", readonly=True, wrapper_class="form-group "),
                css_class="grid grid-cols-2 gap-6",
            ),
            Row(Submit("submit", "Submit", css_class="button button-md primary-dark"), css_class="flex justify-end"),
        )

        if self.opportunity.managed:
            self.helper.layout.fields.insert(
                -2,
                Row(
                    Field(
                        "org_pay_per_visit",
                        oninput=f"id_total_budget.value = ({self.budget_per_user} + {self.payment_units_max_total}"
                        f"* parseInt(this.value || 0)) "
                        f"* parseInt(document.getElementById('id_max_users')?.value || 0)",
                    )
                ),
            )
            self.fields["org_pay_per_visit"] = forms.IntegerField(
                required=True, widget=forms.NumberInput(), initial=self.instance.org_pay_per_visit
            )

        self.fields["max_users"] = forms.IntegerField(
            label="Max Connect Workers", initial=int(self.instance.number_of_users)
        )
        self.fields["start_date"].disabled = self.is_start_date_readonly

    def clean(self):
        cleaned_data = super().clean()
        if cleaned_data:
            if self.is_start_date_readonly:
                cleaned_data["start_date"] = self.current_start_date
            start_date = cleaned_data["start_date"]
            end_date = cleaned_data["end_date"]
            if end_date < now().date():
                self.add_error("end_date", "Please enter the correct end date for this opportunity")
            if not self.is_start_date_readonly and start_date < now().date():
                self.add_error("start_date", "Start date should be today or latter")
            if start_date >= end_date:
                self.add_error("end_date", "End date must be after start date")

            if self.opportunity.managed:
                managed_opportunity = self.opportunity.managedopportunity
                program = managed_opportunity.program
                if not (program.start_date <= start_date <= program.end_date):
                    self.add_error("start_date", "Start date must be within the program's start and end dates.")

                if not (program.start_date <= end_date <= program.end_date):
                    self.add_error("end_date", "End date must be within the program's start and end dates.")

                total_budget_sum = (
                    ManagedOpportunity.objects.filter(program=program)
                    .exclude(id=managed_opportunity.id)
                    .aggregate(total=Sum("total_budget"))["total"]
                    or 0
                )
                if total_budget_sum + cleaned_data["total_budget"] > program.budget:
                    self.add_error("total_budget", "Budget exceeds the program budget.")

            return cleaned_data


class DateRanges(TextChoices):
    LAST_7_DAYS = "last_7_days", "Last 7 days"
    LAST_30_DAYS = "last_30_days", "Last 30 days"
    LAST_90_DAYS = "last_90_days", "Last 90 days"
    LAST_YEAR = "last_year", "Last year"
    ALL = "all", "All"

    def get_cutoff_date(self):
        match self:
            case DateRanges.LAST_7_DAYS:
                return now() - relativedelta(days=7)
            case DateRanges.LAST_30_DAYS:
                return now() - relativedelta(days=30)
            case DateRanges.LAST_90_DAYS:
                return now() - relativedelta(days=90)
            case DateRanges.LAST_YEAR:
                return now() - relativedelta(years=1)
            case DateRanges.ALL:
                return None


class VisitExportForm(forms.Form):
    format = forms.ChoiceField(choices=(("csv", "CSV"), ("xlsx", "Excel")), initial="csv")
    from_date = forms.DateField(
        widget=forms.DateInput(attrs={"type": "date"}),
    )
    to_date = forms.DateField(
        widget=forms.DateInput(attrs={"type": "date"}),
        required=False,
        initial=datetime.date.today().strftime("%Y-%m-%d"),
    )
    status = forms.MultipleChoiceField(
        choices=[("all", "All")] + VisitValidationStatus.choices,
        widget=forms.SelectMultiple(
            attrs={
                "hx-trigger": "change",
                "hx-target": "#visit-count-warning",
                "hx-include": "closest form",
            }
        ),
    )
    flatten_form_data = forms.BooleanField(initial=True, required=False)

    def __init__(self, *args, **kwargs):
        self.opportunity = kwargs.pop("opportunity")
        self.review_export = kwargs.pop("review_export", False)
        super().__init__(*args, **kwargs)

        visit_count_url = reverse(
            "opportunity:visit_export_count", args=(self.opportunity.organization.slug, self.opportunity.id)
        )

        # if export is for review update the status and url
        if self.review_export:
            status_choices = [("all", "All")] + (
                VisitReviewStatus.choices if self.review_export else VisitValidationStatus.choices
            )
            self.fields["status"].choices = status_choices

            visit_count_url = f"{visit_count_url}?{urlencode({'review_export': 'true'})}"

        hx_attrs = {
            "hx-get": visit_count_url,
            "hx-trigger": "change",
            "hx-target": "#visit-count-warning",
            "hx-include": "closest form",
        }

        for field_name in ["from_date", "to_date"]:
            self.fields[field_name].widget.attrs.update(
                {"max": datetime.date.today().strftime("%Y-%m-%d"), **hx_attrs}
            )

        self.fields["status"].widget.attrs.update(hx_attrs)
        self.fields["format"].widget.attrs.update(hx_attrs)

        self.helper = FormHelper(self)

        self.helper.layout = Layout(
            Row(
                Field("format"),
                Row(
                    Field("from_date"),
                    Field("to_date"),
                    css_class="grid grid-cols-2 gap-6",
                ),
                Field("status"),
                Field(
                    "flatten_form_data",
                    css_class=CHECKBOX_CLASS,
                    wrapper_class="flex p-4 justify-between rounded-lg bg-gray-100",
                ),
                Div(
                    css_id="visit-count-warning",
                    css_class="text-sm text-center",
                ),
                css_class="flex flex-col",
            ),
        )
        self.helper.form_tag = False

    def clean_status(self):
        statuses = self.cleaned_data["status"]
        if not statuses or "all" in statuses:
            return []

        return [VisitValidationStatus(status) for status in statuses]


class PaymentExportForm(forms.Form):
    format = forms.ChoiceField(choices=(("csv", "CSV"), ("xlsx", "Excel")), initial="csv")

    def __init__(self, *args, **kwargs):
        super().__init__(*args, **kwargs)
        self.helper = FormHelper(self)
        self.helper.layout = Layout(
            Row(Field("format"), css_class="flex flex-col"),
        )
        self.helper.form_tag = False


class OpportunityAccessCreationForm(forms.ModelForm):
    user = forms.ModelChoiceField(queryset=User.objects.filter(username__isnull=False))

    class Meta:
        model = OpportunityAccess
        fields = "__all__"


class AddBudgetExistingUsersForm(forms.Form):
    additional_visits = forms.IntegerField(
        widget=forms.NumberInput(attrs={"x-model": "additionalVisits"}), required=False
    )
    end_date = forms.DateField(
        widget=forms.DateInput(
            attrs={
                "type": "date",
                "class": "form-input",
                "x-model": "end_date",
                "min": datetime.date.today().strftime("%Y-%m-%d"),
            }
        ),
        label="Extended Opportunity End date",
        required=False,
    )

    def __init__(self, *args, **kwargs):
        opportunity_claims = kwargs.pop("opportunity_claims", [])
        self.opportunity = kwargs.pop("opportunity", None)
        super().__init__(*args, **kwargs)

        choices = [(opp_claim.id, opp_claim.id) for opp_claim in opportunity_claims]
        self.fields["selected_users"] = forms.MultipleChoiceField(choices=choices, widget=forms.CheckboxSelectMultiple)

    def clean(self):
        cleaned_data = super().clean()
        selected_users = cleaned_data.get("selected_users")
        additional_visits = cleaned_data.get("additional_visits")

        if not selected_users and not additional_visits and not cleaned_data.get("end_date"):
            raise forms.ValidationError("Please select users and specify either additional visits or end date.")

        if additional_visits and selected_users:
            self.budget_increase = self._validate_budget(selected_users, additional_visits)

        return cleaned_data

    def clean_end_date(self):
        end_date = self.cleaned_data.get("end_date")
        if end_date and end_date < datetime.date.today():
            raise forms.ValidationError("End date cannot be in the past.")
        return end_date

    def _validate_budget(self, selected_users, additional_visits):
        claims = OpportunityClaimLimit.objects.filter(opportunity_claim__in=selected_users)
        org_pay = self.opportunity.managedopportunity.org_pay_per_visit if self.opportunity.managed else 0

        budget_increase = sum((ocl.payment_unit.amount + org_pay) * additional_visits for ocl in claims)

        if self.opportunity.managed:
            # NM cannot increase the opportunity budget they can only
            # assign new visits if the opportunity has remaining budget.
            if budget_increase > self.opportunity.remaining_budget:
                raise forms.ValidationError({"additional_visits": "Additional visits exceed the opportunity budget."})

        return budget_increase

    def save(self):
        selected_users = self.cleaned_data["selected_users"]
        additional_visits = self.cleaned_data["additional_visits"]
        end_date = self.cleaned_data["end_date"]

        if additional_visits:
            claims = OpportunityClaimLimit.objects.filter(opportunity_claim__in=selected_users)
            claims.update(max_visits=F("max_visits") + additional_visits)

            if not self.opportunity.managed:
                self.opportunity.total_budget += self.budget_increase
                self.opportunity.save()

        if end_date:
            OpportunityClaim.objects.filter(pk__in=selected_users).update(end_date=end_date)
            OpportunityClaimLimit.objects.filter(opportunity_claim__in=selected_users).update(end_date=end_date)


class AddBudgetNewUsersForm(forms.Form):
    add_users = forms.IntegerField(
        required=False,
        label="Number Of Connect Workers",
        help_text="New Budget Added = Workers Added x Sum of Budget for Each Payment Unit.",
    )
    total_budget = forms.IntegerField(
        required=False,
        label="Opportunity Total Budget",
        help_text="Set a new total budget or leave it unchanged when using Number of workers.",
    )

    def __init__(self, *args, **kwargs):
        self.opportunity = kwargs.pop("opportunity", None)
        self.program_manager = kwargs.pop("program_manager", False)
        self.payments_units = list(self.opportunity.paymentunit_set.values("amount", "max_total"))

        super().__init__(*args, **kwargs)

        self.helper = FormHelper(self)
        self.helper.layout = Layout(
            Row(Field("add_users"), Field("total_budget"), css_class="grid grid-cols-2 gap-4"),
            Row(Submit("submit", "Submit", css_class="button button-md primary-dark"), css_class="flex justify-end"),
        )

        self.fields["total_budget"].initial = self.opportunity.total_budget
        self.fields["total_budget"].label += f" ({self.opportunity.currency})"

        self.fields["add_users"].widget.attrs.update(
            {
                "oninput": f"""
                id_total_budget.value =
                {self.opportunity.total_budget} +
                {json.dumps(self.payments_units)}.reduce(
                    (sum, u) => sum + (u.amount + {self.opportunity.org_pay_per_visit})
                    * u.max_total * parseInt(this.value || 0),
                    0
                );
            """
            }
        )

    def clean(self):
        cleaned_data = super().clean()
        add_users = cleaned_data.get("add_users")
        total_budget = cleaned_data.get("total_budget")

        if self.opportunity.managed and not self.program_manager:
            raise forms.ValidationError("Only program managers are allowed to add budgets for managed opportunities.")

        if not add_users and not total_budget:
            raise forms.ValidationError("Please provide either the number of users or a total budget.")

        self.budget_increase = self._validate_budget(add_users, total_budget)

        return cleaned_data

    def _validate_budget(self, add_users, total_budget):
        increased_budget = 0
        total_program_budget = 0
        claimed_program_budget = 0
        org_pay = 0

        if self.opportunity.managed:
            manage_opp = self.opportunity.managedopportunity
            org_pay = manage_opp.org_pay_per_visit
            program = manage_opp.program
            total_program_budget = program.budget
            claimed_program_budget = (
                ManagedOpportunity.objects.filter(program=program)
                .exclude(id=manage_opp.id)
                .aggregate(total=Sum("total_budget"))["total"]
                or 0
            )

        if add_users:
            for payment_unit in self.payments_units:
                increased_budget += (payment_unit["amount"] + org_pay) * payment_unit["max_total"] * add_users

            # Both fields were manually modified by the user — raising a validation error to prevent conflicts.
            if total_budget and total_budget != self.opportunity.total_budget + increased_budget:
                raise forms.ValidationError(
                    "Only one field can be updated at a time: either 'Number Of Connect Workers' or 'Total Budget'."
                )

            if (
                self.opportunity.managed
                and self.opportunity.total_budget + increased_budget + claimed_program_budget > total_program_budget
            ):
                raise forms.ValidationError({"add_users": "Budget exceeds program budget."})
        else:
            if total_budget < self.opportunity.claimed_budget:
                raise forms.ValidationError({"total_budget": "Total budget cannot be lesser than claimed budget."})

            if self.opportunity.managed and total_budget + claimed_program_budget > total_program_budget:
                raise forms.ValidationError({"total_budget": "Total budget exceeds program budget."})

            increased_budget = total_budget - self.opportunity.total_budget

        return increased_budget

    def save(self):
        self.opportunity.total_budget += self.budget_increase
        self.opportunity.save()


class PaymentUnitForm(forms.ModelForm):
    class Meta:
        model = PaymentUnit
        fields = ["name", "description", "amount", "max_total", "max_daily", "start_date", "end_date"]
        help_texts = {
            "start_date": "Optional. If not specified opportunity start date applies to form submissions.",
            "end_date": "Optional. If not specified opportunity end date applies to form submissions.",
        }
        widgets = {
            "start_date": forms.DateInput(attrs={"type": "date"}),
            "end_date": forms.DateInput(attrs={"type": "date"}),
        }

    def __init__(self, *args, **kwargs):
        deliver_units = kwargs.pop("deliver_units", [])
        payment_units = kwargs.pop("payment_units", [])
        org_slug = kwargs.pop("org_slug")
        opportunity_id = kwargs.pop("opportunity_id")

        super().__init__(*args, **kwargs)

        self.helper = FormHelper(self)
        self.helper.layout = Layout(
            Div(
                Row(
                    Column(Field("name"), Field("description")),
                    Column(
                        Field("amount"),
                        Row(Field("max_total"), Field("max_daily"), css_class="grid grid-cols-2 gap-4"),
                        Field("start_date"),
                        Field("end_date"),
                    ),
                    css_class="grid grid-cols-2 gap-4 p-6 card_bg",
                ),
                Row(
                    Field("required_deliver_units"),
                    Field("payment_units"),
                    Field("optional_deliver_units"),
                    Div(
                        HTML(
                            f"""
                    <button type="button" class="button button-md outline-style" id="sync-button"
                    hx-post="{reverse('opportunity:sync_deliver_units', args=(org_slug, opportunity_id))}"
                    hx-trigger="click" hx-swap="none" hx-on::after-request="alert(event?.detail?.xhr?.response);
                    event.detail.successful && location.reload();
                    this.removeAttribute('disabled'); this.innerHTML='Sync Deliver Units';""
                    hx-disabled-elt="this"
                    hx-on:click="this.innerHTML = 'Syncing...';">
                    <span id="sync-text">Sync Deliver Units</span>
                    </button>

                """
                        )
                    ),
                    css_class="grid grid-cols-2 gap-4 p-6 card_bg",
                ),
                Row(
                    Submit("submit", "Submit", css_class="button button-md primary-dark"), css_class="flex justify-end"
                ),
                css_class="flex flex-col gap-4",
            )
        )
        deliver_unit_choices = [(deliver_unit.id, deliver_unit.name) for deliver_unit in deliver_units]
        payment_unit_choices = [(payment_unit.id, payment_unit.name) for payment_unit in payment_units]
        self.fields["required_deliver_units"] = forms.MultipleChoiceField(
            choices=deliver_unit_choices,
            widget=forms.CheckboxSelectMultiple,
            help_text="All of the selected Deliver Units are required for payment accrual.",
        )
        self.fields["optional_deliver_units"] = forms.MultipleChoiceField(
            choices=deliver_unit_choices,
            widget=forms.CheckboxSelectMultiple,
            help_text=(
                "Any one of these Deliver Units combined with all the required "
                "Deliver Units will accrue payment. Multiple Deliver Units can be selected."
            ),
            required=False,
        )
        self.fields["payment_units"] = forms.MultipleChoiceField(
            choices=payment_unit_choices,
            widget=forms.CheckboxSelectMultiple,
            help_text="The selected Payment Units need to be completed in order to complete this payment unit.",
            required=False,
        )
        if PaymentUnit.objects.filter(pk=self.instance.pk).exists():
            deliver_units = self.instance.deliver_units.all()
            self.fields["required_deliver_units"].initial = [
                deliver_unit.pk for deliver_unit in filter(lambda x: not x.optional, deliver_units)
            ]
            self.fields["optional_deliver_units"].initial = [
                deliver_unit.pk for deliver_unit in filter(lambda x: x.optional, deliver_units)
            ]
            payment_units_initial = []
            for payment_unit in payment_units:
                if payment_unit.parent_payment_unit_id and payment_unit.parent_payment_unit_id == self.instance.pk:
                    payment_units_initial.append(payment_unit.pk)
            self.fields["payment_units"].initial = payment_units_initial

    def clean(self):
        cleaned_data = super().clean()
        start_date = cleaned_data.get("start_date")
        end_date = cleaned_data.get("end_date")
        if start_date and end_date and end_date < start_date:
            raise ValidationError({"end_date": "End date cannot be earlier than start date."})

        return cleaned_data


class SendMessageMobileUsersForm(forms.Form):
    title = forms.CharField(
        empty_value="Notification from Connect",
        required=False,
    )
    body = forms.CharField(widget=forms.Textarea)

    def __init__(self, *args, **kwargs):
        users = kwargs.pop("users", [])
        super().__init__(*args, **kwargs)

        self.helper = FormHelper(self)
        self.helper.layout = Layout(
            Field("selected_users"),
            Field("title"),
            Field("body"),
            Submit(name="submit", value="Submit"),
        )

        choices = [(user.pk, user.username) for user in users]
        self.fields["selected_users"] = forms.MultipleChoiceField(choices=choices)


class OpportunityVerificationFlagsConfigForm(forms.ModelForm):
    class Meta:
        model = OpportunityVerificationFlags
        fields = ("duplicate", "gps", "location", "form_submission_start", "form_submission_end", "catchment_areas")
        widgets = {
            "form_submission_start": forms.TimeInput(attrs={"type": "time", "class": "form-control"}),
            "form_submission_end": forms.TimeInput(attrs={"type": "time", "class": "form-control"}),
        }
        labels = {
            "duplicate": "Check Duplicates",
            "gps": "Check GPS",
            "form_submission_start": "Start Time",
            "form_submission_end": "End Time",
            "location": "Location Distance",
            "catchment_areas": "Catchment Area",
        }
        help_texts = {
            "location": "Minimum distance between form locations (metres)",
            "duplicate": "Flag duplicate form submissions for an entity.",
            "gps": "Flag forms with no location information.",
            "catchment_areas": "Flag forms outside a users's assigned catchment area",
        }

    def __init__(self, *args, **kwargs):
        super().__init__(*args, **kwargs)

        self.helper = FormHelper(self)
        self.helper.form_tag = False

        self.helper.layout = Layout(
            Row(
                Field("duplicate", css_class=f"{CHECKBOX_CLASS} block"),
                Field("gps", css_class=f"{CHECKBOX_CLASS} block"),
                Field("catchment_areas", css_class=f"{CHECKBOX_CLASS} block"),
                css_class="grid grid-cols-3 gap-2",
            ),
            Row(Field("location")),
            Fieldset(
                "Form Submission Hours",
                Row(
                    Field("form_submission_start"),
                    Field("form_submission_end"),
                    css_class="grid grid-cols-2 gap-2",
                ),
            ),
        )

        self.fields["duplicate"].required = False
        self.fields["location"].required = False
        self.fields["gps"].required = False
        self.fields["catchment_areas"].required = False
        if self.instance:
            self.fields["form_submission_start"].initial = self.instance.form_submission_start
            self.fields["form_submission_end"].initial = self.instance.form_submission_end


class DeliverUnitFlagsForm(forms.ModelForm):
    class Meta:
        model = DeliverUnitFlagRules
        fields = ("deliver_unit", "check_attachments", "duration")
        help_texts = {"duration": "Minimum time to complete form (minutes)"}
        labels = {"check_attachments": "Require Attachments"}

    def __init__(self, *args, **kwargs):
        self.opportunity = kwargs.pop("opportunity")
        super().__init__(*args, **kwargs)

        self.helper = FormHelper(self)
        self.helper.form_tag = False
        self.helper.layout = Layout(
            Row(
                Column(Field("deliver_unit")),
                Column(Field("check_attachments", css_class=CHECKBOX_CLASS)),
                Column(Field("duration")),
                css_class="grid grid-cols-3 gap-2",
            ),
        )
        self.fields["deliver_unit"] = forms.ModelChoiceField(
            queryset=DeliverUnit.objects.filter(app=self.opportunity.deliver_app), disabled=True, empty_label=None
        )

    def clean_deliver_unit(self):
        deliver_unit = self.cleaned_data["deliver_unit"]
        if (
            self.instance.pk is None
            and DeliverUnitFlagRules.objects.filter(deliver_unit=deliver_unit, opportunity=self.opportunity).exists()
        ):
            raise ValidationError("Flags are already configured for this Deliver Unit.")
        return deliver_unit


class FormJsonValidationRulesForm(forms.ModelForm):
    class Meta:
        model = FormJsonValidationRules
        fields = ("name", "deliver_unit", "question_path", "question_value")

    def __init__(self, *args, **kwargs):
        self.opportunity = kwargs.pop("opportunity")
        super().__init__(*args, **kwargs)

        self.helper = FormHelper(self)
        self.helper.form_tag = False
        self.helper.layout = Layout(
            Row(
                Column(Field("name")),
                Column(Field("question_path")),
                Column(Field("question_value")),
                css_class="grid grid-cols-3 gap-2",
            ),
            Field("deliver_unit"),
        )
        self.helper.render_hidden_fields = True

        self.fields["deliver_unit"] = forms.ModelMultipleChoiceField(
            queryset=DeliverUnit.objects.filter(app=self.opportunity.deliver_app),
            widget=forms.CheckboxSelectMultiple,
        )


class PaymentInvoiceForm(forms.ModelForm):
    amount = forms.DecimalField(
        label="Amount (Local currency)",
        help_text=_("Local currency is determined by the opportunity."),
        decimal_places=2,
    )
    amount_usd = forms.DecimalField(
        label="Amount (USD)",
        required=False,
        decimal_places=2,
    )
    invoice_number = forms.CharField(
        label=_("Invoice ID"),
        required=False,
        widget=forms.TextInput(attrs={"placeholder": _("Auto-generated on save")}),
        help_text=_("This value is system-generated and unique."),
    )

    class Meta:
        model = PaymentInvoice
        fields = ("title", "date", "invoice_number", "start_date", "end_date", "notes", "amount", "amount_usd")
        widgets = {
            "date": forms.DateInput(attrs={"type": "date"}),
            "start_date": forms.DateInput(attrs={"type": "date"}),
            "end_date": forms.DateInput(attrs={"type": "date"}),
            "notes": forms.Textarea(
                attrs={"rows": 3, "placeholder": _("Describe service delivery details, references, or notes...")}
            ),
            "title": forms.TextInput(attrs={"placeholder": _("e.g. October Services")}),
        }
        labels = {
            "title": _("Invoice title"),
            "date": _("Generation date"),
            "notes": "",
        }

    def __init__(self, *args, **kwargs):
        self.opportunity = kwargs.pop("opportunity")
        self.invoice_type = kwargs.pop("invoice_type", PaymentInvoice.InvoiceType.service_delivery)

        super().__init__(*args, **kwargs)

        self.fields["invoice_number"].initial = self.generate_invoice_number()
        self.fields["date"].initial = str(datetime.date.today())
        self.fields["start_date"].initial = str(self.get_earliest_uninvoiced_date())
        self.fields["end_date"].initial = str(datetime.date.today())

        self.helper = FormHelper(self)

        invoice_form_fields = self.invoice_form_fields()
        if self.is_service_delivery:
            invoice_form_fields.extend(
                [
                    Fieldset(
                        "Line Items",
                        Div(
                            css_id="invoice-line-items-wrapper",
                            css_class="space-y-1 text-sm text-gray-500 mb-4",
                        ),
                    ),
                    Fieldset(
                        "Service Delivery Notes",
                        Field("notes"),
                    ),
                ]
            )

        self.helper.layout = Layout(
            *invoice_form_fields,
            Div(
                Submit("submit", "Submit", css_class="button button-md primary-dark"),
                css_class="flex justify-end mt-4",
            ),
        )
        self.helper.form_tag = False

    def get_earliest_uninvoiced_date(self):
        date = (
            CompletedWork.objects.filter(invoice__isnull=True, opportunity_access__opportunity=self.opportunity)
            .aggregate(earliest_date=Min("date_created"))
            .get("earliest_date")
        )
        if not date:
            return self.opportunity.start_date

        return date.date()

    def invoice_form_fields(self):
        first_row = [Field("invoice_number", **{"readonly": "readonly"})]
        if self.is_service_delivery:
            first_row.append(Field("title"))

        second_row = [Field("date", **{"x-ref": "date", "x-on:change": "convert()"})]
        if self.is_service_delivery:
            second_row.append(Field("start_date"))
            second_row.append(Field("end_date"))

        return [
            Div(
                Div(*first_row, css_class="grid grid-cols-3 gap-6"),
                Div(*second_row, css_class="grid grid-cols-3 gap-6"),
                Div(
                    Field(
                        "amount",
                        label=f"Amount ({self.opportunity.currency})",
                        **{
                            "x-ref": "amount",
                            "x-on:input.debounce.300ms": "convert()",
                        },
                    ),
                    Field("amount_usd"),
                    Div(css_id="converted-amount-wrapper", css_class="space-y-1 text-sm text-gray-500 mb-4"),
                    css_class="grid grid-cols-3 gap-6",
                ),
                css_class="flex flex-col gap-4",
            ),
        ]

    def generate_invoice_number(self):
        return uuid.uuid4().hex[:10].upper()

    def clean_invoice_number(self):
        invoice_number = self.cleaned_data["invoice_number"]

        if not invoice_number:
            invoice_number = self.generate_invoice_number()

        if PaymentInvoice.objects.filter(invoice_number=invoice_number).exists():
            raise ValidationError(
                "Please use a different invoice number",
                code="invoice_number_reused",
            )
        return invoice_number

    def clean(self):
        cleaned_data = super().clean()
        amount = cleaned_data.get("amount")
        date = cleaned_data.get("date")

        if amount is None or date is None:
            return cleaned_data  # Let individual field errors handle missing values

        exchange_rate = ExchangeRate.latest_exchange_rate(self.opportunity.currency, date)
        if not exchange_rate:
            raise ValidationError("Exchange rate not available for selected date.")

        cleaned_data["exchange_rate"] = exchange_rate
        cleaned_data["amount_usd"] = round(amount / exchange_rate.rate, 2)

        if not self.is_service_delivery:
            cleaned_data["title"] = None
            cleaned_data["start_date"] = None
            cleaned_data["end_date"] = None
            cleaned_data["notes"] = None
        else:
            start_date = cleaned_data.get("start_date")
            end_date = cleaned_data.get("end_date")

            if not start_date:
                raise ValidationError({"start_date": "Start date is required for service delivery invoices."})
            if not end_date:
                raise ValidationError({"end_date": "End date is required for service delivery invoices."})

            if end_date < start_date:
                raise ValidationError({"end_date": "End date cannot be earlier than start date."})

        return cleaned_data

    def save(self, commit=True):
        instance = super().save(commit=False)
        instance.opportunity = self.opportunity
        instance.amount_usd = self.cleaned_data["amount_usd"]
        instance.amount = self.cleaned_data["amount"]
        instance.exchange_rate = self.cleaned_data["exchange_rate"]
        instance.service_delivery = self.is_service_delivery

        if commit:
            instance.save()
            if self.is_service_delivery:
                link_invoice_to_completed_works(instance, start_date=instance.start_date, end_date=instance.end_date)

        return instance

    @property
    def is_service_delivery(self):
        return self.invoice_type == PaymentInvoice.InvoiceType.service_delivery<|MERGE_RESOLUTION|>--- conflicted
+++ resolved
@@ -1,10 +1,7 @@
 import datetime
 import json
-<<<<<<< HEAD
 import uuid
-=======
 from urllib.parse import urlencode
->>>>>>> 84bf05de
 
 from crispy_forms.helper import FormHelper
 from crispy_forms.layout import HTML, Column, Div, Field, Fieldset, Layout, Row, Submit
@@ -491,9 +488,6 @@
         else:
             opportunity.currency = self.cleaned_data["currency"].upper()
             opportunity.organization = organization
-<<<<<<< HEAD
-
-=======
 
         opportunity.api_key, _ = HQApiKey.objects.get_or_create(
             id=self.cleaned_data["api_key"],
@@ -622,7 +616,6 @@
         )
 
         opportunity.modified_by = self.user.email
->>>>>>> 84bf05de
         opportunity.api_key, _ = HQApiKey.objects.get_or_create(
             id=self.cleaned_data["api_key"],
             defaults={
@@ -634,136 +627,6 @@
         if commit:
             opportunity.save()
         return opportunity
-<<<<<<< HEAD
-
-
-class OpportunityInitUpdateForm(OpportunityInitForm):
-    app_hint_text = "To switch apps, re-select the HQ Server field to see all app choices. All fields are mandatory."
-    disabled_app_hint_text = (
-        "Learn and Deliver apps and the API key cannot be changed after Connect Workers have joined. "
-        "You can still edit the learn app description and passing score."
-    )
-
-    def __init__(self, *args, **kwargs):
-        opportunity = kwargs.get("instance")
-        self._has_existing_accesses = False
-        self._disabled_fields = ()
-        if opportunity and getattr(opportunity, "pk", None):
-            self._has_existing_accesses = OpportunityAccess.objects.filter(opportunity=opportunity).exists()
-            if self._has_existing_accesses:
-                self.app_hint_text = self.disabled_app_hint_text
-
-        super().__init__(*args, **kwargs)
-        opportunity = self.instance
-
-        if not getattr(opportunity, "pk", None):
-            return
-
-        for field_name in ("name", "short_description", "description", "currency"):
-            if field_name in self.fields:
-                self.fields[field_name].initial = getattr(opportunity, field_name)
-
-        self._set_initial_api_key(getattr(opportunity, "api_key", None))
-        self._set_initial_app("learn", getattr(opportunity, "learn_app", None))
-        self._set_initial_app("deliver", getattr(opportunity, "deliver_app", None))
-
-        if self._has_existing_accesses:
-            self._disabled_fields = (
-                "hq_server",
-                "api_key",
-                "learn_app_domain",
-                "learn_app",
-                "deliver_app_domain",
-                "deliver_app",
-            )
-            for field_name in self._disabled_fields:
-                if field_name in self.fields:
-                    self.fields[field_name].disabled = True
-
-    def _set_initial_api_key(self, api_key):
-        choices = [API_KEY_PLACEHOLDER_CHOICE]
-        if api_key:
-            if not api_key.api_key:
-                api_key_hidden = ""
-            else:
-                api_key_hidden = (
-                    f"{api_key.api_key[:4]}...{api_key.api_key[-4:]}" if len(api_key.api_key) > 8 else api_key.api_key
-                )
-            choices.append((api_key.id, api_key_hidden))
-            self.fields["api_key"].initial = api_key.id
-        self.fields["api_key"].widget.choices = choices
-
-    def _set_initial_app(self, app_type, app):
-        if not app:
-            return
-
-        app_option_value = json.dumps({"id": app.cc_app_id, "name": app.name})
-        self.fields[f"{app_type}_app"].widget.choices = [
-            APP_PLACEHOLDER_CHOICE,
-            (app_option_value, app.name),
-        ]
-        self.fields[f"{app_type}_app"].initial = app_option_value
-
-        self.fields[f"{app_type}_app_domain"].widget.choices = [
-            DOMAIN_PLACEHOLDER_CHOICE,
-            (app.cc_domain, app.cc_domain),
-        ]
-        self.fields[f"{app_type}_app_domain"].initial = app.cc_domain
-
-        if app_type == "learn":
-            self.fields["learn_app_description"].initial = app.description
-            self.fields["learn_app_passing_score"].initial = app.passing_score
-
-    def clean(self):
-        cleaned_data = super().clean()
-        if self._has_existing_accesses:
-            for field_name in self._disabled_fields:
-                if field_name in self.data:
-                    self.add_error(
-                        field_name,
-                        "This field cannot be edited after Connect Workers have joined the opportunity.",
-                    )
-        return cleaned_data
-
-    def save(self, commit=True):
-        opportunity = self.instance
-        if self.managed_opp and self.cleaned_data.get("organization"):
-            opportunity.organization = self.cleaned_data.get("organization")
-        if not self.managed_opp:
-            opportunity.currency = self.cleaned_data["currency"].upper()
-
-        created_by = opportunity.created_by or self.user.email
-        hq_server = self.cleaned_data["hq_server"]
-
-        opportunity.learn_app = self._build_commcare_app(
-            app_type="learn",
-            organization=opportunity.organization,
-            hq_server=hq_server,
-            created_by=created_by,
-            update_existing=True,
-        )
-        opportunity.deliver_app = self._build_commcare_app(
-            app_type="deliver",
-            organization=opportunity.organization,
-            hq_server=hq_server,
-            created_by=created_by,
-            update_existing=True,
-        )
-
-        opportunity.modified_by = self.user.email
-        opportunity.api_key, _ = HQApiKey.objects.get_or_create(
-            id=self.cleaned_data["api_key"],
-            defaults={
-                "hq_server": hq_server,
-                "user": self.user,
-            },
-        )
-
-        if commit:
-            opportunity.save()
-        return opportunity
-=======
->>>>>>> 84bf05de
 
 
 class OpportunityFinalizeForm(forms.ModelForm):
