--- conflicted
+++ resolved
@@ -767,47 +767,18 @@
             self.fields["form_submission_end"].initial = self.instance.form_submission_end
 
 
-<<<<<<< HEAD
-class PaymentInvoiceForm(forms.ModelForm):
-    class Meta:
-        model = PaymentInvoice
-        fields = ("amount", "date", "invoice_number")
-        widgets = {"date": forms.DateInput(attrs={"type": "date", "class": "form-control"})}
-=======
 class DeliverUnitFlagsForm(forms.ModelForm):
     class Meta:
         model = DeliverUnitFlagRules
         fields = ("deliver_unit", "check_attachments", "duration")
         help_texts = {"duration": "Minimum time to complete form (minutes)"}
         labels = {"check_attachments": "Require Attachments"}
->>>>>>> 083552a1
 
     def __init__(self, *args, **kwargs):
         self.opportunity = kwargs.pop("opportunity")
         super().__init__(*args, **kwargs)
 
         self.helper = FormHelper(self)
-<<<<<<< HEAD
-        self.helper.layout = Layout(
-            Row(Field("amount")),
-            Row(Field("date")),
-            Row(Field("invoice_number")),
-        )
-        self.helper.form_tag = False
-
-    def clean_invoice_number(self):
-        invoice_number = self.cleaned_data["invoice_number"]
-        if PaymentInvoice.objects.filter(opportunity=self.opportunity, invoice_number=invoice_number).exists():
-            raise ValidationError(f'Invoice "{invoice_number}" already exists', code="invoice_number_reused")
-        return invoice_number
-
-    def save(self, commit=True):
-        instance = super().save(commit=False)
-        instance.opportunity = self.opportunity
-        if commit:
-            instance.save()
-        return instance
-=======
         self.helper.form_tag = False
         self.helper.layout = Layout(
             Row(
@@ -857,4 +828,35 @@
         self.fields["deliver_unit"] = forms.ModelMultipleChoiceField(
             queryset=DeliverUnit.objects.filter(app=self.opportunity.deliver_app), widget=forms.CheckboxSelectMultiple
         )
->>>>>>> 083552a1
+
+
+class PaymentInvoiceForm(forms.ModelForm):
+    class Meta:
+        model = PaymentInvoice
+        fields = ("amount", "date", "invoice_number")
+        widgets = {"date": forms.DateInput(attrs={"type": "date", "class": "form-control"})}
+
+    def __init__(self, *args, **kwargs):
+        self.opportunity = kwargs.pop("opportunity")
+        super().__init__(*args, **kwargs)
+
+        self.helper = FormHelper(self)
+        self.helper.layout = Layout(
+            Row(Field("amount")),
+            Row(Field("date")),
+            Row(Field("invoice_number")),
+        )
+        self.helper.form_tag = False
+
+    def clean_invoice_number(self):
+        invoice_number = self.cleaned_data["invoice_number"]
+        if PaymentInvoice.objects.filter(opportunity=self.opportunity, invoice_number=invoice_number).exists():
+            raise ValidationError(f'Invoice "{invoice_number}" already exists', code="invoice_number_reused")
+        return invoice_number
+
+    def save(self, commit=True):
+        instance = super().save(commit=False)
+        instance.opportunity = self.opportunity
+        if commit:
+            instance.save()
+        return instance