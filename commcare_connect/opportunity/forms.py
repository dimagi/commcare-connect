import datetime
import json

from crispy_forms.helper import FormHelper, Layout
from crispy_forms.layout import HTML, Column, Field, Fieldset, Row, Submit
from dateutil.relativedelta import relativedelta
from django import forms
from django.core.exceptions import ValidationError
from django.db.models import F, Q, Sum, TextChoices
from django.urls import reverse
from django.utils.timezone import now

from commcare_connect import connect_id_client
from commcare_connect.opportunity.models import (
    CommCareApp,
    DeliverUnit,
    DeliverUnitFlagRules,
    FormJsonValidationRules,
    HQApiKey,
    Opportunity,
    OpportunityAccess,
    OpportunityClaim,
    OpportunityClaimLimit,
    OpportunityVerificationFlags,
    PaymentInvoice,
    PaymentUnit,
    VisitValidationStatus,
)
from commcare_connect.organization.models import Organization
from commcare_connect.program.models import ManagedOpportunity
from commcare_connect.users.models import User

FILTER_COUNTRIES = [("+276", "Malawi"), ("+234", "Nigeria"), ("+27", "South Africa"), ("+91", "India")]


class OpportunityUserInviteForm(forms.Form):
    def __init__(self, *args, **kwargs):
        org_slug = kwargs.pop("org_slug", None)
        credentials = connect_id_client.fetch_credentials(org_slug)
        super().__init__(*args, **kwargs)

        self.helper = FormHelper(self)
        self.helper.layout = Layout(
            Fieldset(
                "",
                Row(Field("users")),
                Row(
                    Field("filter_country", wrapper_class="form-group col-md-6 mb-0"),
                    Field("filter_credential", wrapper_class="form-group col-md-6 mb-0"),
                ),
            ),
            Submit("submit", "Submit"),
        )

        self.fields["users"] = forms.CharField(
            widget=forms.Textarea,
            help_text="Enter the phone numbers of the users you want to add to this opportunity, one on each line.",
            required=False,
        )
        self.fields["filter_country"] = forms.CharField(
            label="Filter By Country",
            widget=forms.Select(choices=[("", "Select country")] + FILTER_COUNTRIES),
            required=False,
        )
        self.fields["filter_credential"] = forms.CharField(
            label="Filter By Credential",
            widget=forms.Select(choices=[("", "Select credential")] + [(c.slug, c.name) for c in credentials]),
            required=False,
        )
        self.initial["filter_country"] = [""]
        self.initial["filter_credential"] = [""]

    def clean_users(self):
        user_data = self.cleaned_data["users"]
        split_users = [line.strip() for line in user_data.splitlines() if line.strip()]
        return split_users


class OpportunityChangeForm(
    OpportunityUserInviteForm,
    forms.ModelForm,
):
    class Meta:
        model = Opportunity
        fields = [
            "name",
            "description",
            "active",
            "currency",
            "short_description",
            "is_test",
            "delivery_type",
            "payment_info_required",
        ]

    def __init__(self, *args, **kwargs):
        super().__init__(*args, **kwargs)

        self.helper = FormHelper(self)
        self.helper.layout = Layout(
            Row(Field("name")),
            Row(Field("active", css_class="form-check-input", wrapper_class="form-check form-switch")),
            Row(Field("is_test", css_class="form-check-input", wrapper_class="form-check form-switch")),
            Row(Field("delivery_type")),
            Row(Field("description")),
            Row(Field("short_description")),
<<<<<<< HEAD
            Row(Field("currency")),
            Row(Field("payment_info_required")),
=======
>>>>>>> fa51974c
            Row(
                Field("currency", wrapper_class="form-group col-md-6 mb-0"),
                Field("end_date", wrapper_class="form-group col-md-6 mb-0"),
            ),
            HTML("<hr />"),
            Fieldset(
                "Invite Users",
                Row(Field("users")),
                Row(
                    Field("filter_country", wrapper_class="form-group col-md-6 mb-0"),
                    Field("filter_credential", wrapper_class="form-group col-md-6 mb-0"),
                ),
            ),
            Submit("submit", "Submit"),
        )

<<<<<<< HEAD
        self.fields["payment_info_required"] = forms.BooleanField(
            label="Require Phone Numbers from users for payments", required=False
        )
        self.fields["additional_users"] = forms.IntegerField(
            required=False, help_text="Adds budget for additional users."
        )
=======
>>>>>>> fa51974c
        self.fields["end_date"] = forms.DateField(
            widget=forms.DateInput(attrs={"type": "date", "class": "form-input"}),
            required=False,
            help_text="Extends opportunity end date for all users.",
        )
        self.initial["end_date"] = self.instance.end_date.isoformat()
        self.currently_active = self.instance.active

        if self.instance.managed:
            self.fields["currency"].disabled = True

    def clean_active(self):
        active = self.cleaned_data["active"]
        if active and not self.currently_active:
            app_ids = (self.instance.learn_app.cc_app_id, self.instance.deliver_app.cc_app_id)
            if (
                Opportunity.objects.filter(active=True)
                .filter(Q(learn_app__cc_app_id__in=app_ids) | Q(deliver_app__cc_app_id__in=app_ids))
                .exists()
            ):
                raise ValidationError("Cannot reactivate opportunity with reused applications", code="app_reused")
        return active


class OpportunityInitForm(forms.ModelForm):
    managed_opp = False

    class Meta:
        model = Opportunity
        fields = ["name", "description", "short_description", "currency", "payment_info_required"]

    def __init__(self, *args, **kwargs):
        self.domains = kwargs.pop("domains", [])
        self.user = kwargs.pop("user", {})
        self.org_slug = kwargs.pop("org_slug", "")
        super().__init__(*args, **kwargs)

        self.helper = FormHelper(self)
        self.helper.layout = Layout(
            Row(Field("name")),
            Row(Field("description")),
            Row(Field("short_description")),
            Fieldset(
                "Learn App",
                Row(Field("learn_app_domain")),
                Row(Field("learn_app")),
                Row(Field("learn_app_description")),
                Row(Field("learn_app_passing_score")),
                data_loading_states=True,
            ),
            Fieldset(
                "Deliver App",
                Row(Field("deliver_app_domain")),
                Row(Field("deliver_app")),
                data_loading_states=True,
            ),
            Row(Field("currency")),
            Row(Field("payment_info_required")),
            Row(Field("api_key")),
            Submit("submit", "Submit"),
        )

        domain_choices = [(domain, domain) for domain in self.domains]
        self.fields["description"] = forms.CharField(widget=forms.Textarea(attrs={"rows": 3}))
        self.fields["learn_app_domain"] = forms.ChoiceField(
            choices=domain_choices,
            widget=forms.Select(
                attrs={
                    "hx-get": reverse("opportunity:get_applications_by_domain", args=(self.org_slug,)),
                    "hx-include": "#id_learn_app_domain",
                    "hx-trigger": "load delay:0.3s, change",
                    "hx-target": "#id_learn_app",
                    "data-loading-disable": True,
                }
            ),
        )
        self.fields["learn_app"] = forms.Field(
            widget=forms.Select(choices=[(None, "Loading...")], attrs={"data-loading-disable": True})
        )
        self.fields["learn_app_description"] = forms.CharField(widget=forms.Textarea(attrs={"rows": 3}))
        self.fields["learn_app_passing_score"] = forms.IntegerField(max_value=100, min_value=0)
        self.fields["deliver_app_domain"] = forms.ChoiceField(
            choices=domain_choices,
            widget=forms.Select(
                attrs={
                    "hx-get": reverse("opportunity:get_applications_by_domain", args=(self.org_slug,)),
                    "hx-include": "#id_deliver_app_domain",
                    "hx-trigger": "load delay:0.3s, change",
                    "hx-target": "#id_deliver_app",
                    "data-loading-disable": True,
                }
            ),
        )
        self.fields["deliver_app"] = forms.Field(
            widget=forms.Select(choices=[(None, "Loading...")], attrs={"data-loading-disable": True})
        )
        self.fields["payment_info_required"] = forms.BooleanField(
            label="Require Phone Numbers from users for payments", required=False
        )

        self.fields["api_key"] = forms.CharField(max_length=50)

    def clean(self):
        cleaned_data = super().clean()
        if cleaned_data:
            cleaned_data["learn_app"] = json.loads(cleaned_data["learn_app"])
            cleaned_data["deliver_app"] = json.loads(cleaned_data["deliver_app"])

            if cleaned_data["learn_app"]["id"] == cleaned_data["deliver_app"]["id"]:
                self.add_error("learn_app", "Learn app and Deliver app cannot be same")
                self.add_error("deliver_app", "Learn app and Deliver app cannot be same")
            return cleaned_data

    def save(self, commit=True):
        organization = Organization.objects.get(slug=self.org_slug)
        learn_app = self.cleaned_data["learn_app"]
        deliver_app = self.cleaned_data["deliver_app"]
        learn_app_domain = self.cleaned_data["learn_app_domain"]
        deliver_app_domain = self.cleaned_data["deliver_app_domain"]

        self.instance.learn_app, _ = CommCareApp.objects.get_or_create(
            cc_app_id=learn_app["id"],
            cc_domain=learn_app_domain,
            organization=organization,
            defaults={
                "name": learn_app["name"],
                "created_by": self.user.email,
                "modified_by": self.user.email,
                "description": self.cleaned_data["learn_app_description"],
                "passing_score": self.cleaned_data["learn_app_passing_score"],
            },
        )
        self.instance.deliver_app, _ = CommCareApp.objects.get_or_create(
            cc_app_id=deliver_app["id"],
            cc_domain=deliver_app_domain,
            organization=organization,
            defaults={
                "name": deliver_app["name"],
                "created_by": self.user.email,
                "modified_by": self.user.email,
            },
        )
        self.instance.created_by = self.user.email
        self.instance.modified_by = self.user.email
        self.instance.currency = self.instance.currency.upper()

        if self.managed_opp:
            self.instance.organization = self.cleaned_data.get("organization")
        else:
            self.instance.organization = organization

        api_key, _ = HQApiKey.objects.get_or_create(user=self.user, api_key=self.cleaned_data["api_key"])
        self.instance.api_key = api_key
        super().save(commit=commit)

        return self.instance


class OpportunityFinalizeForm(forms.ModelForm):
    class Meta:
        model = Opportunity
        fields = [
            "start_date",
            "end_date",
            "total_budget",
        ]
        widgets = {
            "start_date": forms.DateInput(attrs={"type": "date", "class": "form-control"}),
            "end_date": forms.DateInput(attrs={"type": "date", "class": "form-control"}),
        }

    def __init__(self, *args, **kwargs):
        self.budget_per_user = kwargs.pop("budget_per_user")
        self.payment_units_max_total = kwargs.pop("payment_units_max_total", 0)
        self.opportunity = kwargs.pop("opportunity")
        self.current_start_date = kwargs.pop("current_start_date")
        self.is_start_date_readonly = self.current_start_date < datetime.date.today()
        super().__init__(*args, **kwargs)

        self.helper = FormHelper()
        self.helper.layout = Layout(
            Field(
                "start_date",
                help="Start date can't be edited if it was set in past" if self.is_start_date_readonly else None,
            ),
            Field("end_date"),
            Field(
                "max_users",
                oninput=f"id_total_budget.value = ({self.budget_per_user} + {self.payment_units_max_total}"
                f"* parseInt(document.getElementById('id_org_pay_per_visit')?.value || 0)) "
                f"* parseInt(this.value || 0)",
            ),
            Field("total_budget", readonly=True, wrapper_class="form-group col-md-4 mb-0"),
            Submit("submit", "Submit"),
        )

        if self.opportunity.managed:
            self.helper.layout.fields.insert(
                -2,
                Row(
                    Field(
                        "org_pay_per_visit",
                        oninput=f"id_total_budget.value = ({self.budget_per_user} + {self.payment_units_max_total}"
                        f"* parseInt(this.value || 0)) "
                        f"* parseInt(document.getElementById('id_max_users')?.value || 0)",
                    )
                ),
            )
            self.fields["org_pay_per_visit"] = forms.IntegerField(
                required=True, widget=forms.NumberInput(attrs={"class": "form-control"})
            )

        self.fields["max_users"] = forms.IntegerField()
        self.fields["start_date"].disabled = self.is_start_date_readonly
        self.fields["total_budget"].widget.attrs.update({"class": "form-control-plaintext"})

    def clean(self):
        cleaned_data = super().clean()
        if cleaned_data:
            if self.is_start_date_readonly:
                cleaned_data["start_date"] = self.current_start_date
            start_date = cleaned_data["start_date"]
            end_date = cleaned_data["end_date"]
            if end_date < now().date():
                self.add_error("end_date", "Please enter the correct end date for this opportunity")
            if not self.is_start_date_readonly and start_date < now().date():
                self.add_error("start_date", "Start date should be today or latter")
            if start_date >= end_date:
                self.add_error("end_date", "End date must be after start date")

            if self.opportunity.managed:
                managed_opportunity = self.opportunity.managedopportunity
                program = managed_opportunity.program
                if not (program.start_date <= start_date <= program.end_date):
                    self.add_error("start_date", "Start date must be within the program's start and end dates.")

                if not (program.start_date <= end_date <= program.end_date):
                    self.add_error("end_date", "End date must be within the program's start and end dates.")

                total_budget_sum = (
                    ManagedOpportunity.objects.filter(program=program)
                    .exclude(id=managed_opportunity.id)
                    .aggregate(total=Sum("total_budget"))["total"]
                    or 0
                )
                if total_budget_sum + cleaned_data["total_budget"] > program.budget:
                    self.add_error("total_budget", "Budget exceeds the program budget.")

            return cleaned_data


class OpportunityCreationForm(forms.ModelForm):
    class Meta:
        model = Opportunity
        fields = [
            "name",
            "description",
            "short_description",
            "end_date",
            "max_visits_per_user",
            "daily_max_visits_per_user",
            "budget_per_visit",
            "total_budget",
            "currency",
        ]
        widgets = {
            "end_date": forms.DateInput(attrs={"type": "date", "class": "form-control"}),
        }

    def __init__(self, *args, **kwargs):
        self.domains = kwargs.pop("domains", [])
        self.user = kwargs.pop("user", {})
        self.org_slug = kwargs.pop("org_slug", "")
        super().__init__(*args, **kwargs)

        self.helper = FormHelper(self)
        self.helper.layout = Layout(
            Row(Field("name")),
            Row(Field("description")),
            Row(Field("short_description")),
            Row(Field("end_date")),
            Row(
                Field("max_visits_per_user", wrapper_class="form-group col-md-4 mb-0", x_model="maxVisits"),
                Field("daily_max_visits_per_user", wrapper_class="form-group col-md-4 mb-0"),
                Field("budget_per_visit", wrapper_class="form-group col-md-4 mb-0", x_model="visitBudget"),
            ),
            Row(
                Field("max_users", wrapper_class="form-group col-md-4 mb-0", x_model="maxUsers"),
                Field(
                    "total_budget",
                    wrapper_class="form-group col-md-4 mb-0",
                    readonly=True,
                    x_model="totalBudget()",
                ),
                Field("currency", wrapper_class="form-group col-md-4 mb-0"),
            ),
            Fieldset(
                "Learn App",
                Row(Field("learn_app_domain")),
                Row(Field("learn_app")),
                Row(Field("learn_app_description")),
                Row(Field("learn_app_passing_score")),
                data_loading_states=True,
            ),
            Fieldset(
                "Deliver App",
                Row(Field("deliver_app_domain")),
                Row(Field("deliver_app")),
                data_loading_states=True,
            ),
            Row(Field("api_key")),
            Submit("submit", "Submit"),
        )

        domain_choices = [(domain, domain) for domain in self.domains]
        self.fields["learn_app_domain"] = forms.ChoiceField(
            choices=domain_choices,
            widget=forms.Select(
                attrs={
                    "hx-get": reverse("opportunity:get_applications_by_domain", args=(self.org_slug,)),
                    "hx-include": "#id_learn_app_domain",
                    "hx-trigger": "load delay:0.3s, change",
                    "hx-target": "#id_learn_app",
                    "data-loading-disable": True,
                }
            ),
        )
        self.fields["learn_app"] = forms.Field(
            widget=forms.Select(choices=[(None, "Loading...")], attrs={"data-loading-disable": True})
        )
        self.fields["learn_app_description"] = forms.CharField(widget=forms.Textarea)
        self.fields["learn_app_passing_score"] = forms.IntegerField(max_value=100, min_value=0)
        self.fields["deliver_app_domain"] = forms.ChoiceField(
            choices=domain_choices,
            widget=forms.Select(
                attrs={
                    "hx-get": reverse("opportunity:get_applications_by_domain", args=(self.org_slug,)),
                    "hx-include": "#id_deliver_app_domain",
                    "hx-trigger": "load delay:0.3s, change",
                    "hx-target": "#id_deliver_app",
                    "data-loading-disable": True,
                }
            ),
        )
        self.fields["deliver_app"] = forms.Field(
            widget=forms.Select(choices=[(None, "Loading...")], attrs={"data-loading-disable": True})
        )
        self.fields["api_key"] = forms.CharField(max_length=50)
        self.fields["total_budget"].widget.attrs.update({"class": "form-control-plaintext"})
        self.fields["max_users"] = forms.IntegerField()

    def clean(self):
        cleaned_data = super().clean()
        if cleaned_data:
            cleaned_data["learn_app"] = json.loads(cleaned_data["learn_app"])
            cleaned_data["deliver_app"] = json.loads(cleaned_data["deliver_app"])

            if cleaned_data["learn_app"]["id"] == cleaned_data["deliver_app"]["id"]:
                self.add_error("learn_app", "Learn app and Deliver app cannot be same")
                self.add_error("deliver_app", "Learn app and Deliver app cannot be same")

            if cleaned_data["daily_max_visits_per_user"] > cleaned_data["max_visits_per_user"]:
                self.add_error(
                    "daily_max_visits_per_user",
                    "Daily max visits per user cannot be greater than Max visits per user",
                )

            if cleaned_data["budget_per_visit"] > cleaned_data["total_budget"]:
                self.add_error("budget_per_visit", "Budget per visit cannot be greater than Total budget")

            if cleaned_data["end_date"] < now().date():
                self.add_error("end_date", "Please enter the correct end date for this opportunity")
            return cleaned_data

    def save(self, commit=True):
        organization = Organization.objects.get(slug=self.org_slug)
        learn_app = self.cleaned_data["learn_app"]
        deliver_app = self.cleaned_data["deliver_app"]
        learn_app_domain = self.cleaned_data["learn_app_domain"]
        deliver_app_domain = self.cleaned_data["deliver_app_domain"]

        self.instance.currency = self.instance.currency.upper()

        self.instance.learn_app, _ = CommCareApp.objects.get_or_create(
            cc_app_id=learn_app["id"],
            cc_domain=learn_app_domain,
            organization=organization,
            defaults={
                "name": learn_app["name"],
                "created_by": self.user.email,
                "modified_by": self.user.email,
                "description": self.cleaned_data["learn_app_description"],
                "passing_score": self.cleaned_data["learn_app_passing_score"],
            },
        )
        self.instance.deliver_app, _ = CommCareApp.objects.get_or_create(
            cc_app_id=deliver_app["id"],
            cc_domain=deliver_app_domain,
            organization=organization,
            defaults={
                "name": deliver_app["name"],
                "created_by": self.user.email,
                "modified_by": self.user.email,
            },
        )
        self.instance.created_by = self.user.email
        self.instance.modified_by = self.user.email
        self.instance.organization = organization
        api_key, _ = HQApiKey.objects.get_or_create(user=self.user, api_key=self.cleaned_data["api_key"])
        self.instance.api_key = api_key
        super().save(commit=commit)

        return self.instance


class DateRanges(TextChoices):
    LAST_7_DAYS = "last_7_days", "Last 7 days"
    LAST_30_DAYS = "last_30_days", "Last 30 days"
    LAST_90_DAYS = "last_90_days", "Last 90 days"
    LAST_YEAR = "last_year", "Last year"
    ALL = "all", "All"

    def get_cutoff_date(self):
        match self:
            case DateRanges.LAST_7_DAYS:
                return now() - relativedelta(days=7)
            case DateRanges.LAST_30_DAYS:
                return now() - relativedelta(days=30)
            case DateRanges.LAST_90_DAYS:
                return now() - relativedelta(days=90)
            case DateRanges.LAST_YEAR:
                return now() - relativedelta(years=1)
            case DateRanges.ALL:
                return None


class VisitExportForm(forms.Form):
    format = forms.ChoiceField(choices=(("csv", "CSV"), ("xlsx", "Excel")), initial="xlsx")
    date_range = forms.ChoiceField(choices=DateRanges.choices, initial=DateRanges.LAST_30_DAYS)
    status = forms.MultipleChoiceField(choices=[("all", "All")] + VisitValidationStatus.choices, initial=["all"])
    flatten_form_data = forms.BooleanField(initial=True, required=False)

    def __init__(self, *args, **kwargs):
        super().__init__(*args, **kwargs)
        self.helper = FormHelper(self)
        self.helper.layout = Layout(
            Row(Field("format")),
            Row(Field("date_range")),
            Row(Field("status")),
            Row(Field("flatten_form_data", css_class="form-check-input", wrapper_class="form-check form-switch")),
        )
        self.helper.form_tag = False

    def clean_status(self):
        statuses = self.cleaned_data["status"]
        if not statuses or "all" in statuses:
            return []

        return [VisitValidationStatus(status) for status in statuses]


class PaymentExportForm(forms.Form):
    format = forms.ChoiceField(choices=(("csv", "CSV"), ("xlsx", "Excel")), initial="xlsx")

    def __init__(self, *args, **kwargs):
        super().__init__(*args, **kwargs)
        self.helper = FormHelper(self)
        self.helper.layout = Layout(
            Row(Field("format")),
        )
        self.helper.form_tag = False


class OpportunityAccessCreationForm(forms.ModelForm):
    user = forms.ModelChoiceField(queryset=User.objects.filter(username__isnull=False))

    class Meta:
        model = OpportunityAccess
        fields = "__all__"


class AddBudgetExistingUsersForm(forms.Form):
    additional_visits = forms.IntegerField(
        widget=forms.NumberInput(attrs={"x-model": "additionalVisits"}), required=False
    )
    end_date = forms.DateField(
        widget=forms.DateInput(attrs={"type": "date", "class": "form-input", "x-model": "end_date"}),
        label="Extended Opportunity End date",
        required=False,
    )

    def __init__(self, *args, **kwargs):
        opportunity_claims = kwargs.pop("opportunity_claims", [])
        self.opportunity = kwargs.pop("opportunity", None)
        super().__init__(*args, **kwargs)

        choices = [(opp_claim.id, opp_claim.id) for opp_claim in opportunity_claims]
        self.fields["selected_users"] = forms.MultipleChoiceField(choices=choices, widget=forms.CheckboxSelectMultiple)

    def clean(self):
        cleaned_data = super().clean()
        selected_users = cleaned_data.get("selected_users")
        additional_visits = cleaned_data.get("additional_visits")

        if not selected_users and not additional_visits and not cleaned_data.get("end_date"):
            raise forms.ValidationError("Please select users and specify either additional visits or end date.")

        if additional_visits and selected_users:
            self.budget_increase = self._validate_budget(selected_users, additional_visits)

        return cleaned_data

    def _validate_budget(self, selected_users, additional_visits):
        claims = OpportunityClaimLimit.objects.filter(opportunity_claim__in=selected_users)
        org_pay = self.opportunity.managedopportunity.org_pay_per_visit if self.opportunity.managed else 0

        budget_increase = sum((ocl.payment_unit.amount + org_pay) * additional_visits for ocl in claims)

        if self.opportunity.managed:
<<<<<<< HEAD
            managed_opp = self.opportunity.managedopportunity
            program = managed_opp.program

            budget_used = (
                ManagedOpportunity.objects.filter(program=program)
                .exclude(id=managed_opp.id)
                .aggregate(total=Sum("total_budget"))["total"]
                or 0
            )

            if budget_used + self.opportunity.total_budget + budget_increase > program.budget:
                raise forms.ValidationError({"additional_visits": "Additional visits exceed the program budget."})
=======
            # NM cannot increase the opportunity budget they can only
            # assign new visits if the opportunity has remaining budget.
            if budget_increase > self.opportunity.remaining_budget:
                raise forms.ValidationError({"additional_visits": "Additional visits exceed the opportunity budget."})
>>>>>>> fa51974c

        return budget_increase

    def save(self):
        selected_users = self.cleaned_data["selected_users"]
        additional_visits = self.cleaned_data["additional_visits"]
        end_date = self.cleaned_data["end_date"]

        if additional_visits:
            claims = OpportunityClaimLimit.objects.filter(opportunity_claim__in=selected_users)
            claims.update(max_visits=F("max_visits") + additional_visits)
<<<<<<< HEAD
            self.opportunity.total_budget += self.budget_increase
            self.opportunity.save()
=======

            if not self.opportunity.managed:
                self.opportunity.total_budget += self.budget_increase
                self.opportunity.save()
>>>>>>> fa51974c

        if end_date:
            OpportunityClaim.objects.filter(pk__in=selected_users).update(end_date=end_date)

<<<<<<< HEAD
=======

class AddBudgetNewUsersForm(forms.Form):
    add_users = forms.IntegerField(
        required=False,
        label="Number Of Users",
        help_text="New Budget = Existing Budget + ∑ (Amount × Max Total × No. of Users) across all payment units.",
    )
    total_budget = forms.IntegerField(
        required=False,
        label="Opportunity Total Budget",
        help_text="Set a new total budget or leave empty if adding users.",
    )

    def __init__(self, *args, **kwargs):
        self.opportunity = kwargs.pop("opportunity", None)
        self.program_manager = kwargs.pop("program_manager", False)
        super().__init__(*args, **kwargs)

        self.helper = FormHelper(self)
        self.helper.layout = Layout(
            Row(Field("add_users")),
            Row(Field("total_budget")),
            Submit(name="submit", value="Submit"),
        )

        self.fields["total_budget"].initial = self.opportunity.total_budget

    def clean(self):
        cleaned_data = super().clean()
        add_users = cleaned_data.get("add_users")
        total_budget = cleaned_data.get("total_budget")

        if self.opportunity.managed and not self.program_manager:
            raise forms.ValidationError("Only program managers are allowed to add budgets for managed opportunities.")

        if not add_users and not total_budget:
            raise forms.ValidationError("Please provide either the number of users or a total budget.")

        if add_users and total_budget and total_budget != self.opportunity.total_budget:
            raise forms.ValidationError(
                "Only one field can be updated at a time: either 'Numbeclear of Users' or 'Total Budget'."
            )

        self.budget_increase = self._validate_budget(add_users, total_budget)

        return cleaned_data

    def _validate_budget(self, add_users, total_budget):
        increased_budget = 0
        total_program_budget = 0
        claimed_program_budget = 0
        org_pay = 0

        if self.opportunity.managed:
            manage_opp = self.opportunity.managedopportunity
            org_pay = manage_opp.org_pay_per_visit
            program = manage_opp.program
            total_program_budget = program.budget
            claimed_program_budget = (
                ManagedOpportunity.objects.filter(program=program)
                .exclude(id=manage_opp.id)
                .aggregate(total=Sum("total_budget"))["total"]
                or 0
            )

        if add_users:
            for payment_unit in self.opportunity.paymentunit_set.all():
                increased_budget += (payment_unit.amount + org_pay) * payment_unit.max_total * add_users
            if (
                self.opportunity.managed
                and self.opportunity.total_budget + increased_budget + claimed_program_budget > total_program_budget
            ):
                raise forms.ValidationError({"add_users": "Budget exceeds program budget."})
        else:
            if total_budget < self.opportunity.claimed_budget:
                raise forms.ValidationError({"total_budget": "Total budget cannot be lesser than claimed budget."})

            if self.opportunity.managed and total_budget + claimed_program_budget > total_program_budget:
                raise forms.ValidationError({"total_budget": "Total budget exceeds program budget."})

            increased_budget = total_budget - self.opportunity.total_budget

        return increased_budget

    def save(self):
        self.opportunity.total_budget += self.budget_increase
        self.opportunity.save()

>>>>>>> fa51974c

class PaymentUnitForm(forms.ModelForm):
    class Meta:
        model = PaymentUnit
        fields = ["name", "description", "amount", "max_total", "max_daily", "start_date", "end_date"]
        help_texts = {
            "start_date": "Optional. If not specified opportunity start date applies to form submissions.",
            "end_date": "Optional. If not specified opportunity end date applies to form submissions.",
        }
        widgets = {
            "start_date": forms.DateInput(attrs={"type": "date", "class": "form-input"}),
            "end_date": forms.DateInput(attrs={"type": "date", "class": "form-input"}),
        }

    def __init__(self, *args, **kwargs):
        deliver_units = kwargs.pop("deliver_units", [])
        payment_units = kwargs.pop("payment_units", [])
        super().__init__(*args, **kwargs)

        self.helper = FormHelper(self)
        self.helper.layout = Layout(
            Row(Field("name")),
            Row(Field("description")),
            Row(Field("amount")),
            Row(Column("start_date"), Column("end_date")),
            Row(Field("required_deliver_units")),
            Row(Field("optional_deliver_units")),
            Row(Field("payment_units")),
            Field("max_total", wrapper_class="form-group col-md-4 mb-0"),
            Field("max_daily", wrapper_class="form-group col-md-4 mb-0"),
            Submit(name="submit", value="Submit"),
        )
        deliver_unit_choices = [(deliver_unit.id, deliver_unit.name) for deliver_unit in deliver_units]
        payment_unit_choices = [(payment_unit.id, payment_unit.name) for payment_unit in payment_units]
        self.fields["required_deliver_units"] = forms.MultipleChoiceField(
            choices=deliver_unit_choices,
            widget=forms.CheckboxSelectMultiple,
            help_text="All of the selected Deliver Units are required for payment accrual.",
        )
        self.fields["optional_deliver_units"] = forms.MultipleChoiceField(
            choices=deliver_unit_choices,
            widget=forms.CheckboxSelectMultiple,
            help_text=(
                "Any one of these Deliver Units combined with all the required "
                "Deliver Units will accrue payment. Multiple Deliver Units can be selected."
            ),
            required=False,
        )
        self.fields["payment_units"] = forms.MultipleChoiceField(
            choices=payment_unit_choices,
            widget=forms.CheckboxSelectMultiple,
            help_text="The selected Payment Units need to be completed in order to complete this payment unit.",
            required=False,
        )
        if PaymentUnit.objects.filter(pk=self.instance.pk).exists():
            deliver_units = self.instance.deliver_units.all()
            self.fields["required_deliver_units"].initial = [
                deliver_unit.pk for deliver_unit in filter(lambda x: not x.optional, deliver_units)
            ]
            self.fields["optional_deliver_units"].initial = [
                deliver_unit.pk for deliver_unit in filter(lambda x: x.optional, deliver_units)
            ]
            payment_units_initial = []
            for payment_unit in payment_units:
                if payment_unit.parent_payment_unit_id and payment_unit.parent_payment_unit_id == self.instance.pk:
                    payment_units_initial.append(payment_unit.pk)
            self.fields["payment_units"].initial = payment_units_initial

    def clean(self):
        cleaned_data = super().clean()
        if cleaned_data:
            if cleaned_data["max_daily"] > cleaned_data["max_total"]:
                self.add_error(
                    "max_daily",
                    "Daily max visits per user cannot be greater than total Max visits per user",
                )
            common_deliver_units = set(cleaned_data.get("required_deliver_units", [])) & set(
                cleaned_data.get("optional_deliver_units", [])
            )
            for deliver_unit in common_deliver_units:
                deliver_unit_obj = DeliverUnit.objects.get(pk=deliver_unit)
                self.add_error(
                    "optional_deliver_units",
                    error=f"{deliver_unit_obj.name} cannot be marked both Required and Optional",
                )
            if cleaned_data["end_date"] and cleaned_data["end_date"] < now().date():
                self.add_error("end_date", "Please provide a valid end date.")
        return cleaned_data


class SendMessageMobileUsersForm(forms.Form):
    title = forms.CharField(
        empty_value="Notification from CommCare Connect",
        required=False,
    )
    body = forms.CharField(widget=forms.Textarea)
    message_type = forms.MultipleChoiceField(
        choices=[("notification", "Push Notification"), ("sms", "SMS")],
        widget=forms.CheckboxSelectMultiple,
    )

    def __init__(self, *args, **kwargs):
        users = kwargs.pop("users", [])
        super().__init__(*args, **kwargs)

        self.helper = FormHelper(self)
        self.helper.layout = Layout(
            Row(Field("selected_users")),
            Row(Field("title")),
            Row(Field("body")),
            Row(Field("message_type")),
            Submit(name="submit", value="Submit"),
        )

        choices = [(user.pk, user.username) for user in users]
        self.fields["selected_users"] = forms.MultipleChoiceField(choices=choices)


class OpportunityVerificationFlagsConfigForm(forms.ModelForm):
    class Meta:
        model = OpportunityVerificationFlags
        fields = ("duplicate", "gps", "location", "form_submission_start", "form_submission_end", "catchment_areas")
        widgets = {
            "form_submission_start": forms.TimeInput(attrs={"type": "time", "class": "form-control"}),
            "form_submission_end": forms.TimeInput(attrs={"type": "time", "class": "form-control"}),
        }
        labels = {
            "duplicate": "Check Duplicates",
            "gps": "Check GPS",
            "form_submission_start": "Start Time",
            "form_submission_end": "End Time",
            "location": "Location Distance",
            "catchment_areas": "Catchment Area",
        }
        help_texts = {
            "location": "Minimum distance between form locations (metres)",
            "duplicate": "Flag duplicate form submissions for an entity.",
            "gps": "Flag forms with no location information.",
            "catchment_areas": "Flag forms outside a users's assigned catchment area",
        }

    def __init__(self, *args, **kwargs):
        super().__init__(*args, **kwargs)

        self.helper = FormHelper(self)
        self.helper.form_tag = False
        self.helper.layout = Layout(
            Row(
                Field("duplicate", css_class="form-check-input", wrapper_class="form-check form-switch"),
                Field("gps", css_class="form-check-input", wrapper_class="form-check form-switch"),
                Field("catchment_areas", css_class="form-check-input", wrapper_class="form-check form-switch"),
            ),
            Row(Field("location")),
            Fieldset(
                "Form Submission Hours",
                Row(
                    Column(Field("form_submission_start")),
                    Column(Field("form_submission_end")),
                ),
            ),
        )

        self.fields["duplicate"].required = False
        self.fields["location"].required = False
        self.fields["gps"].required = False
        self.fields["catchment_areas"].required = False
        if self.instance:
            self.fields["form_submission_start"].initial = self.instance.form_submission_start
            self.fields["form_submission_end"].initial = self.instance.form_submission_end


class DeliverUnitFlagsForm(forms.ModelForm):
    class Meta:
        model = DeliverUnitFlagRules
        fields = ("deliver_unit", "check_attachments", "duration")
        help_texts = {"duration": "Minimum time to complete form (minutes)"}
        labels = {"check_attachments": "Require Attachments"}

    def __init__(self, *args, **kwargs):
        self.opportunity = kwargs.pop("opportunity")
        super().__init__(*args, **kwargs)

        self.helper = FormHelper(self)
        self.helper.form_tag = False
        self.helper.layout = Layout(
            Row(
                Column(Field("deliver_unit")),
                Column(
                    HTML("<div class='fw-bold mb-3'>Attachments</div>"),
                    Field("check_attachments", css_class="form-check-input", wrapper_class="form-check form-switch"),
                ),
                Column(Field("duration")),
            ),
        )
        self.fields["deliver_unit"] = forms.ModelChoiceField(
            queryset=DeliverUnit.objects.filter(app=self.opportunity.deliver_app), disabled=True, empty_label=None
        )

    def clean_deliver_unit(self):
        deliver_unit = self.cleaned_data["deliver_unit"]
        if (
            self.instance.pk is None
            and DeliverUnitFlagRules.objects.filter(deliver_unit=deliver_unit, opportunity=self.opportunity).exists()
        ):
            raise ValidationError("Flags are already configured for this Deliver Unit.")
        return deliver_unit


class FormJsonValidationRulesForm(forms.ModelForm):
    class Meta:
        model = FormJsonValidationRules
        fields = ("name", "deliver_unit", "question_path", "question_value")

    def __init__(self, *args, **kwargs):
        self.opportunity = kwargs.pop("opportunity")
        super().__init__(*args, **kwargs)

        self.helper = FormHelper(self)
        self.helper.form_tag = False
        self.helper.layout = Layout(
            Row(
                Column(Field("name")),
                Column(Field("question_path")),
                Column(Field("question_value")),
            ),
            Row(Column(Field("deliver_unit"))),
        )
        self.helper.render_hidden_fields = True

        self.fields["deliver_unit"] = forms.ModelMultipleChoiceField(
            queryset=DeliverUnit.objects.filter(app=self.opportunity.deliver_app), widget=forms.CheckboxSelectMultiple
        )


class PaymentInvoiceForm(forms.ModelForm):
    class Meta:
        model = PaymentInvoice
        fields = ("amount", "date", "invoice_number", "service_delivery")
        widgets = {"date": forms.DateInput(attrs={"type": "date", "class": "form-control"})}

    def __init__(self, *args, **kwargs):
        self.opportunity = kwargs.pop("opportunity")
        super().__init__(*args, **kwargs)

        self.helper = FormHelper(self)
        self.helper.layout = Layout(
            Row(Field("amount")),
            Row(Field("date")),
            Row(Field("invoice_number")),
            Row(Field("service_delivery")),
        )
        self.helper.form_tag = False

    def clean_invoice_number(self):
        invoice_number = self.cleaned_data["invoice_number"]
        if PaymentInvoice.objects.filter(opportunity=self.opportunity, invoice_number=invoice_number).exists():
            raise ValidationError(f'Invoice "{invoice_number}" already exists', code="invoice_number_reused")
        return invoice_number

    def save(self, commit=True):
        instance = super().save(commit=False)
        instance.opportunity = self.opportunity
        if commit:
            instance.save()
        return instance<|MERGE_RESOLUTION|>--- conflicted
+++ resolved
@@ -104,11 +104,7 @@
             Row(Field("delivery_type")),
             Row(Field("description")),
             Row(Field("short_description")),
-<<<<<<< HEAD
-            Row(Field("currency")),
             Row(Field("payment_info_required")),
-=======
->>>>>>> fa51974c
             Row(
                 Field("currency", wrapper_class="form-group col-md-6 mb-0"),
                 Field("end_date", wrapper_class="form-group col-md-6 mb-0"),
@@ -125,15 +121,9 @@
             Submit("submit", "Submit"),
         )
 
-<<<<<<< HEAD
         self.fields["payment_info_required"] = forms.BooleanField(
             label="Require Phone Numbers from users for payments", required=False
         )
-        self.fields["additional_users"] = forms.IntegerField(
-            required=False, help_text="Adds budget for additional users."
-        )
-=======
->>>>>>> fa51974c
         self.fields["end_date"] = forms.DateField(
             widget=forms.DateInput(attrs={"type": "date", "class": "form-input"}),
             required=False,
@@ -653,25 +643,10 @@
         budget_increase = sum((ocl.payment_unit.amount + org_pay) * additional_visits for ocl in claims)
 
         if self.opportunity.managed:
-<<<<<<< HEAD
-            managed_opp = self.opportunity.managedopportunity
-            program = managed_opp.program
-
-            budget_used = (
-                ManagedOpportunity.objects.filter(program=program)
-                .exclude(id=managed_opp.id)
-                .aggregate(total=Sum("total_budget"))["total"]
-                or 0
-            )
-
-            if budget_used + self.opportunity.total_budget + budget_increase > program.budget:
-                raise forms.ValidationError({"additional_visits": "Additional visits exceed the program budget."})
-=======
             # NM cannot increase the opportunity budget they can only
             # assign new visits if the opportunity has remaining budget.
             if budget_increase > self.opportunity.remaining_budget:
                 raise forms.ValidationError({"additional_visits": "Additional visits exceed the opportunity budget."})
->>>>>>> fa51974c
 
         return budget_increase
 
@@ -683,21 +658,14 @@
         if additional_visits:
             claims = OpportunityClaimLimit.objects.filter(opportunity_claim__in=selected_users)
             claims.update(max_visits=F("max_visits") + additional_visits)
-<<<<<<< HEAD
-            self.opportunity.total_budget += self.budget_increase
-            self.opportunity.save()
-=======
 
             if not self.opportunity.managed:
                 self.opportunity.total_budget += self.budget_increase
                 self.opportunity.save()
->>>>>>> fa51974c
 
         if end_date:
             OpportunityClaim.objects.filter(pk__in=selected_users).update(end_date=end_date)
 
-<<<<<<< HEAD
-=======
 
 class AddBudgetNewUsersForm(forms.Form):
     add_users = forms.IntegerField(
@@ -786,7 +754,6 @@
         self.opportunity.total_budget += self.budget_increase
         self.opportunity.save()
 
->>>>>>> fa51974c
 
 class PaymentUnitForm(forms.ModelForm):
     class Meta:
