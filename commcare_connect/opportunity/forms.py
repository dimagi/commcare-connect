import datetime
import json

from crispy_forms.helper import FormHelper, Layout
from crispy_forms.layout import HTML, Column, Field, Fieldset, Row, Submit
from dateutil.relativedelta import relativedelta
from django import forms
from django.core.exceptions import ValidationError
from django.db.models import Q, TextChoices
from django.urls import reverse
from django.utils.timezone import now

from commcare_connect import connect_id_client
from commcare_connect.opportunity.models import (
    CommCareApp,
    DeliverUnit,
    DeliverUnitFlagRules,
    FormJsonValidationRules,
    HQApiKey,
    Opportunity,
    OpportunityAccess,
    OpportunityVerificationFlags,
    PaymentUnit,
    VisitValidationStatus,
)
from commcare_connect.organization.models import Organization
from commcare_connect.users.models import User

FILTER_COUNTRIES = [("+276", "Malawi"), ("+234", "Nigeria"), ("+27", "South Africa"), ("+91", "India")]


class OpportunityChangeForm(forms.ModelForm):
    class Meta:
        model = Opportunity
        fields = [
            "name",
            "description",
            "active",
            "currency",
            "short_description",
            "is_test",
            "delivery_type",
        ]

    def __init__(self, *args, **kwargs):
        credentials = connect_id_client.fetch_credentials()
        super().__init__(*args, **kwargs)

        self.helper = FormHelper(self)
        self.helper.layout = Layout(
            Row(Field("name")),
            Row(Field("active", css_class="form-check-input", wrapper_class="form-check form-switch")),
            Row(Field("is_test", css_class="form-check-input", wrapper_class="form-check form-switch")),
            Row(Field("delivery_type")),
            Row(Field("description")),
            Row(Field("short_description")),
            Row(Field("currency")),
            Row(
                Field("additional_users", wrapper_class="form-group col-md-6 mb-0"),
                Field("end_date", wrapper_class="form-group col-md-6 mb-0"),
            ),
            HTML("<hr />"),
            Fieldset(
                "Invite Users",
                Row(Field("users")),
                Row(
                    Field("filter_country", wrapper_class="form-group col-md-6 mb-0"),
                    Field("filter_credential", wrapper_class="form-group col-md-6 mb-0"),
                ),
            ),
            Submit("submit", "Submit"),
        )

        self.fields["users"] = forms.CharField(
            widget=forms.Textarea,
            help_text="Enter the phone numbers of the users you want to add to this opportunity, one on each line.",
            required=False,
        )
        self.fields["additional_users"] = forms.IntegerField(
            required=False, help_text="Adds budget for additional users."
        )
        self.fields["end_date"] = forms.DateField(
            widget=forms.DateInput(attrs={"type": "date", "class": "form-input"}),
            required=False,
            help_text="Extends opportunity end date for all users.",
        )
        self.fields["filter_country"] = forms.CharField(
            label="Filter By Country",
            widget=forms.Select(choices=[("", "Select country")] + FILTER_COUNTRIES),
            required=False,
        )
        self.fields["filter_credential"] = forms.CharField(
            label="Filter By Credential",
            widget=forms.Select(choices=[("", "Select credential")] + [(c.slug, c.name) for c in credentials]),
            required=False,
        )
        self.initial["end_date"] = self.instance.end_date.isoformat()
        self.initial["filter_country"] = [""]
        self.initial["filter_credential"] = [""]
        self.currently_active = self.instance.active

    def clean_users(self):
        user_data = self.cleaned_data["users"]
        split_users = [line.strip() for line in user_data.splitlines() if line.strip()]
        return split_users

    def clean_active(self):
        active = self.cleaned_data["active"]
        if active and not self.currently_active:
            app_ids = (self.instance.learn_app.cc_app_id, self.instance.deliver_app.cc_app_id)
            if (
                Opportunity.objects.filter(active=True)
                .filter(Q(learn_app__cc_app_id__in=app_ids) | Q(deliver_app__cc_app_id__in=app_ids))
                .exists()
            ):
                raise ValidationError("Cannot reactivate opportunity with reused applications", code="app_reused")
        return active


class OpportunityInitForm(forms.ModelForm):
    class Meta:
        model = Opportunity
        fields = [
            "name",
            "description",
            "short_description",
            "currency",
        ]

    def __init__(self, *args, **kwargs):
        self.domains = kwargs.pop("domains", [])
        self.user = kwargs.pop("user", {})
        self.org_slug = kwargs.pop("org_slug", "")
        super().__init__(*args, **kwargs)

        self.helper = FormHelper(self)
        self.helper.layout = Layout(
            Row(Field("name")),
            Row(Field("description")),
            Row(Field("short_description")),
            Fieldset(
                "Learn App",
                Row(Field("learn_app_domain")),
                Row(Field("learn_app")),
                Row(Field("learn_app_description")),
                Row(Field("learn_app_passing_score")),
                data_loading_states=True,
            ),
            Fieldset(
                "Deliver App",
                Row(Field("deliver_app_domain")),
                Row(Field("deliver_app")),
                data_loading_states=True,
            ),
            Row(Field("currency")),
            Row(Field("api_key")),
            Submit("submit", "Submit"),
        )

        domain_choices = [(domain, domain) for domain in self.domains]
        self.fields["description"] = forms.CharField(widget=forms.Textarea(attrs={"rows": 3}))
        self.fields["learn_app_domain"] = forms.ChoiceField(
            choices=domain_choices,
            widget=forms.Select(
                attrs={
                    "hx-get": reverse("opportunity:get_applications_by_domain", args=(self.org_slug,)),
                    "hx-include": "#id_learn_app_domain",
                    "hx-trigger": "load delay:0.3s, change",
                    "hx-target": "#id_learn_app",
                    "data-loading-disable": True,
                }
            ),
        )
        self.fields["learn_app"] = forms.Field(
            widget=forms.Select(choices=[(None, "Loading...")], attrs={"data-loading-disable": True})
        )
        self.fields["learn_app_description"] = forms.CharField(widget=forms.Textarea(attrs={"rows": 3}))
        self.fields["learn_app_passing_score"] = forms.IntegerField(max_value=100, min_value=0)
        self.fields["deliver_app_domain"] = forms.ChoiceField(
            choices=domain_choices,
            widget=forms.Select(
                attrs={
                    "hx-get": reverse("opportunity:get_applications_by_domain", args=(self.org_slug,)),
                    "hx-include": "#id_deliver_app_domain",
                    "hx-trigger": "load delay:0.3s, change",
                    "hx-target": "#id_deliver_app",
                    "data-loading-disable": True,
                }
            ),
        )
        self.fields["deliver_app"] = forms.Field(
            widget=forms.Select(choices=[(None, "Loading...")], attrs={"data-loading-disable": True})
        )
        self.fields["api_key"] = forms.CharField(max_length=50)

    def clean(self):
        cleaned_data = super().clean()
        if cleaned_data:
            cleaned_data["learn_app"] = json.loads(cleaned_data["learn_app"])
            cleaned_data["deliver_app"] = json.loads(cleaned_data["deliver_app"])

            if cleaned_data["learn_app"]["id"] == cleaned_data["deliver_app"]["id"]:
                self.add_error("learn_app", "Learn app and Deliver app cannot be same")
                self.add_error("deliver_app", "Learn app and Deliver app cannot be same")
            return cleaned_data

    def save(self, commit=True):
        organization = Organization.objects.get(slug=self.org_slug)
        learn_app = self.cleaned_data["learn_app"]
        deliver_app = self.cleaned_data["deliver_app"]
        learn_app_domain = self.cleaned_data["learn_app_domain"]
        deliver_app_domain = self.cleaned_data["deliver_app_domain"]
        self.instance.learn_app, _ = CommCareApp.objects.get_or_create(
            cc_app_id=learn_app["id"],
            cc_domain=learn_app_domain,
            organization=organization,
            defaults={
                "name": learn_app["name"],
                "created_by": self.user.email,
                "modified_by": self.user.email,
                "description": self.cleaned_data["learn_app_description"],
                "passing_score": self.cleaned_data["learn_app_passing_score"],
            },
        )
        self.instance.deliver_app, _ = CommCareApp.objects.get_or_create(
            cc_app_id=deliver_app["id"],
            cc_domain=deliver_app_domain,
            organization=organization,
            defaults={
                "name": deliver_app["name"],
                "created_by": self.user.email,
                "modified_by": self.user.email,
            },
        )
        self.instance.created_by = self.user.email
        self.instance.modified_by = self.user.email
        self.instance.organization = organization
        api_key, _ = HQApiKey.objects.get_or_create(user=self.user, api_key=self.cleaned_data["api_key"])
        self.instance.api_key = api_key
        super().save(commit=commit)

        return self.instance


class OpportunityFinalizeForm(forms.ModelForm):
    class Meta:
        model = Opportunity
        fields = [
            "start_date",
            "end_date",
            "total_budget",
        ]
        widgets = {
            "start_date": forms.DateInput(attrs={"type": "date", "class": "form-control"}),
            "end_date": forms.DateInput(attrs={"type": "date", "class": "form-control"}),
        }

    def __init__(self, *args, **kwargs):
        budget_per_user = kwargs.pop("budget_per_user")
        self.current_start_date = kwargs.pop("current_start_date")
        self.is_start_date_readonly = self.current_start_date < datetime.date.today()
        super().__init__(*args, **kwargs)

        self.helper = FormHelper()
        self.helper.layout = Layout(
            Field(
                "start_date",
                help="Start date can't be edited if it was set in past" if self.is_start_date_readonly else None,
            ),
            Field("end_date"),
            Field("max_users", oninput=f"id_total_budget.value = {budget_per_user} * parseInt(this.value || 0)"),
            Field("total_budget", readonly=True, wrapper_class="form-group col-md-4 mb-0"),
            Submit("submit", "Submit"),
        )
        self.fields["max_users"] = forms.IntegerField()
        self.fields["start_date"].disabled = self.is_start_date_readonly
        self.fields["total_budget"].widget.attrs.update({"class": "form-control-plaintext"})

    def clean(self):
        cleaned_data = super().clean()
        if cleaned_data:
            if self.is_start_date_readonly:
                cleaned_data["start_date"] = self.current_start_date
            start_date = cleaned_data["start_date"]
            end_date = cleaned_data["end_date"]
            if end_date < now().date():
                self.add_error("end_date", "Please enter the correct end date for this opportunity")
            if not self.is_start_date_readonly and start_date < now().date():
                self.add_error("start_date", "Start date should be today or latter")
            if start_date >= end_date:
                self.add_error("end_date", "End date must be after start date")
            return cleaned_data


class OpportunityCreationForm(forms.ModelForm):
    class Meta:
        model = Opportunity
        fields = [
            "name",
            "description",
            "short_description",
            "end_date",
            "max_visits_per_user",
            "daily_max_visits_per_user",
            "budget_per_visit",
            "total_budget",
            "currency",
        ]
        widgets = {
            "end_date": forms.DateInput(attrs={"type": "date", "class": "form-control"}),
        }

    def __init__(self, *args, **kwargs):
        self.domains = kwargs.pop("domains", [])
        self.user = kwargs.pop("user", {})
        self.org_slug = kwargs.pop("org_slug", "")
        super().__init__(*args, **kwargs)

        self.helper = FormHelper(self)
        self.helper.layout = Layout(
            Row(Field("name")),
            Row(Field("description")),
            Row(Field("short_description")),
            Row(Field("end_date")),
            Row(
                Field("max_visits_per_user", wrapper_class="form-group col-md-4 mb-0", x_model="maxVisits"),
                Field("daily_max_visits_per_user", wrapper_class="form-group col-md-4 mb-0"),
                Field("budget_per_visit", wrapper_class="form-group col-md-4 mb-0", x_model="visitBudget"),
            ),
            Row(
                Field("max_users", wrapper_class="form-group col-md-4 mb-0", x_model="maxUsers"),
                Field(
                    "total_budget",
                    wrapper_class="form-group col-md-4 mb-0",
                    readonly=True,
                    x_model="totalBudget()",
                ),
                Field("currency", wrapper_class="form-group col-md-4 mb-0"),
            ),
            Fieldset(
                "Learn App",
                Row(Field("learn_app_domain")),
                Row(Field("learn_app")),
                Row(Field("learn_app_description")),
                Row(Field("learn_app_passing_score")),
                data_loading_states=True,
            ),
            Fieldset(
                "Deliver App",
                Row(Field("deliver_app_domain")),
                Row(Field("deliver_app")),
                data_loading_states=True,
            ),
            Row(Field("api_key")),
            Submit("submit", "Submit"),
        )

        domain_choices = [(domain, domain) for domain in self.domains]
        self.fields["learn_app_domain"] = forms.ChoiceField(
            choices=domain_choices,
            widget=forms.Select(
                attrs={
                    "hx-get": reverse("opportunity:get_applications_by_domain", args=(self.org_slug,)),
                    "hx-include": "#id_learn_app_domain",
                    "hx-trigger": "load delay:0.3s, change",
                    "hx-target": "#id_learn_app",
                    "data-loading-disable": True,
                }
            ),
        )
        self.fields["learn_app"] = forms.Field(
            widget=forms.Select(choices=[(None, "Loading...")], attrs={"data-loading-disable": True})
        )
        self.fields["learn_app_description"] = forms.CharField(widget=forms.Textarea)
        self.fields["learn_app_passing_score"] = forms.IntegerField(max_value=100, min_value=0)
        self.fields["deliver_app_domain"] = forms.ChoiceField(
            choices=domain_choices,
            widget=forms.Select(
                attrs={
                    "hx-get": reverse("opportunity:get_applications_by_domain", args=(self.org_slug,)),
                    "hx-include": "#id_deliver_app_domain",
                    "hx-trigger": "load delay:0.3s, change",
                    "hx-target": "#id_deliver_app",
                    "data-loading-disable": True,
                }
            ),
        )
        self.fields["deliver_app"] = forms.Field(
            widget=forms.Select(choices=[(None, "Loading...")], attrs={"data-loading-disable": True})
        )
        self.fields["api_key"] = forms.CharField(max_length=50)
        self.fields["total_budget"].widget.attrs.update({"class": "form-control-plaintext"})
        self.fields["max_users"] = forms.IntegerField()

    def clean(self):
        cleaned_data = super().clean()
        if cleaned_data:
            cleaned_data["learn_app"] = json.loads(cleaned_data["learn_app"])
            cleaned_data["deliver_app"] = json.loads(cleaned_data["deliver_app"])

            if cleaned_data["learn_app"]["id"] == cleaned_data["deliver_app"]["id"]:
                self.add_error("learn_app", "Learn app and Deliver app cannot be same")
                self.add_error("deliver_app", "Learn app and Deliver app cannot be same")

            if cleaned_data["daily_max_visits_per_user"] > cleaned_data["max_visits_per_user"]:
                self.add_error(
                    "daily_max_visits_per_user",
                    "Daily max visits per user cannot be greater than Max visits per user",
                )

            if cleaned_data["budget_per_visit"] > cleaned_data["total_budget"]:
                self.add_error("budget_per_visit", "Budget per visit cannot be greater than Total budget")

            if cleaned_data["end_date"] < now().date():
                self.add_error("end_date", "Please enter the correct end date for this opportunity")
            return cleaned_data

    def save(self, commit=True):
        organization = Organization.objects.get(slug=self.org_slug)
        learn_app = self.cleaned_data["learn_app"]
        deliver_app = self.cleaned_data["deliver_app"]
        learn_app_domain = self.cleaned_data["learn_app_domain"]
        deliver_app_domain = self.cleaned_data["deliver_app_domain"]
        self.instance.learn_app, _ = CommCareApp.objects.get_or_create(
            cc_app_id=learn_app["id"],
            cc_domain=learn_app_domain,
            organization=organization,
            defaults={
                "name": learn_app["name"],
                "created_by": self.user.email,
                "modified_by": self.user.email,
                "description": self.cleaned_data["learn_app_description"],
                "passing_score": self.cleaned_data["learn_app_passing_score"],
            },
        )
        self.instance.deliver_app, _ = CommCareApp.objects.get_or_create(
            cc_app_id=deliver_app["id"],
            cc_domain=deliver_app_domain,
            organization=organization,
            defaults={
                "name": deliver_app["name"],
                "created_by": self.user.email,
                "modified_by": self.user.email,
            },
        )
        self.instance.created_by = self.user.email
        self.instance.modified_by = self.user.email
        self.instance.organization = organization
        api_key, _ = HQApiKey.objects.get_or_create(user=self.user, api_key=self.cleaned_data["api_key"])
        self.instance.api_key = api_key
        super().save(commit=commit)

        return self.instance


class DateRanges(TextChoices):
    LAST_7_DAYS = "last_7_days", "Last 7 days"
    LAST_30_DAYS = "last_30_days", "Last 30 days"
    LAST_90_DAYS = "last_90_days", "Last 90 days"
    LAST_YEAR = "last_year", "Last year"
    ALL = "all", "All"

    def get_cutoff_date(self):
        match self:
            case DateRanges.LAST_7_DAYS:
                return now() - relativedelta(days=7)
            case DateRanges.LAST_30_DAYS:
                return now() - relativedelta(days=30)
            case DateRanges.LAST_90_DAYS:
                return now() - relativedelta(days=90)
            case DateRanges.LAST_YEAR:
                return now() - relativedelta(years=1)
            case DateRanges.ALL:
                return None


class VisitExportForm(forms.Form):
    format = forms.ChoiceField(choices=(("csv", "CSV"), ("xlsx", "Excel")), initial="xlsx")
    date_range = forms.ChoiceField(choices=DateRanges.choices, initial=DateRanges.LAST_30_DAYS)
    status = forms.MultipleChoiceField(choices=[("all", "All")] + VisitValidationStatus.choices, initial=["all"])
    flatten_form_data = forms.BooleanField(initial=True, required=False)

    def __init__(self, *args, **kwargs):
        super().__init__(*args, **kwargs)
        self.helper = FormHelper(self)
        self.helper.layout = Layout(
            Row(Field("format")),
            Row(Field("date_range")),
            Row(Field("status")),
            Row(Field("flatten_form_data", css_class="form-check-input", wrapper_class="form-check form-switch")),
        )
        self.helper.form_tag = False

    def clean_status(self):
        statuses = self.cleaned_data["status"]
        if not statuses or "all" in statuses:
            return []

        return [VisitValidationStatus(status) for status in statuses]


class PaymentExportForm(forms.Form):
    format = forms.ChoiceField(choices=(("csv", "CSV"), ("xlsx", "Excel")), initial="xlsx")

    def __init__(self, *args, **kwargs):
        super().__init__(*args, **kwargs)
        self.helper = FormHelper(self)
        self.helper.layout = Layout(
            Row(Field("format")),
        )
        self.helper.form_tag = False


class OpportunityAccessCreationForm(forms.ModelForm):
    user = forms.ModelChoiceField(queryset=User.objects.filter(username__isnull=False))

    class Meta:
        model = OpportunityAccess
        fields = "__all__"


class AddBudgetExistingUsersForm(forms.Form):
    additional_visits = forms.IntegerField(
        widget=forms.NumberInput(attrs={"x-model": "additionalVisits"}), required=False
    )
    end_date = forms.DateField(
        widget=forms.DateInput(attrs={"type": "date", "class": "form-input", "x-model": "end_date"}),
        label="Extended Opportunity End date",
        required=False,
    )

    def __init__(self, *args, **kwargs):
        opportunity_claims = kwargs.pop("opportunity_claims", [])
        super().__init__(*args, **kwargs)

        choices = [(opp_claim.id, opp_claim.id) for opp_claim in opportunity_claims]
        self.fields["selected_users"] = forms.MultipleChoiceField(choices=choices, widget=forms.CheckboxSelectMultiple)


class PaymentUnitForm(forms.ModelForm):
    class Meta:
        model = PaymentUnit
        fields = ["name", "description", "amount", "max_total", "max_daily"]

    def __init__(self, *args, **kwargs):
        deliver_units = kwargs.pop("deliver_units", [])
        payment_units = kwargs.pop("payment_units", [])
        super().__init__(*args, **kwargs)

        self.helper = FormHelper(self)
        self.helper.layout = Layout(
            Row(Field("name")),
            Row(Field("description")),
            Row(Field("amount")),
            Row(Field("required_deliver_units")),
            Row(Field("optional_deliver_units")),
            Row(Field("payment_units")),
            Field("max_total", wrapper_class="form-group col-md-4 mb-0"),
            Field("max_daily", wrapper_class="form-group col-md-4 mb-0"),
            Submit(name="submit", value="Submit"),
        )
        deliver_unit_choices = [(deliver_unit.id, deliver_unit.name) for deliver_unit in deliver_units]
        payment_unit_choices = [(payment_unit.id, payment_unit.name) for payment_unit in payment_units]
        self.fields["required_deliver_units"] = forms.MultipleChoiceField(
            choices=deliver_unit_choices,
            widget=forms.CheckboxSelectMultiple,
            help_text="All of the selected Deliver Units are required for payment accrual.",
        )
        self.fields["optional_deliver_units"] = forms.MultipleChoiceField(
            choices=deliver_unit_choices,
            widget=forms.CheckboxSelectMultiple,
            help_text=(
                "Any one of these Deliver Units combined with all the required "
                "Deliver Units will accrue payment. Multiple Deliver Units can be selected."
            ),
            required=False,
        )
        self.fields["payment_units"] = forms.MultipleChoiceField(
            choices=payment_unit_choices,
            widget=forms.CheckboxSelectMultiple,
            help_text="The selected Payment Units need to be completed in order to complete this payment unit.",
            required=False,
        )
        if PaymentUnit.objects.filter(pk=self.instance.pk).exists():
            deliver_units = self.instance.deliver_units.all()
            self.fields["required_deliver_units"].initial = [
                deliver_unit.pk for deliver_unit in filter(lambda x: not x.optional, deliver_units)
            ]
            self.fields["optional_deliver_units"].initial = [
                deliver_unit.pk for deliver_unit in filter(lambda x: x.optional, deliver_units)
            ]
            payment_units_initial = []
            for payment_unit in payment_units:
                if payment_unit.parent_payment_unit_id and payment_unit.parent_payment_unit_id == self.instance.pk:
                    payment_units_initial.append(payment_unit.pk)
            self.fields["payment_units"].initial = payment_units_initial

    def clean(self):
        cleaned_data = super().clean()
        if cleaned_data:
            if cleaned_data["max_daily"] > cleaned_data["max_total"]:
                self.add_error(
                    "max_daily",
                    "Daily max visits per user cannot be greater than total Max visits per user",
                )
            common_deliver_units = set(cleaned_data.get("required_deliver_units", [])) & set(
                cleaned_data.get("optional_deliver_units", [])
            )
            for deliver_unit in common_deliver_units:
                deliver_unit_obj = DeliverUnit.objects.get(pk=deliver_unit)
                self.add_error(
                    "optional_deliver_units",
                    error=f"{deliver_unit_obj.name} cannot be marked both Required and Optional",
                )
        return cleaned_data


class SendMessageMobileUsersForm(forms.Form):
    title = forms.CharField(
        empty_value="Notification from CommCare Connect",
        required=False,
    )
    body = forms.CharField(widget=forms.Textarea)
    message_type = forms.MultipleChoiceField(
        choices=[("notification", "Push Notification"), ("sms", "SMS")],
        widget=forms.CheckboxSelectMultiple,
    )

    def __init__(self, *args, **kwargs):
        users = kwargs.pop("users", [])
        super().__init__(*args, **kwargs)

        self.helper = FormHelper(self)
        self.helper.layout = Layout(
            Row(Field("selected_users")),
            Row(Field("title")),
            Row(Field("body")),
            Row(Field("message_type")),
            Submit(name="submit", value="Submit"),
        )

        choices = [(user.pk, user.username) for user in users]
        self.fields["selected_users"] = forms.MultipleChoiceField(choices=choices)


class OpportunityVerificationFlagsConfigForm(forms.ModelForm):
    class Meta:
        model = OpportunityVerificationFlags
<<<<<<< HEAD
        fields = ("duplicate", "gps", "location", "form_submission_start", "form_submission_end")
=======
        fields = (
            "duplicate",
            "duration",
            "gps",
            "location",
            "form_submission_start",
            "form_submission_end",
            "catchment_areas",
        )
>>>>>>> ec67a251
        widgets = {
            "form_submission_start": forms.TimeInput(attrs={"type": "time", "class": "form-control"}),
            "form_submission_end": forms.TimeInput(attrs={"type": "time", "class": "form-control"}),
        }
        labels = {
            "duplicate": "Check Duplicates",
            "gps": "Check GPS",
            "form_submission_start": "Start Time",
            "form_submission_end": "End Time",
            "location": "Location Distance",
            "catchment_areas": "Catchment Area",
        }
        help_texts = {
            "location": "Minimum distance between form locations (metres)",
            "duplicate": "Flag duplicate form submissions for an entity.",
            "gps": "Flag forms with no location information.",
            "catchment_areas": "Flag forms outside a users's assigned catchment area",
        }

    def __init__(self, *args, **kwargs):
        super().__init__(*args, **kwargs)

        self.helper = FormHelper(self)
        self.helper.form_tag = False
        self.helper.layout = Layout(
            Row(
                Field("duplicate", css_class="form-check-input", wrapper_class="form-check form-switch"),
                Field("gps", css_class="form-check-input", wrapper_class="form-check form-switch"),
                Field("catchment_areas", css_class="form-check-input", wrapper_class="form-check form-switch"),
            ),
            Row(Field("location")),
            Fieldset(
                "Form Submission Hours",
                Row(
                    Column(Field("form_submission_start")),
                    Column(Field("form_submission_end")),
                ),
            ),
        )

        self.fields["duplicate"].required = False
        self.fields["location"].required = False
        self.fields["gps"].required = False
        self.fields["catchment_areas"].required = False
        if self.instance:
            self.fields["form_submission_start"].initial = self.instance.form_submission_start
            self.fields["form_submission_end"].initial = self.instance.form_submission_end


class DeliverUnitFlagsForm(forms.ModelForm):
    class Meta:
        model = DeliverUnitFlagRules
        fields = ("deliver_unit", "check_attachments", "duration")
        help_texts = {"duration": "Minimum time to complete form (minutes)"}
        labels = {"check_attachments": "Require Attachments"}

    def __init__(self, *args, **kwargs):
        self.opportunity = kwargs.pop("opportunity")
        super().__init__(*args, **kwargs)

        self.helper = FormHelper(self)
        self.helper.form_tag = False
        self.helper.layout = Layout(
            Row(
                Column(Field("deliver_unit")),
                Column(
                    HTML("<div class='fw-bold mb-3'>Attachments</div>"),
                    Field("check_attachments", css_class="form-check-input", wrapper_class="form-check form-switch"),
                ),
                Column(Field("duration")),
            ),
        )
        self.fields["deliver_unit"] = forms.ModelChoiceField(
            queryset=DeliverUnit.objects.filter(app=self.opportunity.deliver_app), disabled=True, empty_label=None
        )

    def clean_deliver_unit(self):
        deliver_unit = self.cleaned_data["deliver_unit"]
        if (
            self.instance.pk is None
            and DeliverUnitFlagRules.objects.filter(deliver_unit=deliver_unit, opportunity=self.opportunity).exists()
        ):
            raise ValidationError("Flags are already configured for this Deliver Unit.")
        return deliver_unit


class FormJsonValidationRulesForm(forms.ModelForm):
    class Meta:
        model = FormJsonValidationRules
        fields = ("name", "deliver_unit", "question_path", "question_value")

    def __init__(self, *args, **kwargs):
        self.opportunity = kwargs.pop("opportunity")
        super().__init__(*args, **kwargs)

        self.helper = FormHelper(self)
        self.helper.form_tag = False
        self.helper.layout = Layout(
            Row(
                Column(Field("name")),
                Column(Field("question_path")),
                Column(Field("question_value")),
            ),
            Row(Column(Field("deliver_unit"))),
        )
        self.helper.render_hidden_fields = True

        self.fields["deliver_unit"] = forms.ModelMultipleChoiceField(
            queryset=DeliverUnit.objects.filter(app=self.opportunity.deliver_app), widget=forms.CheckboxSelectMultiple
        )<|MERGE_RESOLUTION|>--- conflicted
+++ resolved
@@ -646,19 +646,7 @@
 class OpportunityVerificationFlagsConfigForm(forms.ModelForm):
     class Meta:
         model = OpportunityVerificationFlags
-<<<<<<< HEAD
-        fields = ("duplicate", "gps", "location", "form_submission_start", "form_submission_end")
-=======
-        fields = (
-            "duplicate",
-            "duration",
-            "gps",
-            "location",
-            "form_submission_start",
-            "form_submission_end",
-            "catchment_areas",
-        )
->>>>>>> ec67a251
+        fields = ("duplicate", "gps", "location", "form_submission_start", "form_submission_end", "catchment_areas")
         widgets = {
             "form_submission_start": forms.TimeInput(attrs={"type": "time", "class": "form-control"}),
             "form_submission_end": forms.TimeInput(attrs={"type": "time", "class": "form-control"}),
