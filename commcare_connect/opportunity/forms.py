import datetime
import json

from crispy_forms.helper import FormHelper
from crispy_forms.layout import HTML, Column, Div, Field, Fieldset, Layout, Row, Submit
from dateutil.relativedelta import relativedelta
from django import forms
from django.core.exceptions import ValidationError
from django.db.models import F, Q, Sum, TextChoices
from django.urls import reverse
from django.utils.timezone import now

from commcare_connect.opportunity.models import (
    CommCareApp,
    DeliverUnit,
    DeliverUnitFlagRules,
    ExchangeRate,
    FormJsonValidationRules,
    HQApiKey,
    Opportunity,
    OpportunityAccess,
    OpportunityClaim,
    OpportunityClaimLimit,
    OpportunityVerificationFlags,
    PaymentInvoice,
    PaymentUnit,
    VisitReviewStatus,
    VisitValidationStatus,
)
from commcare_connect.organization.models import Organization
from commcare_connect.program.models import ManagedOpportunity
from commcare_connect.users.models import User

FILTER_COUNTRIES = [("+276", "Malawi"), ("+234", "Nigeria"), ("+27", "South Africa"), ("+91", "India")]

CHECKBOX_CLASS = "simple-toggle"


class HQApiKeyCreateForm(forms.ModelForm):
    def __init__(self, *args, **kwargs):
        super().__init__(*args, **kwargs)

        self.helper = FormHelper(self)
        self.helper.layout = Layout(
            Field("hq_server"),
            Field("api_key"),
            Submit("submit", "Save", css_class="button button-md primary-dark float-end"),
        )
        self.helper.form_tag = False

    class Meta:
        model = HQApiKey
        fields = ("hq_server", "api_key")


class OpportunityUserInviteForm(forms.Form):
    def __init__(self, *args, **kwargs):
        self.opportunity = kwargs.pop("opportunity", None)
        super().__init__(*args, **kwargs)

        self.helper = FormHelper(self)
        self.helper.layout = Layout(
            Field("users"),
            Submit("submit", "Submit", css_class="button button-md primary-dark float-end"),
        )
        self.fields["users"] = forms.CharField(
            widget=forms.Textarea,
            required=False,
            help_text="Enter the phone numbers of the users you want to add to this opportunity, one on each line.",
        )

    def clean_users(self):
        user_data = self.cleaned_data["users"]

        if user_data and self.opportunity and not self.opportunity.is_setup_complete:
            raise ValidationError("Please finish setting up the opportunity before inviting users.")

        split_users = [line.strip() for line in user_data.splitlines() if line.strip()]
        return split_users


class OpportunityChangeForm(OpportunityUserInviteForm, forms.ModelForm):
    class Meta:
        model = Opportunity
        fields = [
            "name",
            "description",
            "active",
            "currency",
            "short_description",
            "is_test",
            "delivery_type",
            "payment_info_required",
        ]

    def __init__(self, *args, **kwargs):
        super().__init__(*args, **kwargs)
        self.opportunity = self.instance

        self.helper = FormHelper(self)
        self.helper.layout = Layout(
            Row(
                HTML(
                    "<div class='col-span-2'>"
                    "<h6 class='title-sm'>Opportunity Details</h6>"
                    "<span class='hint'>Edit the details of the opportunity. All fields are mandatory.</span>"
                    "</div>"
                ),
                Column(
                    Field("name", wrapper_class="w-full"),
                    Field("short_description", wrapper_class="w-full"),
                    Field("description", wrapper_class="w-full"),
                ),
                Column(
                    Field("delivery_type"),
                    Field(
                        "active",
                        css_class=CHECKBOX_CLASS,
                        wrapper_class="bg-slate-100 flex items-center justify-between p-4 rounded-lg",
                    ),
                    Field(
                        "is_test",
                        css_class=CHECKBOX_CLASS,
                        wrapper_class="bg-slate-100 flex items-center justify-between p-4 rounded-lg",
                    ),
                ),
                css_class="grid grid-cols-2 gap-4 p-6 card_bg",
            ),
            Row(
                HTML(
                    "<div class='col-span-2'>"
                    "<h6 class='title-sm'>Date</h6>"
                    "<span class='hint'>Optional: If not specified, the opportunity start & end dates will"
                    " apply to the form submissions.</span>"
                    "</div>"
                ),
                Column(
                    Field("end_date"),
                ),
                Column(Field("currency"), Field("additional_users")),
                css_class="grid grid-cols-2 gap-4 p-6 card_bg",
            ),
            Row(
                HTML("<div class='col-span-2'><h6 class='title-sm'>Invite Workers</h6></div>"),
                Row(Field("users", wrapper_class="w-full"), css_class="col-span-2"),
                css_class="grid grid-cols-2 gap-4 p-6 card_bg",
            ),
            Row(Submit("submit", "Submit", css_class="button button-md primary-dark"), css_class="flex justify-end"),
        )

        self.fields["additional_users"] = forms.IntegerField(
            required=False, help_text="Adds budget for additional users."
        )
        self.fields["end_date"] = forms.DateField(
            widget=forms.DateInput(attrs={"type": "date", "class": "form-input"}),
            required=False,
            help_text="Extends opportunity end date for all users.",
        )
        if self.instance:
            if self.instance.end_date:
                self.initial["end_date"] = self.instance.end_date.isoformat()
            self.currently_active = self.instance.active

    def clean_active(self):
        active = self.cleaned_data["active"]
        if active and not self.currently_active:
            app_ids = (self.instance.learn_app.cc_app_id, self.instance.deliver_app.cc_app_id)
            if (
                Opportunity.objects.filter(active=True)
                .filter(Q(learn_app__cc_app_id__in=app_ids) | Q(deliver_app__cc_app_id__in=app_ids))
                .exists()
            ):
                raise ValidationError("Cannot reactivate opportunity with reused applications", code="app_reused")
        return active


class OpportunityInitForm(forms.ModelForm):
    managed_opp = False

    class Meta:
        model = Opportunity
        fields = [
            "name",
            "description",
            "short_description",
            "currency",
            "hq_server",
        ]

    def __init__(self, *args, **kwargs):
        self.user = kwargs.pop("user", {})
        self.org_slug = kwargs.pop("org_slug", "")
        super().__init__(*args, **kwargs)

        self.helper = FormHelper(self)
        self.helper.layout = Layout(
            Row(
                HTML(
                    "<div class='col-span-2'>"
                    "<h6 class='title-sm'>Opportunity Details</h6>"
                    "<span class='hint'>Add the details of the opportunity. All fields are mandatory.</span>"
                    "</div>"
                ),
                Column(
                    Field("name"),
                    Field("short_description"),
                    Field("description"),
                ),
                Column(
                    Field("currency"),
                    Field("hq_server"),
                    Column(
                        Field("api_key", wrapper_class="flex-1"),
                        HTML(
                            "<button class='button-icon primary-dark'"
                            "type='button' @click='showAddApiKeyModal = true'>"
                            "<i class='fa-regular fa-plus'></i>"
                            "</button>"
                        ),
                        css_class="flex items-center gap-1",
                    ),
                ),
                css_class="grid grid-cols-2 gap-4 card_bg",
            ),
            Row(
                HTML(
                    "<div class='col-span-2'>"
                    "<h6 class='title-sm'>Apps</h6>"
                    "<span class='hint'>Add required apps to the opportunity. All fields are mandatory.</span>"
                    "</div>"
                ),
                Column(
                    Field("learn_app_domain"),
                    Field("learn_app"),
                    Field("learn_app_description"),
                    Field("learn_app_passing_score"),
                    data_loading_states=True,
                ),
                Column(
                    Field("deliver_app_domain"),
                    Field("deliver_app"),
                    data_loading_states=True,
                ),
                css_class="grid grid-cols-2 gap-4 card_bg my-4",
            ),
            Row(Submit("submit", "Submit", css_class="button button-md primary-dark"), css_class="flex justify-end"),
        )

        self.fields["description"] = forms.CharField(widget=forms.Textarea(attrs={"rows": 3}))

        def get_htmx_swap_attrs(url_query: str, include: str, trigger: str):
            return {
                "hx-get": reverse(url_query),
                "hx-include": include,
                "hx-trigger": trigger,
                "hx-target": "this",
                "data-loading-disable": True,
            }

        def get_domain_select_attrs():
            return get_htmx_swap_attrs(
<<<<<<< HEAD
                "users:get_domains",
=======
                "commcarehq:get_domains",
>>>>>>> ad2996cd
                "#id_hq_server, #id_api_key",
                "change from:#id_api_key",
            )

        def get_app_select_attrs(app_type: str):
            domain_select_id = f"#id_{app_type}_app_domain"
            return get_htmx_swap_attrs(
<<<<<<< HEAD
                "users:get_applications_by_domain",
=======
                "commcarehq:get_applications_by_domain",
>>>>>>> ad2996cd
                f"#id_hq_server, {domain_select_id}, #id_api_key",
                f"change from:{domain_select_id}",
            )

        self.fields["learn_app_domain"] = forms.Field(
            widget=forms.Select(
                choices=[(None, "Select an API key to load domains.")],
                attrs=get_domain_select_attrs(),
            ),
        )
        self.fields["learn_app"] = forms.Field(
            widget=forms.Select(choices=[(None, "Loading...")], attrs=get_app_select_attrs("learn"))
        )
        self.fields["learn_app_description"] = forms.CharField(widget=forms.Textarea(attrs={"rows": 3}))
        self.fields["learn_app_passing_score"] = forms.IntegerField(max_value=100, min_value=0)

        self.fields["deliver_app_domain"] = forms.Field(
            widget=forms.Select(
                choices=[(None, "Select an API key to load domains.")],
                attrs=get_domain_select_attrs(),
            ),
        )
        self.fields["deliver_app"] = forms.Field(
            widget=forms.Select(choices=[(None, "Loading...")], attrs=get_app_select_attrs("deliver"))
        )

        self.fields["api_key"] = forms.Field(
            widget=forms.Select(
                choices=[(None, "Select a HQ Server to load API Keys.")],
                attrs=get_htmx_swap_attrs(
                    "users:get_api_keys",
                    "#id_hq_server",
                    "change from:#id_hq_server, reload_api_keys from:body",
                ),
            ),
        )

    def clean(self):
        cleaned_data = super().clean()
        if cleaned_data:
            try:
                cleaned_data["learn_app"] = json.loads(cleaned_data["learn_app"])
                cleaned_data["deliver_app"] = json.loads(cleaned_data["deliver_app"])

                if cleaned_data["learn_app"]["id"] == cleaned_data["deliver_app"]["id"]:
                    self.add_error("learn_app", "Learn app and Deliver app cannot be same")
                    self.add_error("deliver_app", "Learn app and Deliver app cannot be same")
            except KeyError:
                raise forms.ValidationError("Invalid app data")
            return cleaned_data

    def save(self, commit=True):
        organization = Organization.objects.get(slug=self.org_slug)
        learn_app = self.cleaned_data["learn_app"]
        deliver_app = self.cleaned_data["deliver_app"]
        learn_app_domain = self.cleaned_data["learn_app_domain"]
        deliver_app_domain = self.cleaned_data["deliver_app_domain"]

        self.instance.learn_app, _ = CommCareApp.objects.get_or_create(
            cc_app_id=learn_app["id"],
            cc_domain=learn_app_domain,
            organization=organization,
            hq_server=self.instance.hq_server,
            defaults={
                "name": learn_app["name"],
                "created_by": self.user.email,
                "modified_by": self.user.email,
                "description": self.cleaned_data["learn_app_description"],
                "passing_score": self.cleaned_data["learn_app_passing_score"],
            },
        )
        self.instance.deliver_app, _ = CommCareApp.objects.get_or_create(
            cc_app_id=deliver_app["id"],
            cc_domain=deliver_app_domain,
            organization=organization,
            hq_server=self.instance.hq_server,
            defaults={
                "name": deliver_app["name"],
                "created_by": self.user.email,
                "modified_by": self.user.email,
            },
        )
        self.instance.created_by = self.user.email
        self.instance.modified_by = self.user.email
        self.instance.currency = self.instance.currency.upper()

        if self.managed_opp:
            self.instance.organization = self.cleaned_data.get("organization")
        else:
            self.instance.organization = organization

        api_key, _ = HQApiKey.objects.get_or_create(
            id=self.cleaned_data["api_key"],
            defaults={
                "hq_server": self.cleaned_data["hq_server"],
                "user": self.user,
            },
        )
        self.instance.api_key = api_key
        super().save(commit=commit)

        return self.instance


class OpportunityFinalizeForm(forms.ModelForm):
    class Meta:
        model = Opportunity
        fields = [
            "start_date",
            "end_date",
            "total_budget",
        ]
        widgets = {
            "start_date": forms.DateInput(attrs={"type": "date"}),
            "end_date": forms.DateInput(attrs={"type": "date"}),
        }

    def __init__(self, *args, **kwargs):
        self.budget_per_user = kwargs.pop("budget_per_user")
        self.payment_units_max_total = kwargs.pop("payment_units_max_total", 0)
        self.opportunity = kwargs.pop("opportunity")
        self.current_start_date = kwargs.pop("current_start_date")
        self.is_start_date_readonly = self.current_start_date < datetime.date.today()
        super().__init__(*args, **kwargs)

        self.helper = FormHelper(self)
        self.helper.layout = Layout(
            Row(
                Field(
                    "start_date",
                    help="Start date can't be edited if it was set in past" if self.is_start_date_readonly else None,
                    wrapper_class="flex-1",
                ),
                Field("end_date", wrapper_class="flex-1"),
                Field(
                    "max_users",
                    oninput=f"id_total_budget.value = ({self.budget_per_user} + {self.payment_units_max_total}"
                    f"* parseInt(document.getElementById('id_org_pay_per_visit')?.value || 0)) "
                    f"* parseInt(this.value || 0)",
                ),
                Field("total_budget", readonly=True, wrapper_class="form-group "),
                css_class="grid grid-cols-2 gap-6",
            ),
            Row(Submit("submit", "Submit", css_class="button button-md primary-dark"), css_class="flex justify-end"),
        )

        if self.opportunity.managed:
            self.helper.layout.fields.insert(
                -2,
                Row(
                    Field(
                        "org_pay_per_visit",
                        oninput=f"id_total_budget.value = ({self.budget_per_user} + {self.payment_units_max_total}"
                        f"* parseInt(this.value || 0)) "
                        f"* parseInt(document.getElementById('id_max_users')?.value || 0)",
                    )
                ),
            )
            self.fields["org_pay_per_visit"] = forms.IntegerField(
                required=True, widget=forms.NumberInput(), initial=self.instance.org_pay_per_visit
            )

        self.fields["max_users"] = forms.IntegerField(label="Max Workers", initial=int(self.instance.number_of_users))
        self.fields["start_date"].disabled = self.is_start_date_readonly

    def clean(self):
        cleaned_data = super().clean()
        if cleaned_data:
            if self.is_start_date_readonly:
                cleaned_data["start_date"] = self.current_start_date
            start_date = cleaned_data["start_date"]
            end_date = cleaned_data["end_date"]
            if end_date < now().date():
                self.add_error("end_date", "Please enter the correct end date for this opportunity")
            if not self.is_start_date_readonly and start_date < now().date():
                self.add_error("start_date", "Start date should be today or latter")
            if start_date >= end_date:
                self.add_error("end_date", "End date must be after start date")

            if self.opportunity.managed:
                managed_opportunity = self.opportunity.managedopportunity
                program = managed_opportunity.program
                if not (program.start_date <= start_date <= program.end_date):
                    self.add_error("start_date", "Start date must be within the program's start and end dates.")

                if not (program.start_date <= end_date <= program.end_date):
                    self.add_error("end_date", "End date must be within the program's start and end dates.")

                total_budget_sum = (
                    ManagedOpportunity.objects.filter(program=program)
                    .exclude(id=managed_opportunity.id)
                    .aggregate(total=Sum("total_budget"))["total"]
                    or 0
                )
                if total_budget_sum + cleaned_data["total_budget"] > program.budget:
                    self.add_error("total_budget", "Budget exceeds the program budget.")

            return cleaned_data


class DateRanges(TextChoices):
    LAST_7_DAYS = "last_7_days", "Last 7 days"
    LAST_30_DAYS = "last_30_days", "Last 30 days"
    LAST_90_DAYS = "last_90_days", "Last 90 days"
    LAST_YEAR = "last_year", "Last year"
    ALL = "all", "All"

    def get_cutoff_date(self):
        match self:
            case DateRanges.LAST_7_DAYS:
                return now() - relativedelta(days=7)
            case DateRanges.LAST_30_DAYS:
                return now() - relativedelta(days=30)
            case DateRanges.LAST_90_DAYS:
                return now() - relativedelta(days=90)
            case DateRanges.LAST_YEAR:
                return now() - relativedelta(years=1)
            case DateRanges.ALL:
                return None


class VisitExportForm(forms.Form):
    format = forms.ChoiceField(choices=(("csv", "CSV"), ("xlsx", "Excel")), initial="xlsx")
    date_range = forms.ChoiceField(choices=DateRanges.choices, initial=DateRanges.LAST_30_DAYS)
    status = forms.MultipleChoiceField(choices=[("all", "All")] + VisitValidationStatus.choices, initial=["all"])
    flatten_form_data = forms.BooleanField(initial=True, required=False)

    def __init__(self, *args, **kwargs):
        super().__init__(*args, **kwargs)
        self.helper = FormHelper(self)
        self.helper.layout = Layout(
            Row(
                Field("format"),
                Field("date_range"),
                Field("status"),
                Field(
                    "flatten_form_data",
                    css_class=CHECKBOX_CLASS,
                    wrapper_class="flex p-4 justify-between rounded-lg bg-gray-100",
                ),
                css_class="flex flex-col",
            ),
        )
        self.helper.form_tag = False

    def clean_status(self):
        statuses = self.cleaned_data["status"]
        if not statuses or "all" in statuses:
            return []

        return [VisitValidationStatus(status) for status in statuses]


class ReviewVisitExportForm(forms.Form):
    format = forms.ChoiceField(choices=(("csv", "CSV"), ("xlsx", "Excel")), initial="xlsx")
    date_range = forms.ChoiceField(choices=DateRanges.choices, initial=DateRanges.LAST_30_DAYS)
    status = forms.MultipleChoiceField(choices=[("all", "All")] + VisitReviewStatus.choices, initial=["all"])

    def __init__(self, *args, **kwargs):
        super().__init__(*args, **kwargs)
        self.helper = FormHelper(self)
        self.helper.layout = Layout(
            Row(
                Field("format"),
                Field("date_range"),
                Field("status"),
                css_class="flex flex-col",
            ),
        )
        self.helper.form_tag = False

    def clean_status(self):
        statuses = self.cleaned_data["status"]
        if not statuses or "all" in statuses:
            return []

        return [VisitReviewStatus(status) for status in statuses]


class PaymentExportForm(forms.Form):
    format = forms.ChoiceField(choices=(("csv", "CSV"), ("xlsx", "Excel")), initial="xlsx")

    def __init__(self, *args, **kwargs):
        super().__init__(*args, **kwargs)
        self.helper = FormHelper(self)
        self.helper.layout = Layout(
            Row(Field("format"), css_class="flex flex-col"),
        )
        self.helper.form_tag = False


class OpportunityAccessCreationForm(forms.ModelForm):
    user = forms.ModelChoiceField(queryset=User.objects.filter(username__isnull=False))

    class Meta:
        model = OpportunityAccess
        fields = "__all__"


class AddBudgetExistingUsersForm(forms.Form):
    additional_visits = forms.IntegerField(
        widget=forms.NumberInput(attrs={"x-model": "additionalVisits"}), required=False
    )
    end_date = forms.DateField(
        widget=forms.DateInput(attrs={"type": "date", "class": "form-input", "x-model": "end_date"}),
        label="Extended Opportunity End date",
        required=False,
    )

    def __init__(self, *args, **kwargs):
        opportunity_claims = kwargs.pop("opportunity_claims", [])
        self.opportunity = kwargs.pop("opportunity", None)
        super().__init__(*args, **kwargs)

        choices = [(opp_claim.id, opp_claim.id) for opp_claim in opportunity_claims]
        self.fields["selected_users"] = forms.MultipleChoiceField(choices=choices, widget=forms.CheckboxSelectMultiple)

    def clean(self):
        cleaned_data = super().clean()
        selected_users = cleaned_data.get("selected_users")
        additional_visits = cleaned_data.get("additional_visits")

        if not selected_users and not additional_visits and not cleaned_data.get("end_date"):
            raise forms.ValidationError("Please select users and specify either additional visits or end date.")

        if additional_visits and selected_users:
            self.budget_increase = self._validate_budget(selected_users, additional_visits)

        return cleaned_data

    def _validate_budget(self, selected_users, additional_visits):
        claims = OpportunityClaimLimit.objects.filter(opportunity_claim__in=selected_users)
        org_pay = self.opportunity.managedopportunity.org_pay_per_visit if self.opportunity.managed else 0

        budget_increase = sum((ocl.payment_unit.amount + org_pay) * additional_visits for ocl in claims)

        if self.opportunity.managed:
            # NM cannot increase the opportunity budget they can only
            # assign new visits if the opportunity has remaining budget.
            if budget_increase > self.opportunity.remaining_budget:
                raise forms.ValidationError({"additional_visits": "Additional visits exceed the opportunity budget."})

        return budget_increase

    def save(self):
        selected_users = self.cleaned_data["selected_users"]
        additional_visits = self.cleaned_data["additional_visits"]
        end_date = self.cleaned_data["end_date"]

        if additional_visits:
            claims = OpportunityClaimLimit.objects.filter(opportunity_claim__in=selected_users)
            claims.update(max_visits=F("max_visits") + additional_visits)

            if not self.opportunity.managed:
                self.opportunity.total_budget += self.budget_increase
                self.opportunity.save()

        if end_date:
            OpportunityClaim.objects.filter(pk__in=selected_users).update(end_date=end_date)


class AddBudgetNewUsersForm(forms.Form):
    add_users = forms.IntegerField(
        required=False,
        label="Number Of Workers",
        help_text="New Budget Added = Workers Added x Sum of Budget for Each Payment Unit.",
    )
    total_budget = forms.IntegerField(
        required=False,
        label="Opportunity Total Budget",
        help_text="Set a new total budget or leave it unchanged when using Number of workers.",
    )

    def __init__(self, *args, **kwargs):
        self.opportunity = kwargs.pop("opportunity", None)
        self.program_manager = kwargs.pop("program_manager", False)
        super().__init__(*args, **kwargs)

        self.helper = FormHelper(self)
        self.helper.layout = Layout(
            Row(Field("add_users"), Field("total_budget"), css_class="grid grid-cols-2 gap-4"),
            Row(Submit("submit", "Submit", css_class="button button-md primary-dark"), css_class="flex justify-end"),
        )

        self.fields["total_budget"].initial = self.opportunity.total_budget

    def clean(self):
        cleaned_data = super().clean()
        add_users = cleaned_data.get("add_users")
        total_budget = cleaned_data.get("total_budget")

        if self.opportunity.managed and not self.program_manager:
            raise forms.ValidationError("Only program managers are allowed to add budgets for managed opportunities.")

        if not add_users and not total_budget:
            raise forms.ValidationError("Please provide either the number of users or a total budget.")

        if add_users and total_budget and total_budget != self.opportunity.total_budget:
            raise forms.ValidationError(
                "Only one field can be updated at a time: either 'Number of Users' or 'Total Budget'."
            )

        self.budget_increase = self._validate_budget(add_users, total_budget)

        return cleaned_data

    def _validate_budget(self, add_users, total_budget):
        increased_budget = 0
        total_program_budget = 0
        claimed_program_budget = 0
        org_pay = 0

        if self.opportunity.managed:
            manage_opp = self.opportunity.managedopportunity
            org_pay = manage_opp.org_pay_per_visit
            program = manage_opp.program
            total_program_budget = program.budget
            claimed_program_budget = (
                ManagedOpportunity.objects.filter(program=program)
                .exclude(id=manage_opp.id)
                .aggregate(total=Sum("total_budget"))["total"]
                or 0
            )

        if add_users:
            for payment_unit in self.opportunity.paymentunit_set.all():
                increased_budget += (payment_unit.amount + org_pay) * payment_unit.max_total * add_users
            if (
                self.opportunity.managed
                and self.opportunity.total_budget + increased_budget + claimed_program_budget > total_program_budget
            ):
                raise forms.ValidationError({"add_users": "Budget exceeds program budget."})
        else:
            if total_budget < self.opportunity.claimed_budget:
                raise forms.ValidationError({"total_budget": "Total budget cannot be lesser than claimed budget."})

            if self.opportunity.managed and total_budget + claimed_program_budget > total_program_budget:
                raise forms.ValidationError({"total_budget": "Total budget exceeds program budget."})

            increased_budget = total_budget - self.opportunity.total_budget

        return increased_budget

    def save(self):
        self.opportunity.total_budget += self.budget_increase
        self.opportunity.save()


class PaymentUnitForm(forms.ModelForm):
    class Meta:
        model = PaymentUnit
        fields = ["name", "description", "amount", "max_total", "max_daily", "start_date", "end_date"]
        help_texts = {
            "start_date": "Optional. If not specified opportunity start date applies to form submissions.",
            "end_date": "Optional. If not specified opportunity end date applies to form submissions.",
        }
        widgets = {
            "start_date": forms.DateInput(attrs={"type": "date"}),
            "end_date": forms.DateInput(attrs={"type": "date"}),
        }

    def __init__(self, *args, **kwargs):
        deliver_units = kwargs.pop("deliver_units", [])
        payment_units = kwargs.pop("payment_units", [])
        org_slug = kwargs.pop("org_slug")
        opportunity_id = kwargs.pop("opportunity_id")

        super().__init__(*args, **kwargs)

        self.helper = FormHelper(self)
        self.helper.layout = Layout(
            Div(
                Row(
                    Column(Field("name"), Field("description")),
                    Column(
                        Field("amount"),
                        Row(Field("max_total"), Field("max_daily"), css_class="grid grid-cols-2 gap-4"),
                        Field("start_date"),
                        Field("end_date"),
                    ),
                    css_class="grid grid-cols-2 gap-4 p-6 card_bg",
                ),
                Row(
                    Field("required_deliver_units"),
                    Field("payment_units"),
                    Field("optional_deliver_units"),
                    Div(
                        HTML(
                            f"""
                    <button type="button" class="button button-md outline-style" id="sync-button"
                    hx-post="{reverse('opportunity:sync_deliver_units', args=(org_slug, opportunity_id))}"
                    hx-trigger="click" hx-swap="none" hx-on::after-request="alert(event?.detail?.xhr?.response);
                    event.detail.successful && location.reload();
                    this.removeAttribute('disabled'); this.innerHTML='Sync Deliver Units';""
                    hx-disabled-elt="this"
                    hx-on:click="this.innerHTML = 'Syncing...';">
                    <span id="sync-text">Sync Deliver Units</span>
                    </button>

                """
                        )
                    ),
                    css_class="grid grid-cols-2 gap-4 p-6 card_bg",
                ),
                Row(
                    Submit("submit", "Submit", css_class="button button-md primary-dark"), css_class="flex justify-end"
                ),
                css_class="flex flex-col gap-4",
            )
        )
        deliver_unit_choices = [(deliver_unit.id, deliver_unit.name) for deliver_unit in deliver_units]
        payment_unit_choices = [(payment_unit.id, payment_unit.name) for payment_unit in payment_units]
        self.fields["required_deliver_units"] = forms.MultipleChoiceField(
            choices=deliver_unit_choices,
            widget=forms.CheckboxSelectMultiple,
            help_text="All of the selected Deliver Units are required for payment accrual.",
        )
        self.fields["optional_deliver_units"] = forms.MultipleChoiceField(
            choices=deliver_unit_choices,
            widget=forms.CheckboxSelectMultiple,
            help_text=(
                "Any one of these Deliver Units combined with all the required "
                "Deliver Units will accrue payment. Multiple Deliver Units can be selected."
            ),
            required=False,
        )
        self.fields["payment_units"] = forms.MultipleChoiceField(
            choices=payment_unit_choices,
            widget=forms.CheckboxSelectMultiple,
            help_text="The selected Payment Units need to be completed in order to complete this payment unit.",
            required=False,
        )
        if PaymentUnit.objects.filter(pk=self.instance.pk).exists():
            deliver_units = self.instance.deliver_units.all()
            self.fields["required_deliver_units"].initial = [
                deliver_unit.pk for deliver_unit in filter(lambda x: not x.optional, deliver_units)
            ]
            self.fields["optional_deliver_units"].initial = [
                deliver_unit.pk for deliver_unit in filter(lambda x: x.optional, deliver_units)
            ]
            payment_units_initial = []
            for payment_unit in payment_units:
                if payment_unit.parent_payment_unit_id and payment_unit.parent_payment_unit_id == self.instance.pk:
                    payment_units_initial.append(payment_unit.pk)
            self.fields["payment_units"].initial = payment_units_initial


class SendMessageMobileUsersForm(forms.Form):
    title = forms.CharField(
        empty_value="Notification from CommCare Connect",
        required=False,
    )
    body = forms.CharField(widget=forms.Textarea)
    message_type = forms.MultipleChoiceField(
        choices=[("notification", "Push Notification"), ("sms", "SMS")],
        widget=forms.CheckboxSelectMultiple,
    )

    def __init__(self, *args, **kwargs):
        users = kwargs.pop("users", [])
        super().__init__(*args, **kwargs)

        self.helper = FormHelper(self)
        self.helper.layout = Layout(
            Field("selected_users"),
            Field("title"),
            Field("body"),
            Field("message_type"),
            Submit(name="submit", value="Submit"),
        )

        choices = [(user.pk, user.username) for user in users]
        self.fields["selected_users"] = forms.MultipleChoiceField(choices=choices)


class OpportunityVerificationFlagsConfigForm(forms.ModelForm):
    class Meta:
        model = OpportunityVerificationFlags
        fields = ("duplicate", "gps", "location", "form_submission_start", "form_submission_end", "catchment_areas")
        widgets = {
            "form_submission_start": forms.TimeInput(attrs={"type": "time", "class": "form-control"}),
            "form_submission_end": forms.TimeInput(attrs={"type": "time", "class": "form-control"}),
        }
        labels = {
            "duplicate": "Check Duplicates",
            "gps": "Check GPS",
            "form_submission_start": "Start Time",
            "form_submission_end": "End Time",
            "location": "Location Distance",
            "catchment_areas": "Catchment Area",
        }
        help_texts = {
            "location": "Minimum distance between form locations (metres)",
            "duplicate": "Flag duplicate form submissions for an entity.",
            "gps": "Flag forms with no location information.",
            "catchment_areas": "Flag forms outside a users's assigned catchment area",
        }

    def __init__(self, *args, **kwargs):
        super().__init__(*args, **kwargs)

        self.helper = FormHelper(self)
        self.helper.form_tag = False

        self.helper.layout = Layout(
            Row(
                Field("duplicate", css_class=f"{CHECKBOX_CLASS} block"),
                Field("gps", css_class=f"{CHECKBOX_CLASS} block"),
                Field("catchment_areas", css_class=f"{CHECKBOX_CLASS} block"),
                css_class="grid grid-cols-3 gap-2",
            ),
            Row(Field("location")),
            Fieldset(
                "Form Submission Hours",
                Row(
                    Field("form_submission_start"),
                    Field("form_submission_end"),
                    css_class="grid grid-cols-2 gap-2",
                ),
            ),
        )

        self.fields["duplicate"].required = False
        self.fields["location"].required = False
        self.fields["gps"].required = False
        self.fields["catchment_areas"].required = False
        if self.instance:
            self.fields["form_submission_start"].initial = self.instance.form_submission_start
            self.fields["form_submission_end"].initial = self.instance.form_submission_end


class DeliverUnitFlagsForm(forms.ModelForm):
    class Meta:
        model = DeliverUnitFlagRules
        fields = ("deliver_unit", "check_attachments", "duration")
        help_texts = {"duration": "Minimum time to complete form (minutes)"}
        labels = {"check_attachments": "Require Attachments"}

    def __init__(self, *args, **kwargs):
        self.opportunity = kwargs.pop("opportunity")
        super().__init__(*args, **kwargs)

        self.helper = FormHelper(self)
        self.helper.form_tag = False
        self.helper.layout = Layout(
            Row(
                Column(Field("deliver_unit")),
                Column(Field("check_attachments", css_class=CHECKBOX_CLASS)),
                Column(Field("duration")),
                css_class="grid grid-cols-3 gap-2",
            ),
        )
        self.fields["deliver_unit"] = forms.ModelChoiceField(
            queryset=DeliverUnit.objects.filter(app=self.opportunity.deliver_app), disabled=True, empty_label=None
        )

    def clean_deliver_unit(self):
        deliver_unit = self.cleaned_data["deliver_unit"]
        if (
            self.instance.pk is None
            and DeliverUnitFlagRules.objects.filter(deliver_unit=deliver_unit, opportunity=self.opportunity).exists()
        ):
            raise ValidationError("Flags are already configured for this Deliver Unit.")
        return deliver_unit


class FormJsonValidationRulesForm(forms.ModelForm):
    class Meta:
        model = FormJsonValidationRules
        fields = ("name", "deliver_unit", "question_path", "question_value")

    def __init__(self, *args, **kwargs):
        self.opportunity = kwargs.pop("opportunity")
        super().__init__(*args, **kwargs)

        self.helper = FormHelper(self)
        self.helper.form_tag = False
        self.helper.layout = Layout(
            Row(
                Column(Field("name")),
                Column(Field("question_path")),
                Column(Field("question_value")),
                css_class="grid grid-cols-3 gap-2",
            ),
            Field("deliver_unit"),
        )
        self.helper.render_hidden_fields = True

        self.fields["deliver_unit"] = forms.ModelMultipleChoiceField(
            queryset=DeliverUnit.objects.filter(app=self.opportunity.deliver_app),
            widget=forms.CheckboxSelectMultiple,
        )


class PaymentInvoiceForm(forms.ModelForm):
    usd_currency = forms.BooleanField(
        required=False,
        initial=False,
        label="USD Currency",
        widget=forms.CheckboxInput(),
    )

    class Meta:
        model = PaymentInvoice
        fields = ("amount", "date", "invoice_number", "service_delivery")
        widgets = {
            "date": forms.DateInput(attrs={"type": "date"}),
            "amount": forms.NumberInput(attrs={"min": "0"}),
        }

    def __init__(self, *args, **kwargs):
        self.opportunity = kwargs.pop("opportunity")
        super().__init__(*args, **kwargs)

        self.fields["usd_currency"].widget.attrs.update(
            {
                "x-ref": "currencyToggle",
                "x-on:change": "currency = $event.target.checked; convert(true)",
            }
        )

        self.helper = FormHelper(self)
        self.helper.layout = Layout(
            Row(
                Field(
                    "date",
                    **{
                        "x-ref": "date",
                        "x-on:change": "convert()",
                    },
                ),
                Field(
                    "amount",
                    label=f"Amount ({self.opportunity.currency})",
                    **{
                        "x-ref": "amount",
                        "x-on:input.debounce.300ms": "convert()",
                    },
                ),
                Div(css_id="converted-amount-wrapper", css_class="space-y-1 text-sm text-gray-500 mb-4"),
                Field("invoice_number"),
                Field(
                    "usd_currency",
                    css_class=CHECKBOX_CLASS,
                    wrapper_class="flex p-4 justify-between rounded-lg bg-gray-100",
                ),
                Field(
                    "service_delivery",
                    css_class=CHECKBOX_CLASS,
                    wrapper_class="flex p-4 justify-between rounded-lg bg-gray-100",
                ),
                css_class="flex flex-col",
            ),
        )
        self.helper.form_tag = False

    def clean_invoice_number(self):
        invoice_number = self.cleaned_data["invoice_number"]
        if PaymentInvoice.objects.filter(opportunity=self.opportunity, invoice_number=invoice_number).exists():
            raise ValidationError(
                f'Invoice "{invoice_number}" already exists',
                code="invoice_number_reused",
            )
        return invoice_number

    def clean(self):
        cleaned_data = super().clean()
        amount = cleaned_data.get("amount")
        usd_currency = cleaned_data.get("usd_currency")
        date = cleaned_data.get("date")

        if amount is None or date is None:
            return cleaned_data  # Let individual field errors handle missing values

        exchange_rate = ExchangeRate.latest_exchange_rate(self.opportunity.currency, date)
        if not exchange_rate:
            raise ValidationError("Exchange rate not available for selected date.")

        cleaned_data["exchange_rate"] = exchange_rate

        if usd_currency:
            cleaned_data["amount_usd"] = amount
            cleaned_data["amount"] = round(amount * exchange_rate.rate, 2)
        else:
            cleaned_data["amount"] = amount
            cleaned_data["amount_usd"] = round(amount / exchange_rate.rate, 2)

        return cleaned_data

    def save(self, commit=True):
        instance = super().save(commit=False)
        instance.opportunity = self.opportunity
        instance.amount_usd = self.cleaned_data["amount_usd"]
        instance.exchange_rate = self.cleaned_data["exchange_rate"]

        if commit:
            instance.save()
        return instance<|MERGE_RESOLUTION|>--- conflicted
+++ resolved
@@ -259,11 +259,7 @@
 
         def get_domain_select_attrs():
             return get_htmx_swap_attrs(
-<<<<<<< HEAD
-                "users:get_domains",
-=======
                 "commcarehq:get_domains",
->>>>>>> ad2996cd
                 "#id_hq_server, #id_api_key",
                 "change from:#id_api_key",
             )
@@ -271,11 +267,7 @@
         def get_app_select_attrs(app_type: str):
             domain_select_id = f"#id_{app_type}_app_domain"
             return get_htmx_swap_attrs(
-<<<<<<< HEAD
-                "users:get_applications_by_domain",
-=======
                 "commcarehq:get_applications_by_domain",
->>>>>>> ad2996cd
                 f"#id_hq_server, {domain_select_id}, #id_api_key",
                 f"change from:{domain_select_id}",
             )
