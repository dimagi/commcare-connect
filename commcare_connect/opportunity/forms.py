--- conflicted
+++ resolved
@@ -1505,14 +1505,8 @@
         if not self.instance.pk:
             self.fields["invoice_number"].initial = generate_invoice_number()
             self.fields["date"].initial = str(datetime.date.today())
-<<<<<<< HEAD
-        else:
-            self.status = self.instance.status
-            self.fields["status"].initial = self.instance.get_status_display()
-=======
             if self.is_service_delivery:
                 self.fields["date"].widget.attrs.update({"readonly": "readonly"})
->>>>>>> f82f6701
 
         if self.is_service_delivery:
             self.fields["amount"].label = _("Amount (Local Currency)")
