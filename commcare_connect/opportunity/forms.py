--- conflicted
+++ resolved
@@ -1099,11 +1099,7 @@
 
 
 class PaymentInvoiceForm(forms.ModelForm):
-<<<<<<< HEAD
-    amount = forms.CharField(
-=======
-    local_amount = forms.DecimalField(
->>>>>>> 71206cc1
+    amount = forms.DecimalField(
         label="Amount (Local currency)",
         help_text=_("Local currency is determined by the opportunity."),
         decimal_places=2,
@@ -1153,109 +1149,8 @@
 
         invoice_form_fields = self.invoice_form_fields()
         if self.is_service_delivery:
-            invoice_form_fields.append(Field("notes"))
-
-        self.helper.layout = Layout(
-            *invoice_form_fields,
-            Div(
-                Submit("submit", "Submit", css_class="button button-md primary-dark"),
-                css_class="flex justify-end mt-4",
-            ),
-        )
-        self.helper.form_tag = False
-
-    def invoice_form_fields(self):
-        first_row = [Field("invoice_number", **{"readonly": "readonly"})]
-        if self.is_service_delivery:
-            first_row.append(Field("title"))
-
-        second_row = [Field("date", **{"x-ref": "date", "x-on:change": "convert()"})]
-        if self.is_service_delivery:
-            second_row.append(Field("start_date"))
-            second_row.append(Field("end_date"))
-
-        return [
-            Div(
-                Div(*first_row, css_class="grid grid-cols-3 gap-6"),
-                Div(*second_row, css_class="grid grid-cols-3 gap-6"),
-                Div(
-<<<<<<< HEAD
-                    Field("invoice_number"),
-                    Field(
-                        "invoice_type",
-                        **{
-                            "x-model": "invoiceType",
-                            "x-on:change": "resetServiceDeliveryFields()",
-                        },
-                    ),
-                    css_class="grid grid-cols-2 gap-4",
-                ),
-                Div(
-                    Div(
-                        Field("title"),
-                        **{"x-show": "serviceDeliverySelected()"},
-                    ),
-=======
->>>>>>> 71206cc1
-                    Field(
-                        "local_amount",
-                        label=f"Amount ({self.opportunity.currency})",
-                        **{
-<<<<<<< HEAD
-                            "x-ref": "date",
-                            "x-on:change": "convert()",
-                            ":readonly": "serviceDeliverySelected()",
-                        },
-                    ),
-                    css_class="grid grid-cols-2 gap-4",
-                ),
-                Div(
-                    Div(
-                        Field(
-                            "amount",
-                            label=f"Amount ({self.opportunity.currency})",
-                            **{
-                                "x-model": "amount",
-                                "x-ref": "amount",
-                                "x-on:input.debounce.300ms": "convert()",
-                                ":readonly": "serviceDeliverySelected()",
-                            },
-                        ),
-                        Field(
-                            "amount_usd",
-                            **{
-                                "x-model": "usdAmount",
-                                ":readonly": "serviceDeliverySelected()",
-                            },
-                        ),
-                        css_class="grid grid-cols-2 gap-4",
-                    ),
-=======
-                            "x-ref": "amount",
-                            "x-on:input.debounce.300ms": "convert()",
-                        },
-                    ),
-                    Field("amount_usd"),
->>>>>>> 71206cc1
-                    Div(css_id="converted-amount-wrapper", css_class="space-y-1 text-sm text-gray-500 mb-4"),
-                    css_class="grid grid-cols-3 gap-6",
-                ),
-<<<<<<< HEAD
-                Div(
-                    Div(
-                        Field(
-                            "start_date",
-                            **{
-                                "x-on:change": "fetchInvoiceLineItems()",
-                                "x-model": "startDate",
-                            },
-                        ),
-                        Field(
-                            "end_date",
-                            **{"x-on:change": "fetchInvoiceLineItems()", "x-model": "endDate"},
-                        ),
-                        css_class="grid grid-cols-2 gap-4",
-                    ),
+            invoice_form_fields.extend(
+                [
                     Fieldset(
                         "Line Items",
                         Div(
@@ -1264,18 +1159,20 @@
                         ),
                     ),
                     Fieldset(
-                        "Service Delivery Details",
+                        "Service Delivery Notes",
                         Field("notes"),
                     ),
-                    css_class="flex flex-col",
-                    **{"x-show": "serviceDeliverySelected()"},
-                ),
-                css_class="flex flex-col",
-=======
-                css_class="flex flex-col gap-4",
->>>>>>> 71206cc1
-            ),
-        ]
+                ]
+            )
+
+        self.helper.layout = Layout(
+            *invoice_form_fields,
+            Div(
+                Submit("submit", "Submit", css_class="button button-md primary-dark"),
+                css_class="flex justify-end mt-4",
+            ),
+        )
+        self.helper.form_tag = False
 
     def get_earliest_uninvoiced_date(self):
         date = (
@@ -1287,6 +1184,37 @@
             return self.opportunity.start_date
 
         return date.date()
+
+    def invoice_form_fields(self):
+        first_row = [Field("invoice_number", **{"readonly": "readonly"})]
+        if self.is_service_delivery:
+            first_row.append(Field("title"))
+
+        second_row = [Field("date", **{"x-ref": "date", "x-on:change": "convert()"})]
+        if self.is_service_delivery:
+            second_row.append(Field("start_date"))
+            second_row.append(Field("end_date"))
+
+        return [
+            Div(
+                Div(*first_row, css_class="grid grid-cols-3 gap-6"),
+                Div(*second_row, css_class="grid grid-cols-3 gap-6"),
+                Div(
+                    Field(
+                        "amount",
+                        label=f"Amount ({self.opportunity.currency})",
+                        **{
+                            "x-ref": "amount",
+                            "x-on:input.debounce.300ms": "convert()",
+                        },
+                    ),
+                    Field("amount_usd"),
+                    Div(css_id="converted-amount-wrapper", css_class="space-y-1 text-sm text-gray-500 mb-4"),
+                    css_class="grid grid-cols-3 gap-6",
+                ),
+                css_class="flex flex-col gap-4",
+            ),
+        ]
 
     def generate_invoice_number(self):
         return uuid.uuid4().hex[:10].upper()
@@ -1306,10 +1234,10 @@
 
     def clean(self):
         cleaned_data = super().clean()
-        local_amount = cleaned_data.get("amount")
+        amount = cleaned_data.get("amount")
         date = cleaned_data.get("date")
 
-        if local_amount is None or date is None:
+        if amount is None or date is None:
             return cleaned_data  # Let individual field errors handle missing values
 
         exchange_rate = ExchangeRate.latest_exchange_rate(self.opportunity.currency, date)
@@ -1317,7 +1245,7 @@
             raise ValidationError("Exchange rate not available for selected date.")
 
         cleaned_data["exchange_rate"] = exchange_rate
-        cleaned_data["amount_usd"] = round(local_amount / exchange_rate.rate, 2)
+        cleaned_data["amount_usd"] = round(amount / exchange_rate.rate, 2)
 
         if not self.is_service_delivery:
             cleaned_data["title"] = None
@@ -1342,11 +1270,7 @@
         instance = super().save(commit=False)
         instance.opportunity = self.opportunity
         instance.amount_usd = self.cleaned_data["amount_usd"]
-<<<<<<< HEAD
-        instance.amount = Decimal(self.cleaned_data["amount"])
-=======
-        instance.amount = self.cleaned_data["local_amount"]
->>>>>>> 71206cc1
+        instance.amount = self.cleaned_data["amount"]
         instance.exchange_rate = self.cleaned_data["exchange_rate"]
         instance.service_delivery = self.is_service_delivery
 
