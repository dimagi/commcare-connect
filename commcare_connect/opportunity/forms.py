--- conflicted
+++ resolved
@@ -1290,11 +1290,6 @@
 
 
 class PaymentInvoiceForm(forms.ModelForm):
-<<<<<<< HEAD
-    amount = forms.DecimalField(
-        label="Amount (Local currency)",
-        help_text=_("Local currency is determined by the opportunity."),
-=======
     usd_currency = forms.BooleanField(
         required=False,
         initial=False,
@@ -1404,7 +1399,6 @@
 class AutomatedPaymentInvoiceForm(forms.ModelForm):
     amount = forms.DecimalField(
         label=_("Amount"),
->>>>>>> 60537563
         decimal_places=2,
     )
     amount_usd = forms.DecimalField(
@@ -1455,6 +1449,9 @@
         if self.is_service_delivery:
             self.fields["amount"].label = _("Amount (Local Currency)")
             self.fields["amount"].help_text = _("Local currency is determined by the opportunity.")
+            start_date = self.get_start_date_for_invoice()
+            self.fields["start_date"].initial = str(start_date)
+            self.fields["end_date"].initial = str(self.get_end_date_for_invoice(start_date))
         else:
             self.fields["usd_currency"].widget.attrs.update(
                 {
@@ -1462,10 +1459,6 @@
                     "x-on:change": "currency = $event.target.checked; convert(true)",
                 }
             )
-
-            start_date = self.get_start_date_for_invoice()
-            self.fields["start_date"].initial = str(start_date)
-            self.fields["end_date"].initial = str(self.get_end_date_for_invoice(start_date))
 
         self.helper = FormHelper(self)
 
@@ -1528,7 +1521,6 @@
         )
         self.helper.form_tag = False
 
-<<<<<<< HEAD
     def get_start_date_for_invoice(self):
         date = (
             CompletedWork.objects.filter(
@@ -1555,12 +1547,6 @@
             return datetime.date.today() - datetime.timedelta(days=1)
         return last_day_previous_month
 
-    @property
-    def is_automated_invoice(self):
-        return waffle.switch_is_active(AUTOMATED_INVOICES)
-
-=======
->>>>>>> 60537563
     def invoice_form_fields(self):
         invoice_number_attrs = {}
         invoice_number_attrs["readonly"] = "readonly"
@@ -1614,19 +1600,7 @@
                 Div(*first_row, css_class="grid grid-cols-3 gap-6"),
                 Div(*second_row, css_class="grid grid-cols-3 gap-6"),
                 Div(
-<<<<<<< HEAD
-                    Field(
-                        "amount",
-                        label=f"Amount ({self.opportunity.currency})",
-                        **amount_field_attrs,
-                    ),
-                    Field(
-                        "amount_usd",
-                        **amount_usd_field_attrs,
-                    ),
-=======
                     *third_row,
->>>>>>> 60537563
                     Div(css_id="converted-amount-wrapper", css_class="space-y-1 text-sm text-gray-500 mb-4"),
                     css_class="grid grid-cols-3 gap-6",
                 ),
@@ -1659,7 +1633,6 @@
             return cleaned_data  # Let individual field errors handle missing values
 
         if not self.is_service_delivery:
-<<<<<<< HEAD
             exchange_rate = ExchangeRate.latest_exchange_rate(self.opportunity.currency, date)
             if not exchange_rate:
                 raise ValidationError("Exchange rate not available for selected date.")
@@ -1667,8 +1640,6 @@
             cleaned_data["exchange_rate"] = exchange_rate
             cleaned_data["amount_usd"] = round(amount / exchange_rate.rate, 2)
 
-=======
->>>>>>> 60537563
             cleaned_data["title"] = None
             cleaned_data["start_date"] = None
             cleaned_data["end_date"] = None
