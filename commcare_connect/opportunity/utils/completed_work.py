--- conflicted
+++ resolved
@@ -316,11 +316,7 @@
     for record in monthly_pu_records:
         exchange_rate = get_exchange_rate(opportunity.currency, record["month_created"])
         total_local_amount = record["payment_unit_amount"] * record["record_count"]
-<<<<<<< HEAD
-        amount_accrued_usd = total_local_amount / exchange_rate
-=======
         amount_accrued_usd = round(total_local_amount / exchange_rate, 2)
->>>>>>> 7f73cf31
 
         invoice_items.append(
             {
