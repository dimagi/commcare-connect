from collections import defaultdict

from django.db.models import Sum

from commcare_connect.opportunity.models import (
    CompletedWork,
    CompletedWorkStatus,
    DeliverUnit,
    OpportunityAccess,
    Payment,
    PaymentUnit,
    VisitReviewStatus,
    VisitValidationStatus,
)


class CompletedWorkUpdater:
    def __init__(self, opportunity_access: OpportunityAccess, completed_works, compute_payment=True):
        self.opportunity_access = opportunity_access
        self.opportunity = opportunity_access.opportunity
        self.compute_payment = compute_payment
        self.completed_works = completed_works

        self.counts = defaultdict(lambda: {"completed": 0, "approved": 0})
        self.parent_child_payment_unit_map = defaultdict(list)
        self.deliver_unit_map = defaultdict(list)

    def _prepare_deliver_payment_unit_maps(self):
        payment_units = PaymentUnit.objects.filter(
            id__in=self.completed_works.values_list("payment_unit_id", flat=True)
        ).values("id", "parent_payment_unit")
        deliver_units = DeliverUnit.objects.filter(
            payment_unit__in=self.completed_works.values_list("payment_unit_id", flat=True)
        ).values("id", "optional", "payment_unit_id")

        for payment_unit in payment_units:
            parent_id = payment_unit["parent_payment_unit"]
            self.parent_child_payment_unit_map[parent_id].append(payment_unit["id"])

        for deliver_unit in deliver_units:
            pu_id = deliver_unit["payment_unit_id"]
            du_id = deliver_unit["id"]
            optional = deliver_unit.get("optional", False)
            self.deliver_unit_map[pu_id].append((du_id, optional))

    def _get_completed_work_counts(self):
        self._prepare_deliver_payment_unit_maps()

        for completed_work in self.completed_works:
            if completed_work.id in self.counts:
                continue

            unit_counts = defaultdict(int)
            approved_unit_counts = defaultdict(int)
            for user_visit in completed_work.uservisit_set.all():
                unit_counts[user_visit.deliver_unit_id] += 1
                if user_visit.status == VisitValidationStatus.approved.value:
                    approved_unit_counts[user_visit.deliver_unit_id] += 1

            payment_unit_id = completed_work.payment_unit_id
            deliver_units = self.deliver_unit_map[payment_unit_id]
            required_deliver_units = [du_id for du_id, optional in deliver_units if not optional]
            optional_deliver_units = [du_id for du_id, optional in deliver_units if optional]
            number_completed = min([unit_counts[deliver_id] for deliver_id in required_deliver_units], default=0)
            number_approved = min(
                [approved_unit_counts[deliver_id] for deliver_id in required_deliver_units], default=0
            )

            if optional_deliver_units:
                optional_completed = sum(unit_counts[deliver_id] for deliver_id in optional_deliver_units)
                number_completed = min(number_completed, optional_completed)

                optional_approved = sum(approved_unit_counts[deliver_id] for deliver_id in optional_deliver_units)
                number_approved = min(number_approved, optional_approved)

            child_payment_units = self.parent_child_payment_unit_map[payment_unit_id]
            if child_payment_units:
                child_completed_works = CompletedWork.objects.filter(
                    opportunity_access=completed_work.opportunity_access,
                    payment_unit__in=child_payment_units,
                    entity_id=completed_work.entity_id,
                )
                child_completed_work_count = child_approved_work_count = 0
                for child_completed_work in child_completed_works:
                    if child_completed_work.id not in self.counts:
                        self.counts[child_completed_work.id]["approved"] = child_completed_work.approved_count
                        self.counts[child_completed_work.id]["completed"] = child_completed_work.completed_count
                    child_approved_work_count += self.counts[child_completed_work.id]["approved"]
                    child_completed_work_count += self.counts[child_completed_work.id]["completed"]
                number_completed = min(number_completed, child_completed_work_count)
                number_approved = min(number_approved, child_approved_work_count)

            self.counts[completed_work.id]["approved"] = number_approved
            self.counts[completed_work.id]["completed"] = number_completed

    def _update_status(self, completed_work):
        updated = False
        if self.opportunity.auto_approve_payments:
            visits = completed_work.uservisit_set.values_list("status", "reason", "review_status")
            if any(status == VisitValidationStatus.rejected for status, *_ in visits):
                completed_work.status = CompletedWorkStatus.rejected
                completed_work.reason = "\n".join(reason for _, reason, _ in visits if reason)
            elif all(status == VisitValidationStatus.approved for status, *_ in visits):
                completed_work.status = CompletedWorkStatus.approved

            if (
                self.opportunity.managed
                and not all(review_status == VisitReviewStatus.agree for *_, review_status in visits)
                and completed_work.status == CompletedWorkStatus.approved
            ):
                completed_work.status = CompletedWorkStatus.pending
            updated = True
        return updated

    def _update_payment(self, completed_work):
        updated = False
        if self.compute_payment:
            completed_count = self.counts[completed_work.id]["completed"]
            approved_count = self.counts[completed_work.id]["approved"]
            amount_accrued = amount_accrued_usd = org_amount_accrued = org_amount_accrued_usd = 0
            if approved_count > 0 and completed_work.status == CompletedWorkStatus.approved:
                from commcare_connect.opportunity.visit_import import get_exchange_rate

                amount_accrued = approved_count * completed_work.payment_unit.amount
                exchange_rate = get_exchange_rate(self.opportunity.currency, completed_work.status_modified_date)
                amount_accrued_usd = amount_accrued / exchange_rate
                # if it's a managed opportunity we also need to update the org payment amounts
                if self.opportunity.managed:
                    org_amount_accrued = approved_count * self.opportunity.org_pay_per_visit
                    org_amount_accrued_usd = org_amount_accrued / exchange_rate

            completed_work.saved_completed_count = completed_count
            completed_work.saved_approved_count = approved_count
            completed_work.saved_payment_accrued = amount_accrued
            completed_work.saved_payment_accrued_usd = amount_accrued_usd
            completed_work.saved_org_payment_accrued = org_amount_accrued
            completed_work.saved_org_payment_accrued_usd = org_amount_accrued_usd
            updated = True
        return updated

    def update_status_and_set_saved_fields(self):
        self._get_completed_work_counts()

        to_update = []
        for completed_work in self.completed_works:
            completed_count = self.counts[completed_work.id]["completed"]
            if completed_count < 1:
                continue

            status_updated = self._update_status(completed_work)
            payment_updated = self._update_payment(completed_work)
            if status_updated or payment_updated:
                to_update.append(completed_work)

        CompletedWork.objects.bulk_update(
            to_update,
            fields=[
                "reason",
                "status",
                "status_modified_date",
                "saved_completed_count",
                "saved_approved_count",
                "saved_payment_accrued",
                "saved_payment_accrued_usd",
                "saved_org_payment_accrued",
                "saved_org_payment_accrued_usd",
            ],
        )


def update_status(completed_works, opportunity_access, compute_payment=True):
    """
    Updates the status of completed works and optionally calculates & update total payment_accrued.

    If compute_payment is True, the saved fields related to completed/approved work and payments
    earned will also be saved against the model.
    """
    CompletedWorkUpdater(opportunity_access, completed_works).update_status_and_set_saved_fields()
    if compute_payment:
        opportunity_access.payment_accrued = (
            CompletedWork.objects.filter(opportunity_access=opportunity_access)
            .aggregate(payment_accrued=Sum("saved_payment_accrued"))
            .get("payment_accrued", 0)
            or 0
        )
        opportunity_access.save()


<<<<<<< HEAD
=======
def _update_status_set_saved_fields_and_get_payment_accrued(completed_work, opportunity_access, compute_payment):
    completed_count = completed_work.completed_count
    if completed_count < 1:
        return 0

    amount_accrued = 0
    made_changes = False
    if opportunity_access.opportunity.auto_approve_payments:
        visits = completed_work.uservisit_set.exclude(status__in=[VisitValidationStatus.duplicate]).values_list(
            "status", "reason", "review_status"
        )
        if any(status == VisitValidationStatus.rejected for status, *_ in visits):
            completed_work.status = CompletedWorkStatus.rejected
            completed_work.reason = "\n".join(reason for _, reason, _ in visits if reason)
        elif all(status == VisitValidationStatus.approved for status, *_ in visits):
            completed_work.status = CompletedWorkStatus.approved

        if (
            opportunity_access.opportunity.managed
            and not all(review_status == VisitReviewStatus.agree for *_, review_status in visits)
            and completed_work.status == CompletedWorkStatus.approved
        ):
            completed_work.status = CompletedWorkStatus.pending

        made_changes = True

    if compute_payment:
        approved_count = completed_work.approved_count

        amount_accrued = amount_accrued_usd = org_amount_accrued = org_amount_accrued_usd = 0
        if approved_count > 0 and completed_work.status == CompletedWorkStatus.approved:
            from commcare_connect.opportunity.visit_import import get_exchange_rate

            amount_accrued = approved_count * completed_work.payment_unit.amount
            exchange_rate = get_exchange_rate(
                opportunity_access.opportunity.currency, completed_work.status_modified_date
            )
            amount_accrued_usd = amount_accrued / exchange_rate
            # if it's a managed opportunity we also need to update the org payment amounts
            if opportunity_access.opportunity.managed:
                org_amount_accrued = approved_count * opportunity_access.managed_opportunity.org_pay_per_visit
                org_amount_accrued_usd = org_amount_accrued / exchange_rate

        completed_work.saved_completed_count = completed_count
        completed_work.saved_approved_count = approved_count
        completed_work.saved_payment_accrued = amount_accrued
        completed_work.saved_payment_accrued_usd = amount_accrued_usd
        completed_work.saved_org_payment_accrued = org_amount_accrued
        completed_work.saved_org_payment_accrued_usd = org_amount_accrued_usd
        made_changes = True

    if made_changes:
        completed_work.save()

    return amount_accrued


>>>>>>> 8263cb9f
def update_work_payment_date(access: OpportunityAccess):
    payments = Payment.objects.filter(opportunity_access=access).order_by("date_paid")
    completed_works = CompletedWork.objects.filter(opportunity_access=access).order_by("status_modified_date")

    if not payments or not completed_works:
        return

    works_to_update = []
    completed_works_iter = iter(completed_works)
    current_work = next(completed_works_iter)

    remaining_amount = 0

    for payment in payments:
        remaining_amount += payment.amount

        while remaining_amount >= current_work.payment_accrued:
            current_work.payment_date = payment.date_paid
            works_to_update.append(current_work)
            remaining_amount -= current_work.payment_accrued

            try:
                current_work = next(completed_works_iter)
            except StopIteration:
                break
        else:
            continue

        # we've broken out of the inner while loop so all completed_works are processed.
        break

    if works_to_update:
        CompletedWork.objects.bulk_update(works_to_update, ["payment_date"])<|MERGE_RESOLUTION|>--- conflicted
+++ resolved
@@ -186,8 +186,6 @@
         opportunity_access.save()
 
 
-<<<<<<< HEAD
-=======
 def _update_status_set_saved_fields_and_get_payment_accrued(completed_work, opportunity_access, compute_payment):
     completed_count = completed_work.completed_count
     if completed_count < 1:
@@ -245,7 +243,6 @@
     return amount_accrued
 
 
->>>>>>> 8263cb9f
 def update_work_payment_date(access: OpportunityAccess):
     payments = Payment.objects.filter(opportunity_access=access).order_by("date_paid")
     completed_works = CompletedWork.objects.filter(opportunity_access=access).order_by("status_modified_date")
