{
  "name": "commcare_connect",
  "version": "0.1.0",
  "devDependencies": {
    "@babel/core": "^7.16.5",
    "@babel/preset-env": "^7.16.5",
    "@ryangjchandler/alpine-tooltip": "^2.0.1",
    "@tailwindcss/postcss": "^4.1.11",
    "@turf/circle": "^7.2.0",
    "alpinejs": "^3.14.9",
    "autoprefixer": "^10.4.0",
    "babel-loader": "^9.1.2",
    "concurrently": "^8.0.1",
    "css-loader": "^6.5.1",
    "dotenv-webpack": "^8.0.1",
    "flatpickr": "^4.6.13",
    "gulp-concat": "^2.6.1",
    "htmx.org": "^1.9.4",
    "mapbox-gl": "^3.13.0",
    "mini-css-extract-plugin": "^2.4.5",
    "node-sass-tilde-importer": "^1.0.2",
    "pixrem": "^5.0.0",
    "postcss": "^8.5.3",
    "postcss-loader": "^7.0.2",
    "postcss-preset-env": "^8.0.1",
    "sass": "^1.43.4",
    "sass-loader": "^13.2.0",
    "tailwindcss": "^4.1.11",
    "tippy.js": "^6.3.7",
    "webpack": "^5.65.0",
    "webpack-bundle-tracker": "^2.0.0",
    "webpack-cli": "^5.0.1",
    "webpack-dev-server": "^4.6.0",
    "webpack-merge": "^5.8.0"
  },
  "engines": {
    "node": "18"
  },
  "browserslist": [
    "last 2 versions"
  ],
  "babel": {
    "presets": [
      "@babel/preset-env"
    ]
  },
  "scripts": {
    "build": "NODE_ENV=production webpack --mode production --config webpack/prod.config.js",
    "dev": "webpack --mode development --config webpack/base.config.js",
    "dev-watch": "webpack --mode development --config webpack/base.config.js --watch"
<<<<<<< HEAD
=======
  },
  "dependencies": {
    "@fortawesome/fontawesome-free": "^7.0.0",
    "@tailwindcss/postcss": "^4.0.14",
    "@turf/circle": "^6.5.0",
    "alpinejs": "^3.13.0",
    "bootstrap-icons": "^1.10.5",
    "bootswatch": "^5.3.2",
    "htmx.org": "^1.9.4",
    "mapbox-gl": "^3.1.2",
    "tailwindcss": "^4.0.14"
>>>>>>> e55a36c9
  }
}<|MERGE_RESOLUTION|>--- conflicted
+++ resolved
@@ -48,8 +48,6 @@
     "build": "NODE_ENV=production webpack --mode production --config webpack/prod.config.js",
     "dev": "webpack --mode development --config webpack/base.config.js",
     "dev-watch": "webpack --mode development --config webpack/base.config.js --watch"
-<<<<<<< HEAD
-=======
   },
   "dependencies": {
     "@fortawesome/fontawesome-free": "^7.0.0",
@@ -61,6 +59,5 @@
     "htmx.org": "^1.9.4",
     "mapbox-gl": "^3.1.2",
     "tailwindcss": "^4.0.14"
->>>>>>> e55a36c9
   }
 }