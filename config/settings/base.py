--- conflicted
+++ resolved
@@ -94,11 +94,8 @@
 LOCAL_APPS = [
     "commcare_connect.commcarehq_provider",
     "commcare_connect.commcarehq",
-<<<<<<< HEAD
     "commcare_connect.data_export",
-=======
     "commcare_connect.flags",
->>>>>>> c247b8a4
     "commcare_connect.form_receiver",
     "commcare_connect.multidb",
     "commcare_connect.opportunity",
