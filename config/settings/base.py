--- conflicted
+++ resolved
@@ -76,10 +76,7 @@
 ]
 THIRD_PARTY_APPS = [
     "crispy_forms",
-<<<<<<< HEAD
-=======
     "crispy_bootstrap5",
->>>>>>> 4d870374
     "crispy_tailwind",
     "allauth",
     "allauth.account",
